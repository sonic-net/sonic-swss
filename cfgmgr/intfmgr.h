--- conflicted
+++ resolved
@@ -21,26 +21,17 @@
     Table m_cfgIntfTable, m_cfgVlanIntfTable;
     Table m_statePortTable, m_stateLagTable, m_stateVlanTable, m_stateVrfTable, m_stateIntfTable;
 
-<<<<<<< HEAD
-    void setIntfIp(const string &alias, const string &opCmd, const IpPrefix &ipPrefix);
-    void setIntfVrf(const string &alias, const string &vrfName);
-    bool doIntfGeneralTask(const vector<string>& keys, const vector<FieldValueTuple>& data, const string& op);
-    bool doIntfAddrTask(const vector<string>& keys, const vector<FieldValueTuple>& data, const string& op);
-    void doTask(Consumer &consumer);
-    bool isIntfStateOk(const string &alias);
-    bool isIntfGeneralDone(const string &alias);
-    bool isIntfChangeVrf(const string &alias, const string &vrfName);
-    int getIntfIpCount(const string &alias);
-    void addLoopbackIntf(const string &alias);
-    void delLoopbackIntf(const string &alias);
-=======
     void setIntfIp(const std::string &alias, const std::string &opCmd, const IpPrefix &ipPrefix);
-    void setIntfVrf(const std::string &alias, const std::string vrfName);
+    void setIntfVrf(const std::string &alias, const std::string &vrfName);
     bool doIntfGeneralTask(const std::vector<std::string>& keys, const std::vector<FieldValueTuple>& data, const std::string& op);
     bool doIntfAddrTask(const std::vector<std::string>& keys, const std::vector<FieldValueTuple>& data, const std::string& op);
     void doTask(Consumer &consumer);
     bool isIntfStateOk(const std::string &alias);
->>>>>>> 953474ac
+    bool isIntfGeneralDone(const std::string &alias);
+    bool isIntfChangeVrf(const std::string &alias, const std::string &vrfName);
+    int getIntfIpCount(const std::string &alias);
+    void addLoopbackIntf(const std::string &alias);
+    void delLoopbackIntf(const std::string &alias);
 };
 
 }
