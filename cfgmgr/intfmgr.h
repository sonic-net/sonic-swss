#ifndef __INTFMGR__
#define __INTFMGR__

#include "dbconnector.h"
#include "producerstatetable.h"
#include "orch.h"

#include <map>
#include <string>
#include <set>

namespace swss {

class IntfMgr : public Orch
{
public:
    IntfMgr(DBConnector *cfgDb, DBConnector *appDb, DBConnector *stateDb, const std::vector<std::string> &tableNames);
    using Orch::doTask;

private:
    ProducerStateTable m_appIntfTableProducer;
    Table m_statePortTable, m_stateLagTable, m_stateVlanTable, m_stateVrfTable, m_stateIntfTable;

    std::set<std::string> m_subIntfList;

    void setIntfIp(const std::string &alias, const std::string &opCmd, const IpPrefix &ipPrefix);
<<<<<<< HEAD
    void setIntfVrf(const std::string &alias, const std::string vrfName);
    void setIntfMac(const std::string &alias, const std::string macAddr);
    bool doIntfGeneralTask(const std::vector<std::string>& keys, const std::vector<FieldValueTuple>& data, const std::string& op);
=======
    void setIntfVrf(const std::string &alias, const std::string &vrfName);
    bool doIntfGeneralTask(const std::vector<std::string>& keys, std::vector<FieldValueTuple> data, const std::string& op);
>>>>>>> c7d8c2b7
    bool doIntfAddrTask(const std::vector<std::string>& keys, const std::vector<FieldValueTuple>& data, const std::string& op);
    void doTask(Consumer &consumer);
    bool isIntfStateOk(const std::string &alias);
    bool isIntfCreated(const std::string &alias);
    bool isIntfChangeVrf(const std::string &alias, const std::string &vrfName);
    int getIntfIpCount(const std::string &alias);
    void addLoopbackIntf(const std::string &alias);
    void delLoopbackIntf(const std::string &alias);

    void addHostSubIntf(const std::string&intf, const std::string &subIntf, const std::string &vlan);
    void setHostSubIntfMtu(const std::string &subIntf, const std::string &mtu);
    void setHostSubIntfAdminStatus(const std::string &subIntf, const std::string &admin_status);
    void removeHostSubIntf(const std::string &subIntf);
    void setSubIntfStateOk(const std::string &alias);
    void removeSubIntfState(const std::string &alias);
};

}

#endif<|MERGE_RESOLUTION|>--- conflicted
+++ resolved
@@ -24,14 +24,10 @@
     std::set<std::string> m_subIntfList;
 
     void setIntfIp(const std::string &alias, const std::string &opCmd, const IpPrefix &ipPrefix);
-<<<<<<< HEAD
-    void setIntfVrf(const std::string &alias, const std::string vrfName);
-    void setIntfMac(const std::string &alias, const std::string macAddr);
-    bool doIntfGeneralTask(const std::vector<std::string>& keys, const std::vector<FieldValueTuple>& data, const std::string& op);
-=======
     void setIntfVrf(const std::string &alias, const std::string &vrfName);
+    void setIntfMac(const std::string &alias, const std::string &macAddr);
     bool doIntfGeneralTask(const std::vector<std::string>& keys, std::vector<FieldValueTuple> data, const std::string& op);
->>>>>>> c7d8c2b7
+
     bool doIntfAddrTask(const std::vector<std::string>& keys, const std::vector<FieldValueTuple>& data, const std::string& op);
     void doTask(Consumer &consumer);
     bool isIntfStateOk(const std::string &alias);
