#ifndef __INTFMGR__
#define __INTFMGR__

#include "dbconnector.h"
#include "producerstatetable.h"
#include "orch.h"

#include <map>
#include <string>
#include <set>

namespace swss {

class IntfMgr : public Orch
{
public:
    IntfMgr(DBConnector *cfgDb, DBConnector *appDb, DBConnector *stateDb, const std::vector<std::string> &tableNames);
    using Orch::doTask;

private:
    ProducerStateTable m_appIntfTableProducer;
    Table m_statePortTable, m_stateLagTable, m_stateVlanTable, m_stateVrfTable, m_stateIntfTable;

<<<<<<< HEAD
    std::set<string> m_subIntfList;

    void setIntfIp(const string &alias, const string &opCmd, const IpPrefix &ipPrefix);
    void setIntfVrf(const string &alias, const string vrfName);
    bool doIntfGeneralTask(const vector<string>& keys, const vector<FieldValueTuple>& data, const string& op);
    bool doIntfAddrTask(const vector<string>& keys, const vector<FieldValueTuple>& data, const string& op);
    void doTask(Consumer &consumer);
    bool isIntfStateOk(const string &alias);

    void addHostSubIntf(const string&intf, const string &subIntf, const string &vlan);
    void setHostSubIntfMtu(const string &subIntf, const uint32_t &mtu);
    void setHostSubIntfAdminStatus(const string &subIntf, const string &admin_status);
    void removeHostSubIntf(const string &subIntf);
    void setSubIntfStateOk(const string &alias);
    void removeSubIntfState(const string &alias);
=======
    void setIntfIp(const std::string &alias, const std::string &opCmd, const IpPrefix &ipPrefix);
    void setIntfVrf(const std::string &alias, const std::string vrfName);
    bool doIntfGeneralTask(const std::vector<std::string>& keys, const std::vector<FieldValueTuple>& data, const std::string& op);
    bool doIntfAddrTask(const std::vector<std::string>& keys, const std::vector<FieldValueTuple>& data, const std::string& op);
    void doTask(Consumer &consumer);
    bool isIntfStateOk(const std::string &alias);
>>>>>>> 953474ac
};

}

#endif<|MERGE_RESOLUTION|>--- conflicted
+++ resolved
@@ -21,30 +21,21 @@
     ProducerStateTable m_appIntfTableProducer;
     Table m_statePortTable, m_stateLagTable, m_stateVlanTable, m_stateVrfTable, m_stateIntfTable;
 
-<<<<<<< HEAD
-    std::set<string> m_subIntfList;
+    std::set<std::string> m_subIntfList;
 
-    void setIntfIp(const string &alias, const string &opCmd, const IpPrefix &ipPrefix);
-    void setIntfVrf(const string &alias, const string vrfName);
-    bool doIntfGeneralTask(const vector<string>& keys, const vector<FieldValueTuple>& data, const string& op);
-    bool doIntfAddrTask(const vector<string>& keys, const vector<FieldValueTuple>& data, const string& op);
-    void doTask(Consumer &consumer);
-    bool isIntfStateOk(const string &alias);
-
-    void addHostSubIntf(const string&intf, const string &subIntf, const string &vlan);
-    void setHostSubIntfMtu(const string &subIntf, const uint32_t &mtu);
-    void setHostSubIntfAdminStatus(const string &subIntf, const string &admin_status);
-    void removeHostSubIntf(const string &subIntf);
-    void setSubIntfStateOk(const string &alias);
-    void removeSubIntfState(const string &alias);
-=======
     void setIntfIp(const std::string &alias, const std::string &opCmd, const IpPrefix &ipPrefix);
     void setIntfVrf(const std::string &alias, const std::string vrfName);
     bool doIntfGeneralTask(const std::vector<std::string>& keys, const std::vector<FieldValueTuple>& data, const std::string& op);
     bool doIntfAddrTask(const std::vector<std::string>& keys, const std::vector<FieldValueTuple>& data, const std::string& op);
     void doTask(Consumer &consumer);
     bool isIntfStateOk(const std::string &alias);
->>>>>>> 953474ac
+
+    void addHostSubIntf(const std::string&intf, const std::string &subIntf, const std::string &vlan);
+    void setHostSubIntfMtu(const std::string &subIntf, const uint32_t &mtu);
+    void setHostSubIntfAdminStatus(const std::string &subIntf, const std::string &admin_status);
+    void removeHostSubIntf(const std::string &subIntf);
+    void setSubIntfStateOk(const std::string &alias);
+    void removeSubIntfState(const std::string &alias);
 };
 
 }
