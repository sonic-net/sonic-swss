--- conflicted
+++ resolved
@@ -30,12 +30,8 @@
 private:
     ProducerStateTable m_appIntfTableProducer, m_neighTableProducer;
     Table m_cfgIntfTable, m_cfgVlanIntfTable, m_cfgLagIntfTable, m_cfgLoopbackIntfTable;
-<<<<<<< HEAD
-    Table m_statePortTable, m_stateLagTable, m_stateVlanTable, m_stateVrfTable, m_stateIntfTable;
+    Table m_statePortTable, m_stateLagTable, m_stateVlanTable, m_stateVrfTable, m_stateIntfTable, m_appLagTable;
     Table m_neighTable;
-=======
-    Table m_statePortTable, m_stateLagTable, m_stateVlanTable, m_stateVrfTable, m_stateIntfTable, m_appLagTable;
->>>>>>> 16d4bcdb
 
     SubIntfMap m_subIntfList;
     std::set<std::string> m_loopbackIntfList;
