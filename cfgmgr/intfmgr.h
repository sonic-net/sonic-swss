--- conflicted
+++ resolved
@@ -19,11 +19,8 @@
 private:
     ProducerStateTable m_appIntfTableProducer;
     Table m_cfgIntfTable, m_cfgVlanIntfTable;
-<<<<<<< HEAD
     Table m_statePortTable, m_stateLagTable, m_stateVlanTable, m_stateVrfTable;
-=======
     Table m_statePortTable, m_stateLagTable, m_stateVlanTable, m_stateIntfTable;
->>>>>>> 68a96290
 
     void setIntfIp(const string &alias, const string &opCmd, const string &ipPrefixStr, const bool ipv4 = true);
     void setIntfVrf(const string &alias, const string vrfName);
