--- conflicted
+++ resolved
@@ -94,15 +94,13 @@
     std::string cable_length;
     std::string mtu;
     std::string gearbox_model;
-<<<<<<< HEAD
 
     bool auto_neg;
     std::string effective_speed;
     std::string adv_speeds;
     std::string supported_speeds;
-=======
+
     long lane_count;
->>>>>>> 6c88e47a
 } port_info_t;
 
 //TODO:
