#include "logger.h"
#include "dbconnector.h"
#include "producerstatetable.h"
#include "tokenize.h"
#include "ipprefix.h"
#include "sflowmgr.h"
#include "exec.h"
#include "shellcmd.h"

using namespace std;
using namespace swss;

SflowMgr::SflowMgr(DBConnector *appDb, const std::vector<TableConnector>& tableNames) :
        Orch(tableNames),
        m_appSflowTable(appDb, APP_SFLOW_TABLE_NAME),
        m_appSflowSessionTable(appDb, APP_SFLOW_SESSION_TABLE_NAME)
{
    m_intfAllConf = true;
    m_gEnable = false;
    m_gDirection = "rx";
    m_intfAllDir = "rx";
}

void SflowMgr::readPortConfig()
{
    auto consumer_it = m_consumerMap.find(CFG_PORT_TABLE_NAME);
    if (consumer_it != m_consumerMap.end())
    {
        consumer_it->second->drain();
        SWSS_LOG_NOTICE("Port Configuration Read..");
    }
    else
    {
        SWSS_LOG_ERROR("Consumer object for PORT_TABLE not found");
    }
}

bool SflowMgr::isPortEnabled(const std::string& alias)
{
    /* Checks if the sflow is enabled on the port */
    auto it = m_sflowPortConfMap.find(alias);
    if (it == m_sflowPortConfMap.end())
    {
        return false;
    }
    bool local_admin = it->second.local_admin_cfg;
    bool status = it->second.admin == "up" ? true : false;
    return m_gEnable && (m_intfAllConf || (local_admin && status));
}

void SflowMgr::sflowHandleService(bool enable)
{
    stringstream cmd;
    string res;

    SWSS_LOG_ENTER();

    if (enable)
    {
        cmd << "service hsflowd restart";
    }
    else
    {
        cmd << "service hsflowd stop";
    }

    int ret = swss::exec(cmd.str(), res);
    if (ret)
    {
        SWSS_LOG_ERROR("Command '%s' failed with rc %d", cmd.str().c_str(), ret);
    }
    else
    {
        SWSS_LOG_NOTICE("Starting hsflowd service");
        SWSS_LOG_INFO("Command '%s' succeeded", cmd.str().c_str());
    }

}

void SflowMgr::sflowUpdatePortInfo(Consumer &consumer)
{
    auto it = consumer.m_toSync.begin();

    while (it != consumer.m_toSync.end())
    {
        KeyOpFieldsValuesTuple t = it->second;
        string key = kfvKey(t);
        string op = kfvOp(t);
        auto values = kfvFieldsValues(t);

        if (op == SET_COMMAND)
        {
            SflowPortInfo port_info;
            bool new_port = false;

            auto sflowPortConf = m_sflowPortConfMap.find(key);
            if (sflowPortConf == m_sflowPortConfMap.end())
            {
                new_port = true;
                port_info.local_rate_cfg = false;
                port_info.local_admin_cfg = false;
<<<<<<< HEAD
                port_info.speed = ERROR_SPEED;
                port_info.oper_speed = NA_SPEED;
=======
                port_info.local_dir_cfg = false;
                port_info.speed = SFLOW_ERROR_SPEED_STR;
>>>>>>> 98d2b0c6
                port_info.rate = "";
                port_info.admin = "";
                port_info.dir = "";
                m_sflowPortConfMap[key] = port_info;
            }

            bool rate_update = false;
            string new_speed = ERROR_SPEED;
            for (auto i : values)
            {
                if (fvField(i) == "speed")
                {
                    new_speed = fvValue(i);
                }
            }
            if (m_sflowPortConfMap[key].speed != new_speed)
            {
                m_sflowPortConfMap[key].speed = new_speed;
                /* if oper_speed is set, no need to write to APP_DB */
                if (m_sflowPortConfMap[key].oper_speed == NA_SPEED)
                {
                    rate_update = true;
                }
            }

<<<<<<< HEAD
            if (isPortEnabled(key))
=======
            string def_dir = "rx";
            if (m_sflowPortConfMap[key].dir != def_dir && !m_sflowPortConfMap[key].local_dir_cfg)
            {
                m_sflowPortConfMap[key].dir = def_dir;
            }

            if (m_gEnable && m_intfAllConf)
>>>>>>> 98d2b0c6
            {
                // If the Local rate conf is already present, dont't override it even though the speed is changed
                if (new_port || (rate_update && !m_sflowPortConfMap[key].local_rate_cfg))
                {
                    vector<FieldValueTuple> fvs;
<<<<<<< HEAD
                    sflowGetGlobalInfo(fvs, key);
=======
                    sflowGetGlobalInfo(fvs, m_sflowPortConfMap[key].speed, m_sflowPortConfMap[key].dir);
>>>>>>> 98d2b0c6
                    m_appSflowSessionTable.set(key, fvs);
                }
            }
        }
        else if (op == DEL_COMMAND)
        {
            auto sflowPortConf = m_sflowPortConfMap.find(key);
            if (sflowPortConf != m_sflowPortConfMap.end())
            {
                bool local_cfg = m_sflowPortConfMap[key].local_rate_cfg ||
                                 m_sflowPortConfMap[key].local_admin_cfg ||
                                 m_sflowPortConfMap[key].local_dir_cfg;

                m_sflowPortConfMap.erase(key);
                if ((m_intfAllConf && m_gEnable) || local_cfg)
                {
                    m_appSflowSessionTable.del(key);
                }
            }
        }
        it = consumer.m_toSync.erase(it);
    }
}

<<<<<<< HEAD
void SflowMgr::sflowProcessOperSpeed(Consumer &consumer)
{
    auto it = consumer.m_toSync.begin();

    while (it != consumer.m_toSync.end())
    {
        KeyOpFieldsValuesTuple t = it->second;
        string alias = kfvKey(t);
        string op = kfvOp(t);
        auto values = kfvFieldsValues(t);
        string oper_speed = "";
        bool rate_update = false;

        for (auto i : values)
        {
            if (fvField(i) == "speed")
            {
                oper_speed = fvValue(i);
            }
        }

        if (m_sflowPortConfMap.find(alias) != m_sflowPortConfMap.end() && op == SET_COMMAND)
        {
            SWSS_LOG_DEBUG("STATE_DB update: iface: %s, oper_speed: %s, cfg_speed: %s, new_speed: %s",
                            alias.c_str(), m_sflowPortConfMap[alias].oper_speed.c_str(),
                            m_sflowPortConfMap[alias].speed.c_str(),
                            oper_speed.c_str());
            /* oper_speed is updated by orchagent if the vendor supports and oper status is up */
            if (m_sflowPortConfMap[alias].oper_speed != oper_speed && !oper_speed.empty())
            {
                rate_update = true;
                if (oper_speed == m_sflowPortConfMap[alias].speed && m_sflowPortConfMap[alias].oper_speed == NA_SPEED)
                {
                    /* if oper_speed is equal to cfg_speed, avoid the write to APP_DB
                       Can happen if auto-neg is not set */
                    rate_update = false;
                }
                m_sflowPortConfMap[alias].oper_speed = oper_speed;
            }

            if (isPortEnabled(alias) && rate_update && !m_sflowPortConfMap[alias].local_rate_cfg)
            {
                auto rate = findSamplingRate(alias);
                FieldValueTuple fv("sample_rate", rate);
                vector<FieldValueTuple> fvs = {fv};
                m_appSflowSessionTable.set(alias, fvs);
                SWSS_LOG_NOTICE("Default sampling rate for %s updated to %s", alias.c_str(), rate.c_str());
            }
        }
        /* Do nothing for DEL as the SflowPortConfMap will already be cleared by the DEL from CONFIG_DB */ 
        it = consumer.m_toSync.erase(it);
    }
}

void SflowMgr::sflowHandleSessionAll(bool enable)
=======
void SflowMgr::sflowHandleSessionAll(bool enable, string direction)
>>>>>>> 98d2b0c6
{
    for (auto it: m_sflowPortConfMap)
    {
        if (enable)
        {
            vector<FieldValueTuple> fvs;
            if (it.second.local_rate_cfg || it.second.local_admin_cfg || it.second.local_dir_cfg)
            {
                sflowGetPortInfo(fvs, it.second);
                /* Use global admin state if there is not a local one */
                if (!it.second.local_admin_cfg) {
                    FieldValueTuple fv1("admin_state", "up");
                    fvs.push_back(fv1);
                }

                /* Use global sample direction state if there is not a local one */
                if (!it.second.local_dir_cfg) {
                    FieldValueTuple fv2("sample_direction", direction);
                    fvs.push_back(fv2);
                }
            }
            else
            {
<<<<<<< HEAD
                sflowGetGlobalInfo(fvs, it.first);
=======
                sflowGetGlobalInfo(fvs, it.second.speed, direction);
>>>>>>> 98d2b0c6
            }
            m_appSflowSessionTable.set(it.first, fvs);
        }
        else if (!it.second.local_admin_cfg)
        {
            m_appSflowSessionTable.del(it.first);
        }
    }
}

void SflowMgr::sflowHandleSessionLocal(bool enable)
{
    for (auto it: m_sflowPortConfMap)
    {
        if (it.second.local_admin_cfg || it.second.local_rate_cfg || it.second.local_dir_cfg)
        {
            vector<FieldValueTuple> fvs;
            sflowGetPortInfo(fvs, it.second);
            if (enable)
            {
                m_appSflowSessionTable.set(it.first, fvs);
            }
            else
            {
                m_appSflowSessionTable.del(it.first);
            }
        }
    }
}

<<<<<<< HEAD
void SflowMgr::sflowGetGlobalInfo(vector<FieldValueTuple> &fvs, const string& alias)
=======
void SflowMgr::sflowGetGlobalInfo(vector<FieldValueTuple> &fvs, string speed, string dir)
>>>>>>> 98d2b0c6
{
    FieldValueTuple fv1("admin_state", "up");
    fvs.push_back(fv1);

    FieldValueTuple fv2("sample_rate", findSamplingRate(alias));
    fvs.push_back(fv2);

    FieldValueTuple fv3("sample_direction",dir);
    fvs.push_back(fv3);
}

void SflowMgr::sflowGetPortInfo(vector<FieldValueTuple> &fvs, SflowPortInfo &local_info)
{
    if (local_info.local_admin_cfg)
    {
        FieldValueTuple fv1("admin_state", local_info.admin);
        fvs.push_back(fv1);
    }

    FieldValueTuple fv2("sample_rate", local_info.rate);
    fvs.push_back(fv2);

    if (local_info.local_dir_cfg)
    {
        FieldValueTuple fv3("sample_direction", local_info.dir);
        fvs.push_back(fv3);
    }
}

void SflowMgr::sflowCheckAndFillValues(string alias, vector<FieldValueTuple> &values,
                                       vector<FieldValueTuple> &fvs)
{
    string rate;
    bool admin_present = false;
    bool rate_present = false;
    bool dir_present = false;

    for (auto i : values)
    {
        if (fvField(i) == "sample_rate")
        {
            rate_present = true;
            m_sflowPortConfMap[alias].rate = fvValue(i);
            m_sflowPortConfMap[alias].local_rate_cfg = true;
            FieldValueTuple fv(fvField(i), fvValue(i));
            fvs.push_back(fv);
        }
        if (fvField(i) == "admin_state")
        {
            admin_present = true;
            m_sflowPortConfMap[alias].admin = fvValue(i);
            m_sflowPortConfMap[alias].local_admin_cfg = true;
            FieldValueTuple fv(fvField(i), fvValue(i));
            fvs.push_back(fv);
        }
        if (fvField(i) == "sample_direction")
        {
            dir_present = true;
            m_sflowPortConfMap[alias].dir = fvValue(i);
            m_sflowPortConfMap[alias].local_dir_cfg = true;
            FieldValueTuple fv(fvField(i), fvValue(i));
            fvs.push_back(fv);
        }
        if (fvField(i) == "NULL")
        {
            continue;
        }
    }

    if (!rate_present)
    {
        /* Go back to default sample-rate if there is not existing rate OR
         * if a local config has been done but the rate has been removed
         */
        if (m_sflowPortConfMap[alias].rate == "" ||
            m_sflowPortConfMap[alias].local_rate_cfg)
        {
            m_sflowPortConfMap[alias].rate = findSamplingRate(alias);
        }
        m_sflowPortConfMap[alias].local_rate_cfg = false;
        FieldValueTuple fv("sample_rate", m_sflowPortConfMap[alias].rate);
        fvs.push_back(fv);
    }

    if (!admin_present)
    {
        if (m_sflowPortConfMap[alias].admin == "")
        {
            /* By default admin state is enabled if not set explicitly */
            m_sflowPortConfMap[alias].admin = "up";
        }
        m_sflowPortConfMap[alias].local_admin_cfg = false;
        FieldValueTuple fv("admin_state", m_sflowPortConfMap[alias].admin);
        fvs.push_back(fv);
    }

    if (!dir_present)
    {
        if (m_sflowPortConfMap[alias].dir == "")
        {
            /* By default direction is set to global, if not set explicitly */
            m_sflowPortConfMap[alias].dir = m_gDirection;
        }
        m_sflowPortConfMap[alias].local_dir_cfg = false;
        FieldValueTuple fv("sample_direction", m_sflowPortConfMap[alias].dir);
        fvs.push_back(fv);
    }
}

string SflowMgr::findSamplingRate(const string& alias)
{
    /* Default sampling rate is equal to the oper_speed in Gbps or error 
        if oper_speed is not found, use the configured speed */
    if (m_sflowPortConfMap.find(alias) == m_sflowPortConfMap.end())
    {
        SWSS_LOG_ERROR("%s not found in port configuration map", alias.c_str());
        return ERROR_SPEED;
    }
    string oper_speed = m_sflowPortConfMap[alias].oper_speed;
    string cfg_speed = m_sflowPortConfMap[alias].speed;
    if (!oper_speed.empty() && oper_speed != NA_SPEED)
    {
        return oper_speed;
    }
    return cfg_speed;
}

void SflowMgr::doTask(Consumer &consumer)
{
    SWSS_LOG_ENTER();

    auto table = consumer.getTableName();

    if (table == CFG_PORT_TABLE_NAME)
    {
        sflowUpdatePortInfo(consumer);
        return;
    }
    else if (table == STATE_PORT_TABLE_NAME)
    {
        sflowProcessOperSpeed(consumer);
        return;
    }

    auto it = consumer.m_toSync.begin();
    while (it != consumer.m_toSync.end())
    {
        KeyOpFieldsValuesTuple t = it->second;

        string key = kfvKey(t);
        string op = kfvOp(t);
        auto values = kfvFieldsValues(t);

        if (op == SET_COMMAND)
        {
            if (table == CFG_SFLOW_TABLE_NAME)
            {
                SWSS_LOG_DEBUG("Current Cfg admin %d dir %s ", (unsigned int)m_gEnable, m_gDirection.c_str());
                bool enable = false;
                string direction = "rx";
                for (auto i : values)
                {
                    if (fvField(i) == "admin_state")
                    {
                        if (fvValue(i) == "up")
                        {
                            enable = true;
                        }
                    }
                    else if (fvField(i) == "sample_direction")
                    {
                        direction = fvValue(i);
                    }
                }

                if (direction != m_gDirection)
                {
                    m_gDirection = direction;
                }

                if (m_gEnable != enable)
                {
                    m_gEnable = enable;
                    sflowHandleService(enable);
                }

                if (m_intfAllConf)
                {
                    sflowHandleSessionAll(m_gEnable, m_gDirection);
                }

                sflowHandleSessionLocal(m_gEnable);
                m_appSflowTable.set(key, values);

                SWSS_LOG_DEBUG("New config admin %d dir %s ", (unsigned int)m_gEnable, m_gDirection.c_str());
            }
            else if (table == CFG_SFLOW_SESSION_TABLE_NAME)
            {
                if (key == "all")
                {
                    SWSS_LOG_DEBUG("current config gAdmin %d dir %s intfAllEna %d intfAllDir %s",
                        (unsigned int)m_gEnable, m_gDirection.c_str(),
                        (unsigned int)m_intfAllConf, m_intfAllDir.c_str());

                    string direction = m_intfAllDir;
                    bool enable = m_intfAllConf;
                    for (auto i : values)
                    {
                        if (fvField(i) == "admin_state")
                        {
                            if (fvValue(i) == "up")
                            {
                                enable = true;
                            }
                            else if (fvValue(i) == "down")
                            {
                                enable = false;
                            }
                        }
                        else if (fvField(i) == "sample_direction")
                        {
                            direction = fvValue(i);
                        }
                    }

                    if (m_intfAllDir != direction)
                    {
                        m_intfAllDir = direction;
                    }

                    if (enable != m_intfAllConf)
                    {
                        m_intfAllConf = enable;
                    }

                    if (m_gEnable)
                    {
                        sflowHandleSessionAll(m_intfAllConf, m_intfAllDir);
                    }

                    SWSS_LOG_DEBUG("New config gAdmin %d dir %s intfAllEna %d intfAllDir %s",
                        (unsigned int)m_gEnable, m_gDirection.c_str(),
                        (unsigned int)m_intfAllConf, m_intfAllDir.c_str());
                }
                else
                {
                    auto sflowPortConf = m_sflowPortConfMap.find(key);

                    if (sflowPortConf == m_sflowPortConfMap.end())
                    {
                        it++;
                        continue;
                    }
                    vector<FieldValueTuple> fvs;
                    sflowCheckAndFillValues(key, values, fvs);
                    if (m_gEnable)
                    {
                        m_appSflowSessionTable.set(key, fvs);
                    }
                }
            }
        }
        else if (op == DEL_COMMAND)
        {
            if (table == CFG_SFLOW_TABLE_NAME)
            {
                if (m_gEnable)
                {
                    sflowHandleService(false);
                    sflowHandleSessionAll(false, "");
                    sflowHandleSessionLocal(false);
                }
                m_gEnable = false;
                m_gDirection = "rx";
                m_appSflowTable.del(key);
            }
            else if (table == CFG_SFLOW_SESSION_TABLE_NAME)
            {
                if (key == "all")
                {
                    if (!m_intfAllConf)
                    {
                        if (m_gEnable)
                        {
                            sflowHandleSessionAll(true, m_gDirection);
                        }
                    }
                    m_intfAllConf = true;
                }
                else
                {
                    m_appSflowSessionTable.del(key);
                    m_sflowPortConfMap[key].local_rate_cfg = false;
                    m_sflowPortConfMap[key].local_admin_cfg = false;
                    m_sflowPortConfMap[key].local_dir_cfg = false;
                    m_sflowPortConfMap[key].rate = "";
                    m_sflowPortConfMap[key].admin = "";
                    m_sflowPortConfMap[key].dir = "";

                    /* If Global configured, set global session on port after local config is deleted */
                    if (m_intfAllConf)
                    {
                        vector<FieldValueTuple> fvs;
<<<<<<< HEAD
                        sflowGetGlobalInfo(fvs, key);
=======
                        sflowGetGlobalInfo(fvs, m_sflowPortConfMap[key].speed, m_intfAllDir);
>>>>>>> 98d2b0c6
                        m_appSflowSessionTable.set(key,fvs);
                    }
                }
            }
        }
        it = consumer.m_toSync.erase(it);
    }
}<|MERGE_RESOLUTION|>--- conflicted
+++ resolved
@@ -99,13 +99,9 @@
                 new_port = true;
                 port_info.local_rate_cfg = false;
                 port_info.local_admin_cfg = false;
-<<<<<<< HEAD
                 port_info.speed = ERROR_SPEED;
                 port_info.oper_speed = NA_SPEED;
-=======
                 port_info.local_dir_cfg = false;
-                port_info.speed = SFLOW_ERROR_SPEED_STR;
->>>>>>> 98d2b0c6
                 port_info.rate = "";
                 port_info.admin = "";
                 port_info.dir = "";
@@ -131,27 +127,19 @@
                 }
             }
 
-<<<<<<< HEAD
-            if (isPortEnabled(key))
-=======
             string def_dir = "rx";
             if (m_sflowPortConfMap[key].dir != def_dir && !m_sflowPortConfMap[key].local_dir_cfg)
             {
                 m_sflowPortConfMap[key].dir = def_dir;
             }
 
-            if (m_gEnable && m_intfAllConf)
->>>>>>> 98d2b0c6
+            if (isPortEnabled(key))
             {
                 // If the Local rate conf is already present, dont't override it even though the speed is changed
                 if (new_port || (rate_update && !m_sflowPortConfMap[key].local_rate_cfg))
                 {
                     vector<FieldValueTuple> fvs;
-<<<<<<< HEAD
-                    sflowGetGlobalInfo(fvs, key);
-=======
-                    sflowGetGlobalInfo(fvs, m_sflowPortConfMap[key].speed, m_sflowPortConfMap[key].dir);
->>>>>>> 98d2b0c6
+                    sflowGetGlobalInfo(fvs, key, m_sflowPortConfMap[key].dir);
                     m_appSflowSessionTable.set(key, fvs);
                 }
             }
@@ -176,7 +164,6 @@
     }
 }
 
-<<<<<<< HEAD
 void SflowMgr::sflowProcessOperSpeed(Consumer &consumer)
 {
     auto it = consumer.m_toSync.begin();
@@ -231,10 +218,7 @@
     }
 }
 
-void SflowMgr::sflowHandleSessionAll(bool enable)
-=======
 void SflowMgr::sflowHandleSessionAll(bool enable, string direction)
->>>>>>> 98d2b0c6
 {
     for (auto it: m_sflowPortConfMap)
     {
@@ -258,11 +242,7 @@
             }
             else
             {
-<<<<<<< HEAD
-                sflowGetGlobalInfo(fvs, it.first);
-=======
                 sflowGetGlobalInfo(fvs, it.second.speed, direction);
->>>>>>> 98d2b0c6
             }
             m_appSflowSessionTable.set(it.first, fvs);
         }
@@ -293,11 +273,7 @@
     }
 }
 
-<<<<<<< HEAD
-void SflowMgr::sflowGetGlobalInfo(vector<FieldValueTuple> &fvs, const string& alias)
-=======
-void SflowMgr::sflowGetGlobalInfo(vector<FieldValueTuple> &fvs, string speed, string dir)
->>>>>>> 98d2b0c6
+void SflowMgr::sflowGetGlobalInfo(vector<FieldValueTuple> &fvs, const string& alias, const string& dir)
 {
     FieldValueTuple fv1("admin_state", "up");
     fvs.push_back(fv1);
@@ -409,7 +385,7 @@
 
 string SflowMgr::findSamplingRate(const string& alias)
 {
-    /* Default sampling rate is equal to the oper_speed in Gbps or error 
+    /* Default sampling rate is equal to the oper_speed, if present 
         if oper_speed is not found, use the configured speed */
     if (m_sflowPortConfMap.find(alias) == m_sflowPortConfMap.end())
     {
@@ -601,11 +577,7 @@
                     if (m_intfAllConf)
                     {
                         vector<FieldValueTuple> fvs;
-<<<<<<< HEAD
-                        sflowGetGlobalInfo(fvs, key);
-=======
                         sflowGetGlobalInfo(fvs, m_sflowPortConfMap[key].speed, m_intfAllDir);
->>>>>>> 98d2b0c6
                         m_appSflowSessionTable.set(key,fvs);
                     }
                 }
