#pragma once

#include "dbconnector.h"
#include "orch.h"
#include "producerstatetable.h"

#include <map>
#include <set>
#include <string>

namespace swss {

/* Port default admin status is down */
#define DEFAULT_ADMIN_STATUS_STR    "down"
#define DEFAULT_MTU_STR             "9100"

class PortMgr : public Orch
{
public:
    PortMgr(DBConnector *cfgDb, DBConnector *appDb, DBConnector *stateDb, const std::vector<std::string> &tableNames);

    using Orch::doTask;
private:
    Table m_cfgPortTable;
    Table m_cfgLagMemberTable;
    Table m_statePortTable;
    ProducerStateTable m_appPortTable;

    std::set<std::string> m_portList;

    void doTask(Consumer &consumer);
<<<<<<< HEAD
    bool setPortMtu(const string &alias, const string &mtu);
    bool setPortAdminStatus(const string &alias, const bool up);
    bool setPortLearnMode(const string &alias, const string &learn_mode);
    bool isPortStateOk(const string &alias);
=======
    bool setPortMtu(const std::string &alias, const std::string &mtu);
    bool setPortAdminStatus(const std::string &alias, const bool up);
    bool isPortStateOk(const std::string &alias);
>>>>>>> 953474ac
};

}<|MERGE_RESOLUTION|>--- conflicted
+++ resolved
@@ -29,16 +29,10 @@
     std::set<std::string> m_portList;
 
     void doTask(Consumer &consumer);
-<<<<<<< HEAD
-    bool setPortMtu(const string &alias, const string &mtu);
-    bool setPortAdminStatus(const string &alias, const bool up);
-    bool setPortLearnMode(const string &alias, const string &learn_mode);
-    bool isPortStateOk(const string &alias);
-=======
     bool setPortMtu(const std::string &alias, const std::string &mtu);
     bool setPortAdminStatus(const std::string &alias, const bool up);
+    bool setPortLearnMode(const std::string &alias, const std::string &learn_mode);
     bool isPortStateOk(const std::string &alias);
->>>>>>> 953474ac
 };
 
 }