#include "logger.h"
#include "dbconnector.h"
#include "producerstatetable.h"
#include "tokenize.h"
#include "ipprefix.h"
#include "portmgr.h"
#include "exec.h"
#include "shellcmd.h"
#include <swss/redisutility.h>

using namespace std;
using namespace swss;

PortMgr::PortMgr(DBConnector *cfgDb, DBConnector *appDb, DBConnector *stateDb, const vector<string> &tableNames) :
        Orch(cfgDb, tableNames),
        m_cfgPortTable(cfgDb, CFG_PORT_TABLE_NAME),
        m_cfgSendToIngressPortTable(cfgDb, CFG_SEND_TO_INGRESS_PORT_TABLE_NAME),
        m_cfgLagMemberTable(cfgDb, CFG_LAG_MEMBER_TABLE_NAME),
        m_statePortTable(stateDb, STATE_PORT_TABLE_NAME),
        m_appSendToIngressPortTable(appDb, APP_SEND_TO_INGRESS_PORT_TABLE_NAME),
        m_appPortTable(appDb, APP_PORT_TABLE_NAME)
{
}

bool PortMgr::setPortMtu(const string &alias, const string &mtu)
{
    stringstream cmd;
    string res, cmd_str;

    // ip link set dev <port_name> mtu <mtu>
    cmd << IP_CMD << " link set dev " << shellquote(alias) << " mtu " << shellquote(mtu);
    cmd_str = cmd.str();
    int ret = swss::exec(cmd_str, res);
    if (!ret)
    {
        // Set the port MTU in application database to update both
        // the port MTU and possibly the port based router interface MTU
        return writeConfigToAppDb(alias, "mtu", mtu);
    }
    else if (!isPortStateOk(alias))
    {
        // Can happen when a DEL notification is sent by portmgrd immediately followed by a new SET notif
        SWSS_LOG_WARN("Setting mtu to alias:%s netdev failed with cmd:%s, rc:%d, error:%s", alias.c_str(), cmd_str.c_str(), ret, res.c_str());
        return false;
    }
    else
    {
        throw runtime_error(cmd_str + " : " + res);
    }
    return true;
}

bool PortMgr::setPortAdminStatus(const string &alias, const bool up)
{
    stringstream cmd;
    string res, cmd_str;

    // ip link set dev <port_name> [up|down]
    cmd << IP_CMD << " link set dev " << shellquote(alias) << (up ? " up" : " down");
    cmd_str = cmd.str();
    int ret = swss::exec(cmd_str, res);
    if (!ret)
    {
        return writeConfigToAppDb(alias, "admin_status", (up ? "up" : "down"));
    }
    else if (!isPortStateOk(alias))
    {
        // Can happen when a DEL notification is sent by portmgrd immediately followed by a new SET notification
        SWSS_LOG_WARN("Setting admin_status to alias:%s netdev failed with cmd%s, rc:%d, error:%s", alias.c_str(), cmd_str.c_str(), ret, res.c_str());
        return false;
    }
    else
    {
        throw runtime_error(cmd_str + " : " + res);
    }
    return true;
}

bool PortMgr::isPortStateOk(const string &alias)
{
    vector<FieldValueTuple> temp;

    if (m_statePortTable.get(alias, temp))
    {
        auto state_opt = swss::fvsGetValue(temp, "state", true);
        if (!state_opt)
        {
            SWSS_LOG_WARN("Port %s is not ready", alias.c_str());
            return false;
        }

        SWSS_LOG_WARN("Port %s is ready", alias.c_str());
        return true;
    }

    SWSS_LOG_WARN("Port %s get failed", alias.c_str());
    return false;
}

void PortMgr::doSendToIngressPortTask(Consumer &consumer)
{
    SWSS_LOG_ENTER();
    auto it = consumer.m_toSync.begin();
    while (it != consumer.m_toSync.end())
    {
        KeyOpFieldsValuesTuple t = it->second;

        string alias = kfvKey(t);
        string op = kfvOp(t);
        auto fvs = kfvFieldsValues(t);

        if (op == SET_COMMAND)
        {
            SWSS_LOG_NOTICE("Add SendToIngress Port: %s",
                            alias.c_str());
            m_appSendToIngressPortTable.set(alias, fvs);
        }
        else if (op == DEL_COMMAND)
        {
            SWSS_LOG_NOTICE("Removing SendToIngress Port: %s",
                                alias.c_str());
            m_appSendToIngressPortTable.del(alias);
        }
        else
        {
            SWSS_LOG_ERROR("Unknown operation type %s", op.c_str());
        }
        it = consumer.m_toSync.erase(it);
    }

}

void PortMgr::doTask(Consumer &consumer)
{
    SWSS_LOG_ENTER();

    auto table = consumer.getTableName();
    if (table == CFG_SEND_TO_INGRESS_PORT_TABLE_NAME)
    {
        doSendToIngressPortTask(consumer);
        return;
    }

    auto it = consumer.m_toSync.begin();
    while (it != consumer.m_toSync.end())
    {
        KeyOpFieldsValuesTuple t = it->second;

        string alias = kfvKey(t);
        string op = kfvOp(t);

        if (op == SET_COMMAND)
        {
            /* portOk=true indicates that the port has been created in kernel.
             * We should not call any ip command if portOk=false. However, it is
             * valid to put port configuration to APP DB which will trigger port creation in kernel.
             */
            bool portOk = isPortStateOk(alias);

            string admin_status, mtu;
            std::vector<FieldValueTuple> field_values;

            bool configured = (m_portList.find(alias) != m_portList.end());

            /* If this is the first time we set port settings
             * assign default admin status and mtu
             */
            if (!configured)
            {
                admin_status = DEFAULT_ADMIN_STATUS_STR;
                mtu = DEFAULT_MTU_STR;

                m_portList.insert(alias);
            }
            else if (!portOk)
            {
                it++;
                continue;
            }

            for (auto i : kfvFieldsValues(t))
            {
                if (fvField(i) == "mtu")
                {
                    mtu = fvValue(i);
                }
                else if (fvField(i) == "admin_status")
                {
                    admin_status = fvValue(i);
                }
                else
                {
                    field_values.emplace_back(i);
                }
            }

            if (!portOk)
            {
<<<<<<< HEAD
=======
                // Port configuration is handled by the orchagent. If the configuration is written to the APP DB using
                // multiple Redis write commands, the orchagent may receive a partial configuration and create a port
                // with incorrect settings.
>>>>>>> c553d8d4
                field_values.emplace_back("mtu", mtu);
                field_values.emplace_back("admin_status", admin_status);
            }

            if (field_values.size())
            {
                writeConfigToAppDb(alias, field_values);
            }

            if (!portOk)
            {
                SWSS_LOG_WARN("Port %s is not ready, pending...", alias.c_str());

                /* Retry setting these params after the netdev is created */
                field_values.clear();
                field_values.emplace_back("mtu", mtu);
                field_values.emplace_back("admin_status", admin_status);
                it->second = KeyOpFieldsValuesTuple{alias, SET_COMMAND, field_values};
                it++;
                continue;
            }

            if (!mtu.empty())
            {
                setPortMtu(alias, mtu);
                SWSS_LOG_WARN("Configure %s MTU to %s", alias.c_str(), mtu.c_str());
            }

            if (!admin_status.empty())
            {
                setPortAdminStatus(alias, admin_status == "up");
                SWSS_LOG_WARN("Configure %s admin status to %s", alias.c_str(), admin_status.c_str());
            }
        }
        else if (op == DEL_COMMAND)
        {
            SWSS_LOG_WARN("Delete Port: %s", alias.c_str());
            m_appPortTable.del(alias);
            m_portList.erase(alias);
        }

        it = consumer.m_toSync.erase(it);
    }
}

bool PortMgr::writeConfigToAppDb(const std::string &alias, const std::string &field, const std::string &value)
{
    vector<FieldValueTuple> fvs;
    FieldValueTuple fv(field, value);
    fvs.push_back(fv);
    m_appPortTable.set(alias, fvs);

    return true;
}

bool PortMgr::writeConfigToAppDb(const std::string &alias, std::vector<FieldValueTuple> &field_values)
{
    m_appPortTable.set(alias, field_values);
    return true;
}<|MERGE_RESOLUTION|>--- conflicted
+++ resolved
@@ -196,12 +196,9 @@
 
             if (!portOk)
             {
-<<<<<<< HEAD
-=======
                 // Port configuration is handled by the orchagent. If the configuration is written to the APP DB using
                 // multiple Redis write commands, the orchagent may receive a partial configuration and create a port
                 // with incorrect settings.
->>>>>>> c553d8d4
                 field_values.emplace_back("mtu", mtu);
                 field_values.emplace_back("admin_status", admin_status);
             }
