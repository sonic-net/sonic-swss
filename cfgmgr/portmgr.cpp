#include "logger.h"
#include "dbconnector.h"
#include "producerstatetable.h"
#include "tokenize.h"
#include "ipprefix.h"
#include "portmgr.h"
#include "exec.h"
#include "shellcmd.h"
#include <swss/redisutility.h>
#include <iostream>

using namespace std;
using namespace swss;

PortMgr::PortMgr(DBConnector *cfgDb, DBConnector *appDb, DBConnector *stateDb, const vector<string> &tableNames) :
        Orch(cfgDb, tableNames),
        m_cfgPortTable(cfgDb, CFG_PORT_TABLE_NAME),
        m_cfgSendToIngressPortTable(cfgDb, CFG_SEND_TO_INGRESS_PORT_TABLE_NAME),
        m_cfgLagMemberTable(cfgDb, CFG_LAG_MEMBER_TABLE_NAME),
        m_statePortTable(stateDb, STATE_PORT_TABLE_NAME),
        m_appSendToIngressPortTable(appDb, APP_SEND_TO_INGRESS_PORT_TABLE_NAME),
        m_appPortTable(appDb, APP_PORT_TABLE_NAME)
{
}

bool PortMgr::setPortMtu(const string &alias, const string &mtu)
{
    stringstream cmd;
    string res, cmd_str;

    // ip link set dev <port_name> mtu <mtu>
    cmd << IP_CMD << " link set dev " << shellquote(alias) << " mtu " << shellquote(mtu);
    cmd_str = cmd.str();
    int ret = swss::exec(cmd_str, res);
    if (!ret)
    {
        // Set the port MTU in application database to update both
        // the port MTU and possibly the port based router interface MTU
        return writeConfigToAppDb(alias, "mtu", mtu);
    }
    else if (!isPortStateOk(alias))
    {
        // Can happen when a DEL notification is sent by portmgrd immediately followed by a new SET notif
        SWSS_LOG_WARN("Setting mtu to alias:%s netdev failed with cmd:%s, rc:%d, error:%s", alias.c_str(), cmd_str.c_str(), ret, res.c_str());
        return false;
    }
    else
    {
        throw runtime_error(cmd_str + " : " + res);
    }
    return true;
}

bool PortMgr::setPortAdminStatus(const string &alias, const bool up)
{
    stringstream cmd;
    string res, cmd_str;

    // ip link set dev <port_name> [up|down]
    cmd << IP_CMD << " link set dev " << shellquote(alias) << (up ? " up" : " down");
    cmd_str = cmd.str();
    int ret = swss::exec(cmd_str, res);
    if (!ret)
    {
        return writeConfigToAppDb(alias, "admin_status", (up ? "up" : "down"));
    }
    else if (!isPortStateOk(alias))
    {
        // Can happen when a DEL notification is sent by portmgrd immediately followed by a new SET notification
        SWSS_LOG_WARN("Setting admin_status to alias:%s netdev failed with cmd%s, rc:%d, error:%s", alias.c_str(), cmd_str.c_str(), ret, res.c_str());
        return false;
    }
    else
    {
        throw runtime_error(cmd_str + " : " + res);
    }
    return true;
}

bool PortMgr::setPortDHCPMitigationRate(const string &alias, const string &dhcp_rate_limit)
{
    stringstream cmd;
    string res, cmd_str;
    int ret;
    int byte_rate = stoi(dhcp_rate_limit) * 406;

    if (dhcp_rate_limit != "0")
    {
        // tc qdisc add dev <port_name> handle ffff: ingress
        // &&
        // tc filter add dev <port_name> protocol ip parent ffff: prio 1 u32 match ip protocol 17 0xff match ip dport 67 0xffff police rate <byte_rate>bps burst <byte_rate>b conform-exceed drop
        cmd << TC_CMD << " qdisc add dev " << shellquote(alias) << " handle ffff: ingress" << " && " \
            << TC_CMD << " filter add dev " << shellquote(alias) << " protocol ip parent ffff: prio 1 u32 match ip protocol 17 0xff match ip dport 67 0xffff police rate " << to_string(byte_rate) << "bps burst " << to_string(byte_rate) << "b conform-exceed drop";
        cmd_str = cmd.str();
        ret = swss::exec(cmd_str, res);
        SWSS_LOG_WARN("ret Value in setPortDHCPMitigationRate is  ret:%d,", ret);

        if (!ret)
        {   
            SWSS_LOG_INFO("writing dhcp_rate_limit to appl_db");
            return writeConfigToAppDb(alias, "dhcp_rate_limit", dhcp_rate_limit);
        }
        else if (!isPortStateOk(alias))
        {
            // Can happen when a DEL notification is sent by portmgrd immediately followed by a new SET notif
            SWSS_LOG_WARN("Setting dhcp_rate_limit to alias:%s netdev failed with cmd:%s, rc:%d, error:%s", alias.c_str(), cmd_str.c_str(), ret, res.c_str());
            return false;
        }
    }
    else
    {
        // tc qdisc del dev <port_name> handle ffff: ingress
        cmd << TC_CMD << " qdisc del dev " << shellquote(alias) << " handle ffff: ingress";
        cmd_str = cmd.str();
        ret = swss::exec(cmd_str, res);
    }

    return true;
}

bool PortMgr::isPortStateOk(const string &alias)
{
    vector<FieldValueTuple> temp;

    if (m_statePortTable.get(alias, temp))
    {
        auto state_opt = swss::fvsGetValue(temp, "state", true);
        if (!state_opt)
        {
            return false;
        }

        SWSS_LOG_INFO("Port %s is ready", alias.c_str());
        return true;
    }

    return false;
}

void PortMgr::doSendToIngressPortTask(Consumer &consumer)
{
    SWSS_LOG_ENTER();
    auto it = consumer.m_toSync.begin();
    while (it != consumer.m_toSync.end())
    {
        KeyOpFieldsValuesTuple t = it->second;

        string alias = kfvKey(t);
        string op = kfvOp(t);
        auto fvs = kfvFieldsValues(t);

        if (op == SET_COMMAND)
        {
            SWSS_LOG_NOTICE("Add SendToIngress Port: %s",
                            alias.c_str());
            m_appSendToIngressPortTable.set(alias, fvs);
        }
        else if (op == DEL_COMMAND)
        {
            SWSS_LOG_NOTICE("Removing SendToIngress Port: %s",
                                alias.c_str());
            m_appSendToIngressPortTable.del(alias);
        }
        else
        {
            SWSS_LOG_ERROR("Unknown operation type %s", op.c_str());
        }
        it = consumer.m_toSync.erase(it);
    }

}

void PortMgr::doTask(Consumer &consumer)
{
    SWSS_LOG_ENTER();

    auto table = consumer.getTableName();
    if (table == CFG_SEND_TO_INGRESS_PORT_TABLE_NAME)
    {
        doSendToIngressPortTask(consumer);
        return;
    }

    auto it = consumer.m_toSync.begin();
    while (it != consumer.m_toSync.end())
    {
        KeyOpFieldsValuesTuple t = it->second;

        string alias = kfvKey(t);
        string op = kfvOp(t);

        if (op == SET_COMMAND)
        {
            /* portOk=true indicates that the port has been created in kernel.
             * We should not call any ip command if portOk=false. However, it is
             * valid to put port configuration to APP DB which will trigger port creation in kernel.
             */
            bool portOk = isPortStateOk(alias);

            string admin_status, mtu, dhcp_rate_limit;
            std::vector<FieldValueTuple> field_values;

            bool configured = (m_portList.find(alias) != m_portList.end());

            /* If this is the first time we set port settings
             * assign default admin status and mtu and dhcp_rate_limit
             */
            if (!configured)
            {
                admin_status = DEFAULT_ADMIN_STATUS_STR;
                mtu = DEFAULT_MTU_STR;
                dhcp_rate_limit = DEFAULT_DHCP_RATE_LIMIT_STR;


                m_portList.insert(alias);
            }
            else if (!portOk)
            {
                it++;
                continue;
            }

            for (auto i : kfvFieldsValues(t))
            {
                if (fvField(i) == "mtu")
                {
                    mtu = fvValue(i);
                }
                else if (fvField(i) == "dhcp_rate_limit")
                {
                    dhcp_rate_limit = fvValue(i);

                }
                else if (fvField(i) == "admin_status")
                {
                    admin_status = fvValue(i);
                }
               
                else
                {
                    field_values.emplace_back(i);
                }
            }

            if (!portOk)
            {
                // Port configuration is handled by the orchagent. If the configuration is written to the APP DB using
                // multiple Redis write commands, the orchagent may receive a partial configuration and create a port
                // with incorrect settings.
                field_values.emplace_back("mtu", mtu);
                field_values.emplace_back("admin_status", admin_status);
            }

            if (field_values.size())
            {
                writeConfigToAppDb(alias, field_values);
            }

            if (!portOk)
            {
                SWSS_LOG_INFO("Port %s is not ready, pending...", alias.c_str());

<<<<<<< HEAD
                writeConfigToAppDb(alias, "mtu", mtu);
                writeConfigToAppDb(alias, "admin_status", admin_status);
                writeConfigToAppDb(alias, "dhcp_rate_limit", dhcp_rate_limit);

=======
>>>>>>> e71eb2dc
                /* Retry setting these params after the netdev is created */
                field_values.clear();
                field_values.emplace_back("mtu", mtu);
                field_values.emplace_back("admin_status", admin_status);
                field_values.emplace_back("dhcp_rate_limit", dhcp_rate_limit);

                it->second = KeyOpFieldsValuesTuple{alias, SET_COMMAND, field_values};
                it++;
                continue;
            }

            if (!mtu.empty())
            {
                setPortMtu(alias, mtu);
                SWSS_LOG_NOTICE("Configure %s MTU to %s", alias.c_str(), mtu.c_str());
            }

            if (!admin_status.empty())
            {
                setPortAdminStatus(alias, admin_status == "up");
                SWSS_LOG_NOTICE("Configure %s admin status to %s", alias.c_str(), admin_status.c_str());
            }
            
            if (!dhcp_rate_limit.empty())
            {
                setPortDHCPMitigationRate(alias, dhcp_rate_limit);
                SWSS_LOG_NOTICE("Configure %s DHCP rate limit to %s", alias.c_str(), dhcp_rate_limit.c_str());
            }
        }
        else if (op == DEL_COMMAND)
        {
            SWSS_LOG_NOTICE("Delete Port: %s", alias.c_str());
            m_appPortTable.del(alias);
            m_portList.erase(alias);
        }

        it = consumer.m_toSync.erase(it);
    }
}

bool PortMgr::writeConfigToAppDb(const std::string &alias, const std::string &field, const std::string &value)
{
    vector<FieldValueTuple> fvs;
    FieldValueTuple fv(field, value);
    fvs.push_back(fv);
    m_appPortTable.set(alias, fvs);

    return true;
}

bool PortMgr::writeConfigToAppDb(const std::string &alias, std::vector<FieldValueTuple> &field_values)
{
    m_appPortTable.set(alias, field_values);
    return true;
}<|MERGE_RESOLUTION|>--- conflicted
+++ resolved
@@ -260,13 +260,11 @@
             {
                 SWSS_LOG_INFO("Port %s is not ready, pending...", alias.c_str());
 
-<<<<<<< HEAD
                 writeConfigToAppDb(alias, "mtu", mtu);
                 writeConfigToAppDb(alias, "admin_status", admin_status);
                 writeConfigToAppDb(alias, "dhcp_rate_limit", dhcp_rate_limit);
 
-=======
->>>>>>> e71eb2dc
+
                 /* Retry setting these params after the netdev is created */
                 field_values.clear();
                 field_values.emplace_back("mtu", mtu);
