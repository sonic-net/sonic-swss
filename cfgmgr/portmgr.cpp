--- conflicted
+++ resolved
@@ -269,15 +269,10 @@
             {
                 SWSS_LOG_INFO("Port %s is not ready, pending...", alias.c_str());
 
-<<<<<<< HEAD
+
                 writeConfigToAppDb(alias, "mtu", mtu);
                 writeConfigToAppDb(alias, "admin_status", admin_status);
                 writeConfigToAppDb(alias, "dhcp_rate_limit", dhcp_rate_limit);
-
-
-
-=======
->>>>>>> 8c2b2ac5
                 /* Retry setting these params after the netdev is created */
                 field_values.clear();
                 field_values.emplace_back("mtu", mtu);
