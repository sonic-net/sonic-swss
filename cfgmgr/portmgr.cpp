#include "logger.h"
#include "dbconnector.h"
#include "producerstatetable.h"
#include "tokenize.h"
#include "ipprefix.h"
#include "portmgr.h"
#include "exec.h"
#include "shellcmd.h"
#include <swss/redisutility.h>
#include <iostream>

using namespace std;
using namespace swss;

PortMgr::PortMgr(DBConnector *cfgDb, DBConnector *appDb, DBConnector *stateDb, const vector<string> &tableNames) :
        Orch(cfgDb, tableNames),
        m_cfgPortTable(cfgDb, CFG_PORT_TABLE_NAME),
        m_cfgSendToIngressPortTable(cfgDb, CFG_SEND_TO_INGRESS_PORT_TABLE_NAME),
        m_cfgLagMemberTable(cfgDb, CFG_LAG_MEMBER_TABLE_NAME),
        m_statePortTable(stateDb, STATE_PORT_TABLE_NAME),
        m_appSendToIngressPortTable(appDb, APP_SEND_TO_INGRESS_PORT_TABLE_NAME),
        m_appPortTable(appDb, APP_PORT_TABLE_NAME)
{
}

bool PortMgr::setPortMtu(const string &alias, const string &mtu)
{
    stringstream cmd;
    string res, cmd_str;

    // ip link set dev <port_name> mtu <mtu>
    cmd << IP_CMD << " link set dev " << shellquote(alias) << " mtu " << shellquote(mtu);
    cmd_str = cmd.str();
    int ret = swss::exec(cmd_str, res);
    if (!ret)
    {
        // Set the port MTU in application database to update both
        // the port MTU and possibly the port based router interface MTU
        return writeConfigToAppDb(alias, "mtu", mtu);
    }
    else if (!isPortStateOk(alias))
    {
        // Can happen when a DEL notification is sent by portmgrd immediately followed by a new SET notif
        SWSS_LOG_WARN("Setting mtu to alias:%s netdev failed with cmd:%s, rc:%d, error:%s", alias.c_str(), cmd_str.c_str(), ret, res.c_str());
        return false;
    }
    else
    {
        // This failure can happen on PortChannels during system startup.  A PortChannel enslaves
        // members before a default MTU is set on the port (set in this file, not via the config!).
        // Therefore this error is always emitted on startup for portchannel members.
        // In theory we shouldn't log in this case, the correct fix is to detect the
        // port is part of a portchannel and not even try this but that is rejected for
        // possible performance implications.
        SWSS_LOG_WARN("Setting mtu to alias:%s netdev failed (isPortStateOk=true) with cmd:%s, rc:%d, error:%s", alias.c_str(), cmd_str.c_str(), ret, res.c_str());
        return false;
    }
    return true;
}

bool PortMgr::setPortAdminStatus(const string &alias, const bool up)
{
    stringstream cmd;
    string res, cmd_str;

    // ip link set dev <port_name> [up|down]
    cmd << IP_CMD << " link set dev " << shellquote(alias) << (up ? " up" : " down");
    cmd_str = cmd.str();
    int ret = swss::exec(cmd_str, res);
    if (!ret)
    {
        return writeConfigToAppDb(alias, "admin_status", (up ? "up" : "down"));
    }
    else if (!isPortStateOk(alias))
    {
        // Can happen when a DEL notification is sent by portmgrd immediately followed by a new SET notification
        SWSS_LOG_WARN("Setting admin_status to alias:%s netdev failed with cmd%s, rc:%d, error:%s", alias.c_str(), cmd_str.c_str(), ret, res.c_str());
        return false;
    }
    else
    {
        throw runtime_error(cmd_str + " : " + res);
    }
    return true;
}

bool PortMgr::setPortDHCPMitigationRate(const string &alias, const string &dhcp_rate_limit)
{
<<<<<<< HEAD
    // for empty string do nothing
    if (dhcp_rate_limit.empty())
    {
        SWSS_LOG_DEBUG("DHCP rate limit not configured for port %s, skipping TC configuration", alias.c_str());
        return true;
    }

=======
>>>>>>> 1f987e0a
    stringstream cmd;
    string res, cmd_str;
    int ret;

<<<<<<< HEAD
    if (dhcp_rate_limit == "0")
    {
        // Delete filter when dhcp-rate limit is set to zero
        cmd << TC_CMD << " qdisc del dev " << shellquote(alias) << " handle ffff: ingress";
    }
    else
=======
    if (dhcp_rate_limit != "0")
>>>>>>> 1f987e0a
    {
        // Assuming dhcp_rate_limit is already validated and contains valid integer
        int byte_rate = atoi(dhcp_rate_limit.c_str()) * PACKET_SIZE;
        cmd << TC_CMD << " qdisc add dev " << shellquote(alias) << " handle ffff: ingress" << " && " \
            << TC_CMD << " filter add dev " << shellquote(alias) << " protocol ip parent ffff: prio 1 u32 match ip protocol 17 0xff match ip dport 67 0xffff police rate " << byte_rate << "bps burst " << byte_rate << "b conform-exceed drop";
    }
<<<<<<< HEAD
=======
    else
    {
        // Delete filter when dhcp-rate limit is set to zero
        cmd << TC_CMD << " qdisc del dev " << shellquote(alias) << " handle ffff: ingress";
    }
>>>>>>> 1f987e0a
    cmd_str = cmd.str();
    ret = swss::exec(cmd_str, res);

    if (!ret)
    {
        return true;
    }
    else if (!isPortStateOk(alias))
    {
        SWSS_LOG_WARN("Setting DHCP rate limit to alias:%s failed (port not ready) with cmd:%s, rc:%d, error:%s", 
                     alias.c_str(), cmd_str.c_str(), ret, res.c_str());
        return false;
    }
    else
    {
        SWSS_LOG_ERROR("Setting DHCP rate limit to alias:%s failed with cmd:%s, rc:%d, error:%s", 
                      alias.c_str(), cmd_str.c_str(), ret, res.c_str());
        return false;
    }
}

bool PortMgr::isPortStateOk(const string &alias)
{
    vector<FieldValueTuple> temp;

    if (m_statePortTable.get(alias, temp))
    {
        auto state_opt = swss::fvsGetValue(temp, "state", true);
        if (!state_opt)
        {
            return false;
        }

        SWSS_LOG_INFO("Port %s is ready", alias.c_str());
        return true;
    }

    return false;
}

void PortMgr::doSendToIngressPortTask(Consumer &consumer)
{
    SWSS_LOG_ENTER();
    auto it = consumer.m_toSync.begin();
    while (it != consumer.m_toSync.end())
    {
        KeyOpFieldsValuesTuple t = it->second;

        string alias = kfvKey(t);
        string op = kfvOp(t);
        auto fvs = kfvFieldsValues(t);

        if (op == SET_COMMAND)
        {
            SWSS_LOG_NOTICE("Add SendToIngress Port: %s",
                            alias.c_str());
            m_appSendToIngressPortTable.set(alias, fvs);
        }
        else if (op == DEL_COMMAND)
        {
            SWSS_LOG_NOTICE("Removing SendToIngress Port: %s",
                                alias.c_str());
            m_appSendToIngressPortTable.del(alias);
        }
        else
        {
            SWSS_LOG_ERROR("Unknown operation type %s", op.c_str());
        }
        it = consumer.m_toSync.erase(it);
    }

}

void PortMgr::doTask(Consumer &consumer)
{
    SWSS_LOG_ENTER();

    auto table = consumer.getTableName();
    if (table == CFG_SEND_TO_INGRESS_PORT_TABLE_NAME)
    {
        doSendToIngressPortTask(consumer);
        return;
    }

    auto it = consumer.m_toSync.begin();
    while (it != consumer.m_toSync.end())
    {
        KeyOpFieldsValuesTuple t = it->second;

        string alias = kfvKey(t);
        string op = kfvOp(t);

        if (op == SET_COMMAND)
        {
            /* portOk=true indicates that the port has been created in kernel.
             * We should not call any ip command if portOk=false. However, it is
             * valid to put port configuration to APP DB which will trigger port creation in kernel.
             */
            bool portOk = isPortStateOk(alias);

            string admin_status, mtu, dhcp_rate_limit;
            std::vector<FieldValueTuple> field_values;

            bool configured = (m_portList.find(alias) != m_portList.end());

            /* If this is the first time we set port settings
             * assign default admin status and mtu and dhcp_rate_limit
             */
            if (!configured)
            {
                admin_status = DEFAULT_ADMIN_STATUS_STR;
                mtu = DEFAULT_MTU_STR;
                dhcp_rate_limit = DEFAULT_DHCP_RATE_LIMIT_STR;

                m_portList.insert(alias);
            }
            else if (!portOk)
            {
                it++;
                continue;
            }
            for (auto i : kfvFieldsValues(t))
            {
                if (fvField(i) == "mtu")
                {
                    mtu = fvValue(i);
                }
                else if (fvField(i) == "admin_status")
                {
                    admin_status = fvValue(i);
                }
                else if (fvField(i) == "dhcp_rate_limit")
                {
                    dhcp_rate_limit = fvValue(i);
                }
                else
                {
                    field_values.emplace_back(i);
                }
            }

            if (!portOk)
            {
                // Port configuration is handled by the orchagent. If the configuration is written to the APP DB using
                // multiple Redis write commands, the orchagent may receive a partial configuration and create a port
                // with incorrect settings.
                field_values.emplace_back("mtu", mtu);
                field_values.emplace_back("admin_status", admin_status);
            }

            if (field_values.size())
            {
                writeConfigToAppDb(alias, field_values);
            }

            if (!portOk)
            {
                SWSS_LOG_INFO("Port %s is not ready, pending...", alias.c_str());

                /* Retry setting these params after the netdev is created */
                field_values.clear();
                field_values.emplace_back("mtu", mtu);
                field_values.emplace_back("admin_status", admin_status);
                it->second = KeyOpFieldsValuesTuple{alias, SET_COMMAND, field_values};
                it++;
                continue;
            }

            if (!mtu.empty())
            {
                setPortMtu(alias, mtu);
                SWSS_LOG_NOTICE("Configure %s MTU to %s", alias.c_str(), mtu.c_str());
            }

            if (!admin_status.empty())
            {
                setPortAdminStatus(alias, admin_status == "up");
                SWSS_LOG_NOTICE("Configure %s admin status to %s", alias.c_str(), admin_status.c_str());
            }

            if (!dhcp_rate_limit.empty())
            {
                setPortDHCPMitigationRate(alias, dhcp_rate_limit);
                SWSS_LOG_NOTICE("Configure %s DHCP rate limit to %s", alias.c_str(), dhcp_rate_limit.c_str());
            }
        }
        else if (op == DEL_COMMAND)
        {
            SWSS_LOG_NOTICE("Delete Port: %s", alias.c_str());
            m_appPortTable.del(alias);
            m_portList.erase(alias);
        }

        it = consumer.m_toSync.erase(it);
    }
}

bool PortMgr::writeConfigToAppDb(const std::string &alias, const std::string &field, const std::string &value)
{
    vector<FieldValueTuple> fvs;
    FieldValueTuple fv(field, value);
    fvs.push_back(fv);
    m_appPortTable.set(alias, fvs);

    return true;
}

bool PortMgr::writeConfigToAppDb(const std::string &alias, std::vector<FieldValueTuple> &field_values)
{
    m_appPortTable.set(alias, field_values);
    return true;
}<|MERGE_RESOLUTION|>--- conflicted
+++ resolved
@@ -7,7 +7,6 @@
 #include "exec.h"
 #include "shellcmd.h"
 #include <swss/redisutility.h>
-#include <iostream>
 
 using namespace std;
 using namespace swss;
@@ -86,44 +85,27 @@
 
 bool PortMgr::setPortDHCPMitigationRate(const string &alias, const string &dhcp_rate_limit)
 {
-<<<<<<< HEAD
-    // for empty string do nothing
-    if (dhcp_rate_limit.empty())
-    {
-        SWSS_LOG_DEBUG("DHCP rate limit not configured for port %s, skipping TC configuration", alias.c_str());
-        return true;
-    }
-
-=======
->>>>>>> 1f987e0a
     stringstream cmd;
     string res, cmd_str;
     int ret;
 
-<<<<<<< HEAD
     if (dhcp_rate_limit == "0")
     {
         // Delete filter when dhcp-rate limit is set to zero
         cmd << TC_CMD << " qdisc del dev " << shellquote(alias) << " handle ffff: ingress";
     }
     else
-=======
-    if (dhcp_rate_limit != "0")
->>>>>>> 1f987e0a
     {
         // Assuming dhcp_rate_limit is already validated and contains valid integer
         int byte_rate = atoi(dhcp_rate_limit.c_str()) * PACKET_SIZE;
         cmd << TC_CMD << " qdisc add dev " << shellquote(alias) << " handle ffff: ingress" << " && " \
             << TC_CMD << " filter add dev " << shellquote(alias) << " protocol ip parent ffff: prio 1 u32 match ip protocol 17 0xff match ip dport 67 0xffff police rate " << byte_rate << "bps burst " << byte_rate << "b conform-exceed drop";
     }
-<<<<<<< HEAD
-=======
     else
     {
         // Delete filter when dhcp-rate limit is set to zero
         cmd << TC_CMD << " qdisc del dev " << shellquote(alias) << " handle ffff: ingress";
     }
->>>>>>> 1f987e0a
     cmd_str = cmd.str();
     ret = swss::exec(cmd_str, res);
 
@@ -305,6 +287,7 @@
             }
 
             if (!dhcp_rate_limit.empty())
+            if (!dhcp_rate_limit.empty())
             {
                 setPortDHCPMitigationRate(alias, dhcp_rate_limit);
                 SWSS_LOG_NOTICE("Configure %s DHCP rate limit to %s", alias.c_str(), dhcp_rate_limit.c_str());
