--- conflicted
+++ resolved
@@ -228,7 +228,7 @@
                 }
                 else if (fvField(fv) == "ingress_zero_profile")
                 {
-                    m_bufferZeroProfileName[BUFFER_PG] = parseObjectNameFromReference(fvValue(fv));
+                    m_bufferZeroProfileName[BUFFER_PG] = fvValue(fv);
                 }
                 else if (fvField(fv) == "queues_to_apply_zero_profile")
                 {
@@ -236,7 +236,7 @@
                 }
                 else if (fvField(fv) == "egress_zero_profile")
                 {
-                    m_bufferZeroProfileName[BUFFER_QUEUE] = parseObjectNameFromReference(fvValue(fv));
+                    m_bufferZeroProfileName[BUFFER_QUEUE] = fvValue(fv);
                 }
                 else if (fvField(fv) == "support_removing_buffer_items")
                 {
@@ -272,8 +272,7 @@
             {
                 if (fvField(fv) == "pool")
                 {
-                    auto &poolRef = fvValue(fv);
-                    const auto &poolName = parseObjectNameFromReference(poolRef);
+                    const auto &poolName = fvValue(fv);
                     auto poolSearchRef = m_bufferPoolLookup.find(poolName);
                     if (poolSearchRef != m_bufferPoolLookup.end())
                     {
@@ -827,12 +826,6 @@
 
     // profile threshold field name
     mode += "_th";
-<<<<<<< HEAD
-    string pg_pool_reference = "[" + string(APP_BUFFER_POOL_TABLE_NAME) +
-        m_applBufferProfileTable.getTableNameSeparator() +
-        profile.pool_name + "]";
-=======
->>>>>>> a3fdaf41
 
     if (profile.lossless)
     {
@@ -843,11 +836,7 @@
         fvVector.emplace_back("xoff", profile.xoff);
     }
     fvVector.emplace_back("size", profile.size);
-<<<<<<< HEAD
-    fvVector.emplace_back("pool", pg_pool_reference);
-=======
-    fvVector.emplace_back("pool", INGRESS_LOSSLESS_PG_POOL_NAME);
->>>>>>> a3fdaf41
+    fvVector.emplace_back("pool", profile.pool_name);
     fvVector.emplace_back(mode, profile.threshold);
 
     m_applBufferProfileTable.set(name, fvVector);
@@ -870,15 +859,10 @@
             return;
         }
 
-<<<<<<< HEAD
         vector<FieldValueTuple> fvVector;
-        fvVector.emplace_back(buffer_profile_field_name, "[BUFFER_PROFILE_TABLE:" + profile + "]");
+        fvVector.emplace_back(buffer_profile_field_name, profile);
 
         table.set(key, fvVector);
-=======
-        fvVector.push_back(make_pair("profile", profile));
-        m_applBufferPgTable.set(key, fvVector);
->>>>>>> a3fdaf41
     }
     else
     {
@@ -1109,13 +1093,12 @@
     string zeroProfileNameList;
 
     auto profileRefs = tokenize(normalProfileList, ',');
-    for (auto &profileRef : profileRefs)
-    {
-        const auto &profileName = parseObjectNameFromReference(profileRef);
+    for (auto &profileName : profileRefs)
+    {
         const auto &zeroProfile = fetchZeroProfileFromNormalProfile(profileName);
         if (!zeroProfile.empty())
         {
-            zeroProfileNameList += "[BUFFER_PROFILE_TABLE:" + zeroProfile + "],";
+            zeroProfileNameList += zeroProfile + ",";
         }
         else
         {
@@ -2451,7 +2434,7 @@
             {
                 if (!value.empty())
                 {
-                    auto poolName = value;
+                    auto &poolName = value;
                     if (poolName.empty())
                     {
                         SWSS_LOG_ERROR("BUFFER_PROFILE: Invalid format of reference to pool: %s", value.c_str());
@@ -2690,12 +2673,7 @@
             {
                 // Headroom override
                 pureDynamic = false;
-<<<<<<< HEAD
-                transformReference(value);
-                const string &profileName = parseObjectNameFromReference(value);
-=======
-                string profileName = value;
->>>>>>> a3fdaf41
+                const string &profileName = value;
                 if (profileName.empty())
                 {
                     SWSS_LOG_ERROR("BUFFER_PG: Invalid format of reference to profile: %s", value.c_str());
@@ -2818,9 +2796,8 @@
 {
     // Fetch profile and check whether it's an egress profile
     vector<string> profileRefList = tokenize(profiles, ',');
-    for (auto &profileRef : profileRefList)
-    {
-        auto const &profileName = parseObjectNameFromReference(profileRef);
+    for (auto &profileName : profileRefList)
+    {
         auto profileSearchRef = m_bufferProfileLookup.find(profileName);
         if (profileSearchRef == m_bufferProfileLookup.end())
         {
@@ -2861,11 +2838,10 @@
             // Transform the separator in values from "|" to ":"
             if (fvField(i) == buffer_profile_field_name)
             {
-                transformReference(fvValue(i));
                 auto rc = checkBufferProfileDirection(fvValue(i), BUFFER_EGRESS);
                 if (rc != task_process_status::task_success)
                     return rc;
-                portQueue.running_profile_name = parseObjectNameFromReference(fvValue(i));
+                portQueue.running_profile_name = fvValue(i);
                 SWSS_LOG_NOTICE("Queue %s has been configured on the system, referencing profile %s", key.c_str(), fvValue(i).c_str());
             }
             else
@@ -2928,7 +2904,6 @@
         {
             if (fvField(i) == buffer_profile_list_field_name)
             {
-                transformReference(fvValue(i));
                 auto rc = checkBufferProfileDirection(fvValue(i), dir);
                 if (rc != task_process_status::task_success)
                     return rc;
@@ -3031,14 +3006,8 @@
         ids = parseObjectNameFromKey(key, 1);
         if (ids.empty())
         {
-<<<<<<< HEAD
             SWSS_LOG_ERROR("Invalid key format %s for %s table", key.c_str(), table.c_str());
             return task_process_status::task_invalid_entry;
-=======
-            // Transform the separator in values from "|" to ":"
-            fvVector.emplace_back(fvField(i), fvValue(i));
-            SWSS_LOG_INFO("Inserting field %s value %s", fvField(i).c_str(), fvValue(i).c_str());
->>>>>>> a3fdaf41
         }
     }
 
