--- conflicted
+++ resolved
@@ -7,11 +7,8 @@
 #include "intfmgr.h"
 #include "exec.h"
 #include "shellcmd.h"
-<<<<<<< HEAD
 #include "macaddress.h"
-=======
 #include "warm_restart.h"
->>>>>>> 750982e4
 
 using namespace std;
 using namespace swss;
