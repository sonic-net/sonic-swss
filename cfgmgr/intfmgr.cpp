#include <string.h>
#include "logger.h"
#include "dbconnector.h"
#include "producerstatetable.h"
#include "tokenize.h"
#include "ipprefix.h"
#include "intfmgr.h"
#include "exec.h"
#include "shellcmd.h"
#include "macaddress.h"
#include "warm_restart.h"

using namespace std;
using namespace swss;

#define VLAN_PREFIX         "Vlan"
#define LAG_PREFIX          "PortChannel"
#define LOOPBACK_PREFIX     "Loopback"
#define VNET_PREFIX         "Vnet"
#define MTU_INHERITANCE     "0"
#define VRF_PREFIX          "Vrf"

#define LOOPBACK_DEFAULT_MTU_STR "65536"

IntfMgr::IntfMgr(DBConnector *cfgDb, DBConnector *appDb, DBConnector *stateDb, const vector<string> &tableNames) :
        Orch(cfgDb, tableNames),
        m_statePortTable(stateDb, STATE_PORT_TABLE_NAME),
        m_stateLagTable(stateDb, STATE_LAG_TABLE_NAME),
        m_stateVlanTable(stateDb, STATE_VLAN_TABLE_NAME),
        m_stateVrfTable(stateDb, STATE_VRF_TABLE_NAME),
        m_stateIntfTable(stateDb, STATE_INTERFACE_TABLE_NAME),
        m_appIntfTableProducer(appDb, APP_INTF_TABLE_NAME)
{
    if (!WarmStart::isWarmStart())
    {
        flushLoopbackIntfs();
    }
}

void IntfMgr::setIntfIp(const string &alias, const string &opCmd,
                        const IpPrefix &ipPrefix)
{
    stringstream    cmd;
    string          res;
    string          ipPrefixStr = ipPrefix.to_string();
    string          broadcastIpStr = ipPrefix.getBroadcastIp().to_string();
    int             prefixLen = ipPrefix.getMaskLength();

    if (ipPrefix.isV4())
    {
        (prefixLen < 31) ?
        (cmd << IP_CMD << " address " << shellquote(opCmd) << " " << shellquote(ipPrefixStr) << " broadcast " << shellquote(broadcastIpStr) <<" dev " << shellquote(alias)) :
        (cmd << IP_CMD << " address " << shellquote(opCmd) << " " << shellquote(ipPrefixStr) << " dev " << shellquote(alias));
    }
    else
    {
        (prefixLen < 127) ?
        (cmd << IP_CMD << " -6 address " << shellquote(opCmd) << " " << shellquote(ipPrefixStr) << " broadcast " << shellquote(broadcastIpStr) << " dev " << shellquote(alias)) :
        (cmd << IP_CMD << " -6 address " << shellquote(opCmd) << " " << shellquote(ipPrefixStr) << " dev " << shellquote(alias));
    }

    int ret = swss::exec(cmd.str(), res);
    if (ret)
    {
        SWSS_LOG_ERROR("Command '%s' failed with rc %d", cmd.str().c_str(), ret);
    }
}

void IntfMgr::setIntfMac(const string &alias, const string &mac_str)
{
    stringstream cmd;
    string res;

    cmd << IP_CMD << " link set " << alias << " address " << mac_str;

    int ret = swss::exec(cmd.str(), res);
    if (ret)
    {
        SWSS_LOG_ERROR("Command '%s' failed with rc %d", cmd.str().c_str(), ret);
    }
}

void IntfMgr::setIntfVrf(const string &alias, const string &vrfName)
{
    stringstream cmd;
    string res;

    if (!vrfName.empty())
    {
        cmd << IP_CMD << " link set " << shellquote(alias) << " master " << shellquote(vrfName);
    }
    else
    {
        cmd << IP_CMD << " link set " << shellquote(alias) << " nomaster";
    }
    int ret = swss::exec(cmd.str(), res);
    if (ret)
    {
        SWSS_LOG_ERROR("Command '%s' failed with rc %d", cmd.str().c_str(), ret);
    }
}

void IntfMgr::addLoopbackIntf(const string &alias)
{
    stringstream cmd;
    string res;

    cmd << IP_CMD << " link add " << alias << " mtu " << LOOPBACK_DEFAULT_MTU_STR << " type dummy && ";
    cmd << IP_CMD << " link set " << alias << " up";
    int ret = swss::exec(cmd.str(), res);
    if (ret)
    {
        SWSS_LOG_ERROR("Command '%s' failed with rc %d", cmd.str().c_str(), ret);
    }
}

void IntfMgr::delLoopbackIntf(const string &alias)
{
    stringstream cmd;
    string res;

    cmd << IP_CMD << " link del " << alias;
    int ret = swss::exec(cmd.str(), res);
    if (ret)
    {
        SWSS_LOG_ERROR("Command '%s' failed with rc %d", cmd.str().c_str(), ret);
    }
}

void IntfMgr::flushLoopbackIntfs()
{
    stringstream cmd;
    string res;

    cmd << IP_CMD << " link show type dummy | grep -o '" << LOOPBACK_PREFIX << "[^:]*'";

    int ret = swss::exec(cmd.str(), res);
    if (ret)
    {
        SWSS_LOG_DEBUG("Command '%s' failed with rc %d", cmd.str().c_str(), ret);
        return;
    }

    auto aliases = tokenize(res, '\n');
    for (string &alias : aliases)
    {
        SWSS_LOG_NOTICE("Remove loopback device %s", alias.c_str());
        delLoopbackIntf(alias);
    }
}

int IntfMgr::getIntfIpCount(const string &alias)
{
    stringstream cmd;
    string res;

    /* query ip address of the device with master name, it is much faster */
    // ip address show {{intf_name}}
    // $(ip link show {{intf_name}} | grep -o 'master [^\\s]*') ==> [master {{vrf_name}}]
    // | grep inet | grep -v 'inet6 fe80:' | wc -l
    cmd << IP_CMD << " address show " << alias
        << " $(" << IP_CMD << " link show " << alias << " | grep -o 'master [^\\s]*')"
        << " | grep inet | grep -v 'inet6 fe80:' | wc -l";

    int ret = swss::exec(cmd.str(), res);
    if (ret)
    {
        SWSS_LOG_ERROR("Command '%s' failed with rc %d", cmd.str().c_str(), ret);
        return 0;
    }

    return std::stoi(res);
}

bool IntfMgr::isIntfCreated(const string &alias)
{
    vector<FieldValueTuple> temp;

    if (m_stateIntfTable.get(alias, temp))
    {
        SWSS_LOG_DEBUG("Intf %s is ready", alias.c_str());
        return true;
    }

    return false;
}

bool IntfMgr::isIntfChangeVrf(const string &alias, const string &vrfName)
{
    vector<FieldValueTuple> temp;

    if (m_stateIntfTable.get(alias, temp))
    {
        for (auto idx : temp)
        {
            const auto &field = fvField(idx);
            const auto &value = fvValue(idx);
            if (field == "vrf")
            {
                if (value == vrfName)
                    return false;
                else
                    return true;
            }
        }
    }

    return false;
}

void IntfMgr::addHostSubIntf(const string&intf, const string &subIntf, const string &vlan)
{
    stringstream cmd;
    string res;

    cmd << IP_CMD " link add link " << shellquote(intf) << " name " << shellquote(subIntf) << " type vlan id " << shellquote(vlan);
    EXEC_WITH_ERROR_THROW(cmd.str(), res);
}

void IntfMgr::setHostSubIntfMtu(const string &subIntf, const string &mtu)
{
    stringstream cmd;
    string res;

    cmd << IP_CMD " link set " << shellquote(subIntf) << " mtu " << shellquote(mtu);
    EXEC_WITH_ERROR_THROW(cmd.str(), res);
}

void IntfMgr::setHostSubIntfAdminStatus(const string &subIntf, const string &adminStatus)
{
    stringstream cmd;
    string res;

    cmd << IP_CMD " link set " << shellquote(subIntf) << " " << shellquote(adminStatus);
    EXEC_WITH_ERROR_THROW(cmd.str(), res);
}

void IntfMgr::removeHostSubIntf(const string &subIntf)
{
    stringstream cmd;
    string res;

    cmd << IP_CMD " link del " << shellquote(subIntf);
    EXEC_WITH_ERROR_THROW(cmd.str(), res);
}

void IntfMgr::setSubIntfStateOk(const string &alias)
{
    vector<FieldValueTuple> fvTuples = {{"state", "ok"}};

    if (!alias.compare(0, strlen(LAG_PREFIX), LAG_PREFIX))
    {
        m_stateLagTable.set(alias, fvTuples);
    }
    else
    {
        // EthernetX using PORT_TABLE
        m_statePortTable.set(alias, fvTuples);
    }
}

void IntfMgr::removeSubIntfState(const string &alias)
{
    if (!alias.compare(0, strlen(LAG_PREFIX), LAG_PREFIX))
    {
        m_stateLagTable.del(alias);
    }
    else
    {
        // EthernetX using PORT_TABLE
        m_statePortTable.del(alias);
    }
}

bool IntfMgr::setIntfGratArp(const string &alias, const string &grat_arp)
{
    /*
     * Enable gratuitous ARP by accepting unsolicited ARP replies
     */
    stringstream cmd;
    string res;
    string garp_enabled;

    if (grat_arp == "enabled")
    {
        garp_enabled = "1";
    }
    else if (grat_arp == "disabled")
    {
        garp_enabled = "0";
    }
    else
    {
        SWSS_LOG_ERROR("GARP state is invalid: \"%s\"", grat_arp.c_str());
        return false;
    }

    cmd << ECHO_CMD << " " << garp_enabled << " > /proc/sys/net/ipv4/conf/" << alias << "/arp_accept";
    EXEC_WITH_ERROR_THROW(cmd.str(), res);

    SWSS_LOG_INFO("ARP accept set to \"%s\" on interface \"%s\"",  grat_arp.c_str(), alias.c_str());
    return true;
}

bool IntfMgr::setIntfProxyArp(const string &alias, const string &proxy_arp)
{
    stringstream cmd;
    string res;
    string proxy_arp_pvlan;

    if (proxy_arp == "enabled")
    {
        proxy_arp_pvlan = "1";
    }
    else if (proxy_arp == "disabled")
    {
        proxy_arp_pvlan = "0";
    }
    else
    {
        SWSS_LOG_ERROR("Proxy ARP state is invalid: \"%s\"", proxy_arp.c_str());
        return false;
    }

    cmd << ECHO_CMD << " " << proxy_arp_pvlan << " > /proc/sys/net/ipv4/conf/" << alias << "/proxy_arp_pvlan";
    EXEC_WITH_ERROR_THROW(cmd.str(), res);

    SWSS_LOG_INFO("Proxy ARP set to \"%s\" on interface \"%s\"", proxy_arp.c_str(), alias.c_str());
    return true;
}

bool IntfMgr::isIntfStateOk(const string &alias)
{
    vector<FieldValueTuple> temp;

    if (!alias.compare(0, strlen(VLAN_PREFIX), VLAN_PREFIX))
    {
        if (m_stateVlanTable.get(alias, temp))
        {
            SWSS_LOG_DEBUG("Vlan %s is ready", alias.c_str());
            return true;
        }
    }
    else if (!alias.compare(0, strlen(LAG_PREFIX), LAG_PREFIX))
    {
        if (m_stateLagTable.get(alias, temp))
        {
            SWSS_LOG_DEBUG("Lag %s is ready", alias.c_str());
            return true;
        }
    }
    else if (!alias.compare(0, strlen(VNET_PREFIX), VNET_PREFIX))
    {
        if (m_stateVrfTable.get(alias, temp))
        {
            SWSS_LOG_DEBUG("Vnet %s is ready", alias.c_str());
            return true;
        }
    }
    else if (!alias.compare(0, strlen(VRF_PREFIX), VRF_PREFIX))
    {
        if (m_stateVrfTable.get(alias, temp))
        {
            SWSS_LOG_DEBUG("Vrf %s is ready", alias.c_str());
            return true;
        }
    }
    else if (m_statePortTable.get(alias, temp))
    {
        SWSS_LOG_DEBUG("Port %s is ready", alias.c_str());
        return true;
    }
    else if (!alias.compare(0, strlen(LOOPBACK_PREFIX), LOOPBACK_PREFIX))
    {
        return true;
    }

    return false;
}

bool IntfMgr::doIntfGeneralTask(const vector<string>& keys,
        vector<FieldValueTuple> data,
        const string& op)
{
    SWSS_LOG_ENTER();

    string alias(keys[0]);
    string vlanId;
    string parentAlias;
    size_t found = alias.find(VLAN_SUB_INTERFACE_SEPARATOR);
    if (found != string::npos)
    {
        // This is a sub interface
        // alias holds the complete sub interface name
        // while parentAlias holds the parent port name
        vlanId = alias.substr(found + 1);
        parentAlias = alias.substr(0, found);
    }
    bool is_lo = !alias.compare(0, strlen(LOOPBACK_PREFIX), LOOPBACK_PREFIX);
    string mac = "";
    string vrf_name = "";
    string mtu = "";
    string adminStatus = "";
    string nat_zone = "";
    string proxy_arp = "";
    string grat_arp = "";

    for (auto idx : data)
    {
        const auto &field = fvField(idx);
        const auto &value = fvValue(idx);

        if (field == "vnet_name" || field == "vrf_name")
        {
            vrf_name = value;
        }
        else if (field == "mac_addr")
        {
            mac = value;
        }
        else if (field == "admin_status")
        {
            adminStatus = value;
        }
        else if (field == "proxy_arp")
        {
            proxy_arp = value;
        }
        else if (field == "grat_arp")
        {
            grat_arp = value;
        }

        if (field == "nat_zone")
        {
            nat_zone = value;
        }
    }

    if (op == SET_COMMAND)
    {
        if (!isIntfStateOk(parentAlias.empty() ? alias : parentAlias))
        {
            SWSS_LOG_DEBUG("Interface is not ready, skipping %s", alias.c_str());
            return false;
        }

        if (!vrf_name.empty() && !isIntfStateOk(vrf_name))
        {
            SWSS_LOG_DEBUG("VRF is not ready, skipping %s", vrf_name.c_str());
            return false;
        }

        /* if to change vrf then skip */
        if (isIntfChangeVrf(alias, vrf_name))
        {
            SWSS_LOG_ERROR("%s can not change to %s directly, skipping", alias.c_str(), vrf_name.c_str());
            return true;
        }

        if (is_lo)
        {
            if (m_loopbackIntfList.find(alias) == m_loopbackIntfList.end())
            {
                addLoopbackIntf(alias);
                m_loopbackIntfList.insert(alias);
                SWSS_LOG_INFO("Added %s loopback interface", alias.c_str());
            }
        }
        else
        {
            /* Set nat zone */
            if (!nat_zone.empty())
            {
                FieldValueTuple fvTuple("nat_zone", nat_zone);
                data.push_back(fvTuple);
            }
        }

<<<<<<< HEAD
        if (!parentAlias.empty())
=======
        if (!vrf_name.empty())
        {
            setIntfVrf(alias, vrf_name);
        }

        /*Set the mac of interface*/
        if (!mac.empty())
        {
            setIntfMac(alias, mac);
        }
        else
        {
            FieldValueTuple fvTuple("mac_addr", MacAddress().to_string());
            data.push_back(fvTuple);
        }

        if (!proxy_arp.empty())
        {
            if (!setIntfProxyArp(alias, proxy_arp))
            {
                SWSS_LOG_ERROR("Failed to set proxy ARP to \"%s\" state for the \"%s\" interface", proxy_arp.c_str(), alias.c_str());
                return false;
            }

            if (!alias.compare(0, strlen(VLAN_PREFIX), VLAN_PREFIX))
            {
                FieldValueTuple fvTuple("proxy_arp", proxy_arp);
                data.push_back(fvTuple);
            }
        }

        if (!grat_arp.empty())
        {
            if (!setIntfGratArp(alias, grat_arp))
            {
                SWSS_LOG_ERROR("Failed to set ARP accept to \"%s\" state for the \"%s\" interface", grat_arp.c_str(), alias.c_str());
                return false;
            }

            if (!alias.compare(0, strlen(VLAN_PREFIX), VLAN_PREFIX))
            {
                FieldValueTuple fvTuple("grat_arp", grat_arp);
                data.push_back(fvTuple);
            }
        }

        if (!subIntfAlias.empty())
>>>>>>> ad22c2ae
        {
            if (m_subIntfList.find(alias) == m_subIntfList.end())
            {
                try
                {
                    addHostSubIntf(parentAlias, alias, vlanId);
                }
                catch (const std::runtime_error &e)
                {
                    SWSS_LOG_NOTICE("Sub interface ip link add failure. Runtime error: %s", e.what());
                    return false;
                }

                m_subIntfList.insert(alias);
            }

            if (!mtu.empty())
            {
                try
                {
                    setHostSubIntfMtu(alias, mtu);
                }
                catch (const std::runtime_error &e)
                {
                    SWSS_LOG_NOTICE("Sub interface ip link set mtu failure. Runtime error: %s", e.what());
                    return false;
                }
            }
            else
            {
                FieldValueTuple fvTuple("mtu", MTU_INHERITANCE);
                data.push_back(fvTuple);
            }

            if (adminStatus.empty())
            {
                adminStatus = "up";
                FieldValueTuple fvTuple("admin_status", adminStatus);
                data.push_back(fvTuple);
            }
            try
            {
                setHostSubIntfAdminStatus(alias, adminStatus);
            }
            catch (const std::runtime_error &e)
            {
                SWSS_LOG_NOTICE("Sub interface ip link set admin status %s failure. Runtime error: %s", adminStatus.c_str(), e.what());
                return false;
            }
        }

        if (!vrf_name.empty())
        {
            setIntfVrf(alias, vrf_name);
        }

        /*Set the mac of interface*/
        if (!mac.empty())
        {
            setIntfMac(alias, mac);
        }
        else
        {
            FieldValueTuple fvTuple("mac_addr", MacAddress().to_string());
            data.push_back(fvTuple);
        }

        if (!proxy_arp.empty())
        {
            if (!setIntfProxyArp(alias, proxy_arp))
            {
                SWSS_LOG_ERROR("Failed to set proxy ARP to \"%s\" state for the \"%s\" interface", proxy_arp.c_str(), alias.c_str());
                return false;
            }

            if (!alias.compare(0, strlen(VLAN_PREFIX), VLAN_PREFIX))
            {
                FieldValueTuple fvTuple("proxy_arp", proxy_arp);
                data.push_back(fvTuple);
            }
        }

        if (!parentAlias.empty())
        {
            // set STATE_DB port state
            setSubIntfStateOk(alias);
        }
        m_appIntfTableProducer.set(alias, data);
        m_stateIntfTable.hset(alias, "vrf", vrf_name);
    }
    else if (op == DEL_COMMAND)
    {
        /* make sure all ip addresses associated with interface are removed, otherwise these ip address would
           be set with global vrf and it may cause ip address confliction. */
        if (getIntfIpCount(alias))
        {
            return false;
        }

        setIntfVrf(alias, "");

        if (is_lo)
        {
            delLoopbackIntf(alias);
            m_loopbackIntfList.erase(alias);
        }

        if (!parentAlias.empty())
        {
            removeHostSubIntf(alias);
            m_subIntfList.erase(alias);

            removeSubIntfState(alias);
        }

        m_appIntfTableProducer.del(alias);
        m_stateIntfTable.del(alias);
    }
    else
    {
        SWSS_LOG_ERROR("Unknown operation: %s", op.c_str());
    }

    return true;
}

bool IntfMgr::doIntfAddrTask(const vector<string>& keys,
        const vector<FieldValueTuple>& data,
        const string& op)
{
    SWSS_LOG_ENTER();

    string alias(keys[0]);
    IpPrefix ip_prefix(keys[1]);
    string appKey = keys[0] + ":" + keys[1];

    if (op == SET_COMMAND)
    {
        /*
         * Don't proceed if port/LAG/VLAN/subport and intfGeneral is not ready yet.
         * The pending task will be checked periodically and retried.
         */
        if (!isIntfStateOk(alias) || !isIntfCreated(alias))
        {
            SWSS_LOG_DEBUG("Interface is not ready, skipping %s", alias.c_str());
            return false;
        }

        setIntfIp(alias, "add", ip_prefix);

        std::vector<FieldValueTuple> fvVector;
        FieldValueTuple f("family", ip_prefix.isV4() ? IPV4_NAME : IPV6_NAME);

        // Don't send link local config to AppDB and Orchagent
        if (ip_prefix.getIp().getAddrScope() != IpAddress::AddrScope::LINK_SCOPE)
        {
            FieldValueTuple s("scope", "global");
            fvVector.push_back(s);
            fvVector.push_back(f);
            m_appIntfTableProducer.set(appKey, fvVector);
            m_stateIntfTable.hset(keys[0] + state_db_key_delimiter + keys[1], "state", "ok");
        }
    }
    else if (op == DEL_COMMAND)
    {
        setIntfIp(alias, "del", ip_prefix);

        // Don't send link local config to AppDB and Orchagent
        if (ip_prefix.getIp().getAddrScope() != IpAddress::AddrScope::LINK_SCOPE)
        {
            m_appIntfTableProducer.del(appKey);
            m_stateIntfTable.del(keys[0] + state_db_key_delimiter + keys[1]);
        }
    }
    else
    {
        SWSS_LOG_ERROR("Unknown operation: %s", op.c_str());
    }

    return true;
}

void IntfMgr::doTask(Consumer &consumer)
{
    SWSS_LOG_ENTER();

    auto it = consumer.m_toSync.begin();
    while (it != consumer.m_toSync.end())
    {
        KeyOpFieldsValuesTuple t = it->second;

        vector<string> keys = tokenize(kfvKey(t), config_db_key_delimiter);
        const vector<FieldValueTuple>& data = kfvFieldsValues(t);
        string op = kfvOp(t);

        if (keys.size() == 1)
        {
            if (!doIntfGeneralTask(keys, data, op))
            {
                it++;
                continue;
            }
        }
        else if (keys.size() == 2)
        {
            if (!doIntfAddrTask(keys, data, op))
            {
                it++;
                continue;
            }
        }
        else
        {
            SWSS_LOG_ERROR("Invalid key %s", kfvKey(t).c_str());
        }

        it = consumer.m_toSync.erase(it);
    }
}<|MERGE_RESOLUTION|>--- conflicted
+++ resolved
@@ -477,57 +477,7 @@
             }
         }
 
-<<<<<<< HEAD
         if (!parentAlias.empty())
-=======
-        if (!vrf_name.empty())
-        {
-            setIntfVrf(alias, vrf_name);
-        }
-
-        /*Set the mac of interface*/
-        if (!mac.empty())
-        {
-            setIntfMac(alias, mac);
-        }
-        else
-        {
-            FieldValueTuple fvTuple("mac_addr", MacAddress().to_string());
-            data.push_back(fvTuple);
-        }
-
-        if (!proxy_arp.empty())
-        {
-            if (!setIntfProxyArp(alias, proxy_arp))
-            {
-                SWSS_LOG_ERROR("Failed to set proxy ARP to \"%s\" state for the \"%s\" interface", proxy_arp.c_str(), alias.c_str());
-                return false;
-            }
-
-            if (!alias.compare(0, strlen(VLAN_PREFIX), VLAN_PREFIX))
-            {
-                FieldValueTuple fvTuple("proxy_arp", proxy_arp);
-                data.push_back(fvTuple);
-            }
-        }
-
-        if (!grat_arp.empty())
-        {
-            if (!setIntfGratArp(alias, grat_arp))
-            {
-                SWSS_LOG_ERROR("Failed to set ARP accept to \"%s\" state for the \"%s\" interface", grat_arp.c_str(), alias.c_str());
-                return false;
-            }
-
-            if (!alias.compare(0, strlen(VLAN_PREFIX), VLAN_PREFIX))
-            {
-                FieldValueTuple fvTuple("grat_arp", grat_arp);
-                data.push_back(fvTuple);
-            }
-        }
-
-        if (!subIntfAlias.empty())
->>>>>>> ad22c2ae
         {
             if (m_subIntfList.find(alias) == m_subIntfList.end())
             {
@@ -610,6 +560,21 @@
             }
         }
 
+        if (!grat_arp.empty())
+        {
+            if (!setIntfGratArp(alias, grat_arp))
+            {
+                SWSS_LOG_ERROR("Failed to set ARP accept to \"%s\" state for the \"%s\" interface", grat_arp.c_str(), alias.c_str());
+                return false;
+            }
+
+            if (!alias.compare(0, strlen(VLAN_PREFIX), VLAN_PREFIX))
+            {
+                FieldValueTuple fvTuple("grat_arp", grat_arp);
+                data.push_back(fvTuple);
+            }
+        }
+
         if (!parentAlias.empty())
         {
             // set STATE_DB port state
