#include <string.h>
#include "logger.h"
#include "dbconnector.h"
#include "producerstatetable.h"
#include "tokenize.h"
#include "ipprefix.h"
#include "intfmgr.h"
#include "exec.h"
#include "shellcmd.h"

using namespace std;
using namespace swss;

#define VLAN_PREFIX         "Vlan"
#define LAG_PREFIX          "PortChannel"
#define LOOPBACK_PREFIX     "Loopback"
#define VNET_PREFIX         "Vnet"
#define MTU_INHERITANCE     "0"
#define VRF_PREFIX          "Vrf"

#define LOOPBACK_DEFAULT_MTU_STR "65536"

IntfMgr::IntfMgr(DBConnector *cfgDb, DBConnector *appDb, DBConnector *stateDb, const vector<string> &tableNames) :
        Orch(cfgDb, tableNames),
        m_statePortTable(stateDb, STATE_PORT_TABLE_NAME),
        m_stateLagTable(stateDb, STATE_LAG_TABLE_NAME),
        m_stateVlanTable(stateDb, STATE_VLAN_TABLE_NAME),
        m_stateVrfTable(stateDb, STATE_VRF_TABLE_NAME),
        m_stateIntfTable(stateDb, STATE_INTERFACE_TABLE_NAME),
        m_appIntfTableProducer(appDb, APP_INTF_TABLE_NAME)
{
}

void IntfMgr::setIntfIp(const string &alias, const string &opCmd,
                        const IpPrefix &ipPrefix)
{
    stringstream    cmd;
    string          res;
    string          ipPrefixStr = ipPrefix.to_string();
    string          broadcastIpStr = ipPrefix.getBroadcastIp().to_string();
    int             prefixLen = ipPrefix.getMaskLength();

    if (ipPrefix.isV4())
    {
        (prefixLen < 31) ?
        (cmd << IP_CMD << " address " << shellquote(opCmd) << " " << shellquote(ipPrefixStr) << " broadcast " << shellquote(broadcastIpStr) <<" dev " << shellquote(alias)) :
        (cmd << IP_CMD << " address " << shellquote(opCmd) << " " << shellquote(ipPrefixStr) << " dev " << shellquote(alias));
    }
    else
    {
        (prefixLen < 127) ?
        (cmd << IP_CMD << " -6 address " << shellquote(opCmd) << " " << shellquote(ipPrefixStr) << " broadcast " << shellquote(broadcastIpStr) << " dev " << shellquote(alias)) :
        (cmd << IP_CMD << " -6 address " << shellquote(opCmd) << " " << shellquote(ipPrefixStr) << " dev " << shellquote(alias));
    }

    int ret = swss::exec(cmd.str(), res);
    if (ret)
    {
        SWSS_LOG_ERROR("Command '%s' failed with rc %d", cmd.str().c_str(), ret);
    }
}

<<<<<<< HEAD
void IntfMgr::setIntfMac(const string &alias, const string mac_str)
{
    stringstream cmd;
    string res;

    cmd << IP_CMD << " link set " << alias << " address " << mac_str;

    int ret = swss::exec(cmd.str(), res);
    if (ret)
    {
        SWSS_LOG_ERROR("Command '%s' failed with rc %d", cmd.str().c_str(), ret);
    }
}

void IntfMgr::setIntfVrf(const string &alias, const string vrfName)
=======
void IntfMgr::setIntfVrf(const string &alias, const string &vrfName)
>>>>>>> c7d8c2b7
{
    stringstream cmd;
    string res;

    if (!vrfName.empty())
    {
        cmd << IP_CMD << " link set " << shellquote(alias) << " master " << shellquote(vrfName);
    }
    else
    {
        cmd << IP_CMD << " link set " << shellquote(alias) << " nomaster";
    }
    int ret = swss::exec(cmd.str(), res);
    if (ret)
    {
        SWSS_LOG_ERROR("Command '%s' failed with rc %d", cmd.str().c_str(), ret);
    }
}

void IntfMgr::addLoopbackIntf(const string &alias)
{
    stringstream cmd;
    string res;

    cmd << IP_CMD << " link add " << alias << " mtu " << LOOPBACK_DEFAULT_MTU_STR << " type dummy && ";
    cmd << IP_CMD << " link set " << alias << " up";
    int ret = swss::exec(cmd.str(), res);
    if (ret)
    {
        SWSS_LOG_ERROR("Command '%s' failed with rc %d", cmd.str().c_str(), ret);
    }
}

void IntfMgr::delLoopbackIntf(const string &alias)
{
    stringstream cmd;
    string res;

    cmd << IP_CMD << " link del " << alias;
    int ret = swss::exec(cmd.str(), res);
    if (ret)
    {
        SWSS_LOG_ERROR("Command '%s' failed with rc %d", cmd.str().c_str(), ret);
    }
}

int IntfMgr::getIntfIpCount(const string &alias)
{
    stringstream cmd;
    string res;

    /* query ip address of the device with master name, it is much faster */
    // ip address show {{intf_name}}
    // $(ip link show {{intf_name}} | grep -o 'master [^\\s]*') ==> [master {{vrf_name}}]
    // | grep inet | grep -v 'inet6 fe80:' | wc -l
    cmd << IP_CMD << " address show " << alias
        << " $(" << IP_CMD << " link show " << alias << " | grep -o 'master [^\\s]*')"
        << " | grep inet | grep -v 'inet6 fe80:' | wc -l";

    int ret = swss::exec(cmd.str(), res);
    if (ret)
    {
        SWSS_LOG_ERROR("Command '%s' failed with rc %d", cmd.str().c_str(), ret);
        return 0;
    }

    return std::stoi(res);
}

bool IntfMgr::isIntfCreated(const string &alias)
{
    vector<FieldValueTuple> temp;

    if (m_stateIntfTable.get(alias, temp))
    {
        SWSS_LOG_DEBUG("Intf %s is ready", alias.c_str());
        return true;
    }

    return false;
}

bool IntfMgr::isIntfChangeVrf(const string &alias, const string &vrfName)
{
    vector<FieldValueTuple> temp;

    if (m_stateIntfTable.get(alias, temp))
    {
        for (auto idx : temp)
        {
            const auto &field = fvField(idx);
            const auto &value = fvValue(idx);
            if (field == "vrf")
            {
                if (value == vrfName)
                    return false;
                else
                    return true;
            }
        }
    }

    return false;
}

void IntfMgr::addHostSubIntf(const string&intf, const string &subIntf, const string &vlan)
{
    // TODO: remove when validation check at mgmt is in place
    for (const auto &c : intf)
    {
        if (!isalnum(c))
        {
            SWSS_LOG_ERROR("Invalid parent port name %s for host sub interface %s", intf.c_str(), subIntf.c_str());
            return;
        }
    }
    for (const auto &c : vlan)
    {
        if (!isdigit(c))
        {
            SWSS_LOG_ERROR("Invalid vlan id %s for host sub interface %s", vlan.c_str(), subIntf.c_str());
            return;
        }
    }

    stringstream cmd;
    string res;

    cmd << IP_CMD << " link add link " << intf << " name " << subIntf << " type vlan id " << vlan;
    EXEC_WITH_ERROR_THROW(cmd.str(), res);
}

void IntfMgr::setHostSubIntfMtu(const string &subIntf, const string &mtu)
{
    // TODO: remove when validation check at mgmt is in place
    size_t found = subIntf.find(VLAN_SUB_INTERFACE_SEPARATOR);
    if (found == string::npos)
    {
        SWSS_LOG_ERROR("Invalid host sub interface name: %s", subIntf.c_str());
        return;
    }
    size_t i = 0;
    for (const auto &c : subIntf)
    {
        if (i < found && !isalnum(c))
        {
            SWSS_LOG_ERROR("Invalid host sub interface name: %s", subIntf.c_str());
            return;
        }
        else if (i > found && !isdigit(c))
        {
            SWSS_LOG_ERROR("Invalid host sub interface name: %s", subIntf.c_str());
            return;
        }
        i++;
    }

    stringstream cmd;
    string res;

    cmd << IP_CMD << " link set " << subIntf << " mtu " << mtu;
    EXEC_WITH_ERROR_THROW(cmd.str(), res);
}

void IntfMgr::setHostSubIntfAdminStatus(const string &subIntf, const string &adminStatus)
{
    // TODO: remove when validation check at mgmt is in place
    size_t found = subIntf.find(VLAN_SUB_INTERFACE_SEPARATOR);
    if (found == string::npos)
    {
        SWSS_LOG_ERROR("Invalid host sub interface name: %s", subIntf.c_str());
        return;
    }
    size_t i = 0;
    for (const auto &c : subIntf)
    {
        if (i < found && !isalnum(c))
        {
            SWSS_LOG_ERROR("Invalid host sub interface name: %s", subIntf.c_str());
            return;
        }
        else if (i > found && !isdigit(c))
        {
            SWSS_LOG_ERROR("Invalid host sub interface name: %s", subIntf.c_str());
            return;
        }
        i++;
    }

    stringstream cmd;
    string res;

    cmd << IP_CMD << " link set " << subIntf << " " << adminStatus;
    EXEC_WITH_ERROR_THROW(cmd.str(), res);
}

void IntfMgr::removeHostSubIntf(const string &subIntf)
{
    // TODO: remove when validation check at mgmt is in place
    size_t found = subIntf.find(VLAN_SUB_INTERFACE_SEPARATOR);
    if (found == string::npos)
    {
        SWSS_LOG_ERROR("Invalid host sub interface name: %s", subIntf.c_str());
        return;
    }
    size_t i = 0;
    for (const auto &c : subIntf)
    {
        if (i < found && !isalnum(c))
        {
            SWSS_LOG_ERROR("Invalid host sub interface name: %s", subIntf.c_str());
            return;
        }
        else if (i > found && !isdigit(c))
        {
            SWSS_LOG_ERROR("Invalid host sub interface name: %s", subIntf.c_str());
            return;
        }
        i++;
    }

    stringstream cmd;
    string res;

    cmd << IP_CMD << " link del " << subIntf;
    EXEC_WITH_ERROR_THROW(cmd.str(), res);
}

void IntfMgr::setSubIntfStateOk(const string &alias)
{
    vector<FieldValueTuple> fvTuples = {{"state", "ok"}};

    if (!alias.compare(0, strlen(LAG_PREFIX), LAG_PREFIX))
    {
        m_stateLagTable.set(alias, fvTuples);
    }
    else
    {
        // EthernetX using PORT_TABLE
        m_statePortTable.set(alias, fvTuples);
    }
}

void IntfMgr::removeSubIntfState(const string &alias)
{
    if (!alias.compare(0, strlen(LAG_PREFIX), LAG_PREFIX))
    {
        m_stateLagTable.del(alias);
    }
    else
    {
        // EthernetX using PORT_TABLE
        m_statePortTable.del(alias);
    }
}

bool IntfMgr::isIntfStateOk(const string &alias)
{
    vector<FieldValueTuple> temp;

    if (!alias.compare(0, strlen(VLAN_PREFIX), VLAN_PREFIX))
    {
        if (m_stateVlanTable.get(alias, temp))
        {
            SWSS_LOG_DEBUG("Vlan %s is ready", alias.c_str());
            return true;
        }
    }
    else if (!alias.compare(0, strlen(LAG_PREFIX), LAG_PREFIX))
    {
        if (m_stateLagTable.get(alias, temp))
        {
            SWSS_LOG_DEBUG("Lag %s is ready", alias.c_str());
            return true;
        }
    }
    else if (!alias.compare(0, strlen(VNET_PREFIX), VNET_PREFIX))
    {
        if (m_stateVrfTable.get(alias, temp))
        {
            SWSS_LOG_DEBUG("Vnet %s is ready", alias.c_str());
            return true;
        }
    }
    else if (!alias.compare(0, strlen(VRF_PREFIX), VRF_PREFIX))
    {
        if (m_stateVrfTable.get(alias, temp))
        {
            SWSS_LOG_DEBUG("Vrf %s is ready", alias.c_str());
            return true;
        }
    }
    else if (m_statePortTable.get(alias, temp))
    {
        SWSS_LOG_DEBUG("Port %s is ready", alias.c_str());
        return true;
    }
    else if (!alias.compare(0, strlen(LOOPBACK_PREFIX), LOOPBACK_PREFIX))
    {
        return true;
    }

    return false;
}

bool IntfMgr::doIntfGeneralTask(const vector<string>& keys,
        vector<FieldValueTuple> data,
        const string& op)
{
    SWSS_LOG_ENTER();

    string alias(keys[0]);
    string vlanId;
    string subIntfAlias;
    size_t found = alias.find(VLAN_SUB_INTERFACE_SEPARATOR);
    if (found != string::npos)
    {
        // This is a sub interface
        // subIntfAlias holds the complete sub interface name
        // while alias becomes the parent interface
        subIntfAlias = alias;
        vlanId = alias.substr(found + 1);
        alias = alias.substr(0, found);
    }
    bool is_lo = !alias.compare(0, strlen(LOOPBACK_PREFIX), LOOPBACK_PREFIX);
    string mac = "";

    string vrf_name = "";
    string mtu = "";
    string adminStatus = "";
    for (auto idx : data)
    {
        const auto &field = fvField(idx);
        const auto &value = fvValue(idx);

        if (field == "vnet_name" || field == "vrf_name")
        {
            vrf_name = value;
        }
<<<<<<< HEAD
        else if (field == "mac_addr")
        {
            mac = value;
=======

        if (field == "admin_status")
        {
            adminStatus = value;
>>>>>>> c7d8c2b7
        }
    }

    if (op == SET_COMMAND)
    {
        if (!isIntfStateOk(alias))
        {
            SWSS_LOG_DEBUG("Interface is not ready, skipping %s", alias.c_str());
            return false;
        }

        if (!vrf_name.empty() && !isIntfStateOk(vrf_name))
        {
            SWSS_LOG_DEBUG("VRF is not ready, skipping %s", vrf_name.c_str());
            return false;
        }

        /* if to change vrf then skip */
        if (isIntfChangeVrf(alias, vrf_name))
        {
<<<<<<< HEAD
            if (!vrf_name.empty())
            {
                setIntfVrf(alias, vrf_name);
            }
            /*Set the mac of interface*/
            if (!mac.empty())
            {
                setIntfMac(alias, mac);
            }
            m_appIntfTableProducer.set(alias, data);
=======
            SWSS_LOG_ERROR("%s can not change to %s directly, skipping", alias.c_str(), vrf_name.c_str());
            return true;
>>>>>>> c7d8c2b7
        }

        if (is_lo)
        {
            addLoopbackIntf(alias);
        }

        if (!vrf_name.empty())
        {
            setIntfVrf(alias, vrf_name);
        }

        if (!subIntfAlias.empty())
        {
            if (m_subIntfList.find(subIntfAlias) == m_subIntfList.end())
            {
                try
                {
                    addHostSubIntf(alias, subIntfAlias, vlanId);
                }
                catch (const std::runtime_error &e)
                {
                    SWSS_LOG_NOTICE("Sub interface ip link add failure. Runtime error: %s", e.what());
                    return false;
                }

                m_subIntfList.insert(subIntfAlias);
            }

            if (!mtu.empty())
            {
                try
                {
                    setHostSubIntfMtu(subIntfAlias, mtu);
                }
                catch (const std::runtime_error &e)
                {
                    SWSS_LOG_NOTICE("Sub interface ip link set mtu failure. Runtime error: %s", e.what());
                    return false;
                }
            }
            else
            {
                FieldValueTuple fvTuple("mtu", MTU_INHERITANCE);
                data.push_back(fvTuple);
            }

            if (adminStatus.empty())
            {
                adminStatus = "up";
                FieldValueTuple fvTuple("admin_status", adminStatus);
                data.push_back(fvTuple);
            }
            try
            {
                setHostSubIntfAdminStatus(subIntfAlias, adminStatus);
            }
            catch (const std::runtime_error &e)
            {
                SWSS_LOG_NOTICE("Sub interface ip link set admin status %s failure. Runtime error: %s", adminStatus.c_str(), e.what());
                return false;
            }

            // set STATE_DB port state
            setSubIntfStateOk(subIntfAlias);
        }
        m_appIntfTableProducer.set(subIntfAlias.empty() ? alias : subIntfAlias, data);
        m_stateIntfTable.hset(subIntfAlias.empty() ? alias : subIntfAlias, "vrf", vrf_name);
    }
    else if (op == DEL_COMMAND)
    {
        /* make sure all ip addresses associated with interface are removed, otherwise these ip address would
           be set with global vrf and it may cause ip address confliction. */
        if (getIntfIpCount(alias))
        {
            return false;
        }

        setIntfVrf(alias, "");

        if (is_lo)
        {
            delLoopbackIntf(alias);
        }

        if (!subIntfAlias.empty())
        {
            removeHostSubIntf(subIntfAlias);
            m_subIntfList.erase(subIntfAlias);

            removeSubIntfState(subIntfAlias);
        }

        m_appIntfTableProducer.del(subIntfAlias.empty() ? alias : subIntfAlias);
        m_stateIntfTable.del(subIntfAlias.empty() ? alias : subIntfAlias);
    }
    else
    {
        SWSS_LOG_ERROR("Unknown operation: %s", op.c_str());
    }

    return true;
}

bool IntfMgr::doIntfAddrTask(const vector<string>& keys,
        const vector<FieldValueTuple>& data,
        const string& op)
{
    SWSS_LOG_ENTER();

    string alias(keys[0]);
    IpPrefix ip_prefix(keys[1]);
    string appKey = keys[0] + ":" + keys[1];

    if (op == SET_COMMAND)
    {
        /*
         * Don't proceed if port/LAG/VLAN/subport and intfGeneral is not ready yet.
         * The pending task will be checked periodically and retried.
         */
        if (!isIntfStateOk(alias) || !isIntfCreated(alias))
        {
            SWSS_LOG_DEBUG("Interface is not ready, skipping %s", alias.c_str());
            return false;
        }

        setIntfIp(alias, "add", ip_prefix);

        std::vector<FieldValueTuple> fvVector;
        FieldValueTuple f("family", ip_prefix.isV4() ? IPV4_NAME : IPV6_NAME);
        FieldValueTuple s("scope", "global");
        fvVector.push_back(s);
        fvVector.push_back(f);

        m_appIntfTableProducer.set(appKey, fvVector);
        m_stateIntfTable.hset(keys[0] + state_db_key_delimiter + keys[1], "state", "ok");
    }
    else if (op == DEL_COMMAND)
    {
        setIntfIp(alias, "del", ip_prefix);

        m_appIntfTableProducer.del(appKey);
        m_stateIntfTable.del(keys[0] + state_db_key_delimiter + keys[1]);
    }
    else
    {
        SWSS_LOG_ERROR("Unknown operation: %s", op.c_str());
    }

    return true;
}

void IntfMgr::doTask(Consumer &consumer)
{
    SWSS_LOG_ENTER();

    auto it = consumer.m_toSync.begin();
    while (it != consumer.m_toSync.end())
    {
        KeyOpFieldsValuesTuple t = it->second;

        vector<string> keys = tokenize(kfvKey(t), config_db_key_delimiter);
        const vector<FieldValueTuple>& data = kfvFieldsValues(t);
        string op = kfvOp(t);

        if (keys.size() == 1)
        {
            if (!doIntfGeneralTask(keys, data, op))
            {
                it++;
                continue;
            }
        }
        else if (keys.size() == 2)
        {
            if (!doIntfAddrTask(keys, data, op))
            {
                it++;
                continue;
            }
        }
        else
        {
            SWSS_LOG_ERROR("Invalid key %s", kfvKey(t).c_str());
        }

        it = consumer.m_toSync.erase(it);
    }
}<|MERGE_RESOLUTION|>--- conflicted
+++ resolved
@@ -60,7 +60,6 @@
     }
 }
 
-<<<<<<< HEAD
 void IntfMgr::setIntfMac(const string &alias, const string mac_str)
 {
     stringstream cmd;
@@ -75,10 +74,7 @@
     }
 }
 
-void IntfMgr::setIntfVrf(const string &alias, const string vrfName)
-=======
 void IntfMgr::setIntfVrf(const string &alias, const string &vrfName)
->>>>>>> c7d8c2b7
 {
     stringstream cmd;
     string res;
@@ -418,16 +414,13 @@
         {
             vrf_name = value;
         }
-<<<<<<< HEAD
         else if (field == "mac_addr")
         {
             mac = value;
-=======
-
-        if (field == "admin_status")
+        }
+        else if (field == "admin_status")
         {
             adminStatus = value;
->>>>>>> c7d8c2b7
         }
     }
 
@@ -448,21 +441,8 @@
         /* if to change vrf then skip */
         if (isIntfChangeVrf(alias, vrf_name))
         {
-<<<<<<< HEAD
-            if (!vrf_name.empty())
-            {
-                setIntfVrf(alias, vrf_name);
-            }
-            /*Set the mac of interface*/
-            if (!mac.empty())
-            {
-                setIntfMac(alias, mac);
-            }
-            m_appIntfTableProducer.set(alias, data);
-=======
             SWSS_LOG_ERROR("%s can not change to %s directly, skipping", alias.c_str(), vrf_name.c_str());
             return true;
->>>>>>> c7d8c2b7
         }
 
         if (is_lo)
@@ -473,6 +453,12 @@
         if (!vrf_name.empty())
         {
             setIntfVrf(alias, vrf_name);
+        }
+
+        /*Set the mac of interface*/
+        if (!mac.empty())
+        {
+            setIntfMac(alias, mac);
         }
 
         if (!subIntfAlias.empty())
