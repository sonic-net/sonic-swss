#include <string.h>
#include "logger.h"
#include "dbconnector.h"
#include "producerstatetable.h"
#include "tokenize.h"
#include "ipprefix.h"
#include "intfmgr.h"
#include "exec.h"
#include "shellcmd.h"
#include "macaddress.h"
#include "warm_restart.h"
#include "subscriberstatetable.h"
#include <swss/redisutility.h>
#include "subintf.h"

using namespace std;
using namespace swss;

#define VLAN_PREFIX         "Vlan"
#define LAG_PREFIX          "PortChannel"
#define SUBINTF_LAG_PREFIX  "Po"
#define LOOPBACK_PREFIX     "Loopback"
#define VNET_PREFIX         "Vnet"
#define MTU_INHERITANCE     "0"
#define VRF_PREFIX          "Vrf"
#define VRF_MGMT            "mgmt"

#define LOOPBACK_DEFAULT_MTU_STR "65536"
#define DEFAULT_MTU_STR 9100

extern MacAddress gMacAddress;

IntfMgr::IntfMgr(DBConnector *cfgDb, DBConnector *appDb, DBConnector *stateDb, const vector<string> &tableNames) :
        Orch(cfgDb, tableNames),
        m_cfgIntfTable(cfgDb, CFG_INTF_TABLE_NAME),
        m_cfgVlanIntfTable(cfgDb, CFG_VLAN_INTF_TABLE_NAME),
        m_cfgLagIntfTable(cfgDb, CFG_LAG_INTF_TABLE_NAME),
        m_cfgLoopbackIntfTable(cfgDb, CFG_LOOPBACK_INTERFACE_TABLE_NAME),
        m_cfgSagTable(cfgDb, CFG_SAG_TABLE_NAME),
        m_statePortTable(stateDb, STATE_PORT_TABLE_NAME),
        m_stateLagTable(stateDb, STATE_LAG_TABLE_NAME),
        m_stateVlanTable(stateDb, STATE_VLAN_TABLE_NAME),
        m_stateVrfTable(stateDb, STATE_VRF_TABLE_NAME),
        m_stateIntfTable(stateDb, STATE_INTERFACE_TABLE_NAME),
        m_appIntfTableProducer(appDb, APP_INTF_TABLE_NAME),
<<<<<<< HEAD
        m_appSagTableProducer(appDb, APP_SAG_TABLE_NAME)
=======
        m_neighTable(appDb, APP_NEIGH_TABLE_NAME),
        m_appLagTable(appDb, APP_LAG_TABLE_NAME)
>>>>>>> b1b5b297
{
    auto subscriberStateTable = new swss::SubscriberStateTable(stateDb,
            STATE_PORT_TABLE_NAME, TableConsumable::DEFAULT_POP_BATCH_SIZE, 100);
    auto stateConsumer = new Consumer(subscriberStateTable, this, STATE_PORT_TABLE_NAME);
    Orch::addExecutor(stateConsumer);

    auto subscriberStateLagTable = new swss::SubscriberStateTable(stateDb,
            STATE_LAG_TABLE_NAME, TableConsumable::DEFAULT_POP_BATCH_SIZE, 200);
    auto stateLagConsumer = new Consumer(subscriberStateLagTable, this, STATE_LAG_TABLE_NAME);
    Orch::addExecutor(stateLagConsumer);

    if (!WarmStart::isWarmStart())
    {
        flushLoopbackIntfs();
        WarmStart::setWarmStartState("intfmgrd", WarmStart::WSDISABLED);
    }
    else
    {
        //Build the interface list to be replayed to Kernel
        buildIntfReplayList();
        if (m_pendingReplayIntfList.empty())
        {
            setWarmReplayDoneState();
        }
    }
}

void IntfMgr::setIntfIp(const string &alias, const string &opCmd,
                        const IpPrefix &ipPrefix)
{
    stringstream    cmd;
    string          res;
    string          ipPrefixStr = ipPrefix.to_string();
    string          broadcastIpStr = ipPrefix.getBroadcastIp().to_string();
    int             prefixLen = ipPrefix.getMaskLength();

    if (ipPrefix.isV4())
    {
        (prefixLen < 31) ?
        (cmd << IP_CMD << " address " << shellquote(opCmd) << " " << shellquote(ipPrefixStr) << " broadcast " << shellquote(broadcastIpStr) <<" dev " << shellquote(alias)) :
        (cmd << IP_CMD << " address " << shellquote(opCmd) << " " << shellquote(ipPrefixStr) << " dev " << shellquote(alias));
    }
    else
    {
        (prefixLen < 127) ?
        (cmd << IP_CMD << " -6 address " << shellquote(opCmd) << " " << shellquote(ipPrefixStr) << " broadcast " << shellquote(broadcastIpStr) << " dev " << shellquote(alias)) :
        (cmd << IP_CMD << " -6 address " << shellquote(opCmd) << " " << shellquote(ipPrefixStr) << " dev " << shellquote(alias));
    }

    int ret = swss::exec(cmd.str(), res);
    if (ret)
    {
        SWSS_LOG_ERROR("Command '%s' failed with rc %d", cmd.str().c_str(), ret);
    }
}

void IntfMgr::setIntfMac(const string &alias, const string &mac_str)
{
    stringstream cmd;
    string res;

    cmd << IP_CMD << " link set " << alias << " address " << mac_str;

    int ret = swss::exec(cmd.str(), res);
    if (ret)
    {
        SWSS_LOG_ERROR("Command '%s' failed with rc %d", cmd.str().c_str(), ret);
    }
}

void IntfMgr::setIntfVrf(const string &alias, const string &vrfName)
{
    stringstream cmd;
    string res;

    if (!vrfName.empty())
    {
        cmd << IP_CMD << " link set " << shellquote(alias) << " master " << shellquote(vrfName);
    }
    else
    {
        cmd << IP_CMD << " link set " << shellquote(alias) << " nomaster";
    }
    int ret = swss::exec(cmd.str(), res);
    if (ret)
    {
        SWSS_LOG_ERROR("Command '%s' failed with rc %d", cmd.str().c_str(), ret);
    }
}

bool IntfMgr::setIntfMpls(const string &alias, const string& mpls)
{
    stringstream cmd;
    string res;

    if (mpls == "enable")
    {
        cmd << "sysctl -w net.mpls.conf." << alias << ".input=1";
    }
    else if ((mpls == "disable") || mpls.empty())
    {
        cmd << "sysctl -w net.mpls.conf." << alias << ".input=0";
    }
    else
    {
        SWSS_LOG_ERROR("MPLS state is invalid: \"%s\"", mpls.c_str());
        return false;
    }
    int ret = swss::exec(cmd.str(), res);
    // Don't return error unless MPLS is explicitly set
    if (ret && !mpls.empty())
    {
        SWSS_LOG_ERROR("Command '%s' failed with rc %d", cmd.str().c_str(), ret);
    }
    return true;
}

void IntfMgr::addLoopbackIntf(const string &alias)
{
    stringstream cmd;
    string res;

    cmd << IP_CMD << " link add " << alias << " mtu " << LOOPBACK_DEFAULT_MTU_STR << " type dummy && ";
    cmd << IP_CMD << " link set " << alias << " up";
    int ret = swss::exec(cmd.str(), res);
    if (ret)
    {
        SWSS_LOG_ERROR("Command '%s' failed with rc %d", cmd.str().c_str(), ret);
    }
}

void IntfMgr::delLoopbackIntf(const string &alias)
{
    stringstream cmd;
    string res;

    cmd << IP_CMD << " link del " << alias;
    int ret = swss::exec(cmd.str(), res);
    if (ret)
    {
        SWSS_LOG_ERROR("Command '%s' failed with rc %d", cmd.str().c_str(), ret);
    }
}

void IntfMgr::flushLoopbackIntfs()
{
    stringstream cmd;
    string res;

    cmd << IP_CMD << " link show type dummy | grep -o '" << LOOPBACK_PREFIX << "[^:]*'";

    int ret = swss::exec(cmd.str(), res);
    if (ret)
    {
        SWSS_LOG_DEBUG("Command '%s' failed with rc %d", cmd.str().c_str(), ret);
        return;
    }

    auto aliases = tokenize(res, '\n');
    for (string &alias : aliases)
    {
        SWSS_LOG_NOTICE("Remove loopback device %s", alias.c_str());
        delLoopbackIntf(alias);
    }
}

int IntfMgr::getIntfIpCount(const string &alias)
{
    stringstream cmd;
    string res;

    /* query ip address of the device with master name, it is much faster */
    // ip address show {{intf_name}}
    // $(ip link show {{intf_name}} | grep -o 'master [^\\s]*') ==> [master {{vrf_name}}]
    // | grep inet | grep -v 'inet6 fe80:' | wc -l
    cmd << IP_CMD << " address show " << alias
        << " $(" << IP_CMD << " link show " << alias << " | grep -o 'master [^\\s]*')"
        << " | grep inet | grep -v 'inet6 fe80:' | wc -l";

    int ret = swss::exec(cmd.str(), res);
    if (ret)
    {
        SWSS_LOG_ERROR("Command '%s' failed with rc %d", cmd.str().c_str(), ret);
        return 0;
    }

    return std::stoi(res);
}

void IntfMgr::buildIntfReplayList(void)
{
    vector<string> intfList;

    m_cfgIntfTable.getKeys(intfList);
    std::copy( intfList.begin(), intfList.end(), std::inserter( m_pendingReplayIntfList, m_pendingReplayIntfList.end() ) );

    m_cfgLoopbackIntfTable.getKeys(intfList);
    std::copy( intfList.begin(), intfList.end(), std::inserter( m_pendingReplayIntfList, m_pendingReplayIntfList.end() ) );

    m_cfgVlanIntfTable.getKeys(intfList);
    std::copy( intfList.begin(), intfList.end(), std::inserter( m_pendingReplayIntfList, m_pendingReplayIntfList.end() ) );

    m_cfgLagIntfTable.getKeys(intfList);
    std::copy( intfList.begin(), intfList.end(), std::inserter( m_pendingReplayIntfList, m_pendingReplayIntfList.end() ) );

    SWSS_LOG_INFO("Found %d Total Intfs to be replayed", (int)m_pendingReplayIntfList.size() );
}

void IntfMgr::setWarmReplayDoneState()
{
    m_replayDone = true;
    WarmStart::setWarmStartState("intfmgrd", WarmStart::REPLAYED);
    // There is no operation to be performed for intfmgr reconcillation
    // Hence mark it reconciled right away
    WarmStart::setWarmStartState("intfmgrd", WarmStart::RECONCILED);
}

bool IntfMgr::isIntfCreated(const string &alias)
{
    vector<FieldValueTuple> temp;

    if (m_stateIntfTable.get(alias, temp))
    {
        SWSS_LOG_DEBUG("Intf %s is ready", alias.c_str());
        return true;
    }

    return false;
}

bool IntfMgr::isIntfChangeVrf(const string &alias, const string &vrfName)
{
    vector<FieldValueTuple> temp;

    if (m_stateIntfTable.get(alias, temp))
    {
        for (auto idx : temp)
        {
            const auto &field = fvField(idx);
            const auto &value = fvValue(idx);
            if (field == "vrf")
            {
                if (value == vrfName)
                    return false;
                else
                    return true;
            }
        }
    }

    return false;
}

void IntfMgr::addHostSubIntf(const string&intf, const string &subIntf, const string &vlan)
{
    stringstream cmd;
    string res;

    cmd << IP_CMD " link add link " << shellquote(intf) << " name " << shellquote(subIntf) << " type vlan id " << shellquote(vlan);
    EXEC_WITH_ERROR_THROW(cmd.str(), res);
}


std::string IntfMgr::getIntfAdminStatus(const string &alias)
{
    Table *portTable;
    string admin = "down";
    if (!alias.compare(0, strlen("Eth"), "Eth"))
    {
        portTable = &m_statePortTable;
    }
    else if (!alias.compare(0, strlen("Po"), "Po"))
    {
        portTable = &m_appLagTable;
    }
    else
    {
        return admin;
    }

    vector<FieldValueTuple> temp;
    portTable->get(alias, temp);

    for (auto idx : temp)
    {
        const auto &field = fvField(idx);
        const auto &value = fvValue(idx);
        if (field == "admin_status")
        {
            admin = value;
        }
    }
    return admin;
}

std::string IntfMgr::getIntfMtu(const string &alias)
{
    Table *portTable;
    string mtu = "0";
    if (!alias.compare(0, strlen("Eth"), "Eth"))
    {
        portTable = &m_statePortTable;
    }
    else if (!alias.compare(0, strlen("Po"), "Po"))
    {
        portTable = &m_appLagTable;
    }
    else
    {
        return mtu;
    }
    vector<FieldValueTuple> temp;
    portTable->get(alias, temp);
    for (auto idx : temp)
    {
        const auto &field = fvField(idx);
        const auto &value = fvValue(idx);
        if (field == "mtu")
        {
            mtu = value;
        }
    }
    if (mtu.empty())
    {
        mtu = std::to_string(DEFAULT_MTU_STR);
    }
    return mtu;
}

void IntfMgr::updateSubIntfMtu(const string &alias, const string &mtu)
{
    string intf;
    for (auto entry : m_subIntfList)
    {
        intf = entry.first;
        subIntf subIf(intf);
        if (subIf.parentIntf() == alias)
        {
            std::vector<FieldValueTuple> fvVector;

            string subif_config_mtu = m_subIntfList[intf].mtu;
            if (subif_config_mtu == MTU_INHERITANCE || subif_config_mtu.empty())
                subif_config_mtu = std::to_string(DEFAULT_MTU_STR);

            string subintf_mtu = setHostSubIntfMtu(intf, subif_config_mtu, mtu);

            FieldValueTuple fvTuple("mtu", subintf_mtu);
            fvVector.push_back(fvTuple);
            m_appIntfTableProducer.set(intf, fvVector);
        }
    }
}

std::string IntfMgr::setHostSubIntfMtu(const string &alias, const string &mtu, const string &parent_mtu)
{
    stringstream cmd;
    string res;

    string subifMtu = mtu;
    subIntf subIf(alias);

    int pmtu = (uint32_t)stoul(parent_mtu);
    int cmtu = (uint32_t)stoul(mtu);

    if (pmtu < cmtu)
    {
        subifMtu = parent_mtu;
    }
    SWSS_LOG_INFO("subintf %s active mtu: %s", alias.c_str(), subifMtu.c_str());
    cmd << IP_CMD " link set " << shellquote(alias) << " mtu " << shellquote(subifMtu);
    EXEC_WITH_ERROR_THROW(cmd.str(), res);

    return subifMtu;
}

void IntfMgr::updateSubIntfAdminStatus(const string &alias, const string &admin)
{
    string intf;
    for (auto entry : m_subIntfList)
    {
        intf = entry.first;
        subIntf subIf(intf);
        if (subIf.parentIntf() == alias)
        {
            /*  Avoid duplicate interface admin UP event. */
            string curr_admin = m_subIntfList[intf].currAdminStatus;
            if (curr_admin == "up" && curr_admin == admin)
            {
                continue;
            }
            std::vector<FieldValueTuple> fvVector;
            string subintf_admin = setHostSubIntfAdminStatus(intf, m_subIntfList[intf].adminStatus, admin); 
            m_subIntfList[intf].currAdminStatus = subintf_admin;
            FieldValueTuple fvTuple("admin_status", subintf_admin);
            fvVector.push_back(fvTuple);
            m_appIntfTableProducer.set(intf, fvVector);
        }
    }
}

std::string IntfMgr::setHostSubIntfAdminStatus(const string &alias, const string &admin_status, const string &parent_admin_status)
{
    stringstream cmd;
    string res;

    if (parent_admin_status == "up" || admin_status == "down")
    {
        SWSS_LOG_INFO("subintf %s admin_status: %s", alias.c_str(), admin_status.c_str());
        cmd << IP_CMD " link set " << shellquote(alias) << " " << shellquote(admin_status);
        EXEC_WITH_ERROR_THROW(cmd.str(), res);
        return admin_status;
    }
    else
    {
        return "down";
    }
}

void IntfMgr::removeHostSubIntf(const string &subIntf)
{
    stringstream cmd;
    string res;

    cmd << IP_CMD " link del " << shellquote(subIntf);
    EXEC_WITH_ERROR_THROW(cmd.str(), res);
}

void IntfMgr::setSubIntfStateOk(const string &alias)
{
    vector<FieldValueTuple> fvTuples = {{"state", "ok"}};

    if (!alias.compare(0, strlen(SUBINTF_LAG_PREFIX), SUBINTF_LAG_PREFIX))
    {
        m_stateLagTable.set(alias, fvTuples);
    }
    else
    {
        // EthernetX using PORT_TABLE
        m_statePortTable.set(alias, fvTuples);
    }
}

void IntfMgr::removeSubIntfState(const string &alias)
{
    if (!alias.compare(0, strlen(SUBINTF_LAG_PREFIX), SUBINTF_LAG_PREFIX))
    {
        m_stateLagTable.del(alias);
    }
    else
    {
        // EthernetX using PORT_TABLE
        m_statePortTable.del(alias);
    }
}

bool IntfMgr::setIntfGratArp(const string &alias, const string &grat_arp)
{
    /*
     * Enable gratuitous ARP by accepting unsolicited ARP replies
     */
    stringstream cmd;
    string res;
    string garp_enabled;

    if (grat_arp == "enabled")
    {
        garp_enabled = "1";
    }
    else if (grat_arp == "disabled")
    {
        garp_enabled = "0";
    }
    else
    {
        SWSS_LOG_ERROR("GARP state is invalid: \"%s\"", grat_arp.c_str());
        return false;
    }

    cmd << ECHO_CMD << " " << garp_enabled << " > /proc/sys/net/ipv4/conf/" << alias << "/arp_accept";
    EXEC_WITH_ERROR_THROW(cmd.str(), res);

    SWSS_LOG_INFO("ARP accept set to \"%s\" on interface \"%s\"",  grat_arp.c_str(), alias.c_str());
    return true;
}

bool IntfMgr::setIntfProxyArp(const string &alias, const string &proxy_arp)
{
    stringstream cmd;
    string res;
    string proxy_arp_pvlan;

    if (proxy_arp == "enabled")
    {
        proxy_arp_pvlan = "1";
    }
    else if (proxy_arp == "disabled")
    {
        proxy_arp_pvlan = "0";
    }
    else
    {
        SWSS_LOG_ERROR("Proxy ARP state is invalid: \"%s\"", proxy_arp.c_str());
        return false;
    }

    cmd << ECHO_CMD << " " << proxy_arp_pvlan << " > /proc/sys/net/ipv4/conf/" << alias << "/proxy_arp_pvlan";
    EXEC_WITH_ERROR_THROW(cmd.str(), res);

    SWSS_LOG_INFO("Proxy ARP set to \"%s\" on interface \"%s\"", proxy_arp.c_str(), alias.c_str());
    return true;
}

bool IntfMgr::isIntfStateOk(const string &alias)
{
    vector<FieldValueTuple> temp;

    if (!alias.compare(0, strlen(VLAN_PREFIX), VLAN_PREFIX))
    {
        if (m_stateVlanTable.get(alias, temp))
        {
            SWSS_LOG_DEBUG("Vlan %s is ready", alias.c_str());
            return true;
        }
    }
    else if (!alias.compare(0, strlen(LAG_PREFIX), LAG_PREFIX))
    {
        if (m_stateLagTable.get(alias, temp))
        {
            SWSS_LOG_DEBUG("Lag %s is ready", alias.c_str());
            return true;
        }
    }
    else if (!alias.compare(0, strlen(VNET_PREFIX), VNET_PREFIX))
    {
        if (m_stateVrfTable.get(alias, temp))
        {
            SWSS_LOG_DEBUG("Vnet %s is ready", alias.c_str());
            return true;
        }
    }
    else if ((!alias.compare(0, strlen(VRF_PREFIX), VRF_PREFIX)) ||
            (alias == VRF_MGMT))
    {
        if (m_stateVrfTable.get(alias, temp))
        {
            SWSS_LOG_DEBUG("Vrf %s is ready", alias.c_str());
            return true;
        }
    }
    else if (m_statePortTable.get(alias, temp))
    {
        auto state_opt = swss::fvsGetValue(temp, "state", true);
        if (!state_opt)
        {
            return false;
        }
        SWSS_LOG_DEBUG("Port %s is ready", alias.c_str());
        return true;
    }
    else if (!alias.compare(0, strlen(LOOPBACK_PREFIX), LOOPBACK_PREFIX))
    {
        return true;
    }
    else if (!alias.compare(0, strlen(SUBINTF_LAG_PREFIX), SUBINTF_LAG_PREFIX))
    {
        if (m_stateLagTable.get(alias, temp))
        {
            SWSS_LOG_DEBUG("Lag %s is ready", alias.c_str());
            return true;
        }
    }

    return false;
}

void IntfMgr::delIpv6LinkLocalNeigh(const string &alias)
{
    vector<string> neighEntries;

    SWSS_LOG_INFO("Deleting ipv6 link local neighbors for %s", alias.c_str());

    m_neighTable.getKeys(neighEntries);
    for (auto neighKey : neighEntries)
    {
        if (!neighKey.compare(0, alias.size(), alias.c_str()))
        {
            vector<string> keys = tokenize(neighKey, ':', 1);
            if (keys.size() == 2)
            {
                IpAddress ipAddress(keys[1]);
                if (ipAddress.getAddrScope() == IpAddress::AddrScope::LINK_SCOPE)
                {
                    stringstream cmd;
                    string res;

                    cmd << IP_CMD << " neigh del dev " << keys[0] << " " << keys[1] ;
                    swss::exec(cmd.str(), res);
                    SWSS_LOG_INFO("Deleted ipv6 link local neighbor - %s", keys[1].c_str());
                }
            }
        }
    }
}

bool IntfMgr::doIntfGeneralTask(const vector<string>& keys,
        vector<FieldValueTuple> data,
        const string& op)
{
    SWSS_LOG_ENTER();

    string alias(keys[0]);
    string vlanId;
    string parentAlias;
    size_t found = alias.find(VLAN_SUB_INTERFACE_SEPARATOR);
    if (found != string::npos)
    {
        subIntf subIf(alias);
        // alias holds the complete sub interface name
        // while parentAlias holds the parent port name
        /*Check if subinterface is valid and sub interface name length is < 15(IFNAMSIZ)*/
        if (!subIf.isValid())
        {
            SWSS_LOG_ERROR("Invalid subnitf: %s", alias.c_str());
            return true;
        }
        parentAlias = subIf.parentIntf();
        int subIntfId = subIf.subIntfIdx();
        /*If long name format, subinterface Id is vlanid */
        if (!subIf.isShortName())
        {
            vlanId = std::to_string(subIntfId);
            FieldValueTuple vlanTuple("vlan", vlanId);
            data.push_back(vlanTuple);
        }
    }
    bool is_lo = !alias.compare(0, strlen(LOOPBACK_PREFIX), LOOPBACK_PREFIX);
    string mac = "";
    string vrf_name = "";
    string mtu = "";
    string adminStatus = "";
    string nat_zone = "";
    string proxy_arp = "";
    string grat_arp = "";
    string mpls = "";
    string ipv6_link_local_mode = "";
    string sag = "";

    for (auto idx : data)
    {
        const auto &field = fvField(idx);
        const auto &value = fvValue(idx);

        if (field == "vnet_name" || field == "vrf_name")
        {
            vrf_name = value;
        }
        else if (field == "mac_addr")
        {
            mac = value;
        }
        else if (field == "admin_status")
        {
            adminStatus = value;
        }
        else if (field == "proxy_arp")
        {
            proxy_arp = value;
        }
        else if (field == "grat_arp")
        {
            grat_arp = value;
        }
        else if (field == "mpls")
        {
            mpls = value;
        }
        else if (field == "nat_zone")
        {
            nat_zone = value;
        }
        else if (field == "ipv6_use_link_local_only")
        {
            ipv6_link_local_mode = value;
        }
<<<<<<< HEAD
        else if (field == "static_anycast_gateway")
        {
            sag = value;
=======
        else if (field == "vlan")
        {
            vlanId = value;
>>>>>>> b1b5b297
        }
    }

    if (op == SET_COMMAND)
    {
        if (!isIntfStateOk(parentAlias.empty() ? alias : parentAlias))
        {
            SWSS_LOG_DEBUG("Interface is not ready, skipping %s", alias.c_str());
            return false;
        }

        if (!vrf_name.empty() && !isIntfStateOk(vrf_name))
        {
            SWSS_LOG_DEBUG("VRF is not ready, skipping %s", vrf_name.c_str());
            return false;
        }

        /* if to change vrf then skip */
        if (isIntfChangeVrf(alias, vrf_name))
        {
            SWSS_LOG_ERROR("%s can not change to %s directly, skipping", alias.c_str(), vrf_name.c_str());
            return true;
        }

        if (is_lo)
        {
            if (m_loopbackIntfList.find(alias) == m_loopbackIntfList.end())
            {
                addLoopbackIntf(alias);
                m_loopbackIntfList.insert(alias);
                SWSS_LOG_INFO("Added %s loopback interface", alias.c_str());
            }
        }
        else
        {
            /* Set nat zone */
            if (!nat_zone.empty())
            {
                FieldValueTuple fvTuple("nat_zone", nat_zone);
                data.push_back(fvTuple);
            }

            /* Set mpls */
            if (!setIntfMpls(alias, mpls))
            {
                SWSS_LOG_ERROR("Failed to set MPLS to \"%s\" for the \"%s\" interface", mpls.c_str(), alias.c_str());
                return false;
            }
            if (!mpls.empty())
            {
                FieldValueTuple fvTuple("mpls", mpls);
                data.push_back(fvTuple);
            }

            /* Set ipv6 mode */
            if (!ipv6_link_local_mode.empty())
            {
                if ((ipv6_link_local_mode == "enable") && (m_ipv6LinkLocalModeList.find(alias) == m_ipv6LinkLocalModeList.end()))
                {
                    m_ipv6LinkLocalModeList.insert(alias);
                    SWSS_LOG_INFO("Inserted ipv6 link local mode list for %s", alias.c_str());
                }
                else if ((ipv6_link_local_mode == "disable") && (m_ipv6LinkLocalModeList.find(alias) != m_ipv6LinkLocalModeList.end()))
                {
                    m_ipv6LinkLocalModeList.erase(alias);
                    delIpv6LinkLocalNeigh(alias);
                    SWSS_LOG_INFO("Erased ipv6 link local mode list for %s", alias.c_str());
                }
                FieldValueTuple fvTuple("ipv6_use_link_local_only", ipv6_link_local_mode);
                data.push_back(fvTuple);
            }
        }

        if (!parentAlias.empty())
        {
            subIntf subIf(alias);
            if (m_subIntfList.find(alias) == m_subIntfList.end())
            {
                if (vlanId == "0" || vlanId.empty())
                {
                    SWSS_LOG_INFO("Vlan ID not configured for sub interface %s", alias.c_str());
                    return false;
                }
                try
                {
                    addHostSubIntf(parentAlias, alias, vlanId);
                }
                catch (const std::runtime_error &e)
                {
                    SWSS_LOG_NOTICE("Sub interface ip link add failure. Runtime error: %s", e.what());
                    return false;
                }

                m_subIntfList[alias].vlanId = vlanId;
            }

            if (!mtu.empty())
            {
                string subintf_mtu;
                try
                {
                    string parentMtu = getIntfMtu(subIf.parentIntf());
                    subintf_mtu = setHostSubIntfMtu(alias, mtu, parentMtu);
                    FieldValueTuple fvTuple("mtu", mtu);
                    std::remove(data.begin(), data.end(), fvTuple);
                    FieldValueTuple newMtuFvTuple("mtu", subintf_mtu);
                    data.push_back(newMtuFvTuple);
                }
                catch (const std::runtime_error &e)
                {
                    SWSS_LOG_NOTICE("Sub interface ip link set mtu failure. Runtime error: %s", e.what());
                    return false;
                }
                m_subIntfList[alias].mtu = mtu;
            }
            else
            {
                FieldValueTuple fvTuple("mtu", MTU_INHERITANCE);
                data.push_back(fvTuple);
                m_subIntfList[alias].mtu = MTU_INHERITANCE;
            }

            if (adminStatus.empty())
            {
                adminStatus = "up";
                FieldValueTuple fvTuple("admin_status", adminStatus);
                data.push_back(fvTuple);
            }
            try
            {
                string parentAdmin = getIntfAdminStatus(subIf.parentIntf());
                string subintf_admin = setHostSubIntfAdminStatus(alias, adminStatus, parentAdmin);
                m_subIntfList[alias].currAdminStatus = subintf_admin;
                FieldValueTuple fvTuple("admin_status", adminStatus);
                std::remove(data.begin(), data.end(), fvTuple);
                FieldValueTuple newAdminFvTuple("admin_status", subintf_admin);
                data.push_back(newAdminFvTuple);
            }
            catch (const std::runtime_error &e)
            {
                SWSS_LOG_NOTICE("Sub interface ip link set admin status %s failure. Runtime error: %s", adminStatus.c_str(), e.what());
                return false;
            }
            m_subIntfList[alias].adminStatus = adminStatus;

            // set STATE_DB port state
            setSubIntfStateOk(alias);
        }

        if (!vrf_name.empty())
        {
            setIntfVrf(alias, vrf_name);
        }

        /*Set the mac of interface*/
        if (!mac.empty())
        {
            setIntfMac(alias, mac);
        }
        else
        {
            if (!sag.empty())
            {
                // only VLAN interface can set static anycast gateway
                if (!alias.compare(0, strlen(VLAN_PREFIX), VLAN_PREFIX))
                {
                    vector<FieldValueTuple> fvs;
                    string gwmac = "";
                    if (m_cfgSagTable.get("GLOBAL", fvs))
                    {
                        for (auto idx: fvs)
                        {
                            const auto &field = fvField(idx);
                            const auto &value = fvValue(idx);

                            if (field == "gateway_mac")
                            {
                                gwmac = value;
                            }
                        }
                    }

                    if (!gwmac.empty())
                    {
                        if (sag == "true")
                        {
                            setHostSubIntfAdminStatus(alias, "down");
                            setIntfMac(alias, gwmac);
                            setHostSubIntfAdminStatus(alias, "up");

                            FieldValueTuple fvTuple("mac_addr", MacAddress(gwmac).to_string());
                            data.push_back(fvTuple);
                        }
                        else if (sag == "false")
                        {
                            setHostSubIntfAdminStatus(alias, "down");
                            setIntfMac(alias, gMacAddress.to_string());
                            setHostSubIntfAdminStatus(alias, "up");

                            FieldValueTuple fvTuple("mac_addr", MacAddress().to_string());
                            data.push_back(fvTuple);
                        }
                    }
                }
            }
            else
            {
                FieldValueTuple fvTuple("mac_addr", MacAddress().to_string());
                data.push_back(fvTuple);
            }
        }

        if (!proxy_arp.empty())
        {
            if (!setIntfProxyArp(alias, proxy_arp))
            {
                SWSS_LOG_ERROR("Failed to set proxy ARP to \"%s\" state for the \"%s\" interface", proxy_arp.c_str(), alias.c_str());
                return false;
            }

            if (!alias.compare(0, strlen(VLAN_PREFIX), VLAN_PREFIX))
            {
                FieldValueTuple fvTuple("proxy_arp", proxy_arp);
                data.push_back(fvTuple);
            }
        }

        if (!grat_arp.empty())
        {
            if (!setIntfGratArp(alias, grat_arp))
            {
                SWSS_LOG_ERROR("Failed to set ARP accept to \"%s\" state for the \"%s\" interface", grat_arp.c_str(), alias.c_str());
                return false;
            }

            if (!alias.compare(0, strlen(VLAN_PREFIX), VLAN_PREFIX))
            {
                FieldValueTuple fvTuple("grat_arp", grat_arp);
                data.push_back(fvTuple);
            }
        }

        m_appIntfTableProducer.set(alias, data);
        m_stateIntfTable.hset(alias, "vrf", vrf_name);
    }
    else if (op == DEL_COMMAND)
    {
        /* make sure all ip addresses associated with interface are removed, otherwise these ip address would
           be set with global vrf and it may cause ip address conflict. */
        if (getIntfIpCount(alias))
        {
            return false;
        }

        setIntfVrf(alias, "");

        if (is_lo)
        {
            delLoopbackIntf(alias);
            m_loopbackIntfList.erase(alias);
        }

        if (!parentAlias.empty())
        {
            removeHostSubIntf(alias);
            m_subIntfList.erase(alias);

            removeSubIntfState(alias);
        }

        if (m_ipv6LinkLocalModeList.find(alias) != m_ipv6LinkLocalModeList.end())
        {
            m_ipv6LinkLocalModeList.erase(alias);
            delIpv6LinkLocalNeigh(alias);
            SWSS_LOG_INFO("Erased ipv6 link local mode list for %s", alias.c_str());
        }

        m_appIntfTableProducer.del(alias);
        m_stateIntfTable.del(alias);
    }
    else
    {
        SWSS_LOG_ERROR("Unknown operation: %s", op.c_str());
    }

    return true;
}

bool IntfMgr::doIntfAddrTask(const vector<string>& keys,
        const vector<FieldValueTuple>& data,
        const string& op)
{
    SWSS_LOG_ENTER();

    string alias(keys[0]);
    IpPrefix ip_prefix(keys[1]);
    string appKey = keys[0] + ":" + keys[1];

    if (op == SET_COMMAND)
    {
        /*
         * Don't proceed if port/LAG/VLAN/subport and intfGeneral is not ready yet.
         * The pending task will be checked periodically and retried.
         */
        if (!isIntfStateOk(alias) || !isIntfCreated(alias))
        {
            SWSS_LOG_DEBUG("Interface is not ready, skipping %s", alias.c_str());
            return false;
        }

        setIntfIp(alias, "add", ip_prefix);

        std::vector<FieldValueTuple> fvVector;
        FieldValueTuple f("family", ip_prefix.isV4() ? IPV4_NAME : IPV6_NAME);

        // Don't send ipv4 link local config to AppDB and Orchagent
        if ((ip_prefix.isV4() == false) || (ip_prefix.getIp().getAddrScope() != IpAddress::AddrScope::LINK_SCOPE))
        {
            FieldValueTuple s("scope", "global");
            fvVector.push_back(s);
            fvVector.push_back(f);
            m_appIntfTableProducer.set(appKey, fvVector);
            m_stateIntfTable.hset(keys[0] + state_db_key_delimiter + keys[1], "state", "ok");
        }
    }
    else if (op == DEL_COMMAND)
    {
        setIntfIp(alias, "del", ip_prefix);

        // Don't send ipv4 link local config to AppDB and Orchagent
        if ((ip_prefix.isV4() == false) || (ip_prefix.getIp().getAddrScope() != IpAddress::AddrScope::LINK_SCOPE))
        {
            m_appIntfTableProducer.del(appKey);
            m_stateIntfTable.del(keys[0] + state_db_key_delimiter + keys[1]);
        }
    }
    else
    {
        SWSS_LOG_ERROR("Unknown operation: %s", op.c_str());
    }

    return true;
}

void IntfMgr::doSagTask(const vector<string>& keys,
        const vector<FieldValueTuple> &data,
        const string& op)
{
    SWSS_LOG_ENTER();

    string mac = "";
    for (auto idx : data)
    {
        const auto &field = fvField(idx);
        const auto &value = fvValue(idx);

        if (field == "gateway_mac")
        {
            mac = value;
        }
    }

    vector<FieldValueTuple> fvAppSag;
    if (op == SET_COMMAND)
    {
        FieldValueTuple gwmac("gateway_mac", MacAddress(mac).to_string());
        fvAppSag.push_back(gwmac);
        m_appSagTableProducer.set("GLOBAL", fvAppSag);
    }
    else if (op == DEL_COMMAND)
    {
        m_appSagTableProducer.del("GLOBAL");
    }
}

void IntfMgr::doTask(Consumer &consumer)
{
    SWSS_LOG_ENTER();

    string table_name = consumer.getTableName();

    auto it = consumer.m_toSync.begin();
    while (it != consumer.m_toSync.end())
    {
        KeyOpFieldsValuesTuple t = it->second;
        if ((table_name == STATE_PORT_TABLE_NAME) || (table_name == STATE_LAG_TABLE_NAME))
        {
            doPortTableTask(kfvKey(t), kfvFieldsValues(t), kfvOp(t));
        }
        else
        {
            vector<string> keys = tokenize(kfvKey(t), config_db_key_delimiter);
            const vector<FieldValueTuple>& data = kfvFieldsValues(t);
            string op = kfvOp(t);

<<<<<<< HEAD
                it = consumer.m_toSync.erase(it);
                continue;
            }

            if (table_name == CFG_SAG_TABLE_NAME)
            {
                doSagTask(keys, data, op);
                it = consumer.m_toSync.erase(it);
                continue;
            }

            if (!doIntfGeneralTask(keys, data, op))
            {
                it++;
                continue;
            }
            else
=======
            if (keys.size() == 1)
>>>>>>> b1b5b297
            {
                if((table_name == CFG_VOQ_INBAND_INTERFACE_TABLE_NAME) &&
                        (op == SET_COMMAND))
                {
                    //No further processing needed. Just relay to orchagent
                    m_appIntfTableProducer.set(keys[0], data);
                    m_stateIntfTable.hset(keys[0], "vrf", "");

                    it = consumer.m_toSync.erase(it);
                    continue;
                }
                if (!doIntfGeneralTask(keys, data, op))
                {
                    it++;
                    continue;
                }
                else
                {
                    //Entry programmed, remove it from pending list if present
                    m_pendingReplayIntfList.erase(keys[0]);
                }
            }
            else if (keys.size() == 2)
            {
                if (!doIntfAddrTask(keys, data, op))
                {
                    it++;
                    continue;
                }
                else
                {
                    //Entry programmed, remove it from pending list if present
                    m_pendingReplayIntfList.erase(keys[0] + config_db_key_delimiter + keys[1] );
                }
            }
            else
            {
                SWSS_LOG_ERROR("Invalid key %s", kfvKey(t).c_str());
            }
        }

        it = consumer.m_toSync.erase(it);
    }

    if (!m_replayDone && WarmStart::isWarmStart() && m_pendingReplayIntfList.empty() )
    {
        setWarmReplayDoneState();
    }
}

void IntfMgr::doPortTableTask(const string& key, vector<FieldValueTuple> data, string op)
{
    if (op == SET_COMMAND)
    {
        for (auto idx : data)
        {
            const auto &field = fvField(idx);
            const auto &value = fvValue(idx);

            if (field == "admin_status")
            {
                SWSS_LOG_INFO("Port %s Admin %s", key.c_str(), value.c_str());
                updateSubIntfAdminStatus(key, value);
            }
            else if (field == "mtu")
            {
                SWSS_LOG_INFO("Port %s MTU %s", key.c_str(), value.c_str());
                updateSubIntfMtu(key, value);
            }
        }
    }
}<|MERGE_RESOLUTION|>--- conflicted
+++ resolved
@@ -43,12 +43,9 @@
         m_stateVrfTable(stateDb, STATE_VRF_TABLE_NAME),
         m_stateIntfTable(stateDb, STATE_INTERFACE_TABLE_NAME),
         m_appIntfTableProducer(appDb, APP_INTF_TABLE_NAME),
-<<<<<<< HEAD
-        m_appSagTableProducer(appDb, APP_SAG_TABLE_NAME)
-=======
+        m_appSagTableProducer(appDb, APP_SAG_TABLE_NAME),
         m_neighTable(appDb, APP_NEIGH_TABLE_NAME),
         m_appLagTable(appDb, APP_LAG_TABLE_NAME)
->>>>>>> b1b5b297
 {
     auto subscriberStateTable = new swss::SubscriberStateTable(stateDb,
             STATE_PORT_TABLE_NAME, TableConsumable::DEFAULT_POP_BATCH_SIZE, 100);
@@ -733,15 +730,13 @@
         {
             ipv6_link_local_mode = value;
         }
-<<<<<<< HEAD
         else if (field == "static_anycast_gateway")
         {
             sag = value;
-=======
+        }
         else if (field == "vlan")
         {
             vlanId = value;
->>>>>>> b1b5b297
         }
     }
 
@@ -1137,27 +1132,7 @@
             const vector<FieldValueTuple>& data = kfvFieldsValues(t);
             string op = kfvOp(t);
 
-<<<<<<< HEAD
-                it = consumer.m_toSync.erase(it);
-                continue;
-            }
-
-            if (table_name == CFG_SAG_TABLE_NAME)
-            {
-                doSagTask(keys, data, op);
-                it = consumer.m_toSync.erase(it);
-                continue;
-            }
-
-            if (!doIntfGeneralTask(keys, data, op))
-            {
-                it++;
-                continue;
-            }
-            else
-=======
             if (keys.size() == 1)
->>>>>>> b1b5b297
             {
                 if((table_name == CFG_VOQ_INBAND_INTERFACE_TABLE_NAME) &&
                         (op == SET_COMMAND))
@@ -1169,6 +1144,14 @@
                     it = consumer.m_toSync.erase(it);
                     continue;
                 }
+                
+                if (table_name == CFG_SAG_TABLE_NAME)
+                {
+                    doSagTask(keys, data, op);
+                    it = consumer.m_toSync.erase(it);
+                    continue;
+                }
+    
                 if (!doIntfGeneralTask(keys, data, op))
                 {
                     it++;
