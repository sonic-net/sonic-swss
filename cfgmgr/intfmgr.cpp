#include <string.h>
#include "logger.h"
#include "dbconnector.h"
#include "producerstatetable.h"
#include "tokenize.h"
#include "ipprefix.h"
#include "intfmgr.h"
#include "exec.h"
#include "shellcmd.h"

using namespace std;
using namespace swss;

#define VLAN_PREFIX         "Vlan"
#define LAG_PREFIX          "PortChannel"
#define VNET_PREFIX         "Vnet"

IntfMgr::IntfMgr(DBConnector *cfgDb, DBConnector *appDb, DBConnector *stateDb, const vector<string> &tableNames) :
        Orch(cfgDb, tableNames),
        m_cfgIntfTable(cfgDb, CFG_INTF_TABLE_NAME),
        m_cfgVlanIntfTable(cfgDb, CFG_VLAN_INTF_TABLE_NAME),
        m_statePortTable(stateDb, STATE_PORT_TABLE_NAME),
        m_stateLagTable(stateDb, STATE_LAG_TABLE_NAME),
        m_stateVlanTable(stateDb, STATE_VLAN_TABLE_NAME),
<<<<<<< HEAD
        m_stateVrfTable(stateDb, STATE_VRF_TABLE_NAME),
=======
        m_stateIntfTable(stateDb, STATE_INTERFACE_TABLE_NAME),
>>>>>>> 68a96290
        m_appIntfTableProducer(appDb, APP_INTF_TABLE_NAME)
{
}

void IntfMgr::setIntfIp(const string &alias, const string &opCmd,
                        const string &ipPrefixStr, const bool ipv4)
{
    stringstream cmd;
    string res;

    if (ipv4)
    {
        cmd << IP_CMD << " address " << opCmd << " " << ipPrefixStr << " dev " << alias;
    }
    else
    {
        cmd << IP_CMD << " -6 address " << opCmd << " " << ipPrefixStr << " dev " << alias;
    }
    EXEC_WITH_ERROR_THROW(cmd.str(), res);
}

void IntfMgr::setIntfVrf(const string &alias, const string vrfName)
{
    stringstream cmd;
    string res;

    if (!vrfName.empty())
    {
        cmd << IP_CMD << " link set " << alias << " master " << vrfName;
    }
    else
    {
        cmd << IP_CMD << " link set " << alias << " nomaster";
    }
    EXEC_WITH_ERROR_THROW(cmd.str(), res);
}

bool IntfMgr::isIntfStateOk(const string &alias)
{
    vector<FieldValueTuple> temp;

    if (!alias.compare(0, strlen(VLAN_PREFIX), VLAN_PREFIX))
    {
        if (m_stateVlanTable.get(alias, temp))
        {
            SWSS_LOG_DEBUG("Vlan %s is ready", alias.c_str());
            return true;
        }
    }
    else if (!alias.compare(0, strlen(LAG_PREFIX), LAG_PREFIX))
    {
        if (m_stateLagTable.get(alias, temp))
        {
            SWSS_LOG_DEBUG("Lag %s is ready", alias.c_str());
            return true;
        }
    }
    else if (!alias.compare(0, strlen(VNET_PREFIX), VNET_PREFIX))
    {
        if (m_stateVrfTable.get(alias, temp))
        {
            SWSS_LOG_DEBUG("Vnet %s is ready", alias.c_str());
            return true;
        }
    }
    else if (m_statePortTable.get(alias, temp))
    {
        SWSS_LOG_DEBUG("Port %s is ready", alias.c_str());
        return true;
    }

    return false;
}

bool IntfMgr::doIntfGeneralTask(const vector<string>& keys,
        const vector<FieldValueTuple>& data,
        const string& op)
{
    SWSS_LOG_ENTER();

    string alias(keys[0]);
    string vrf_name = "";

    for (auto idx : data)
    {
        const auto &field = fvField(idx);
        const auto &value = fvValue(idx);
        if (field == "vnet_name" || field == "vrf_name")
        {
            vrf_name = value;
        }
    }

    if (op == SET_COMMAND)
    {
        if (!isIntfStateOk(alias))
        {
            SWSS_LOG_DEBUG("Interface is not ready, skipping %s", alias.c_str());
            return false;
        }

        if (!vrf_name.empty() && !isIntfStateOk(vrf_name))
        {
            SWSS_LOG_DEBUG("VRF is not ready, skipping %s", vrf_name.c_str());
            return false;
        }

        setIntfVrf(alias, vrf_name);
        m_appIntfTableProducer.set(alias, data);
    }
    else if (op == DEL_COMMAND)
    {
        setIntfVrf(alias, "");
        m_appIntfTableProducer.del(alias);
    }
    else
    {
        SWSS_LOG_ERROR("Unknown operation: %s", op.c_str());
    }

    return true;
}

bool IntfMgr::doIntfAddrTask(const vector<string>& keys,
        const vector<FieldValueTuple>& data,
        const string& op)
{
    SWSS_LOG_ENTER();

    string alias(keys[0]);
    IpPrefix ip_prefix(keys[1]);
    string appKey = keys[0] + ":" + keys[1];

    if (op == SET_COMMAND)
    {
        /*
         * Don't proceed if port/LAG/VLAN is not ready yet.
         * The pending task will be checked periodically and retried.
         */
        if (!isIntfStateOk(alias))
        {
            SWSS_LOG_DEBUG("Interface is not ready, skipping %s", alias.c_str());
            return false;
        }

        setIntfIp(alias, "add", ip_prefix.to_string(), ip_prefix.isV4());

        std::vector<FieldValueTuple> fvVector;
        FieldValueTuple f("family", ip_prefix.isV4() ? IPV4_NAME : IPV6_NAME);
        FieldValueTuple s("scope", "global");
        fvVector.push_back(s);
        fvVector.push_back(f);

        m_appIntfTableProducer.set(appKey, fvVector);
    }
    else if (op == DEL_COMMAND)
    {
        setIntfIp(alias, "del", ip_prefix.to_string(), ip_prefix.isV4());
        m_appIntfTableProducer.del(appKey);
    }
    else
    {
        SWSS_LOG_ERROR("Unknown operation: %s", op.c_str());
    }

    return true;
}

void IntfMgr::doTask(Consumer &consumer)
{
    SWSS_LOG_ENTER();

    auto it = consumer.m_toSync.begin();
    while (it != consumer.m_toSync.end())
    {
        KeyOpFieldsValuesTuple t = it->second;

        vector<string> keys = tokenize(kfvKey(t), config_db_key_delimiter);
        const vector<FieldValueTuple>& data = kfvFieldsValues(t);
        string op = kfvOp(t);

        if (keys.size() == 1)
        {
            if (!doIntfGeneralTask(keys, data, op))
            {
                continue;
            }
<<<<<<< HEAD
=======
            setIntfIp(alias, "add", ip_prefix.to_string(), ip_prefix.isV4());
            m_stateIntfTable.hset(keys[0] + state_db_key_delimiter + keys[1], "state", "ok");
>>>>>>> 68a96290
        }
        else if (keys.size() == 2)
        {
<<<<<<< HEAD
            if (!doIntfAddrTask(keys, data, op))
            {
                continue;
            }
=======
            setIntfIp(alias, "del", ip_prefix.to_string(), ip_prefix.isV4());
            m_stateIntfTable.del(keys[0] + state_db_key_delimiter + keys[1]);
>>>>>>> 68a96290
        }
        else
        {
            SWSS_LOG_ERROR("Invalid key %s", kfvKey(t).c_str());
        }

        it = consumer.m_toSync.erase(it);
    }
}<|MERGE_RESOLUTION|>--- conflicted
+++ resolved
@@ -22,11 +22,8 @@
         m_statePortTable(stateDb, STATE_PORT_TABLE_NAME),
         m_stateLagTable(stateDb, STATE_LAG_TABLE_NAME),
         m_stateVlanTable(stateDb, STATE_VLAN_TABLE_NAME),
-<<<<<<< HEAD
         m_stateVrfTable(stateDb, STATE_VRF_TABLE_NAME),
-=======
         m_stateIntfTable(stateDb, STATE_INTERFACE_TABLE_NAME),
->>>>>>> 68a96290
         m_appIntfTableProducer(appDb, APP_INTF_TABLE_NAME)
 {
 }
@@ -181,11 +178,13 @@
         fvVector.push_back(f);
 
         m_appIntfTableProducer.set(appKey, fvVector);
+        m_stateIntfTable.hset(keys[0] + state_db_key_delimiter + keys[1], "state", "ok");
     }
     else if (op == DEL_COMMAND)
     {
         setIntfIp(alias, "del", ip_prefix.to_string(), ip_prefix.isV4());
         m_appIntfTableProducer.del(appKey);
+        m_stateIntfTable.del(keys[0] + state_db_key_delimiter + keys[1]);
     }
     else
     {
@@ -214,23 +213,13 @@
             {
                 continue;
             }
-<<<<<<< HEAD
-=======
-            setIntfIp(alias, "add", ip_prefix.to_string(), ip_prefix.isV4());
-            m_stateIntfTable.hset(keys[0] + state_db_key_delimiter + keys[1], "state", "ok");
->>>>>>> 68a96290
         }
         else if (keys.size() == 2)
         {
-<<<<<<< HEAD
             if (!doIntfAddrTask(keys, data, op))
             {
                 continue;
             }
-=======
-            setIntfIp(alias, "del", ip_prefix.to_string(), ip_prefix.isV4());
-            m_stateIntfTable.del(keys[0] + state_db_key_delimiter + keys[1]);
->>>>>>> 68a96290
         }
         else
         {
