--- conflicted
+++ resolved
@@ -40,12 +40,9 @@
         m_stateVrfTable(stateDb, STATE_VRF_TABLE_NAME),
         m_stateIntfTable(stateDb, STATE_INTERFACE_TABLE_NAME),
         m_appIntfTableProducer(appDb, APP_INTF_TABLE_NAME),
-<<<<<<< HEAD
         m_neighTable(appDb, APP_NEIGH_TABLE_NAME),
-        m_neighTableProducer(appDb, APP_NEIGH_TABLE_NAME)
-=======
+        m_neighTableProducer(appDb, APP_NEIGH_TABLE_NAME),
         m_appLagTable(appDb, APP_LAG_TABLE_NAME)
->>>>>>> 16d4bcdb
 {
     auto subscriberStateTable = new swss::SubscriberStateTable(stateDb,
             STATE_PORT_TABLE_NAME, TableConsumable::DEFAULT_POP_BATCH_SIZE, 100);
