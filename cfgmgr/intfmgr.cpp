#include <string.h>
#include "logger.h"
#include "dbconnector.h"
#include "producerstatetable.h"
#include "tokenize.h"
#include "ipprefix.h"
#include "intfmgr.h"
#include "exec.h"
#include "shellcmd.h"

using namespace std;
using namespace swss;

#define VLAN_PREFIX         "Vlan"
#define LAG_PREFIX          "PortChannel"
#define LOOPBACK_PREFIX     "Loopback"
#define VNET_PREFIX         "Vnet"
#define VRF_PREFIX          "Vrf"

IntfMgr::IntfMgr(DBConnector *cfgDb, DBConnector *appDb, DBConnector *stateDb, const vector<string> &tableNames) :
        Orch(cfgDb, tableNames),
        m_cfgIntfTable(cfgDb, CFG_INTF_TABLE_NAME),
        m_cfgVlanIntfTable(cfgDb, CFG_VLAN_INTF_TABLE_NAME),
        m_statePortTable(stateDb, STATE_PORT_TABLE_NAME),
        m_stateLagTable(stateDb, STATE_LAG_TABLE_NAME),
        m_stateVlanTable(stateDb, STATE_VLAN_TABLE_NAME),
        m_stateVrfTable(stateDb, STATE_VRF_TABLE_NAME),
        m_stateIntfTable(stateDb, STATE_INTERFACE_TABLE_NAME),
        m_appIntfTableProducer(appDb, APP_INTF_TABLE_NAME)
{
}

void IntfMgr::setIntfIp(const string &alias, const string &opCmd,
                        const IpPrefix &ipPrefix)
{
    stringstream    cmd;
    string          res;
    string          ipPrefixStr = ipPrefix.to_string();
    string          broadcastIpStr = ipPrefix.getBroadcastIp().to_string();
    int             prefixLen = ipPrefix.getMaskLength();

    if (ipPrefix.isV4())
    {
        (prefixLen < 31) ?
        (cmd << IP_CMD << " address " << opCmd << " " << ipPrefixStr << " broadcast " << broadcastIpStr <<" dev " << alias) :
        (cmd << IP_CMD << " address " << opCmd << " " << ipPrefixStr << " dev " << alias);
    }
    else
    {
        (prefixLen < 127) ?
        (cmd << IP_CMD << " -6 address " << opCmd << " " << ipPrefixStr << " broadcast " << broadcastIpStr << " dev " << alias) :
        (cmd << IP_CMD << " -6 address " << opCmd << " " << ipPrefixStr << " dev " << alias);
    }

    int ret = swss::exec(cmd.str(), res);
    if (ret)
    {
        SWSS_LOG_ERROR("Command '%s' failed with rc %d", cmd.str().c_str(), ret);
    }
}

void IntfMgr::setIntfVrf(const string &alias, const string &vrfName)
{
    stringstream cmd;
    string res;

    if (!vrfName.empty())
    {
        cmd << IP_CMD << " link set " << alias << " master " << vrfName;
    }
    else
    {
        cmd << IP_CMD << " link set " << alias << " nomaster";
    }
    int ret = swss::exec(cmd.str(), res);
    if (ret)
    {
        SWSS_LOG_ERROR("Command '%s' failed with rc %d", cmd.str().c_str(), ret);
    }
}

void IntfMgr::addLoopbackIntf(const string &alias)
{
    stringstream cmd;
    string res;

    cmd << IP_CMD << " link add " << alias << " mtu 65536 type dummy && ";
    cmd << IP_CMD << " link set " << alias << " up";
    int ret = swss::exec(cmd.str(), res);
    if (ret)
    {
        SWSS_LOG_ERROR("Command '%s' failed with rc %d", cmd.str().c_str(), ret);
    }
}

void IntfMgr::delLoopbackIntf(const string &alias)
{
    stringstream cmd;
    string res;

    cmd << IP_CMD << " link del " << alias;
    int ret = swss::exec(cmd.str(), res);
    if (ret)
    {
        SWSS_LOG_ERROR("Command '%s' failed with rc %d", cmd.str().c_str(), ret);
    }
}

int IntfMgr::getIntfIpCount(const string &alias)
{
    stringstream cmd;
    string res;

    /* query ip address of the device with master name, it is much faster */
    cmd << IP_CMD << " address show " << alias
        << " $(" << IP_CMD << " link show " << alias << " | grep -o 'master [^\\s]*')"
        << " | grep inet | grep -v 'inet6 fe80:' | wc -l";

    int ret = swss::exec(cmd.str(), res);
    if (ret)
    {
        SWSS_LOG_ERROR("Command '%s' failed with rc %d", cmd.str().c_str(), ret);
        return 0;
    }

    return std::stoi(res);
}

bool IntfMgr::isIntfGeneralDone(const string &alias)
{
    vector<FieldValueTuple> temp;

    if (m_stateIntfTable.get(alias, temp))
    {
        SWSS_LOG_DEBUG("Intf %s is ready", alias.c_str());
        return true;
    }

    return false;
}

bool IntfMgr::isIntfChangeVrf(const string &alias, const string &vrfName)
{
    vector<FieldValueTuple> temp;

    if (m_stateIntfTable.get(alias, temp))
    {
        for (auto idx : temp)
        {
            const auto &field = fvField(idx);
            const auto &value = fvValue(idx);
            if (field == "vrf")
            {
                if (value == vrfName)
                    return false;
                else
                    return true;
            }
        }
    }

    return false;
}

bool IntfMgr::isIntfStateOk(const string &alias)
{
    vector<FieldValueTuple> temp;

    if (!alias.compare(0, strlen(VLAN_PREFIX), VLAN_PREFIX))
    {
        if (m_stateVlanTable.get(alias, temp))
        {
            SWSS_LOG_DEBUG("Vlan %s is ready", alias.c_str());
            return true;
        }
    }
    else if (!alias.compare(0, strlen(LAG_PREFIX), LAG_PREFIX))
    {
        if (m_stateLagTable.get(alias, temp))
        {
            SWSS_LOG_DEBUG("Lag %s is ready", alias.c_str());
            return true;
        }
    }
    else if (!alias.compare(0, strlen(VNET_PREFIX), VNET_PREFIX))
    {
        if (m_stateVrfTable.get(alias, temp))
        {
            SWSS_LOG_DEBUG("Vnet %s is ready", alias.c_str());
            return true;
        }
    }
    else if (!alias.compare(0, strlen(VRF_PREFIX), VRF_PREFIX))
    {
        if (m_stateVrfTable.get(alias, temp))
        {
            SWSS_LOG_DEBUG("Vrf %s is ready", alias.c_str());
            return true;
        }
    }
    else if (m_statePortTable.get(alias, temp))
    {
        SWSS_LOG_DEBUG("Port %s is ready", alias.c_str());
        return true;
    }
    else if (!alias.compare(0, strlen(LOOPBACK_PREFIX), LOOPBACK_PREFIX))
    {
        return true;
    }

    return false;
}

bool IntfMgr::doIntfGeneralTask(const vector<string>& keys,
        const vector<FieldValueTuple>& data,
        const string& op)
{
    SWSS_LOG_ENTER();

    string alias(keys[0]);
    string vrf_name = "";
    bool is_lo = !alias.compare(0, strlen(LOOPBACK_PREFIX), LOOPBACK_PREFIX);

    for (auto idx : data)
    {
        const auto &field = fvField(idx);
        const auto &value = fvValue(idx);
        if (field == "vnet_name" || field == "vrf_name")
        {
            vrf_name = value;
        }
    }

    if (op == SET_COMMAND)
    {
        if (!isIntfStateOk(alias))
        {
            SWSS_LOG_DEBUG("Interface is not ready, skipping %s", alias.c_str());
            return false;
        }

        if (!vrf_name.empty() && !isIntfStateOk(vrf_name))
        {
            SWSS_LOG_DEBUG("VRF is not ready, skipping %s", vrf_name.c_str());
            return false;
        }

        /* if to change vrf then skip */
        if (isIntfChangeVrf(alias, vrf_name))
        {
            SWSS_LOG_ERROR("%s can not change to %s directly, skipping", alias.c_str(), vrf_name.c_str());
            return true;
        }
        if (is_lo)
        {
            addLoopbackIntf(alias);
        }
        if (!vrf_name.empty())
        {
            setIntfVrf(alias, vrf_name);
        }
        m_appIntfTableProducer.set(alias, data);
        m_stateIntfTable.hset(alias, "vrf", vrf_name);
    }
    else if (op == DEL_COMMAND)
    {
        /* make sure all ip addresses associated with interface are removed, otherwise these ip address would
           be set with global vrf and it may cause ip address confliction. */
        if (getIntfIpCount(alias))
        {
            return false;
        }
        setIntfVrf(alias, "");
        if (is_lo)
        {
            delLoopbackIntf(alias);
        }
        m_appIntfTableProducer.del(alias);
        m_stateIntfTable.del(alias);
    }
    else
    {
        SWSS_LOG_ERROR("Unknown operation: %s", op.c_str());
    }

    return true;
}

bool IntfMgr::doIntfAddrTask(const vector<string>& keys,
        const vector<FieldValueTuple>& data,
        const string& op)
{
    SWSS_LOG_ENTER();

    string alias(keys[0]);
    IpPrefix ip_prefix(keys[1]);
    string appKey = keys[0] + ":" + keys[1];

    if (op == SET_COMMAND)
    {
        /*
         * Don't proceed if port/LAG/VLAN and intfGeneral are not ready yet.
         * The pending task will be checked periodically and retried.
         */
        if (!isIntfStateOk(alias) || !isIntfGeneralDone(alias))
        {
            SWSS_LOG_DEBUG("Interface is not ready, skipping %s", alias.c_str());
            return false;
        }

<<<<<<< HEAD
        setIntfIp(alias, "add", ip_prefix.to_string(), ip_prefix.isV4());
=======
        // Set Interface IP except for lo
        if (!is_lo)
        {
            setIntfIp(alias, "add", ip_prefix);
        }
>>>>>>> 39fe568f

        std::vector<FieldValueTuple> fvVector;
        FieldValueTuple f("family", ip_prefix.isV4() ? IPV4_NAME : IPV6_NAME);
        FieldValueTuple s("scope", "global");
        fvVector.push_back(s);
        fvVector.push_back(f);

        m_appIntfTableProducer.set(appKey, fvVector);
        m_stateIntfTable.hset(keys[0] + state_db_key_delimiter + keys[1], "state", "ok");
    }
    else if (op == DEL_COMMAND)
    {
<<<<<<< HEAD
        setIntfIp(alias, "del", ip_prefix.to_string(), ip_prefix.isV4());

=======
        // Set Interface IP except for lo
        if (!is_lo)
        {
            setIntfIp(alias, "del", ip_prefix);
        }
>>>>>>> 39fe568f
        m_appIntfTableProducer.del(appKey);
        m_stateIntfTable.del(keys[0] + state_db_key_delimiter + keys[1]);
    }
    else
    {
        SWSS_LOG_ERROR("Unknown operation: %s", op.c_str());
    }

    return true;
}

void IntfMgr::doTask(Consumer &consumer)
{
    SWSS_LOG_ENTER();

    auto it = consumer.m_toSync.begin();
    while (it != consumer.m_toSync.end())
    {
        KeyOpFieldsValuesTuple t = it->second;

        vector<string> keys = tokenize(kfvKey(t), config_db_key_delimiter);
        const vector<FieldValueTuple>& data = kfvFieldsValues(t);
        string op = kfvOp(t);

        if (keys.size() == 1)
        {
            if (!doIntfGeneralTask(keys, data, op))
            {
                it++;
                continue;
            }
        }
        else if (keys.size() == 2)
        {
            if (!doIntfAddrTask(keys, data, op))
            {
                it++;
                continue;
            }
        }
        else
        {
            SWSS_LOG_ERROR("Invalid key %s", kfvKey(t).c_str());
        }

        it = consumer.m_toSync.erase(it);
    }
}<|MERGE_RESOLUTION|>--- conflicted
+++ resolved
@@ -308,15 +308,7 @@
             return false;
         }
 
-<<<<<<< HEAD
-        setIntfIp(alias, "add", ip_prefix.to_string(), ip_prefix.isV4());
-=======
-        // Set Interface IP except for lo
-        if (!is_lo)
-        {
-            setIntfIp(alias, "add", ip_prefix);
-        }
->>>>>>> 39fe568f
+        setIntfIp(alias, "add", ip_prefix);
 
         std::vector<FieldValueTuple> fvVector;
         FieldValueTuple f("family", ip_prefix.isV4() ? IPV4_NAME : IPV6_NAME);
@@ -329,16 +321,8 @@
     }
     else if (op == DEL_COMMAND)
     {
-<<<<<<< HEAD
-        setIntfIp(alias, "del", ip_prefix.to_string(), ip_prefix.isV4());
-
-=======
-        // Set Interface IP except for lo
-        if (!is_lo)
-        {
-            setIntfIp(alias, "del", ip_prefix);
-        }
->>>>>>> 39fe568f
+        setIntfIp(alias, "del", ip_prefix);
+
         m_appIntfTableProducer.del(appKey);
         m_stateIntfTable.del(keys[0] + state_db_key_delimiter + keys[1]);
     }
