#pragma once

#include "dbconnector.h"
#include "orch.h"
#include "producerstatetable.h"

#include <map>
#include <set>
#include <string>

namespace swss {

#define ERROR_SPEED "error"
#define NA_SPEED "N/A"

struct SflowPortInfo
{
    bool        local_rate_cfg;
    bool        local_admin_cfg;
    bool        local_dir_cfg;
    std::string speed;
    std::string oper_speed;
    std::string rate;
    std::string admin;
    std::string dir;
};

/* Port to Local config map  */
typedef std::map<std::string, SflowPortInfo> SflowPortConfMap;

class SflowMgr : public Orch
{
public:
    SflowMgr(DBConnector *appDb, const std::vector<TableConnector>& tableNames);
    void readPortConfig();

    using Orch::doTask;
private:
    ProducerStateTable     m_appSflowTable;
    ProducerStateTable     m_appSflowSessionTable;
    SflowPortConfMap       m_sflowPortConfMap;
    bool                   m_intfAllConf;
    bool                   m_gEnable;
    std::string            m_intfAllDir;
    std::string            m_gDirection;

    void doTask(Consumer &consumer);
    void sflowHandleService(bool enable);
    void sflowUpdatePortInfo(Consumer &consumer);
<<<<<<< HEAD
    void sflowProcessOperSpeed(Consumer &consumer);
    void sflowHandleSessionAll(bool enable);
    void sflowHandleSessionLocal(bool enable);
    void sflowCheckAndFillValues(std::string alias, std::vector<FieldValueTuple> &values, std::vector<FieldValueTuple> &fvs);
    void sflowGetPortInfo(std::vector<FieldValueTuple> &fvs, SflowPortInfo &local_info);
    void sflowGetGlobalInfo(std::vector<FieldValueTuple> &fvs, const std::string& alias);
    bool isPortEnabled(const std::string& alias);
    std::string findSamplingRate(const std::string& speed);
=======
    void sflowHandleSessionAll(bool enable, std::string direction);
    void sflowHandleSessionLocal(bool enable);
    void sflowCheckAndFillValues(std::string alias, std::vector<FieldValueTuple> &values, std::vector<FieldValueTuple> &fvs);
    void sflowGetPortInfo(std::vector<FieldValueTuple> &fvs, SflowPortInfo &local_info);
    void sflowGetGlobalInfo(std::vector<FieldValueTuple> &fvs, std::string speed, std::string direction);
>>>>>>> 98d2b0c6
};

}<|MERGE_RESOLUTION|>--- conflicted
+++ resolved
@@ -47,22 +47,14 @@
     void doTask(Consumer &consumer);
     void sflowHandleService(bool enable);
     void sflowUpdatePortInfo(Consumer &consumer);
-<<<<<<< HEAD
     void sflowProcessOperSpeed(Consumer &consumer);
-    void sflowHandleSessionAll(bool enable);
-    void sflowHandleSessionLocal(bool enable);
-    void sflowCheckAndFillValues(std::string alias, std::vector<FieldValueTuple> &values, std::vector<FieldValueTuple> &fvs);
-    void sflowGetPortInfo(std::vector<FieldValueTuple> &fvs, SflowPortInfo &local_info);
-    void sflowGetGlobalInfo(std::vector<FieldValueTuple> &fvs, const std::string& alias);
-    bool isPortEnabled(const std::string& alias);
-    std::string findSamplingRate(const std::string& speed);
-=======
     void sflowHandleSessionAll(bool enable, std::string direction);
     void sflowHandleSessionLocal(bool enable);
     void sflowCheckAndFillValues(std::string alias, std::vector<FieldValueTuple> &values, std::vector<FieldValueTuple> &fvs);
     void sflowGetPortInfo(std::vector<FieldValueTuple> &fvs, SflowPortInfo &local_info);
-    void sflowGetGlobalInfo(std::vector<FieldValueTuple> &fvs, std::string speed, std::string direction);
->>>>>>> 98d2b0c6
+    void sflowGetGlobalInfo(std::vector<FieldValueTuple> &fvs, const std::string& alias, const std::string& direction);
+    bool isPortEnabled(const std::string& alias);
+    std::string findSamplingRate(const std::string& speed);
 };
 
 }