--- conflicted
+++ resolved
@@ -225,36 +225,16 @@
         auto vrfName = kfvKey(t);
 
         string op = kfvOp(t);
-<<<<<<< HEAD
-		// Mgmt VRF table event handling for in-band management
-        if (consumer.getTableName() == CFG_MGMT_VRF_CONFIG_TABLE_NAME) {
-            SWSS_LOG_DEBUG("Event for mgmt VRF op %s", op.c_str());
-            if (op == SET_COMMAND) {
-=======
         // Mgmt VRF table event handling for in-band management
         if (consumer.getTableName() == CFG_MGMT_VRF_CONFIG_TABLE_NAME)
         {
             SWSS_LOG_DEBUG("Event for mgmt VRF op %s", op.c_str());
             if (op == SET_COMMAND) 
             {
->>>>>>> fce65a73
                 bool in_band_mgmt_enabled = false;
                 bool mgmt_vrf_enabled = false;
                 for (auto i : kfvFieldsValues(t))
                 {
-<<<<<<< HEAD
-                    if (fvField(i) == "mgmtVrfEnabled") {
-                        if (fvValue(i) == "true") {
-                            mgmt_vrf_enabled = true;
-                        } else {
-                            op = DEL_COMMAND;
-                        }
-                        SWSS_LOG_DEBUG("Event for mgmt VRF table mgmt_vrf_enabled is set val:%s", fvValue(i).c_str());
-                    } else if (fvField(i) == "in_band_mgmt_enabled") {
-                        if (fvValue(i) == "true") {
-                            in_band_mgmt_enabled = true;
-                        } else {
-=======
                     if (fvField(i) == "mgmtVrfEnabled")
                     {
                         if (fvValue(i) == "true")
@@ -276,7 +256,6 @@
                         else
                         {
                             /* Delete the mgmt VRF when no in-band-intf is associated with mgmt VRF */
->>>>>>> fce65a73
                             op = DEL_COMMAND;
                         }
                         SWSS_LOG_DEBUG("Event for mgmt VRF table in_band_mgmt_enabled is set val:%s", fvValue(i).c_str());
@@ -284,24 +263,15 @@
                 }
                 // If mgmt VRF is not enabled or in-band-mgmt is not enabled delete the in-band-mgmt 
                 // related VRF table map information
-<<<<<<< HEAD
-                if ((op == SET_COMMAND) && ((mgmt_vrf_enabled == false) || (in_band_mgmt_enabled == false))) {
-=======
                 if ((op == SET_COMMAND) && ((mgmt_vrf_enabled == false) || (in_band_mgmt_enabled == false)))
                 {
->>>>>>> fce65a73
                     op = DEL_COMMAND;
                 }
             }
             vrfName = MGMT_VRF;
-<<<<<<< HEAD
-            if (((op == DEL_COMMAND) && (m_vrfTableMap.find(vrfName) == m_vrfTableMap.end())) || 
-                    ((op == SET_COMMAND) && (m_vrfTableMap.find(vrfName) != m_vrfTableMap.end()))) {
-=======
             if (((op == DEL_COMMAND) && (m_vrfTableMap.find(vrfName) == m_vrfTableMap.end())) ||
                     ((op == SET_COMMAND) && (m_vrfTableMap.find(vrfName) != m_vrfTableMap.end())))
             {
->>>>>>> fce65a73
                 // If the mgmt VRF is not populated already, return
                 it = consumer.m_toSync.erase(it);
                 continue;
