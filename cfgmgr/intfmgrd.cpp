--- conflicted
+++ resolved
@@ -17,30 +17,8 @@
 /* select() function timeout retry time, in millisecond */
 #define SELECT_TIMEOUT 1000
 
-<<<<<<< HEAD
-/*
- * Following global variables are defined here for the purpose of
- * using existing Orch class which is to be refactored soon to
- * eliminate the direct exposure of the global variables.
- *
- * Once Orch class refactoring is done, these global variables
- * should be removed from here.
- */
-int gBatchSize = 0;
-bool gSwssRecord = false;
-bool gLogRotate = false;
-ofstream gRecordOfs;
-string gRecordFile;
-bool gResponsePublisherRecord = false;
-bool gResponsePublisherLogRotate = false;
-ofstream gResponsePublisherRecordOfs;
-string gResponsePublisherRecordFile;
-/* Global database mutex */
-mutex gDbMutex;
 MacAddress gMacAddress;
 
-=======
->>>>>>> 41330abf
 int main(int argc, char **argv)
 {
     Logger::linkToDbNative("intfmgrd");
