--- conflicted
+++ resolved
@@ -17,11 +17,8 @@
 #include <select.h>
 
 #include "macsecmgr.h"
-<<<<<<< HEAD
 #include "schema.h"
-=======
 #include "macsecpost.h"
->>>>>>> 50544954
 
 using namespace std;
 using namespace swss;
@@ -213,7 +210,6 @@
         SWSS_LOG_NOTICE("starting main loop");
         while (!received_sigterm)
         {
-<<<<<<< HEAD
             if (!isCpPostStateReady)
             {
                 /**
@@ -222,7 +218,8 @@
                  */
                 sleep(1);
                 continue;
-=======
+            }
+
             /* Don't process any config until POST state is ready */
             if (!isPostStateReady)
             {
@@ -238,7 +235,6 @@
                     sleep(1);
                     continue;
                 }
->>>>>>> 50544954
             }
 
             Selectable *sel;
