#include <iostream>
#include <fstream>
#include <regex>

#include "dbconnector.h"
#include "logger.h"
#include "orch_zmq_config.h"
#include <stdio.h>

#define ZMQ_TABLE_CONFIGFILE       "/etc/swss/orch_zmq_tables.conf"

// ZMQ none IPV6 address with port, for example: tcp://127.0.0.1:5555 tcp://localhost:5555
const std::regex ZMQ_NONE_IPV6_ADDRESS_WITH_PORT("\\w+:\\/\\/[^:]+:\\d+");

// ZMQ IPV6 address with port, for example: tcp://[fe80::fb7:c6df:9d3a:3d7b]:5555
const std::regex ZMQ_IPV6_ADDRESS_WITH_PORT("\\w+:\\/\\/\\[.*\\]+:\\d+");

std::set<std::string> swss::load_zmq_tables()
{
    std::set<std::string> tables;
    std::ifstream config_file(ZMQ_TABLE_CONFIGFILE);
    if (config_file.is_open())
    {
        std::string table;
        while (std::getline(config_file, table))
        {
            tables.emplace(table);
        }
        config_file.close();
    }

    return tables;
}

int swss::get_zmq_port()
{
    auto zmq_port = ORCH_ZMQ_PORT;
    if (const char* nsid = std::getenv("NAMESPACE_ID"))
    {
        // namespace start from 0, using original ZMQ port for global namespace
        zmq_port += atoi(nsid) + 1;
    }

    return zmq_port;
}

std::shared_ptr<swss::ZmqClient> swss::create_zmq_client(std::string zmq_address, std::string vrf)
{
    // swssconfig running inside swss contianer, so need get ZMQ port according to namespace ID.
    auto zmq_port = get_zmq_port();
    zmq_address = zmq_address + ":" + std::to_string(zmq_port);
    SWSS_LOG_NOTICE("Create ZMQ server with address: %s, vrf: %s", zmq_address.c_str(), vrf.c_str());
    return std::make_shared<ZmqClient>(zmq_address, vrf);
}

std::shared_ptr<swss::ZmqServer> swss::create_zmq_server(std::string zmq_address, std::string vrf)
{
    // TODO: remove this check after orchagent.sh migrate to pass ZMQ address without port
    if (!std::regex_search(zmq_address, ZMQ_NONE_IPV6_ADDRESS_WITH_PORT)
            && !std::regex_search(zmq_address, ZMQ_IPV6_ADDRESS_WITH_PORT))
    {
        auto zmq_port = get_zmq_port();
        zmq_address = zmq_address + ":" + std::to_string(zmq_port);
    }

    SWSS_LOG_NOTICE("Create ZMQ server with address: %s, vrf: %s", zmq_address.c_str(), vrf.c_str());
    return std::make_shared<ZmqServer>(zmq_address, vrf);
}

bool swss::get_feature_status(std::string feature, bool default_value)
{
<<<<<<< HEAD
    swss::DBConnector config_db("CONFIG_DB", 0);
    auto enabled = config_db.hget("DEVICE_METADATA|localhost", feature);
=======
    std::shared_ptr<std::string> enabled = nullptr;

    try
    {
        swss::DBConnector config_db("CONFIG_DB", 0);
        enabled = config_db.hget("DEVICE_METADATA|localhost", feature);
    }
    catch (const std::runtime_error &e)
    {
        SWSS_LOG_ERROR("Not found feature %s failed with exception: %s", feature.c_str(), e.what());
        return default_value;
    }

>>>>>>> 3e39104f
    if (!enabled)
    {
        SWSS_LOG_NOTICE("Not found feature %s status, return default value.", feature.c_str());
        return default_value;
    }

    SWSS_LOG_NOTICE("Get feature %s status: %s", feature.c_str(), enabled->c_str());
    return *enabled == "true";
<<<<<<< HEAD
}

std::shared_ptr<swss::ZmqClient> swss::create_local_zmq_client(std::string feature, bool default_value)
{
    auto enable = get_feature_status(feature, default_value);
    if (enable) {
        SWSS_LOG_NOTICE("Feature %s enabled, Create ZMQ client : %s", feature.c_str(), ZMQ_LOCAL_ADDRESS);
        return create_zmq_client(ZMQ_LOCAL_ADDRESS);
    }

    return nullptr;
}

std::shared_ptr<swss::ProducerStateTable> swss::createProducerStateTable(DBConnector *db, const std::string &tableName, std::shared_ptr<swss::ZmqClient> zmqClient)
{
    swss::ProducerStateTable *tablePtr = nullptr;
    if (zmqClient != nullptr) {
        SWSS_LOG_NOTICE("Create ZmqProducerStateTable : %s", tableName.c_str());
        tablePtr = new swss::ZmqProducerStateTable(db, tableName, *zmqClient);
    }
    else {
        SWSS_LOG_NOTICE("Create ProducerStateTable : %s", tableName.c_str());
        tablePtr = new swss::ProducerStateTable(db, tableName);
    }

    return std::shared_ptr<swss::ProducerStateTable>(tablePtr);
}

std::shared_ptr<swss::ProducerStateTable> swss::createProducerStateTable(RedisPipeline *pipeline, const std::string& tableName, bool buffered, std::shared_ptr<swss::ZmqClient> zmqClient)
{
    swss::ProducerStateTable *tablePtr = nullptr;
    if (zmqClient != nullptr) {
        SWSS_LOG_NOTICE("Create ZmqProducerStateTable : %s", tableName.c_str());
        tablePtr = new swss::ZmqProducerStateTable(pipeline, tableName, *zmqClient);
    }
    else {
        SWSS_LOG_NOTICE("Create ProducerStateTable : %s", tableName.c_str());
        tablePtr = new swss::ProducerStateTable(pipeline, tableName, buffered);
    }

    return std::shared_ptr<swss::ProducerStateTable>(tablePtr);
=======
>>>>>>> 3e39104f
}<|MERGE_RESOLUTION|>--- conflicted
+++ resolved
@@ -69,10 +69,6 @@
 
 bool swss::get_feature_status(std::string feature, bool default_value)
 {
-<<<<<<< HEAD
-    swss::DBConnector config_db("CONFIG_DB", 0);
-    auto enabled = config_db.hget("DEVICE_METADATA|localhost", feature);
-=======
     std::shared_ptr<std::string> enabled = nullptr;
 
     try
@@ -86,7 +82,6 @@
         return default_value;
     }
 
->>>>>>> 3e39104f
     if (!enabled)
     {
         SWSS_LOG_NOTICE("Not found feature %s status, return default value.", feature.c_str());
@@ -95,7 +90,6 @@
 
     SWSS_LOG_NOTICE("Get feature %s status: %s", feature.c_str(), enabled->c_str());
     return *enabled == "true";
-<<<<<<< HEAD
 }
 
 std::shared_ptr<swss::ZmqClient> swss::create_local_zmq_client(std::string feature, bool default_value)
@@ -137,6 +131,4 @@
     }
 
     return std::shared_ptr<swss::ProducerStateTable>(tablePtr);
-=======
->>>>>>> 3e39104f
 }