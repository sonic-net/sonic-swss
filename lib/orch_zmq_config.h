#ifndef SWSS_ORCH_ZMQ_CONFIG_H
#define SWSS_ORCH_ZMQ_CONFIG_H

#include <memory>
#include <string.h>
#include <set>

#include "dbconnector.h"
#include "zmqclient.h"
#include "zmqserver.h"
#include "zmqproducerstatetable.h"

/*
 * swssconfig will only connect to local orchagent ZMQ endpoint.
 */
#define ZMQ_LOCAL_ADDRESS               "tcp://localhost"
<<<<<<< HEAD
=======

/*
 * Feature flag to enable the gNMI service to send DASH events to orchagent via the ZMQ channel.
 */
#define ORCH_NORTHBOND_DASH_ZMQ_ENABLED "orch_northbond_dash_zmq_enabled"

>>>>>>> 3e39104f
namespace swss {

std::set<std::string> load_zmq_tables();

int get_zmq_port();

std::shared_ptr<ZmqClient> create_zmq_client(std::string zmq_address, std::string vrf="");

std::shared_ptr<ZmqServer> create_zmq_server(std::string zmq_address, std::string vrf="");

bool get_feature_status(std::string feature, bool default_value);
<<<<<<< HEAD

std::shared_ptr<swss::ZmqClient> create_local_zmq_client(std::string feature, bool default_value);

std::shared_ptr<swss::ProducerStateTable> createProducerStateTable(DBConnector *db, const std::string &tableName, std::shared_ptr<swss::ZmqClient> zmqClient);
=======
>>>>>>> 3e39104f

std::shared_ptr<swss::ProducerStateTable> createProducerStateTable(RedisPipeline *pipeline, const std::string &tableName, bool buffered, std::shared_ptr<swss::ZmqClient> zmqClient);
}

#endif /* SWSS_ORCH_ZMQ_CONFIG_H */<|MERGE_RESOLUTION|>--- conflicted
+++ resolved
@@ -14,15 +14,12 @@
  * swssconfig will only connect to local orchagent ZMQ endpoint.
  */
 #define ZMQ_LOCAL_ADDRESS               "tcp://localhost"
-<<<<<<< HEAD
-=======
 
 /*
  * Feature flag to enable the gNMI service to send DASH events to orchagent via the ZMQ channel.
  */
 #define ORCH_NORTHBOND_DASH_ZMQ_ENABLED "orch_northbond_dash_zmq_enabled"
 
->>>>>>> 3e39104f
 namespace swss {
 
 std::set<std::string> load_zmq_tables();
@@ -34,13 +31,10 @@
 std::shared_ptr<ZmqServer> create_zmq_server(std::string zmq_address, std::string vrf="");
 
 bool get_feature_status(std::string feature, bool default_value);
-<<<<<<< HEAD
 
 std::shared_ptr<swss::ZmqClient> create_local_zmq_client(std::string feature, bool default_value);
 
 std::shared_ptr<swss::ProducerStateTable> createProducerStateTable(DBConnector *db, const std::string &tableName, std::shared_ptr<swss::ZmqClient> zmqClient);
-=======
->>>>>>> 3e39104f
 
 std::shared_ptr<swss::ProducerStateTable> createProducerStateTable(RedisPipeline *pipeline, const std::string &tableName, bool buffered, std::shared_ptr<swss::ZmqClient> zmqClient);
 }
