<<<<<<< HEAD
SUBDIRS = fpmsyncd neighsyncd portsyncd mclagsyncd orchagent swssconfig cfgmgr
=======
SUBDIRS = fpmsyncd neighsyncd portsyncd orchagent swssconfig cfgmgr tests
>>>>>>> 731a8f57

if HAVE_LIBTEAM
SUBDIRS += teamsyncd
endif<|MERGE_RESOLUTION|>--- conflicted
+++ resolved
@@ -1,8 +1,5 @@
-<<<<<<< HEAD
-SUBDIRS = fpmsyncd neighsyncd portsyncd mclagsyncd orchagent swssconfig cfgmgr
-=======
-SUBDIRS = fpmsyncd neighsyncd portsyncd orchagent swssconfig cfgmgr tests
->>>>>>> 731a8f57
+
+SUBDIRS = fpmsyncd neighsyncd portsyncd mclagsyncd orchagent swssconfig cfgmgr tests
 
 if HAVE_LIBTEAM
 SUBDIRS += teamsyncd
