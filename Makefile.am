<<<<<<< HEAD

SUBDIRS = fpmsyncd neighsyncd portsyncd mclagsyncd orchagent swssconfig cfgmgr tests
=======
SUBDIRS = fpmsyncd neighsyncd portsyncd natsyncd orchagent swssconfig cfgmgr tests
>>>>>>> 750982e4

if HAVE_LIBTEAM
SUBDIRS += teamsyncd
endif<|MERGE_RESOLUTION|>--- conflicted
+++ resolved
@@ -1,9 +1,5 @@
-<<<<<<< HEAD
 
-SUBDIRS = fpmsyncd neighsyncd portsyncd mclagsyncd orchagent swssconfig cfgmgr tests
-=======
-SUBDIRS = fpmsyncd neighsyncd portsyncd natsyncd orchagent swssconfig cfgmgr tests
->>>>>>> 750982e4
+SUBDIRS = fpmsyncd neighsyncd portsyncd mclagsyncd natsyncd orchagent swssconfig cfgmgr tests
 
 if HAVE_LIBTEAM
 SUBDIRS += teamsyncd
