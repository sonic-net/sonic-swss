parameters:
- name: arch
  type: string
  values:
  - amd64
  - armhf
  - arm64
  default: amd64

- name: pool
  type: string
  values:
  - sonicbld
  - sonicbld-armhf
  - sonicbld-arm64
  - default
  default: default

- name: timeout
  type: number
  default: 60

- name: sonic_slave
  type: string

- name: sairedis_artifact_name
  type: string

- name: swss_common_artifact_name
  type: string

- name: artifact_name
  type: string

- name: archive_pytests
  type: boolean
  default: false

- name: archive_gcov
  type: boolean
  default: false

- name: common_lib_artifact_name
  type: string

jobs:
- job:
  displayName: ${{ parameters.arch }}
  timeoutInMinutes: ${{ parameters.timeout }}

  pool:
    ${{ if ne(parameters.pool, 'default') }}:
      name: ${{ parameters.pool }}
    ${{ else }}:
      vmImage: 'ubuntu-20.04'

  container:
    image: sonicdev-microsoft.azurecr.io:443/${{ parameters.sonic_slave }}:latest

  steps:
  - checkout: self
    clean: true
    submodules: true
  - script: |
      sudo apt-get install -y libhiredis0.14 libhiredis-dev
      sudo apt-get install -y libzmq5 libzmq3-dev
      sudo apt-get install -qq -y \
          libhiredis-dev \
          swig3.0
      sudo apt-get install -y libdbus-1-3
      sudo apt-get install -y libteam-dev \
          libteam5 \
          libteamdctl0
    displayName: "Install dependencies"
  - task: DownloadPipelineArtifact@2
    inputs:
      source: specific
      project: build
      pipeline: Azure.sonic-swss-common
      artifact: ${{ parameters.swss_common_artifact_name }}
<<<<<<< HEAD
      # runVersion: 'latestFromBranch'
      # runBranch: 'refs/heads/$(BUILD_BRANCH)'
      runVersion: specific
      runId: 103441 
      path: '$(Build.SourcesDirectory)/${{ parameters.swss_common_artifact_name }}'
=======
      runVersion: 'latestFromBranch'
      runBranch: 'refs/heads/$(BUILD_BRANCH)'
      path: $(Build.ArtifactStagingDirectory)/download
      patterns: |
        libswsscommon_1.0.0_${{ parameters.arch }}.deb
        libswsscommon-dev_1.0.0_${{ parameters.arch }}.deb
>>>>>>> eba212d9
    displayName: "Download sonic swss common deb packages"
  - task: DownloadPipelineArtifact@2
    inputs:
      source: specific
      project: build
      pipeline: Azure.sonic-sairedis
      artifact: ${{ parameters.sairedis_artifact_name }}
      runVersion: 'latestFromBranch'
      runBranch: 'refs/heads/$(BUILD_BRANCH)'
      path: $(Build.ArtifactStagingDirectory)/download
      patterns: |
        libsaivs_*.deb
        libsaivs-dev_*.deb
        libsairedis_*.deb
        libsairedis-dev_*.deb
        libsaimetadata_*.deb
        libsaimetadata-dev_*.deb
        syncd-vs_*.deb
    displayName: "Download sonic sairedis deb packages"
  - task: DownloadPipelineArtifact@2
    inputs:
      source: specific
      project: build
      pipeline: Azure.sonic-buildimage.common_libs
      artifact: ${{ parameters.common_lib_artifact_name }}
      runVersion: 'latestFromBranch'
      runBranch: 'refs/heads/$(BUILD_BRANCH)'
      path: $(Build.ArtifactStagingDirectory)/download
      patterns: |
        target/debs/buster/libnl-3-200_*.deb
        target/debs/buster/libnl-3-dev_*.deb
        target/debs/buster/libnl-genl-3-200_*.deb
        target/debs/buster/libnl-genl-3-dev_*.deb
        target/debs/buster/libnl-route-3-200_*.deb
        target/debs/buster/libnl-route-3-dev_*.deb
        target/debs/buster/libnl-nf-3-200_*.deb
        target/debs/buster/libnl-nf-3-dev_*.deb
    displayName: "Download common libs"
  - script: |
      set -ex
      cd download
      sudo dpkg -i $(find target/debs/buster -type f)
      sudo dpkg -i $(ls *.deb)
      cd ..
      rm -rf download
    workingDirectory: $(Build.ArtifactStagingDirectory)
    displayName: "Install libnl3, sonic swss common and sairedis"
  - script: |
      set -ex
      tar czf pytest.tgz tests
      cp -r pytest.tgz $(Build.ArtifactStagingDirectory)/
      if [ '${{ parameters.archive_gcov }}' == True ]; then
         export ENABLE_GCOV=y
      fi
      ./autogen.sh
      dpkg-buildpackage -us -uc -b -j$(nproc) && cp ../*.deb .
    displayName: "Compile sonic swss"
  - publish: $(System.DefaultWorkingDirectory)/
    artifact: ${{ parameters.artifact_name }}
    displayName: "Archive swss debian packages"
  - publish: $(Build.ArtifactStagingDirectory)/
    artifact: sonic-swss-pytests
    displayName: "Archive swss pytests"
    condition: eq('${{ parameters.archive_pytests }}', true)<|MERGE_RESOLUTION|>--- conflicted
+++ resolved
@@ -78,20 +78,14 @@
       project: build
       pipeline: Azure.sonic-swss-common
       artifact: ${{ parameters.swss_common_artifact_name }}
-<<<<<<< HEAD
       # runVersion: 'latestFromBranch'
       # runBranch: 'refs/heads/$(BUILD_BRANCH)'
       runVersion: specific
       runId: 103441 
-      path: '$(Build.SourcesDirectory)/${{ parameters.swss_common_artifact_name }}'
-=======
-      runVersion: 'latestFromBranch'
-      runBranch: 'refs/heads/$(BUILD_BRANCH)'
       path: $(Build.ArtifactStagingDirectory)/download
       patterns: |
         libswsscommon_1.0.0_${{ parameters.arch }}.deb
         libswsscommon-dev_1.0.0_${{ parameters.arch }}.deb
->>>>>>> eba212d9
     displayName: "Download sonic swss common deb packages"
   - task: DownloadPipelineArtifact@2
     inputs:
