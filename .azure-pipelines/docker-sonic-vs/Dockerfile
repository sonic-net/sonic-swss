FROM docker-sonic-vs

ARG docker_container_name
ARG need_dbg

ADD ["debs", "/debs"]

<<<<<<< HEAD
RUN dpkg --purge python-swsscommon python3-swsscommon swss libsairedis sonic-db-cli libswsscommon libsaimetadata libsaivs syncd-vs sonic-eventd

RUN dpkg -i /debs/libswsscommon_1.0.0_amd64.deb
RUN dpkg -i /debs/python3-swsscommon_1.0.0_amd64.deb
RUN dpkg -i /debs/sonic-db-cli_1.0.0_amd64.deb

RUN dpkg -i /debs/libsaimetadata_1.0.0_amd64.deb
RUN dpkg -i /debs/libsairedis_1.0.0_amd64.deb
RUN dpkg -i /debs/libsaivs_1.0.0_amd64.deb
RUN dpkg -i /debs/syncd-vs_1.0.0_amd64.deb

RUN dpkg --purge swss
RUN dpkg -i /debs/swss_1.0.0_amd64.deb
=======
RUN dpkg -i /debs/libswsscommon_1.0.0_amd64.deb \
            /debs/python3-swsscommon_1.0.0_amd64.deb \
            /debs/sonic-db-cli_1.0.0_amd64.deb \
            /debs/libsaimetadata_1.0.0_amd64.deb \
            /debs/libsairedis_1.0.0_amd64.deb \
            /debs/libsaivs_1.0.0_amd64.deb \
            /debs/syncd-vs_1.0.0_amd64.deb \
            /debs/swss_1.0.0_amd64.deb

>>>>>>> 57167c05
RUN if [ "$need_dbg" = "y" ] ; then dpkg -i /debs/swss-dbg_1.0.0_amd64.deb ; fi

RUN apt-get update

RUN apt-get -y install lcov<|MERGE_RESOLUTION|>--- conflicted
+++ resolved
@@ -5,21 +5,6 @@
 
 ADD ["debs", "/debs"]
 
-<<<<<<< HEAD
-RUN dpkg --purge python-swsscommon python3-swsscommon swss libsairedis sonic-db-cli libswsscommon libsaimetadata libsaivs syncd-vs sonic-eventd
-
-RUN dpkg -i /debs/libswsscommon_1.0.0_amd64.deb
-RUN dpkg -i /debs/python3-swsscommon_1.0.0_amd64.deb
-RUN dpkg -i /debs/sonic-db-cli_1.0.0_amd64.deb
-
-RUN dpkg -i /debs/libsaimetadata_1.0.0_amd64.deb
-RUN dpkg -i /debs/libsairedis_1.0.0_amd64.deb
-RUN dpkg -i /debs/libsaivs_1.0.0_amd64.deb
-RUN dpkg -i /debs/syncd-vs_1.0.0_amd64.deb
-
-RUN dpkg --purge swss
-RUN dpkg -i /debs/swss_1.0.0_amd64.deb
-=======
 RUN dpkg -i /debs/libswsscommon_1.0.0_amd64.deb \
             /debs/python3-swsscommon_1.0.0_amd64.deb \
             /debs/sonic-db-cli_1.0.0_amd64.deb \
@@ -29,7 +14,6 @@
             /debs/syncd-vs_1.0.0_amd64.deb \
             /debs/swss_1.0.0_amd64.deb
 
->>>>>>> 57167c05
 RUN if [ "$need_dbg" = "y" ] ; then dpkg -i /debs/swss-dbg_1.0.0_amd64.deb ; fi
 
 RUN apt-get update
