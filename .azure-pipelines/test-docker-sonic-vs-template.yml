--- conflicted
+++ resolved
@@ -76,19 +76,12 @@
       sudo /sbin/ip link del Vrf1 type vrf table 1001
       pushd tests
 
-      test_args=""
       if [ '${{ parameters.archive_gcov }}' == True ]; then
-<<<<<<< HEAD
-        test_args="--keeptb"
-      fi
-      if [ '${{ parameters.asan }}' == True ]; then
-        test_args="--graceful-stop"
-=======
         all_tests=$(ls test_*.py)
         all_tests="${all_tests} p4rt"
         for test in ${all_tests}; do
           test_name=$(echo "${test}" | cut -d "." -f 1)
-          sudo py.test -v --force-flaky --junitxml="${test_name}_tr.xml" --keeptb --imgname=docker-sonic-vs:$(Build.DefinitionName).$(Build.BuildNumber) ${test}
+          sudo py.test -v --force-flaky --junitxml="${test_name}_tr.xml" --keeptb --imgname=docker-sonic-vs:$(Build.DefinitionName).$(Build.BuildNumber).asan-${{ parameters.asan }} ${test}
           container_count=$(docker ps -q -a | wc -l)
           if [ ${container_count} -gt 0 ]; then
             ./gcov_support.sh set_environment $(Build.ArtifactStagingDirectory)
@@ -97,11 +90,12 @@
           fi
         done
       else
-        sudo py.test -v --force-flaky --junitxml=tests_tr.xml --imgname=docker-sonic-vs:$(Build.DefinitionName).$(Build.BuildNumber)
->>>>>>> 24a07974
+        test_args=""
+        if [ '${{ parameters.asan }}' == True ]; then
+          test_args="--graceful-stop"
+        fi
+        sudo py.test $test_args -v --force-flaky --junitxml=tests_tr.xml --imgname=docker-sonic-vs:$(Build.DefinitionName).$(Build.BuildNumber).asan-${{ parameters.asan }}
       fi
-
-      sudo py.test $test_args -v --force-flaky --junitxml=tr.xml --imgname=docker-sonic-vs:$(Build.DefinitionName).$(Build.BuildNumber).asan-${{ parameters.asan }}
 
       rm -rf $(Build.ArtifactStagingDirectory)/download
     displayName: "Run vs tests"
