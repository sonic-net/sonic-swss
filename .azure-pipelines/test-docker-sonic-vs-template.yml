--- conflicted
+++ resolved
@@ -39,16 +39,11 @@
       project: build
       pipeline: Azure.sonic-swss-common
       artifact: sonic-swss-common.amd64.ubuntu20_04
-<<<<<<< HEAD
       # runVersion: 'latestFromBranch'
       # runBranch: 'refs/heads/$(BUILD_BRANCH)'
       runVersion: specific
       runId: 103441 
-=======
-      runVersion: 'latestFromBranch'
-      runBranch: 'refs/heads/$(BUILD_BRANCH)'
       path: $(Build.ArtifactStagingDirectory)/download
->>>>>>> eba212d9
     displayName: "Download sonic swss common deb packages"
 
   - script: |
