parameters:
- name: arch
  type: string
  values:
  - amd64
  - armhf
  - arm64
  default: amd64

- name: timeout
  type: number
  default: 60

- name: swss_artifact_name
  type: string

- name: sairedis_artifact_name
  type: string

- name: swss_common_artifact_name
  type: string

- name: artifact_name
  type: string

jobs:
- job:
  displayName: ${{ parameters.arch }}
  timeoutInMinutes: ${{ parameters.timeout }}

  pool:
    vmImage: 'ubuntu-20.04'

  steps:
  - task: DownloadPipelineArtifact@2
    inputs:
      source: specific
      project: build
      pipeline: Azure.sonic-swss-common
      artifact: ${{ parameters.swss_common_artifact_name }}
<<<<<<< HEAD
      # runVersion: 'latestFromBranch'
      # runBranch: 'refs/heads/$(BUILD_BRANCH)'
      runVersion: specific
      runId: 103441 
=======
      runVersion: 'latestFromBranch'
      runBranch: 'refs/heads/$(BUILD_BRANCH)'
      path: $(Build.ArtifactStagingDirectory)/download
>>>>>>> eba212d9
    displayName: "Download sonic swss common deb packages"
  - task: DownloadPipelineArtifact@2
    inputs:
      source: specific
      project: build
      pipeline: Azure.sonic-sairedis
      artifact: ${{ parameters.sairedis_artifact_name }}
      runVersion: 'latestFromBranch'
      runBranch: 'refs/heads/$(BUILD_BRANCH)'
      path: $(Build.ArtifactStagingDirectory)/download
    displayName: "Download sonic sairedis deb packages"
  - task: DownloadPipelineArtifact@2
    inputs:
      artifact: ${{ parameters.swss_artifact_name }}
      path: $(Build.ArtifactStagingDirectory)/download
    displayName: "Download pre-stage built ${{ parameters.swss_artifact_name }}"
  - task: DownloadPipelineArtifact@2
    inputs:
      source: specific
      project: build
      pipeline: Azure.sonic-buildimage.official.vs
      artifact: sonic-buildimage.vs
      runVersion: 'latestFromBranch'
      runBranch: 'refs/heads/$(BUILD_BRANCH)'
      path: $(Build.ArtifactStagingDirectory)/download
      patterns: '**/target/docker-sonic-vs.gz'
    displayName: "Download sonic-buildimage docker-sonic-vs"
  - script: |
      set -ex
      echo $(Build.DefinitionName).$(Build.BuildNumber)

      docker load < $(Build.ArtifactStagingDirectory)/download/target/docker-sonic-vs.gz

      mkdir -p .azure-pipelines/docker-sonic-vs/debs

      cp -v $(Build.ArtifactStagingDirectory)/download/*.deb .azure-pipelines/docker-sonic-vs/debs

      pushd .azure-pipelines

      docker build --no-cache -t docker-sonic-vs:$(Build.DefinitionName).$(Build.BuildNumber) docker-sonic-vs

      popd

      docker save docker-sonic-vs:$(Build.DefinitionName).$(Build.BuildNumber) | gzip -c > $(Build.ArtifactStagingDirectory)/docker-sonic-vs.gz
      rm -rf $(Build.ArtifactStagingDirectory)/download
    displayName: "Build docker-sonic-vs"
  - publish: $(Build.ArtifactStagingDirectory)/
    artifact: ${{ parameters.artifact_name }}
    displayName: "Archive sonic docker vs image"<|MERGE_RESOLUTION|>--- conflicted
+++ resolved
@@ -38,16 +38,11 @@
       project: build
       pipeline: Azure.sonic-swss-common
       artifact: ${{ parameters.swss_common_artifact_name }}
-<<<<<<< HEAD
       # runVersion: 'latestFromBranch'
       # runBranch: 'refs/heads/$(BUILD_BRANCH)'
       runVersion: specific
-      runId: 103441 
-=======
-      runVersion: 'latestFromBranch'
-      runBranch: 'refs/heads/$(BUILD_BRANCH)'
+      runId: 103441
       path: $(Build.ArtifactStagingDirectory)/download
->>>>>>> eba212d9
     displayName: "Download sonic swss common deb packages"
   - task: DownloadPipelineArtifact@2
     inputs:
