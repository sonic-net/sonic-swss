--- conflicted
+++ resolved
@@ -70,22 +70,16 @@
         DBConnector state_db("STATE_DB", 0);
         ProducerStateTable p(&appl_db, APP_PORT_TABLE_NAME);
 
-<<<<<<< HEAD
-    Table cfgDeviceMetaDataTable(&cfgDb, CFG_DEVICE_METADATA_TABLE_NAME);
-    if (!cfgDeviceMetaDataTable.hget("localhost", "switch_type", g_switchType))
-    {
-        //Switch type is not configured. Consider it default = "switch" (regular switch)
-        g_switchType = "switch";
-    }
-
-    WarmStart::initialize("portsyncd", "swss");
-    WarmStart::checkWarmStart("portsyncd", "swss");
-    const bool warm = WarmStart::isWarmStart();
-=======
+        Table cfgDeviceMetaDataTable(&cfgDb, CFG_DEVICE_METADATA_TABLE_NAME);
+        if (!cfgDeviceMetaDataTable.hget("localhost", "switch_type", g_switchType))
+        {
+                //Switch type is not configured. Consider it default = "switch" (regular switch)
+            g_switchType = "switch";
+        }
+
         WarmStart::initialize("portsyncd", "swss");
         WarmStart::checkWarmStart("portsyncd", "swss");
         const bool warm = WarmStart::isWarmStart();
->>>>>>> 4df5cab5
 
         NetLink netlink;
         Select s;
