#include <getopt.h>
#include <iostream>
#include <fstream>
#include <sstream>
#include <vector>
#include <set>
#include <map>
#include <list>
#include "dbconnector.h"
#include "select.h"
#include "netdispatcher.h"
#include "netlink.h"
#include "producerstatetable.h"
#include "portsyncd/linksync.h"
#include "subscriberstatetable.h"

#define DEFAULT_PORT_CONFIG_FILE     "port_config.ini"

using namespace std;
using namespace swss;

/*
 * This g_portSet contains all the front panel ports that the corresponding
 * host interfaces needed to be created. When this LinkSync class is
 * initialized, we check the database to see if some of the ports' host
 * interfaces are already created and remove them from this set. We will
 * remove the rest of the ports in the set when receiving the first netlink
 * message indicating that the host interfaces are created. After the set
 * is empty, we send out the signal ConfigDone. g_init is used to limit the
 * command to be run only once.
 */
set<string> g_portSet;
map<string, set<string>> g_vlanMap;
bool g_init = false;

void usage()
{
    cout << "Usage: portsyncd [-p port_config.ini]" << endl;
    cout << "       -p port_config.ini: MANDATORY import port lane mapping" << endl;
    cout << "                           default: port_config.ini" << endl;
}

void handlePortConfigFile(ProducerStateTable &p, string file);
void handleVlanIntfFile(string file);
void handlePortConfig(ProducerStateTable &p, map<string, KeyOpFieldsValuesTuple> &port_cfg_map);

int main(int argc, char **argv)
{
    Logger::linkToDbNative("portsyncd");
    int opt;
    string port_config_file = DEFAULT_PORT_CONFIG_FILE;
    map<string, KeyOpFieldsValuesTuple> port_cfg_map;

    while ((opt = getopt(argc, argv, "p:v:h")) != -1 )
    {
        switch (opt)
        {
        case 'p':
            port_config_file.assign(optarg);
            break;
        case 'h':
            usage();
            return 1;
        default: /* '?' */
            usage();
            return EXIT_FAILURE;
        }
    }

    DBConnector cfgDb(CONFIG_DB, DBConnector::DEFAULT_UNIXSOCKET, 0);
    DBConnector appl_db(APPL_DB, DBConnector::DEFAULT_UNIXSOCKET, 0);
    DBConnector state_db(STATE_DB, DBConnector::DEFAULT_UNIXSOCKET, 0);
    ProducerStateTable p(&appl_db, APP_PORT_TABLE_NAME);
    SubscriberStateTable portCfg(&cfgDb, CFG_PORT_TABLE_NAME);

    LinkSync sync(&appl_db, &state_db);
    NetDispatcher::getInstance().registerMessageHandler(RTM_NEWLINK, &sync);
    NetDispatcher::getInstance().registerMessageHandler(RTM_DELLINK, &sync);

    try
    {
        NetLink netlink;
        Select s;

        netlink.registerGroup(RTNLGRP_LINK);
        cout << "Listen to link messages..." << endl;
        netlink.dumpRequest(RTM_GETLINK);

        handlePortConfigFile(p, port_config_file);

        s.addSelectable(&netlink);
        s.addSelectable(&portCfg);
        while (true)
        {
            Selectable *temps;
            int tempfd, ret;
            ret = s.select(&temps, &tempfd, 1);

            if (ret == Select::ERROR)
            {
                cerr << "Error had been returned in select" << endl;
                continue;
            }

            if (ret == Select::TIMEOUT)
            {
                if (!g_init && g_portSet.empty())
                {
                    /*
                     * After finishing reading port configuration file and
                     * creating all host interfaces, this daemon shall send
                     * out a signal to orchagent indicating port initialization
                     * procedure is done and other application could start
                     * syncing.
                     */
                    FieldValueTuple finish_notice("lanes", "0");
                    vector<FieldValueTuple> attrs = { finish_notice };
                    p.set("PortInitDone", attrs);

                    g_init = true;
                }
                if (!port_cfg_map.empty())
                {
                    handlePortConfig(p, port_cfg_map);
                }
            }

            if (temps == (Selectable *)&portCfg)
            {
                std::deque<KeyOpFieldsValuesTuple> entries;
                portCfg.pops(entries);

                for (auto entry: entries)
                {
                    string key = kfvKey(entry);

                    if (port_cfg_map.find(key) != port_cfg_map.end())
                    {
                        /* For now we simply drop previous pending port config */
                        port_cfg_map.erase(key);
                    }
                    port_cfg_map[key] = entry;
                }
                handlePortConfig(p, port_cfg_map);
            }
        }
    }
    catch (const std::exception& e)
    {
        cerr << "Exception \"" << e.what() << "\" had been thrown in deamon" << endl;
        return EXIT_FAILURE;
    }

    return 1;
}

void handlePortConfigFile(ProducerStateTable &p, string file)
{
    cout << "Read port configuration file..." << endl;

    ifstream infile(file);
    if (!infile.is_open())
    {
        usage();
        throw "Port configuration file not found!";
    }

    list<string> header = {"name", "lanes", "alias", "speed", "autoneg", "fec"};
    string line;
    while (getline(infile, line))
    {
        if (line.at(0) == '#')
        {
            /* Find out what info is specified in the configuration file */
            for (auto it = header.begin(); it != header.end();)
            {
                if (line.find(*it) == string::npos)
                {
                    it = header.erase(it);
                }
                else
                {
                    ++it;
                }
            }

            continue;
         }
 
         istringstream iss(line);
        map<string, string> entry;
 
        /* Read port configuration entry */
        for (auto column : header)
         {
            iss >> entry[column];
         }

        /* If port has no alias, then use its name as alias */
        string alias;
        if ((entry.find("alias") != entry.end()) && (entry["alias"] != ""))
        {
            alias = entry["alias"];
        }
        else
        {
            alias = entry["name"];
        }

        FieldValueTuple lanes_attr("lanes", entry["lanes"]);
         FieldValueTuple alias_attr("alias", alias);
 
         vector<FieldValueTuple> attrs;
         attrs.push_back(lanes_attr);
         attrs.push_back(alias_attr);
 
        if ((entry.find("speed") != entry.end()) && (entry["speed"] != ""))
        {
            FieldValueTuple speed_attr("speed", entry["speed"]);
            attrs.push_back(speed_attr);
        }
 
        if ((entry.find("autoneg") != entry.end()) && (entry["autoneg"] != ""))
        {
            FieldValueTuple autoneg_attr("autoneg", entry["autoneg"]);
            attrs.push_back(autoneg_attr);
        }
 
        if ((entry.find("fec") != entry.end()) && (entry["fec"] != ""))
        {
            FieldValueTuple fec_attr("fec", entry["fec"]);
            attrs.push_back(fec_attr);
        }
 
        p.set(entry["name"], attrs);

        g_portSet.insert(entry["name"]);
     }
 
     infile.close();

    /* Notify that all ports added */
    FieldValueTuple finish_notice("count", to_string(g_portSet.size()));
    vector<FieldValueTuple> attrs = { finish_notice };
    p.set("PortConfigDone", attrs);
}
<<<<<<< HEAD

void handlePortConfig(ProducerStateTable &p, map<string, KeyOpFieldsValuesTuple> &port_cfg_map)
{

    auto it = port_cfg_map.begin();
    while (it != port_cfg_map.end())
    {
        KeyOpFieldsValuesTuple entry = it->second;
        string key = kfvKey(entry);
        string op  = kfvOp(entry);
        auto values = kfvFieldsValues(entry);

        /* only push down port config when port is not in hostif create pending state */
        if (g_portSet.find(key) == g_portSet.end())
        {
            /* No support for port delete yet */
            if (op == SET_COMMAND)
            {
                p.set(key, values);
            }

            it = port_cfg_map.erase(it);
        }
        else
        {
            it++;
        }
    }
}
=======
>>>>>>> 4a02a6f8
<|MERGE_RESOLUTION|>--- conflicted
+++ resolved
@@ -244,7 +244,6 @@
     vector<FieldValueTuple> attrs = { finish_notice };
     p.set("PortConfigDone", attrs);
 }
-<<<<<<< HEAD
 
 void handlePortConfig(ProducerStateTable &p, map<string, KeyOpFieldsValuesTuple> &port_cfg_map)
 {
@@ -273,6 +272,4 @@
             it++;
         }
     }
-}
-=======
->>>>>>> 4a02a6f8
+}