#include <getopt.h>
#include <iostream>
#include <fstream>
#include <sstream>
#include <vector>
#include <set>
#include <map>
#include <list>
#include "dbconnector.h"
#include "select.h"
#include "netdispatcher.h"
#include "netlink.h"
#include "producerstatetable.h"
#include "portsyncd/linksync.h"
#include "subscriberstatetable.h"
#include "exec.h"

#define DEFAULT_PORT_CONFIG_FILE     "port_config.ini"

using namespace std;
using namespace swss;

/*
 * This g_portSet contains all the front panel ports that the corresponding
 * host interfaces needed to be created. When this LinkSync class is
 * initialized, we check the database to see if some of the ports' host
 * interfaces are already created and remove them from this set. We will
 * remove the rest of the ports in the set when receiving the first netlink
 * message indicating that the host interfaces are created. After the set
 * is empty, we send out the signal PortInitDone. g_init is used to limit the
 * command to be run only once.
 */
set<string> g_portSet;
bool g_init = false;

void usage()
{
    cout << "Usage: portsyncd [-p port_config.ini]" << endl;
    cout << "       -p port_config.ini: MANDATORY import port lane mapping" << endl;
    cout << "                           default: port_config.ini" << endl;
}

void handlePortConfigFile(ProducerStateTable &p, string file);
void handleVlanIntfFile(string file);
void handlePortConfig(ProducerStateTable &p, map<string, KeyOpFieldsValuesTuple> &port_cfg_map);

int main(int argc, char **argv)
{
    Logger::linkToDbNative("portsyncd");
    int opt;
    string port_config_file = DEFAULT_PORT_CONFIG_FILE;
    map<string, KeyOpFieldsValuesTuple> port_cfg_map;

    while ((opt = getopt(argc, argv, "p:v:h")) != -1 )
    {
        switch (opt)
        {
        case 'p':
            port_config_file.assign(optarg);
            break;
        case 'h':
            usage();
            return 1;
        default: /* '?' */
            usage();
            return EXIT_FAILURE;
        }
    }

    DBConnector cfgDb(CONFIG_DB, DBConnector::DEFAULT_UNIXSOCKET, 0);
    DBConnector appl_db(APPL_DB, DBConnector::DEFAULT_UNIXSOCKET, 0);
    DBConnector state_db(STATE_DB, DBConnector::DEFAULT_UNIXSOCKET, 0);
    ProducerStateTable p(&appl_db, APP_PORT_TABLE_NAME);
    SubscriberStateTable portCfg(&cfgDb, CFG_PORT_TABLE_NAME);

    LinkSync sync(&appl_db, &state_db);
    NetDispatcher::getInstance().registerMessageHandler(RTM_NEWLINK, &sync);
    NetDispatcher::getInstance().registerMessageHandler(RTM_DELLINK, &sync);

    try
    {
        NetLink netlink;
        Select s;

        netlink.registerGroup(RTNLGRP_LINK);
        cout << "Listen to link messages..." << endl;

        handlePortConfigFile(p, port_config_file);

        s.addSelectable(&netlink);
        s.addSelectable(&portCfg);
        while (true)
        {
            Selectable *temps;
            int tempfd, ret;
            ret = s.select(&temps, &tempfd, 1);

            if (ret == Select::ERROR)
            {
                cerr << "Error had been returned in select" << endl;
                continue;
            }

            if (ret == Select::TIMEOUT)
            {
                if (!g_init && g_portSet.empty())
                {
                    /*
                     * After finishing reading port configuration file and
                     * creating all host interfaces, this daemon shall send
                     * out a signal to orchagent indicating port initialization
                     * procedure is done and other application could start
                     * syncing.
                     */
                    FieldValueTuple finish_notice("lanes", "0");
                    vector<FieldValueTuple> attrs = { finish_notice };
                    p.set("PortInitDone", attrs);

                    g_init = true;
                }
                if (!port_cfg_map.empty())
                {
                    handlePortConfig(p, port_cfg_map);
                }
            }

            if (temps == (Selectable *)&portCfg)
            {
                std::deque<KeyOpFieldsValuesTuple> entries;
                portCfg.pops(entries);

                for (auto entry: entries)
                {
                    string key = kfvKey(entry);

                    if (port_cfg_map.find(key) != port_cfg_map.end())
                    {
                        /* For now we simply drop previous pending port config */
                        port_cfg_map.erase(key);
                    }
                    port_cfg_map[key] = entry;
                }
                handlePortConfig(p, port_cfg_map);
            }
        }
    }
    catch (const std::exception& e)
    {
        cerr << "Exception \"" << e.what() << "\" had been thrown in deamon" << endl;
        return EXIT_FAILURE;
    }

    return 1;
}

void handlePortConfigFile(ProducerStateTable &p, string file)
{
    cout << "Read port configuration file..." << endl;

    ifstream infile(file);
    if (!infile.is_open())
    {
        usage();
        throw "Port configuration file not found!";
    }

    list<string> header = {"name", "lanes", "alias", "speed"};
    string line;
    while (getline(infile, line))
    {
        if (line.at(0) == '#')
        {
            /* Find out what info is specified in the configuration file */
            for (auto it = header.begin(); it != header.end();)
            {
                if (line.find(*it) == string::npos)
                {
                    it = header.erase(it);
                }
                else
                {
                    ++it;
                }
            }

            continue;
        }

        istringstream iss(line);
        map<string, string> entry;

        /* Read port configuration entry */
        for (auto column : header)
        {
            iss >> entry[column];
        }

        /* If port has no alias, then use its name as alias */
        string alias;
        if ((entry.find("alias") != entry.end()) && (entry["alias"] != ""))
        {
            alias = entry["alias"];
        }
        else
        {
            alias = entry["name"];
        }

        FieldValueTuple lanes_attr("lanes", entry["lanes"]);
        FieldValueTuple alias_attr("alias", alias);

        vector<FieldValueTuple> attrs;
        attrs.push_back(lanes_attr);
        attrs.push_back(alias_attr);

        if ((entry.find("speed") != entry.end()) && (entry["speed"] != ""))
        {
            FieldValueTuple speed_attr("speed", entry["speed"]);
            attrs.push_back(speed_attr);
        }

        p.set(entry["name"], attrs);

        g_portSet.insert(entry["name"]);
    }

    infile.close();

    /* Notify that all ports added */
    FieldValueTuple finish_notice("count", to_string(g_portSet.size()));
    vector<FieldValueTuple> attrs = { finish_notice };
    p.set("PortConfigDone", attrs);
}

void handlePortConfig(ProducerStateTable &p, map<string, KeyOpFieldsValuesTuple> &port_cfg_map)
{

    auto it = port_cfg_map.begin();
    while (it != port_cfg_map.end())
    {
        KeyOpFieldsValuesTuple entry = it->second;
        string key = kfvKey(entry);
        string op  = kfvOp(entry);
        auto values = kfvFieldsValues(entry);

        /* only push down port config when port is not in hostif create pending state */
        if (g_portSet.find(key) == g_portSet.end())
        {
            /* No support for port delete yet */
            if (op == SET_COMMAND)
            {
                p.set(key, values);
                for (auto fv : values)
                {
                    string field = fvField(fv);
                    string value = fvValue(fv);

                    /* Update the mtu field on host interface */
                    if (field == "mtu")
                    {
<<<<<<< HEAD
                        char system_cmd[1024];
                        snprintf(system_cmd, sizeof(system_cmd), "ip link set %s mtu %s", key.c_str(), value.c_str());
                        int ret_val = system(system_cmd);
                        if (ret_val != 0)
                        {
                            cerr << "Failed to set mtu " << value << " for " << key << endl;
                        }
                     }
                 }

=======
                        string cmd, res;
                        cmd = "ip link set " + key + " mtu " + value;
                        swss::exec(cmd, res);
                     }
                }
>>>>>>> 57a98acb
            }

            it = port_cfg_map.erase(it);
        }
        else
        {
            it++;
        }
    }
}<|MERGE_RESOLUTION|>--- conflicted
+++ resolved
@@ -258,24 +258,11 @@
                     /* Update the mtu field on host interface */
                     if (field == "mtu")
                     {
-<<<<<<< HEAD
-                        char system_cmd[1024];
-                        snprintf(system_cmd, sizeof(system_cmd), "ip link set %s mtu %s", key.c_str(), value.c_str());
-                        int ret_val = system(system_cmd);
-                        if (ret_val != 0)
-                        {
-                            cerr << "Failed to set mtu " << value << " for " << key << endl;
-                        }
-                     }
-                 }
-
-=======
                         string cmd, res;
                         cmd = "ip link set " + key + " mtu " + value;
                         swss::exec(cmd, res);
                      }
                 }
->>>>>>> 57a98acb
             }
 
             it = port_cfg_map.erase(it);
