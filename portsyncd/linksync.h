#ifndef __LINKSYNC__
#define __LINKSYNC__

#include "dbconnector.h"
#include "producerstatetable.h"
#include "netmsg.h"

#include <map>

namespace swss {

class LinkSync : public NetMsg
{
public:
    enum { MAX_ADDR_SIZE = 64 };

    LinkSync(DBConnector *appl_db, DBConnector *state_db);

    virtual void onMsg(int nlmsg_type, struct nl_object *obj);

private:
<<<<<<< HEAD
    ProducerStateTable m_portTableProducer;
    Table m_portTableConsumer;
=======
    ProducerStateTable m_portTableProducer, m_vlanTableProducer, m_vlanMemberTableProducer;
    Table m_portTable, m_vlanMemberTable, m_statePortTable;
>>>>>>> e7741ca1

    std::map<unsigned int, std::string> m_ifindexNameMap;
};

}

#endif<|MERGE_RESOLUTION|>--- conflicted
+++ resolved
@@ -19,13 +19,8 @@
     virtual void onMsg(int nlmsg_type, struct nl_object *obj);
 
 private:
-<<<<<<< HEAD
     ProducerStateTable m_portTableProducer;
-    Table m_portTableConsumer;
-=======
-    ProducerStateTable m_portTableProducer, m_vlanTableProducer, m_vlanMemberTableProducer;
-    Table m_portTable, m_vlanMemberTable, m_statePortTable;
->>>>>>> e7741ca1
+    Table m_portTable, m_statePortTable;
 
     std::map<unsigned int, std::string> m_ifindexNameMap;
 };
