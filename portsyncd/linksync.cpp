#include <string.h>
#include <errno.h>
#include <system_error>
#include <sys/socket.h>
#include <linux/if.h>
#include <netlink/route/link.h>
#include "logger.h"
#include "netmsg.h"
#include "dbconnector.h"
#include "producerstatetable.h"
#include "tokenize.h"

#include "linkcache.h"
#include "portsyncd/linksync.h"

#include <iostream>
#include <set>

using namespace std;
using namespace swss;

#define VLAN_DRV_NAME   "bridge"
#define TEAM_DRV_NAME   "team"

const string INTFS_PREFIX = "Ethernet";
const string VLAN_PREFIX = "Vlan";
const string LAG_PREFIX = "PortChannel";

extern set<string> g_portSet;
extern map<string, set<string>> g_vlanMap;
extern bool g_init;

<<<<<<< HEAD
LinkSync::LinkSync(DBConnector *db) :
    m_portTableProducer(db, APP_PORT_TABLE_NAME),
    m_portTableConsumer(db, APP_PORT_TABLE_NAME)
=======
LinkSync::LinkSync(DBConnector *appl_db, DBConnector *state_db) :
    m_portTableProducer(appl_db, APP_PORT_TABLE_NAME),
    m_vlanTableProducer(appl_db, APP_VLAN_TABLE_NAME),
    m_vlanMemberTableProducer(appl_db, APP_VLAN_MEMBER_TABLE_NAME),
    m_portTable(appl_db, APP_PORT_TABLE_NAME),
    m_vlanMemberTable(appl_db, APP_VLAN_MEMBER_TABLE_NAME),
    m_statePortTable(state_db, STATE_PORT_TABLE_NAME, CONFIGDB_TABLE_NAME_SEPARATOR)
>>>>>>> e7741ca1
{
    /* See the comments for g_portSet in portsyncd.cpp */
    for (string port : g_portSet)
    {
        vector<FieldValueTuple> temp;
        if (m_portTable.get(port, temp))
        {
            for (auto it : temp)
            {
                if (fvField(it) == "admin_status")
                {
                    g_portSet.erase(port);
                    break;
                }
            }
        }
    }
<<<<<<< HEAD
=======

    vector<KeyOpFieldsValuesTuple> tuples;
    m_vlanMemberTable.getTableContent(tuples);

    for (auto tuple : tuples)
    {
        vector<string> keys = tokenize(kfvKey(tuple), ':');
        string vlan = keys[0];
        string member = keys[1];

        if (g_vlanMap.find(vlan) == g_vlanMap.end())
        {
            g_vlanMap[vlan] = set<string>();
        }
        g_vlanMap[vlan].insert(member);
    }
>>>>>>> e7741ca1
}

void LinkSync::onMsg(int nlmsg_type, struct nl_object *obj)
{
    if ((nlmsg_type != RTM_NEWLINK) && (nlmsg_type != RTM_DELLINK))
    {
        return;
    }

    struct rtnl_link *link = (struct rtnl_link *)obj;
    string key = rtnl_link_get_name(link);

    if (key.compare(0, INTFS_PREFIX.length(), INTFS_PREFIX) &&
        key.compare(0, LAG_PREFIX.length(), LAG_PREFIX))
    {
        return;
    }

    unsigned int flags = rtnl_link_get_flags(link);
    bool admin = flags & IFF_UP;
    bool oper = flags & IFF_LOWER_UP;
    unsigned int mtu = rtnl_link_get_mtu(link);

    char addrStr[MAX_ADDR_SIZE+1] = {0};
    nl_addr2str(rtnl_link_get_addr(link), addrStr, MAX_ADDR_SIZE);

    unsigned int ifindex = rtnl_link_get_ifindex(link);
    int master = rtnl_link_get_master(link);
    char *type = rtnl_link_get_type(link);

    if (type)
    {
        SWSS_LOG_INFO("nlmsg type:%d key:%s admin:%d oper:%d addr:%s ifindex:%d master:%d type:%s",
                       nlmsg_type, key.c_str(), admin, oper, addrStr, ifindex, master, type);
    }
    else
    {
        SWSS_LOG_INFO("nlmsg type:%d key:%s admin:%d oper:%d addr:%s ifindex:%d master:%d",
                       nlmsg_type, key.c_str(), admin, oper, addrStr, ifindex, master);
    }

    /* Insert or update the ifindex to key map */
    m_ifindexNameMap[ifindex] = key;

    /* teamd instances are dealt in teamsyncd */
    if (type && !strcmp(type, TEAM_DRV_NAME))
    {
        return;
    }

    vector<FieldValueTuple> fvVector;
    FieldValueTuple a("admin_status", admin ? "up" : "down");
    FieldValueTuple m("mtu", to_string(mtu));
    fvVector.push_back(a);
    fvVector.push_back(m);

    /* front panel interfaces: Check if the port is in the PORT_TABLE
     * non-front panel interfaces such as eth0, lo which are not in the
     * PORT_TABLE are ignored. */
    vector<FieldValueTuple> temp;
    if (m_portTable.get(key, temp))
    {
        /* TODO: When port is removed from the kernel */
        if (nlmsg_type == RTM_DELLINK)
        {
            return;
        }

        /* Host interface is created */
        if (!g_init && g_portSet.find(key) != g_portSet.end())
        {
            g_portSet.erase(key);
            FieldValueTuple tuple("state", "ok");
            vector<FieldValueTuple> vector;
            vector.push_back(tuple);
            m_statePortTable.set(key, vector);
        }

        m_portTableProducer.set(key, fvVector);
    }
}<|MERGE_RESOLUTION|>--- conflicted
+++ resolved
@@ -30,19 +30,10 @@
 extern map<string, set<string>> g_vlanMap;
 extern bool g_init;
 
-<<<<<<< HEAD
-LinkSync::LinkSync(DBConnector *db) :
-    m_portTableProducer(db, APP_PORT_TABLE_NAME),
-    m_portTableConsumer(db, APP_PORT_TABLE_NAME)
-=======
 LinkSync::LinkSync(DBConnector *appl_db, DBConnector *state_db) :
     m_portTableProducer(appl_db, APP_PORT_TABLE_NAME),
-    m_vlanTableProducer(appl_db, APP_VLAN_TABLE_NAME),
-    m_vlanMemberTableProducer(appl_db, APP_VLAN_MEMBER_TABLE_NAME),
     m_portTable(appl_db, APP_PORT_TABLE_NAME),
-    m_vlanMemberTable(appl_db, APP_VLAN_MEMBER_TABLE_NAME),
     m_statePortTable(state_db, STATE_PORT_TABLE_NAME, CONFIGDB_TABLE_NAME_SEPARATOR)
->>>>>>> e7741ca1
 {
     /* See the comments for g_portSet in portsyncd.cpp */
     for (string port : g_portSet)
@@ -60,25 +51,6 @@
             }
         }
     }
-<<<<<<< HEAD
-=======
-
-    vector<KeyOpFieldsValuesTuple> tuples;
-    m_vlanMemberTable.getTableContent(tuples);
-
-    for (auto tuple : tuples)
-    {
-        vector<string> keys = tokenize(kfvKey(tuple), ':');
-        string vlan = keys[0];
-        string member = keys[1];
-
-        if (g_vlanMap.find(vlan) == g_vlanMap.end())
-        {
-            g_vlanMap[vlan] = set<string>();
-        }
-        g_vlanMap[vlan].insert(member);
-    }
->>>>>>> e7741ca1
 }
 
 void LinkSync::onMsg(int nlmsg_type, struct nl_object *obj)
