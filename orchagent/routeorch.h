#ifndef SWSS_ROUTEORCH_H
#define SWSS_ROUTEORCH_H

#include "orch.h"
#include "observer.h"
#include "intfsorch.h"
#include "neighorch.h"

#include "ipaddress.h"
#include "ipaddresses.h"
#include "ipprefix.h"
#include "nexthopgroupkey.h"

#include <map>

/* Maximum next hop group number */
#define NHGRP_MAX_SIZE 128

<<<<<<< HEAD
typedef std::map<NextHopKey, sai_object_id_t> NextHopGroupMembers;
=======
/* Length of the Interface Id value in EUI64 format */
#define EUI64_INTF_ID_LEN 8

typedef std::map<IpAddress, sai_object_id_t> NextHopGroupMembers;
>>>>>>> d823dd17

struct NextHopGroupEntry
{
    sai_object_id_t         next_hop_group_id;      // next hop group id
    int                     ref_count;              // reference count
    NextHopGroupMembers     nhopgroup_members;      // ids of members indexed by <ip_address, if_alias>
};

struct NextHopUpdate
{
    sai_object_id_t vrf_id;
    IpAddress destination;
    IpPrefix prefix;
    NextHopGroupKey nexthopGroup;
};

struct NextHopObserverEntry;

/* NextHopGroupTable: NextHopGroupKey, NextHopGroupEntry */
typedef std::map<NextHopGroupKey, NextHopGroupEntry> NextHopGroupTable;
/* RouteTable: destination network, NextHopGroupKey */
typedef std::map<IpPrefix, NextHopGroupKey> RouteTable;
/* RouteTables: vrf_id, RouteTable */
typedef std::map<sai_object_id_t, RouteTable> RouteTables;
/* Host: vrf_id, IpAddress */
typedef std::pair<sai_object_id_t, IpAddress> Host;
/* NextHopObserverTable: Host, next hop observer entry */
typedef std::map<Host, NextHopObserverEntry> NextHopObserverTable;

struct NextHopObserverEntry
{
    RouteTable routeTable;
    list<Observer *> observers;
};

class RouteOrch : public Orch, public Subject
{
public:
    RouteOrch(DBConnector *db, string tableName, NeighOrch *neighOrch, IntfsOrch *intfsOrch, VRFOrch *vrfOrch);

    bool hasNextHopGroup(const NextHopGroupKey&) const;
    sai_object_id_t getNextHopGroupId(const NextHopGroupKey&);

    void attach(Observer *, const IpAddress&, sai_object_id_t vrf_id = gVirtualRouterId);
    void detach(Observer *, const IpAddress&, sai_object_id_t vrf_id = gVirtualRouterId);

    void increaseNextHopRefCount(const NextHopGroupKey&);
    void decreaseNextHopRefCount(const NextHopGroupKey&);
    bool isRefCounterZero(const NextHopGroupKey&) const;

    bool addNextHopGroup(const NextHopGroupKey&);
    bool removeNextHopGroup(const NextHopGroupKey&);

    bool validnexthopinNextHopGroup(const NextHopKey&);
    bool invalidnexthopinNextHopGroup(const NextHopKey&);

    void notifyNextHopChangeObservers(sai_object_id_t, const IpPrefix&, const NextHopGroupKey&, bool);
private:
    NeighOrch *m_neighOrch;
    IntfsOrch *m_intfsOrch;
    VRFOrch *m_vrfOrch;

    int m_nextHopGroupCount;
    int m_maxNextHopGroupCount;
    bool m_resync;

    RouteTables m_syncdRoutes;
    NextHopGroupTable m_syncdNextHopGroups;

    NextHopObserverTable m_nextHopObservers;

    void addTempRoute(sai_object_id_t, const IpPrefix&, const NextHopGroupKey&);
    bool addRoute(sai_object_id_t, const IpPrefix&, const NextHopGroupKey&);
    bool removeRoute(sai_object_id_t, const IpPrefix&);

    std::string getLinkLocalEui64Addr(void);
    void        addLinkLocalRouteToMe(sai_object_id_t vrf_id, IpPrefix linklocal_prefix);

    void doTask(Consumer& consumer);
};

#endif /* SWSS_ROUTEORCH_H */<|MERGE_RESOLUTION|>--- conflicted
+++ resolved
@@ -15,15 +15,10 @@
 
 /* Maximum next hop group number */
 #define NHGRP_MAX_SIZE 128
-
-<<<<<<< HEAD
-typedef std::map<NextHopKey, sai_object_id_t> NextHopGroupMembers;
-=======
 /* Length of the Interface Id value in EUI64 format */
 #define EUI64_INTF_ID_LEN 8
 
-typedef std::map<IpAddress, sai_object_id_t> NextHopGroupMembers;
->>>>>>> d823dd17
+typedef std::map<NextHopKey, sai_object_id_t> NextHopGroupMembers;
 
 struct NextHopGroupEntry
 {
