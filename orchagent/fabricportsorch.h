--- conflicted
+++ resolved
@@ -65,11 +65,8 @@
     void updateFabricPortState();
     void updateFabricDebugCounters();
     void updateFabricCapacity();
-<<<<<<< HEAD
     bool checkFabricPortMonState();
-=======
     void updateFabricRate();
->>>>>>> 3ee73618
 
     void doTask() override;
     void doTask(Consumer &consumer);
