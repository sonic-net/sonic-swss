#include <assert.h>
#include <iostream>
#include <vector>
#include <unordered_map>
#include <utility>
#include <inttypes.h>

#include "logger.h"
#include "tokenize.h"
#include "fdborch.h"
#include "crmorch.h"
#include "notifier.h"
#include "sai_serialize.h"
#include "neighorch.h"
#include "mlagorch.h"
#include "directory.h"

extern sai_fdb_api_t    *sai_fdb_api;

extern sai_object_id_t  gSwitchId;
extern PortsOrch*       gPortsOrch;
extern NeighOrch*       gNeighOrch;
extern CrmOrch *        gCrmOrch;
extern MlagOrch*        gMlagOrch;
extern Directory<Orch*> gDirectory;

const int FdbOrch::fdborch_pri = 20;

FdbOrch::FdbOrch(DBConnector* applDbConnector, vector<table_name_with_pri_t> appFdbTables, TableConnector stateDbFdbConnector, PortsOrch *port) :
    Orch(applDbConnector, appFdbTables),
    m_portsOrch(port),
    m_fdbStateTable(stateDbFdbConnector.first, stateDbFdbConnector.second)
{

    for(auto it: appFdbTables)
    {
        m_appTables.push_back(new Table(applDbConnector, it.first));
    }

    m_portsOrch->attach(this);
    m_flushNotificationsConsumer = new NotificationConsumer(applDbConnector, "FLUSHFDBREQUEST");
    auto flushNotifier = new Notifier(m_flushNotificationsConsumer, this, "FLUSHFDBREQUEST");
    Orch::addExecutor(flushNotifier);

    /* Add FDB notifications support from ASIC */
       DBConnector *notificationsDb = new DBConnector("ASIC_DB", 0);
       m_fdbNotificationConsumer = new swss::NotificationConsumer(notificationsDb, "NOTIFICATIONS");

    auto fdbNotifier = new Notifier(m_fdbNotificationConsumer, this, "FDB_NOTIFICATIONS");
    Orch::addExecutor(fdbNotifier);
}

bool FdbOrch::bake()
{
    Orch::bake();

    auto consumer = dynamic_cast<Consumer *>(getExecutor(APP_FDB_TABLE_NAME));
    if (consumer == NULL)
    {
        SWSS_LOG_ERROR("No consumer %s in Orch", APP_FDB_TABLE_NAME);
        return false;
    }

    size_t refilled = consumer->refillToSync(&m_fdbStateTable);
    SWSS_LOG_NOTICE("Add warm input FDB State: %s, %zd", APP_FDB_TABLE_NAME, refilled);
    return true;
}

//used for ICCPd FDB entries only for now.
void FdbOrch::neighborOrchFdbUnregister(const MacAddress &mac, unsigned int vlan_id)
{
    fdb_mac_cache fdbmac;
    memset(&fdbmac, 0, sizeof(fdb_mac_cache));
    fdbmac.mac = mac;
    fdbmac.fdid = vlan_id;

    if (gNeighOrch->delFdbNeighCache(fdbmac, FDB_SYNCD_MAC))
        SWSS_LOG_NOTICE(" MAC Un-Register with NeighOrch Success: "
             "Mac: %s Vlan: %d ", fdbmac.mac.to_string().c_str(), fdbmac.fdid);
    else
        SWSS_LOG_NOTICE(" MAC Un-Register with NeighOrch Failed: "
            "Mac: %s Vlan: %d ", fdbmac.mac.to_string().c_str(), fdbmac.fdid);
}

bool FdbOrch::storeFdbEntryState(const FdbUpdate& update)
{
    const FdbEntry& entry = update.entry;
<<<<<<< HEAD
    FdbData fdbdata;
    FdbData oldFdbData;
    const Port& port = update.port;
=======
>>>>>>> fea7ade7
    const MacAddress& mac = entry.mac;
    Port vlan;

    if (!m_portsOrch->getPort(entry.bv_id, vlan))
    {
<<<<<<< HEAD
        SWSS_LOG_DEBUG("FdbOrch notification: Failed to locate vlan port from bv_id 0x%" PRIx64, entry.bv_id);
=======
        SWSS_LOG_NOTICE("FdbOrch notification: Failed to locate \
                         vlan port from bv_id 0x%" PRIx64, entry.bv_id);
>>>>>>> fea7ade7
        return false;
    }

    // ref: https://github.com/Azure/sonic-swss/blob/master/doc/swss-schema.md#fdb_table
    string key = "Vlan" + to_string(vlan.m_vlan_info.vlan_id) + ":" + mac.to_string();

    if (update.add)
    {
<<<<<<< HEAD
        bool mac_move=false;
        auto it = m_entries.find(entry);
        if(it != m_entries.end())
        {
            /* This block is specifically added for MAC_MOVE event
               and not expected to be executed for LEARN event
             */
            if(port.m_bridge_port_id == it->second.bridge_port_id)
            {
                if (it->second.origin == FDB_ORIGIN_MCLAG_ADVERTIZED)
                {
                    mac_move=true;
                    oldFdbData = it->second;
                } 
                else
                {
                    SWSS_LOG_INFO("FdbOrch notification: mac %s is duplicate", entry.mac.to_string().c_str());
                    return false;
                }
            }
=======
        SWSS_LOG_INFO("Storing FDB entry: [%s, 0x%" PRIx64 "] [ port: %s ]",
                      entry.mac.to_string().c_str(),
                      entry.bv_id, entry.port_name.c_str());
        auto inserted = m_entries.insert(entry);
>>>>>>> fea7ade7

            mac_move=true;
            oldFdbData = it->second;
        }

        fdbdata.bridge_port_id = update.port.m_bridge_port_id;
        fdbdata.type = update.type;
        fdbdata.origin = FDB_ORIGIN_LEARN;
        fdbdata.origin_sources = FDB_ORIGIN_LEARN;

        m_entries[entry] = fdbdata;
        SWSS_LOG_NOTICE("FdbOrch notification: mac %s was inserted into bv_id 0x%" PRIx64,
                        entry.mac.to_string().c_str(), entry.bv_id);
        SWSS_LOG_NOTICE("m_entries size=%lu mac=%s port=%lx", m_entries.size(),
                entry.mac.to_string().c_str(),  m_entries[entry].bridge_port_id);

        if (mac_move && (oldFdbData.origin == FDB_ORIGIN_MCLAG_ADVERTIZED))
        {
            // un-register with NeighborOrch.
            neighborOrchFdbUnregister(entry.mac, vlan.m_vlan_info.vlan_id);
        }

        // Write to StateDb
        std::vector<FieldValueTuple> fvs;
<<<<<<< HEAD
        fvs.push_back(FieldValueTuple("port", portName));
        fvs.push_back(FieldValueTuple("type", update.type));
=======
        fvs.push_back(FieldValueTuple("port", entry.port_name));
        fvs.push_back(FieldValueTuple("type", "dynamic"));
>>>>>>> fea7ade7
        m_fdbStateTable.set(key, fvs);

        if(!mac_move)
        {
            gCrmOrch->incCrmResUsedCounter(CrmResourceType::CRM_FDB_ENTRY);
        }

        return true;
    }
    else
    {
        auto it= m_entries.find(entry);
        if(it != m_entries.end())
        {
            oldFdbData = it->second;
        }

        size_t erased = m_entries.erase(entry);
        SWSS_LOG_NOTICE("FdbOrch notification: mac %s was removed from bv_id 0x%" PRIx64, entry.mac.to_string().c_str(), entry.bv_id);

        if (erased == 0)
        {
            return false;
        }

        if (oldFdbData.origin == FDB_ORIGIN_MCLAG_ADVERTIZED)
        {
            // un-register with NeighborOrch.
            neighborOrchFdbUnregister(entry.mac, vlan.m_vlan_info.vlan_id);
        }

        gCrmOrch->decCrmResUsedCounter(CrmResourceType::CRM_FDB_ENTRY);
        return true;
    }
}

void FdbOrch::update(sai_fdb_event_t        type, 
                     const sai_fdb_entry_t* entry, 
                     sai_object_id_t        bridge_port_id)
{
    SWSS_LOG_ENTER();

    FdbUpdate update;
    update.entry.mac = entry->mac_address;
    update.entry.bv_id = entry->bv_id;
    update.type = "dynamic";
    Port vlan;

    SWSS_LOG_INFO("FDB event:%d, MAC: %s , BVID: 0x%" PRIx64 " , \
                   bridge port ID: 0x%" PRIx64 ".", 
                   type, update.entry.mac.to_string().c_str(), 
                   entry->bv_id, bridge_port_id);

    if (bridge_port_id && 
        !m_portsOrch->getPortByBridgePortId(bridge_port_id, update.port))
    {
        SWSS_LOG_ERROR("Failed to get port by bridge port ID 0x%" PRIx64 ".",
                        bridge_port_id);
        return;
    }

    switch (type)
    {
    case SAI_FDB_EVENT_LEARNED:
    {
        SWSS_LOG_INFO"Received LEARN event for bvid=%lx mac=%s port=%lx", entry->bv_id, update.entry.mac.to_string().c_str(), bridge_port_id);

        if (!m_portsOrch->getPort(entry->bv_id, vlan))
        {
            SWSS_LOG_ERROR("FdbOrch LEARN notification: Failed to locate vlan port from bv_id 0x%lx", entry->bv_id);
            return;
        }

        if (!m_portsOrch->getPortByBridgePortId(bridge_port_id, update.port))
        {
            SWSS_LOG_ERROR("Failed to get port by bridge port ID 0x%" PRIx64, bridge_port_id);
            return;
        }

        // we already have such entries
        auto existing_entry = m_entries.find(update.entry);
        if (existing_entry != m_entries.end())
        {
            SWSS_LOG_INFO("FdbOrch LEARN notification: mac %s with origin %d is already in bv_id 0x%lx with different BP existing-bp 0x%lx new-bp:0x%lx",
                    update.entry.mac.to_string().c_str(), existing_entry->second.origin, entry->bv_id, existing_entry->second.bridge_port_id, bridge_port_id);

            if (existing_entry->second.origin == FDB_ORIGIN_MCLAG_ADVERTIZED)
            {
                // If the bp is different MOVE the MAC entry.
                if (existing_entry->second.bridge_port_id != bridge_port_id)
                {
                    Port port;
                    SWSS_LOG_NOTICE("FdbOrch LEARN notification: mac %s is already in bv_id 0x%lx with different existing-bp 0x%lx new-bp:0x%lx",
                             update.entry.mac.to_string().c_str(), entry->bv_id, existing_entry->second.bridge_port_id, bridge_port_id);
                if (!m_portsOrch->getPortByBridgePortId(existing_entry->second.bridge_port_id, port))
                {
                    SWSS_LOG_NOTICE("FdbOrch LEARN notification: Failed to get port by bridge port ID 0x%lx", existing_entry->second.bridge_port_id);
                    return;
                }
                else
                {
                    port.m_fdb_count--;
                    m_portsOrch->setPort(port.m_alias, port);
                    vlan.m_fdb_count--;
                    m_portsOrch->setPort(vlan.m_alias, vlan);
                }

                    // Continue to add (update/move) the MAC
                }
                else
                {
                    SWSS_LOG_NOTICE("FdbOrch LEARN notification: mac %s is already in bv_id 0x%lx with same bp 0x%lx ",
                            update.entry.mac.to_string().c_str(), entry->bv_id, existing_entry->second.bridge_port_id);
                    // Continue to move the MAC as local.

                    // Existing MAC entry is on same VLAN, Port with Origin MCLAG(remote), its possible after the local learn MAC in
                    //the HW is updated to remote from FdbOrch, Update the MAC back to local in HW so that FdbOrch and HW is Sync and aging enabled.
                    sai_status_t status;
                    sai_fdb_entry_t fdb_entry;
                    fdb_entry.switch_id = gSwitchId;
                    memcpy(fdb_entry.mac_address, entry->mac_address, sizeof(sai_mac_t));
                    fdb_entry.bv_id = entry->bv_id;
                    sai_attribute_t attr;
                    vector<sai_attribute_t> attrs;

                    attr.id = SAI_FDB_ENTRY_ATTR_TYPE;
                    attr.value.s32 = SAI_FDB_ENTRY_TYPE_DYNAMIC;
                    attrs.push_back(attr);

                    attr.id = SAI_FDB_ENTRY_ATTR_BRIDGE_PORT_ID;
                    attr.value.oid = existing_entry->second.bridge_port_id;
                    attrs.push_back(attr);

                    for(auto itr : attrs)
                    {
                        status = sai_fdb_api->set_fdb_entry_attribute(&fdb_entry, &itr);
                        if (status != SAI_STATUS_SUCCESS)
                        {
                            SWSS_LOG_ERROR("macUpdate-Failed for MCLAG mac attr.id=0x%x for FDB %s in 0x%lx on %s, rv:%d",
                                        itr.id, update.entry.mac.to_string().c_str(), entry->bv_id, update.port.m_alias.c_str(), status);
                        }
                    }
                    update.add = true;
                    update.type = "dynamic";
                    storeFdbEntryState(update);
                    notify(SUBJECT_TYPE_FDB_CHANGE, &update);

                    return;
                }
            }
            else
            {
                SWSS_LOG_NOTICE("FdbOrch LEARN notification: mac %s is already in bv_id 0x%lx existing-bp 0x%lx new-bp:0x%lx ",
                            update.entry.mac.to_string().c_str(), entry->bv_id, existing_entry->second.bridge_port_id, bridge_port_id);
                break;
            }
        }

        update.add = true;
<<<<<<< HEAD
        update.type = "dynamic";
        update.port.m_fdb_count++;
        m_portsOrch->setPort(update.port.m_alias, update.port);
        vlan.m_fdb_count++;
        m_portsOrch->setPort(vlan.m_alias, vlan);

        storeFdbEntryState(update);

        notify(SUBJECT_TYPE_FDB_CHANGE, &update);

        break;
    }
    case SAI_FDB_EVENT_AGED:
    {
        SWSS_LOG_NOTICE("Received AGE event for bvid=%lx mac=%s port=%lx", entry->bv_id, update.entry.mac.to_string().c_str(), bridge_port_id);

        if (!m_portsOrch->getPort(entry->bv_id, vlan))
=======
        update.entry.port_name = update.port.m_alias;
        storeFdbEntryState(update);

        SWSS_LOG_INFO("Notifying observers of FDB entry LEARN");
        for (auto observer: m_observers)
>>>>>>> fea7ade7
        {
            SWSS_LOG_DEBUG("FdbOrch AGE notification: Failed to locate vlan port from bv_id 0x%lx", entry->bv_id);
            return;
        }

        auto existing_entry = m_entries.find(update.entry);
        // we don't have such entries
        if (existing_entry == m_entries.end())
        {
             SWSS_LOG_DEBUG("FdbOrch AGE notification: mac %s is not present in bv_id 0x%lx bp 0x%lx",
                    update.entry.mac.to_string().c_str(), entry->bv_id, bridge_port_id);
             break;
        }

        if (!m_portsOrch->getPortByBridgePortId(bridge_port_id, update.port))
        {
            SWSS_LOG_DEBUG("FdbOrch AGE notification: Failed to get port by bridge port ID 0x%lx", bridge_port_id);
            return;
        }

        if (existing_entry->second.bridge_port_id != bridge_port_id)
        {
            SWSS_LOG_DEBUG("FdbOrch AGE notification: Stale aging event received for mac-bv_id %s-0x%lx with bp=0x%lx existing bp=0x%lx", update.entry.mac.to_string().c_str(), entry->bv_id, bridge_port_id, existing_entry->second.bridge_port_id);
            Port port = update.port;
            // We need to get the port for bridge-port in existing fdb
            if (!m_portsOrch->getPortByBridgePortId(existing_entry->second.bridge_port_id, update.port))
            {
                SWSS_LOG_DEBUG("FdbOrch AGE notification: Failed to get port by bridge port ID 0x%lx", existing_entry->second.bridge_port_id);
            }

            // dont return, let it delete just to bring SONiC and SAI in sync
            // return;
        }

        if (existing_entry->second.type == "static")
        {
            if (existing_entry->second.type == "static")
            {
                update.type = "static";
            }
            if (vlan.m_members.find(update.port.m_alias) == vlan.m_members.end())
            {
                SWSS_LOG_NOTICE("add mac to saved fdb %s FDB %s in %s on %s",
                    existing_entry->second.type.c_str(), update.entry.mac.to_string().c_str(),
                    vlan.m_alias.c_str(), update.port.m_alias.c_str());
                saved_fdb_entries[update.port.m_alias].push_back({existing_entry->first.mac,
                    vlan.m_vlan_info.vlan_id, update.type,
                    existing_entry->second.origin});
            }
        }

        update.add = false;
        update.port.m_fdb_count--;
        m_portsOrch->setPort(update.port.m_alias, update.port);
        vlan.m_fdb_count--;
        m_portsOrch->setPort(vlan.m_alias, vlan);

        storeFdbEntryState(update);

<<<<<<< HEAD
        notify(SUBJECT_TYPE_FDB_CHANGE, &update);

        break;
    }

    case SAI_FDB_EVENT_MOVE:
    {
        Port port_old;
        auto existing_entry = m_entries.find(update.entry);

        SWSS_LOG_INFO("Received MOVE event for bvid=%lx mac=%s port=%lx", entry->bv_id, update.entry.mac.to_string().c_str(), bridge_port_id);

        if (!m_portsOrch->getPort(entry->bv_id, vlan))
=======
        SWSS_LOG_INFO("Notifying observers of FDB entry removal on AGED/MOVED");
        for (auto observer: m_observers)
>>>>>>> fea7ade7
        {
            SWSS_LOG_NOTICE("FdbOrch MOVE notification: Failed to locate vlan port from bv_id 0x%lx", entry->bv_id);
            return;
        }

        if (!m_portsOrch->getPortByBridgePortId(bridge_port_id, update.port))
        {
            SWSS_LOG_ERROR("FdbOrch MOVE notification: Failed to get port by bridge port ID 0x%lx", bridge_port_id);
            return;
        }

        // We should already have such entry
        if (existing_entry == m_entries.end())
        {
             SWSS_LOG_INFO("FdbOrch MOVE notification: mac %s is not found in bv_id 0x%lx",
                    update.entry.mac.to_string().c_str(), entry->bv_id);
             break;
        }
        if (!m_portsOrch->getPortByBridgePortId(existing_entry->second.bridge_port_id, port_old))
        {
            SWSS_LOG_ERROR("FdbOrch MOVE notification: Failed to get port by bridge port ID 0x%lx", existing_entry->second.bridge_port_id);
            return;
        }

        update.add = true;

        port_old.m_fdb_count--;
        m_portsOrch->setPort(port_old.m_alias, port_old);
        update.port.m_fdb_count++;
        m_portsOrch->setPort(update.port.m_alias, update.port);

        storeFdbEntryState(update);

        notify(SUBJECT_TYPE_FDB_CHANGE, &update);

        break;
    }
    case SAI_FDB_EVENT_FLUSHED:
<<<<<<< HEAD
        SWSS_LOG_INFO("Received FLUSH event for bvid=%lx mac=%s port=%lx", entry->bv_id, update.entry.mac.to_string().c_str(), bridge_port_id);
        for (auto itr = m_entries.begin(); itr != m_entries.end();)
        {
            if (itr->second.type == "static")
=======

        SWSS_LOG_INFO("FDB Flush event received: [ %s , 0x%" PRIx64 " ], \
                       bridge port ID: 0x%" PRIx64 ".",
                       update.entry.mac.to_string().c_str(), entry->bv_id,
                       bridge_port_id);

        string vlanName = "-";
        if (entry->bv_id) {
            Port vlan;

            if (!m_portsOrch->getPort(entry->bv_id, vlan))
            {
                SWSS_LOG_ERROR("FdbOrch notification: Failed to locate vlan\
                                port from bv_id 0x%" PRIx64, entry->bv_id);
                return;
            }
            vlanName = "Vlan" + to_string(vlan.m_vlan_info.vlan_id);
        }


        if (bridge_port_id == SAI_NULL_OBJECT_ID && 
            entry->bv_id == SAI_NULL_OBJECT_ID)
        {
            SWSS_LOG_INFO("FDB Flush: [ %s , %s ] = { port: - }",
                           update.entry.mac.to_string().c_str(), vlanName.c_str());
            for (auto itr = m_entries.begin(); itr != m_entries.end();)
>>>>>>> fea7ade7
            {
                itr++;
                continue;
            }

            if (((bridge_port_id == SAI_NULL_OBJECT_ID) && (entry->bv_id == SAI_NULL_OBJECT_ID)) // Flush all DYNAMIC
                || ((bridge_port_id == itr->second.bridge_port_id) && (entry->bv_id == SAI_NULL_OBJECT_ID)) // flush all DYN on a port
                || ((bridge_port_id == SAI_NULL_OBJECT_ID) && (entry->bv_id == itr->first.bv_id))) // flush all DYN on a vlan
            {

<<<<<<< HEAD
                if (!m_portsOrch->getPortByBridgePortId(itr->second.bridge_port_id, update.port))
                {
                    SWSS_LOG_ERROR("FdbOrch FLUSH notification: Failed to get port by bridge port ID 0x%lx", itr->second.bridge_port_id);
                    itr++;
                    continue;
                }

                if (!m_portsOrch->getPort(itr->first.bv_id, vlan))
=======
                for (auto observer: m_observers)
>>>>>>> fea7ade7
                {
                    itr++;
                    continue;
                }

                update.entry.mac = itr->first.mac;
                update.entry.bv_id = itr->first.bv_id;
                update.add = false;
                itr++;


                update.port.m_fdb_count--;
                m_portsOrch->setPort(update.port.m_alias, update.port);
                vlan.m_fdb_count--;
                m_portsOrch->setPort(vlan.m_alias, vlan);

                /* This will invalidate the current iterator hence itr++ is done before */
                storeFdbEntryState(update);

                SWSS_LOG_DEBUG("FdbOrch FLUSH notification: mac %s was removed", update.entry.mac.to_string().c_str());

                notify(SUBJECT_TYPE_FDB_CHANGE, &update);
            }
            else
            {
                itr++;
            }
<<<<<<< HEAD
=======
        }
        else if (entry->bv_id == SAI_NULL_OBJECT_ID)
        {
            /* FLUSH based on port */
            SWSS_LOG_INFO("FDB Flush: [ %s , %s ] = { port: %s }",
                           update.entry.mac.to_string().c_str(),
                           vlanName.c_str(), update.port.m_alias.c_str());

            for (auto itr = m_entries.begin(); itr != m_entries.end();)
            {
                auto next_item = std::next(itr);
                if (itr->port_name == update.port.m_alias)
                {
                    update.entry.mac = itr->mac;
                    update.entry.bv_id = itr->bv_id;
                    update.add = false;

                    storeFdbEntryState(update);

                    for (auto observer: m_observers)
                    {
                        observer->update(SUBJECT_TYPE_FDB_CHANGE, &update);
                    }
                }
                itr = next_item;
            }
        }
        else if (bridge_port_id == SAI_NULL_OBJECT_ID)
        {
            /* FLUSH based on VLAN - unsupported */
            SWSS_LOG_ERROR("Unsupported FDB Flush: [ %s , %s ] = { port: - }",
                           update.entry.mac.to_string().c_str(),
                           vlanName.c_str());

        }
        else
        {
            /* FLUSH based on port and VLAN - unsupported */
            SWSS_LOG_ERROR("Unsupported FDB Flush: [ %s , %s ] = { port: %s }",
                           update.entry.mac.to_string().c_str(),
                           vlanName.c_str(), update.port.m_alias.c_str());
>>>>>>> fea7ade7
        }
        break;
    }

    return;
}

void FdbOrch::update(SubjectType type, void *cntx)
{
    SWSS_LOG_ENTER();

    assert(cntx);

    switch(type) {
        case SUBJECT_TYPE_VLAN_MEMBER_CHANGE:
        {
            VlanMemberUpdate *update = reinterpret_cast<VlanMemberUpdate *>(cntx);
            updateVlanMember(*update);
            break;
        }
        case SUBJECT_TYPE_PORT_OPER_STATE_CHANGE:
        {
            PortOperStateUpdate *update = reinterpret_cast<PortOperStateUpdate *>(cntx);
            updatePortOperState(*update);
            break;
        }
        default:
            break;
    }

    return;
}

bool FdbOrch::getPort(const MacAddress& mac, uint16_t vlan, Port& port)
{
    sai_object_id_t bridge_port_id;
    SWSS_LOG_ENTER();

    if (!m_portsOrch->getVlanByVlanId(vlan, port))
    {
        SWSS_LOG_ERROR("Failed to get vlan by vlan ID %d", vlan);
        return false;
    }

#if 0
    sai_fdb_entry_t entry;
    entry.switch_id = gSwitchId;
    memcpy(entry.mac_address, mac.getMac(), sizeof(sai_mac_t));
    entry.bv_id = port.m_vlan_info.vlan_oid;

    sai_attribute_t attr;
    attr.id = SAI_FDB_ENTRY_ATTR_BRIDGE_PORT_ID;

    sai_status_t status = sai_fdb_api->get_fdb_entry_attribute(&entry, 1, &attr);
    if (status != SAI_STATUS_SUCCESS)
    {
        SWSS_LOG_ERROR("Failed to get bridge port ID for FDB entry %s, rv:%d",
            mac.to_string().c_str(), status);
        return false;
    }
    bridge_port_id = attr.value.oid;
#else
    FdbEntry entry;
    entry.bv_id = port.m_vlan_info.vlan_oid;
    entry.mac = mac;
    auto it= m_entries.find(entry);
    if(it != m_entries.end())
    {
        bridge_port_id = it->second.bridge_port_id;
    }
    else
    {
        return false;
    }
#endif
    if (!m_portsOrch->getPortByBridgePortId(bridge_port_id, port))
    {
        SWSS_LOG_ERROR("Failed to get port by bridge port ID 0x%lx", bridge_port_id);
        return false;
    }

    return true;
}

void FdbOrch::doTask(Consumer& consumer)
{
    SWSS_LOG_ENTER();

    if (!gPortsOrch->allPortsReady())
    {
        return;
    }

    FdbOrigin origin = FDB_ORIGIN_PROVISIONED;

    string table_name = consumer.getTableName();

    if (table_name == APP_MCLAG_FDB_TABLE_NAME)
    {
        origin = FDB_ORIGIN_MCLAG_ADVERTIZED;
    }

    auto it = consumer.m_toSync.begin();
    while (it != consumer.m_toSync.end())
    {
        KeyOpFieldsValuesTuple t = it->second;

        /* format: <VLAN_name>:<MAC_address> */
        vector<string> keys = tokenize(kfvKey(t), ':', 1);
        string op = kfvOp(t);
        unsigned short vlan_id;

        Port vlan;
        if (!m_portsOrch->getPort(keys[0], vlan))
        {
            SWSS_LOG_INFO("Failed to locate %s", keys[0].c_str());

            if(op == DEL_COMMAND)
            {
                /* Delete if it is in saved_fdb_entry */
                try {
                    vlan_id = (unsigned short) stoi(keys[0].substr(4));
                } catch(exception &e) {
                    it = consumer.m_toSync.erase(it);
                    continue;
                }
                deleteFdbEntryFromSavedFDB(MacAddress(keys[1]), vlan_id, origin, "");

                it = consumer.m_toSync.erase(it);
            }
            else
            {
                it++;
            }
            continue;
        }

        FdbEntry entry;
        entry.mac = MacAddress(keys[1]);
        entry.bv_id = vlan.m_vlan_info.vlan_oid;

        if (op == SET_COMMAND)
        {
            string port = "";
            string type = "dynamic";
            string sticky = "";

            for (auto i : kfvFieldsValues(t))
            {
                if (fvField(i) == "port")
                {
                    port = fvValue(i);
                }

                if (fvField(i) == "type")
                {
                    type = fvValue(i);
                }

            }

            entry.port_name = port;
            /* FDB type is either dynamic or static */

<<<<<<< HEAD
            if (origin == FDB_ORIGIN_MCLAG_ADVERTIZED)
                assert(type == "dynamic" || type == "dynamic_local" || type == "static" );
            else
                assert(type == "dynamic" || type == "static" );

            if (addFdbEntry(entry, port, type, origin))
            {
                if (origin == FDB_ORIGIN_MCLAG_ADVERTIZED)
                {
                    if (type == "dynamic_local")
                    {
                        //Un-Register with NeighborOrch.
                        neighborOrchFdbUnregister(entry.mac, vlan.m_vlan_info.vlan_id);

                        SWSS_LOG_NOTICE("do Task Add: Delete ICCP FDB found in cache: "
                            "Mac: %s Vlan: %d port:%s type:%s",entry.mac.to_string().c_str(),
                            vlan.m_vlan_info.vlan_id, it->second.port.c_str(), it->second.type.c_str());
                    }
                }

=======
            if (addFdbEntry(entry, type))
>>>>>>> fea7ade7
                it = consumer.m_toSync.erase(it);
            }
            else
                it++;
        }
        else if (op == DEL_COMMAND)
        {
            if (removeFdbEntry(entry, origin))
            {
                if (origin == FDB_ORIGIN_MCLAG_ADVERTIZED)
                {
                    //Un-Register with NeighborOrch.
                    neighborOrchFdbUnregister(entry.mac, vlan.m_vlan_info.vlan_id);
                }

                it = consumer.m_toSync.erase(it);
            }
            else
                it++;
        }
        else
        {
            SWSS_LOG_ERROR("Unknown operation type %s", op.c_str());
            it = consumer.m_toSync.erase(it);
        }
    }
}
extern volatile bool g_record;
extern void recordLine(std::string s);
extern std::string joinFieldValues(_In_ const std::vector<swss::FieldValueTuple> &values);

void FdbOrch::doTask(NotificationConsumer& consumer)
{
    SWSS_LOG_ENTER();

    if (!gPortsOrch->allPortsReady())
    {
        return;
    }

    std::string op;
    std::string data;
    std::vector<swss::FieldValueTuple> values;

    if (&consumer == m_flushNotificationsConsumer)
    {
        consumer.pop(op, data, values);

        if (op == "ALL")
        {
            /*
             * so far only support flush all the FDB entris
             * flush per port and flush per vlan will be added later.
             */
            status = sai_fdb_api->flush_fdb_entries(gSwitchId, 0, NULL);
            if (status != SAI_STATUS_SUCCESS)
            {
                SWSS_LOG_ERROR("Flush fdb failed, return code %x", status);
            }

            return;
        }
        else if (op == "PORT")
        {
            /*place holder for flush port fdb*/
            SWSS_LOG_ERROR("Received unsupported flush port fdb request");
            return;
        }
        else if (op == "VLAN")
        {
            /*place holder for flush vlan fdb*/
            SWSS_LOG_ERROR("Received unsupported flush vlan fdb request");
            return;
        }
        else
        {
            SWSS_LOG_ERROR("Received unknown flush fdb request");
            return;
        }
    }
    else if (&consumer == m_fdbNotificationConsumer)
    {
        SWSS_LOG_NOTICE("FDBNotification: START");
        size_t batch_size=0;
        while((consumer.peek()==1) && (batch_size++ <= DEFAULT_NC_POP_BATCH_SIZE))
        {
            uint32_t count;
            sai_fdb_event_notification_data_t *fdbevent = nullptr;
            extern void handle_fdb_event(_In_ const std::string &data);

            consumer.pop(op, data, values);
            if(op == "fdb_event")
            {
                if (g_record)
                {
                    recordLine("n|" + op + "|" + data + "|" + joinFieldValues(values));
                }

                /* The sai_redis fdb handling is moved here so that both
                 * reference count updates (sai_redis and portsOrch)
                 * happen in same context to avoid any mismatch.
                 */
                handle_fdb_event(data);

                sai_deserialize_fdb_event_ntf(data, count, &fdbevent);

                for (uint32_t i = 0; i < count; ++i)
                {
                    sai_object_id_t oid = SAI_NULL_OBJECT_ID;

                    for (uint32_t j = 0; j < fdbevent[i].attr_count; ++j)
                    {
                        if (fdbevent[i].attr[j].id == SAI_FDB_ENTRY_ATTR_BRIDGE_PORT_ID)
                        {
                            oid = fdbevent[i].attr[j].value.oid;
                            break;
                        }
                    }

                    this->update(fdbevent[i].event_type, &fdbevent[i].fdb_entry, oid);
                }

                sai_deserialize_free_fdb_event_ntf(count, fdbevent);
            }
        }
        SWSS_LOG_NOTICE("FDBNotification: Processed %lu notifications", batch_size);
    }
}

void FdbOrch::flushFDBEntries(sai_object_id_t bridge_port_oid,
                              sai_object_id_t vlan_oid)
{
    vector<sai_attribute_t>    attrs;
    sai_attribute_t            attr;
    sai_status_t               rv = SAI_STATUS_SUCCESS;

    SWSS_LOG_ENTER();

    if (SAI_NULL_OBJECT_ID == bridge_port_oid &&
        SAI_NULL_OBJECT_ID == vlan_oid)
    {
        SWSS_LOG_WARN("Couldn't flush FDB. Bridge port OID: 0x%" PRIx64 " bvid:%" PRIx64 ",",
                      bridge_port_oid, vlan_oid);
        return;
    }

    if (SAI_NULL_OBJECT_ID != bridge_port_oid)
    {
        attr.id = SAI_FDB_FLUSH_ATTR_BRIDGE_PORT_ID;
        attr.value.oid = bridge_port_oid;
        attrs.push_back(attr);
    }

    if (SAI_NULL_OBJECT_ID != vlan_oid)
    {
        attr.id = SAI_FDB_FLUSH_ATTR_BV_ID;
        attr.value.oid = vlan_oid;
        attrs.push_back(attr);
    }

    SWSS_LOG_INFO("Flushing FDB bridge_port_oid: 0x%" PRIx64 ", and bvid_oid:0x%" PRIx64 ".", bridge_port_oid, vlan_oid);

    rv = sai_fdb_api->flush_fdb_entries(gSwitchId, (uint32_t)attrs.size(), attrs.data());
    if (SAI_STATUS_SUCCESS != rv)
    {
        SWSS_LOG_ERROR("Flushing FDB failed. rv:%d", rv);
    }
}

void FdbOrch::updatePortOperState(const PortOperStateUpdate& update)
{
    SWSS_LOG_ENTER();
    if (update.operStatus == SAI_PORT_OPER_STATUS_DOWN)
    {
        swss::Port p = update.port;
        flushFDBEntries(p.m_bridge_port_id, SAI_NULL_OBJECT_ID);
    }
    return;
}

void FdbOrch::updateVlanMember(const VlanMemberUpdate& update)
{
    Port port;

    string port_name = update.member.m_alias;
    string vlan_name = update.vlan.m_alias;

    SWSS_LOG_ENTER();

    if (!m_portsOrch->getPort(port_name, port))
    {
        SWSS_LOG_ERROR("could not locate port from alias %s", port_name.c_str());
        return;
    }

    if (!update.add)
    {
<<<<<<< HEAD
=======
        swss::Port vlan = update.vlan;
        swss::Port port = update.member;
        flushFDBEntries(port.m_bridge_port_id, vlan.m_vlan_info.vlan_oid);
>>>>>>> fea7ade7
        return;
    }

    auto fdb_list = std::move(saved_fdb_entries[port_name]);
    saved_fdb_entries[port_name].clear();
    for (const auto& fdb: fdb_list)
    {
<<<<<<< HEAD
        for (const auto& fdb: fdb_list)
        {
            // try to insert an FDB entry. If the FDB entry is not ready to be inserted yet,
            // it would be added back to the saved_fdb_entries structure by addFDBEntry()
            if(fdb.vlanId == update.vlan.m_vlan_info.vlan_id)
            {
                FdbEntry entry;
                entry.mac = fdb.mac;
                entry.bv_id = update.vlan.m_vlan_info.vlan_oid;
                (void)addFdbEntry(entry, port_name, fdb.type, fdb.origin);
            }
            else
            {
                saved_fdb_entries[port_name].push_back(fdb);
            }
        }
    }
}

bool FdbOrch::addFdbEntry(const FdbEntry& entry, const string& port_name, const string& type, FdbOrigin origin)
=======
        // try to insert an FDB entry. If the FDB entry is not ready to be inserted yet,
        // it would be added back to the saved_fdb_entries structure by addFDBEntry()
        (void)addFdbEntry(fdb.entry, fdb.type);
    }
}

bool FdbOrch::addFdbEntry(const FdbEntry& entry, const string& type)
>>>>>>> fea7ade7
{
    Port vlan;
    Port port;

    SWSS_LOG_ENTER();
    SWSS_LOG_NOTICE("mac=%s bv_id=0x%lx port_name=%s type=%s origin=%d", entry.mac.to_string().c_str(), entry.bv_id, port_name.c_str(), type.c_str(), origin);

    if (!m_portsOrch->getPort(entry.bv_id, vlan))
    {
        SWSS_LOG_NOTICE("addFdbEntry: Failed to locate vlan port from bv_id 0x%lx", entry.bv_id);
        return false;
    }

    /* Retry until port is created */
<<<<<<< HEAD
    if (!m_portsOrch->getPort(port_name, port) || (port.m_bridge_port_id == SAI_NULL_OBJECT_ID))
    {
        SWSS_LOG_NOTICE("Saving the fdb entry until port %s becomes active", port_name.c_str());
        saved_fdb_entries[port_name].push_back({entry.mac,
                vlan.m_vlan_info.vlan_id, type, origin});
=======
    if (!m_portsOrch->getPort(entry.port_name, port))
    {
        SWSS_LOG_DEBUG("Saving a fdb entry until port %s becomes active",
                        entry. port_name.c_str());
        saved_fdb_entries[entry.port_name].push_back({entry, type});
>>>>>>> fea7ade7

        return true;
    }

    /* Retry until port is member of vlan*/
    if (vlan.m_members.find(port_name) == vlan.m_members.end())
    {
<<<<<<< HEAD
        SWSS_LOG_NOTICE("Saving the fdb entry until port %s becomes vlan %s member", port_name.c_str(), vlan.m_alias.c_str());
        if (type != "dynamic_local")
        saved_fdb_entries[port_name].push_back({entry.mac,
                vlan.m_vlan_info.vlan_id, type, origin});
=======
        SWSS_LOG_DEBUG("Saving a fdb entry until port %s has got a bridge port ID", 
                        entry.port_name.c_str());
        saved_fdb_entries[entry.port_name].push_back({entry, type});
>>>>>>> fea7ade7

        return true;
    }

    sai_status_t status;
    sai_fdb_entry_t fdb_entry;
    fdb_entry.switch_id = gSwitchId;
    memcpy(fdb_entry.mac_address, entry.mac.getMac(), sizeof(sai_mac_t));
    fdb_entry.bv_id = entry.bv_id;

    Port oldPort;
    string oldType;
    FdbOrigin oldOrigin = FDB_ORIGIN_INVALID ;
    bool macUpdate = false;
    auto it = m_entries.find(entry);
    if(it != m_entries.end())
    {
        oldType = it->second.type;
        oldOrigin = it->second.origin;

        /* get existing port and type */
        if (!m_portsOrch->getPortByBridgePortId(it->second.bridge_port_id, oldPort))
        {
            SWSS_LOG_ERROR("Existing port 0x%lx details not found", it->second.bridge_port_id);
            return false;
        }

        if((oldOrigin == origin) && (oldType == type) && (port.m_bridge_port_id == it->second.bridge_port_id))
        {
            /* Duplicate Mac */
            SWSS_LOG_NOTICE("FdbOrch: mac=%s %s port=%s type=%s origin=%d is duplicate", entry.mac.to_string().c_str(), vlan.m_alias.c_str(), port_name.c_str(), type.c_str(), origin);
            return true;
        }
        else if(origin != oldOrigin)
        {
            /* Mac origin has changed */
            if((oldType == "static") && (oldOrigin == FDB_ORIGIN_PROVISIONED))
            {
                /* old mac was static and provisioned, it can not be changed by Remote Mac */
                SWSS_LOG_NOTICE("Already existing static MAC:%s in Vlan:%d. "
                        "Received same MAC from peer:%s; "
                        "Peer mac ignored",
                        entry.mac.to_string().c_str(), vlan.m_vlan_info.vlan_id,
                        remote_ip.c_str());

                return true;
            }
            else if ((oldOrigin == FDB_ORIGIN_LEARN) && (origin == FDB_ORIGIN_MCLAG_ADVERTIZED))
            {
                if ((port.m_bridge_port_id == it->second.bridge_port_id) && (oldType == "dynamic") && (type == "dynamic_local"))
                {
                    SWSS_LOG_NOTICE("FdbOrch: mac=%s %s port=%s type=%s origin=%d old_origin=%d"
                        " old_type=%s local mac exists,"
                        " received dynamic_local from iccpd, ignore update",
                        entry.mac.to_string().c_str(), vlan.m_alias.c_str(), port_name.c_str(),
                        type.c_str(), origin, oldOrigin, oldType.c_str());

                    return true;
                }
            }
        }
        else /* (origin == oldOrigin) */
        {
            /* Mac origin is same, all changes are allowed */
            /* Allowed
             * Bridge-port is changed or/and
             * Sticky bit from remote is modified or
             * provisioned mac is converted from static<-->dynamic
             */
        }

        macUpdate = true;
    }

    sai_attribute_t attr;
    vector<sai_attribute_t> attrs;

    attr.id = SAI_FDB_ENTRY_ATTR_TYPE;
    if (origin == FDB_ORIGIN_MCLAG_ADVERTIZED)
    {
        if (type == "dynamic_local")
            attr.value.s32 = SAI_FDB_ENTRY_TYPE_DYNAMIC;
        else
            attr.value.s32 = (type == "dynamic") ? SAI_FDB_ENTRY_TYPE_STATIC_MACMOVE : SAI_FDB_ENTRY_TYPE_STATIC;
    }
    else
    {
        attr.value.s32 = (type == "dynamic") ? SAI_FDB_ENTRY_TYPE_DYNAMIC : SAI_FDB_ENTRY_TYPE_STATIC;
    }
    attrs.push_back(attr);

    attr.id = SAI_FDB_ENTRY_ATTR_BRIDGE_PORT_ID;
    attr.value.oid = port.m_bridge_port_id;
    attrs.push_back(attr);

    /* PACKET ACTION is FORWARD by default; no need to set it */
    /**
    attr.id = SAI_FDB_ENTRY_ATTR_PACKET_ACTION;
    attr.value.s32 = SAI_PACKET_ACTION_FORWARD;
    attrs.push_back(attr);
    */

    if(macUpdate)
    {
        SWSS_LOG_NOTICE("MAC-Update FDB %s in %s on from-%s:to-%s from-%s:to-%s origin-%d-to-%d",
                entry.mac.to_string().c_str(), vlan.m_alias.c_str(), oldPort.m_alias.c_str(),
                port_name.c_str(), oldType.c_str(), type.c_str(), oldOrigin, origin);
        for(auto itr : attrs)
        {
            status = sai_fdb_api->set_fdb_entry_attribute(&fdb_entry, &itr);
            if (status != SAI_STATUS_SUCCESS)
            {
                SWSS_LOG_ERROR("macUpdate-Failed for attr.id=0x%x for FDB %s in %s on %s, rv:%d",
                            itr.id, entry.mac.to_string().c_str(), vlan.m_alias.c_str(), port_name.c_str(), status);
                return false;
            }
        }
        if (oldPort.m_bridge_port_id != port.m_bridge_port_id)
        {
            oldPort.m_fdb_count--;
            m_portsOrch->setPort(oldPort.m_alias, oldPort);
            port.m_fdb_count++;
            m_portsOrch->setPort(port.m_alias, port);
        }
    }
    else
    {
        SWSS_LOG_NOTICE("MAC-Create %s FDB %s in %s on %s", type.c_str(), entry.mac.to_string().c_str(), vlan.m_alias.c_str(), port_name.c_str());

        status = sai_fdb_api->create_fdb_entry(&fdb_entry, (uint32_t)attrs.size(), attrs.data());
        if (status != SAI_STATUS_SUCCESS)
        {
            SWSS_LOG_ERROR("Failed to create %s FDB %s in %s on %s, rv:%d",
                    type.c_str(), entry.mac.to_string().c_str(),
                    vlan.m_alias.c_str(), port_name.c_str(), status);
            return false; //FIXME: it should be based on status. Some could be retried, some not
        }
        port.m_fdb_count++;
        m_portsOrch->setPort(port.m_alias, port);
        vlan.m_fdb_count++;
        m_portsOrch->setPort(vlan.m_alias, vlan);
    }

    FdbData fdbData;
    fdbData.bridge_port_id = port.m_bridge_port_id;
    fdbData.type = type;
    fdbData.origin = origin;
    fdbData.origin_sources = origin;

    // overwrite the type and origin
    if ((origin == FDB_ORIGIN_MCLAG_ADVERTIZED) && (type == "dynamic_local"))
    {
<<<<<<< HEAD
        //If the MAC is dynamic_local change the origin accordingly
        //MAC is added/updated as dynamic to allow aging.
        fdbData.origin = FDB_ORIGIN_LEARN;
        fdbData.type = "dynamic";
    }

    // If updating the advertised MAC save old learn information.
    if (macUpdate && ((oldOrigin == FDB_ORIGIN_MCLAG_ADVERTIZED) && type != "dynamic_local"))
        fdbData.origin_sources |= oldOrigin;
=======
        SWSS_LOG_ERROR("Failed to create %s FDB %s on %s, rv:%d",
                type.c_str(), entry.mac.to_string().c_str(),
                entry.port_name.c_str(), status);
        return false; //FIXME: it should be based on status. Some could be retried, some not
    }

    SWSS_LOG_NOTICE("Storing FDB entry: [%s, 0x%" PRIx64 "] [ port: %s , type: %s]",
                    entry.mac.to_string().c_str(),
                    entry.bv_id, entry.port_name.c_str(), type.c_str());
>>>>>>> fea7ade7

    m_entries[entry] = fdbData;

    string key = "Vlan" + to_string(vlan.m_vlan_info.vlan_id) + ":" + entry.mac.to_string();

    if ( (type == "dynamic_local") || (origin != FDB_ORIGIN_MCLAG_ADVERTIZED))
    {
        /* State-DB is updated only for Local Mac addresses */
        // Write to StateDb
        std::vector<FieldValueTuple> fvs;
        fvs.push_back(FieldValueTuple("port", port_name));
        if (type == "dynamic_local")
            fvs.push_back(FieldValueTuple("type", "dynamic"));
        else
            fvs.push_back(FieldValueTuple("type", type));
        m_fdbStateTable.set(key, fvs);
    }
    else if (macUpdate && (oldOrigin != FDB_ORIGIN_MCLAG_ADVERTIZED))
    {
        /* origin is FDB_ORIGIN_ADVERTIZED and it is mac-update
         * so delete from StateDb since we only keep local fdbs
         * in state-db
         */
        m_fdbStateTable.del(key);
    }

    //register with NeighborOrch for ICCP learned MAC addresses
    if (origin == FDB_ORIGIN_MCLAG_ADVERTIZED && (type != "dynamic_local"))
    {
        //Register with NeighborOrch.
        fdb_mac_cache fdbmac;
        memset(&fdbmac, 0, sizeof(fdb_mac_cache));
        fdbmac.mac = entry.mac;
        fdbmac.fdid = vlan.m_vlan_info.vlan_id;
        fdbmac.alias = port_name;
        fdbmac.type = type;
        fdbmac.origin = origin;

        if (gNeighOrch->addFdbNeighCache(fdbmac, FDB_SYNCD_MAC))
            SWSS_LOG_NOTICE("AddFdbEntry: Register ICCP MAC with NeighOrch Success: "
                "Mac: %s Vlan: %d port:%s type:%s", entry.mac.to_string().c_str(),
                fdbmac.fdid, port_name.c_str(), type.c_str());
        else
            SWSS_LOG_NOTICE("AddFdbEntry: Register ICCP MAC with NeighOrch Failed: "
                "Mac: %s Vlan: %d port:%s type:%s", entry.mac.to_string().c_str(),
                fdbmac.fdid, port_name.c_str(), type.c_str());
    }
    else if (macUpdate && (oldOrigin == FDB_ORIGIN_MCLAG_ADVERTIZED) &&
            (origin != FDB_ORIGIN_MCLAG_ADVERTIZED))
    {
        //UnRegister with NeighborOrch as MAC moved from iccp to non-iccp
        neighborOrchFdbUnregister(entry.mac, vlan.m_vlan_info.vlan_id);
    }

    if(!macUpdate)
    {
        gCrmOrch->incCrmResUsedCounter(CrmResourceType::CRM_FDB_ENTRY);
    }

    FdbUpdate update;
    update.entry = entry;
    update.port = port;
    update.type = type;
    update.add = true;

    // overwrite the type to dynamic.
    if (type == "dynamic_local")
        update.type = "dynamic";

    notify(SUBJECT_TYPE_FDB_CHANGE, &update);

    return true;
}

bool FdbOrch::removeFdbEntry(const FdbEntry& entry, FdbOrigin origin)
{
    Port vlan;
    Port port;

    SWSS_LOG_ENTER();

    SWSS_LOG_NOTICE("FdbOrch RemoveFDBEntry: mac=%s bv_id=0x%lx origin %d", entry.mac.to_string().c_str(), entry.bv_id, origin);
    if (!m_portsOrch->getPort(entry.bv_id, vlan))
    {
<<<<<<< HEAD
        SWSS_LOG_DEBUG("FdbOrch notification: Failed to locate vlan port from bv_id 0x%lx", entry.bv_id);
        return false;
    }

    auto it= m_entries.find(entry);
    if(it == m_entries.end())
    {
        SWSS_LOG_NOTICE("FdbOrch RemoveFDBEntry: FDB entry isn't found. mac=%s bv_id=0x%lx", entry.mac.to_string().c_str(), entry.bv_id);

        /* check whether the entry is in the saved fdb, if so delete it from there. */
        deleteFdbEntryFromSavedFDB(entry.mac, vlan.m_vlan_info.vlan_id, origin, "");
=======
        SWSS_LOG_ERROR("FDB entry isn't found. mac=%s bv_id=0x%" PRIx64 ".",
                        entry.mac.to_string().c_str(), entry.bv_id);
>>>>>>> fea7ade7
        return true;
    }

    FdbData fdbData = it->second;

    if (!m_portsOrch->getPortByBridgePortId(fdbData.bridge_port_id, port))
    {
        SWSS_LOG_NOTICE("FdbOrch RemoveFDBEntry: Failed to locate port from bridge_port_id 0x%lx", fdbData.bridge_port_id);
        return false;
    }

    SWSS_LOG_NOTICE("FdbOrch RemoveFDBEntry: mac=%s bv_id=0x%lx existing origin %d, port oper_status: %s , is malg interface: %s",
            entry.mac.to_string().c_str(), entry.bv_id, fdbData.origin, (port.m_oper_status == SAI_PORT_OPER_STATUS_DOWN) ? "DOWN":"UP",
                    gMlagOrch->isMlagInterface(port.m_alias) ? "true":"false");
    if(fdbData.origin != origin)
    {
        if ((origin == FDB_ORIGIN_MCLAG_ADVERTIZED) && (fdbData.origin == FDB_ORIGIN_LEARN) &&
                (port.m_oper_status == SAI_PORT_OPER_STATUS_DOWN) && (gMlagOrch->isMlagInterface(port.m_alias)))
        {
            //check if the local MCLAG port is down, if yes then continue delete the local MAC
            origin = FDB_ORIGIN_LEARN;
            SWSS_LOG_NOTICE("FdbOrch RemoveFDBEntry: mac=%s fdb del origin is MCLAG; delete local mac as port %s is down",
                entry.mac.to_string().c_str(), port.m_alias.c_str());
        }
        else
        {
            // delete origin from learn sources.
            fdbData.origin_sources &= ~origin;
            m_entries[entry] = fdbData;
            SWSS_LOG_NOTICE("FdbOrch RemoveFDBEntry: mac=%s fdb origin is different; found_origin:%d delete_origin:%d",
                    entry.mac.to_string().c_str(), fdbData.origin, origin);

            /* We may still have the mac in saved-fdb probably due to unavailability
             * of bridge-port. check whether the entry is in the saved fdb,
             * if so delete it from there. */
            deleteFdbEntryFromSavedFDB(entry.mac, vlan.m_vlan_info.vlan_id, origin, "");

            return true;
        }
    }

    //unset the current origin flag.
    fdbData.origin_sources &= ~origin;

    string key = "Vlan" + to_string(vlan.m_vlan_info.vlan_id) + ":" + entry.mac.to_string();

    sai_status_t status = SAI_STATUS_SUCCESS;
    sai_fdb_entry_t fdb_entry;
    fdb_entry.switch_id = gSwitchId;
    memcpy(fdb_entry.mac_address, entry.mac.getMac(), sizeof(sai_mac_t));
    fdb_entry.bv_id = entry.bv_id;

    status = sai_fdb_api->remove_fdb_entry(&fdb_entry);
    if (status != SAI_STATUS_SUCCESS)
    {
        SWSS_LOG_ERROR("Failed to remove FDB entry. mac=%s, bv_id=0x%" PRIx64,
                       entry.mac.to_string().c_str(), entry.bv_id);
        return true; //FIXME: it should be based on status. Some could be retried. some not
    }

    SWSS_LOG_NOTICE("Removed mac=%s bv_id=0x%lx port:%s",
            entry.mac.to_string().c_str(), entry.bv_id, port.m_alias.c_str());

    port.m_fdb_count--;
    m_portsOrch->setPort(port.m_alias, port);
    vlan.m_fdb_count--;
    m_portsOrch->setPort(vlan.m_alias, vlan);
    (void)m_entries.erase(entry);


<<<<<<< HEAD
    // Remove in StateDb
    if (fdbData.origin != FDB_ORIGIN_MCLAG_ADVERTIZED)
=======
    SWSS_LOG_INFO("Notifying observers of FDB entry removal");
    FdbUpdate update = {entry, port, false};
    for (auto observer: m_observers)
>>>>>>> fea7ade7
    {
        m_fdbStateTable.del(key);
    }

    gCrmOrch->decCrmResUsedCounter(CrmResourceType::CRM_FDB_ENTRY);

    FdbUpdate update;
    update.entry = entry;
    update.port = port;
    update.type = fdbData.type;
    update.add = false;

    notify(SUBJECT_TYPE_FDB_CHANGE, &update);

    return true;
}

void FdbOrch::deleteFdbEntryFromSavedFDB(const MacAddress &mac, 
        const unsigned short &vlanId, FdbOrigin origin, const string portName)
{
    bool found=false;
    SavedFdbEntry entry;
    entry.mac = mac;
    entry.vlanId = vlanId;
    entry.type = "static";
    /* Below members are unused during delete compare */
    entry.origin = origin;

    for (auto& itr: saved_fdb_entries)
    {
        if(portName.empty() || (portName == itr.first))
        {
            auto iter = saved_fdb_entries[itr.first].begin();
            while(iter != saved_fdb_entries[itr.first].end())
            {
                if (*iter == entry)
                {
                    if(iter->origin == origin)
                    {
                        SWSS_LOG_NOTICE("FDB entry found in saved fdb. deleting..."
                                "mac=%s vlan_id=0x%x origin:%d port:%s", 
                                mac.to_string().c_str(), vlanId, origin,
                                itr.first.c_str());
                        saved_fdb_entries[itr.first].erase(iter);

                        found=true;
                        break;
                    }
                    else
                    {
                        SWSS_LOG_NOTICE("FDB entry found in saved fdb, but Origin is "
                                "different mac=%s vlan_id=0x%x reqOrigin:%d "
                                "foundOrigin:%d port:%s, IGNORED", 
                                mac.to_string().c_str(), vlanId, origin,
                                iter->origin, itr.first.c_str());
                    }
                }
                iter++;
            }
        }
        if(found)
            break;
    }
}<|MERGE_RESOLUTION|>--- conflicted
+++ resolved
@@ -24,7 +24,7 @@
 extern MlagOrch*        gMlagOrch;
 extern Directory<Orch*> gDirectory;
 
-const int FdbOrch::fdborch_pri = 20;
+const int fdborch_pri = 20;
 
 FdbOrch::FdbOrch(DBConnector* applDbConnector, vector<table_name_with_pri_t> appFdbTables, TableConnector stateDbFdbConnector, PortsOrch *port) :
     Orch(applDbConnector, appFdbTables),
@@ -85,23 +85,17 @@
 bool FdbOrch::storeFdbEntryState(const FdbUpdate& update)
 {
     const FdbEntry& entry = update.entry;
-<<<<<<< HEAD
     FdbData fdbdata;
     FdbData oldFdbData;
     const Port& port = update.port;
-=======
->>>>>>> fea7ade7
     const MacAddress& mac = entry.mac;
+    string portName = port.m_alias;
     Port vlan;
 
     if (!m_portsOrch->getPort(entry.bv_id, vlan))
     {
-<<<<<<< HEAD
-        SWSS_LOG_DEBUG("FdbOrch notification: Failed to locate vlan port from bv_id 0x%" PRIx64, entry.bv_id);
-=======
         SWSS_LOG_NOTICE("FdbOrch notification: Failed to locate \
                          vlan port from bv_id 0x%" PRIx64, entry.bv_id);
->>>>>>> fea7ade7
         return false;
     }
 
@@ -110,7 +104,6 @@
 
     if (update.add)
     {
-<<<<<<< HEAD
         bool mac_move=false;
         auto it = m_entries.find(entry);
         if(it != m_entries.end())
@@ -131,12 +124,6 @@
                     return false;
                 }
             }
-=======
-        SWSS_LOG_INFO("Storing FDB entry: [%s, 0x%" PRIx64 "] [ port: %s ]",
-                      entry.mac.to_string().c_str(),
-                      entry.bv_id, entry.port_name.c_str());
-        auto inserted = m_entries.insert(entry);
->>>>>>> fea7ade7
 
             mac_move=true;
             oldFdbData = it->second;
@@ -161,13 +148,10 @@
 
         // Write to StateDb
         std::vector<FieldValueTuple> fvs;
-<<<<<<< HEAD
+      
         fvs.push_back(FieldValueTuple("port", portName));
         fvs.push_back(FieldValueTuple("type", update.type));
-=======
-        fvs.push_back(FieldValueTuple("port", entry.port_name));
-        fvs.push_back(FieldValueTuple("type", "dynamic"));
->>>>>>> fea7ade7
+
         m_fdbStateTable.set(key, fvs);
 
         if(!mac_move)
@@ -327,110 +311,121 @@
         }
 
         update.add = true;
-<<<<<<< HEAD
         update.type = "dynamic";
+        update.entry.port_name = update.port.m_alias;
+        storeFdbEntryState(update);
         update.port.m_fdb_count++;
         m_portsOrch->setPort(update.port.m_alias, update.port);
         vlan.m_fdb_count++;
         m_portsOrch->setPort(vlan.m_alias, vlan);
 
-        storeFdbEntryState(update);
-
-        notify(SUBJECT_TYPE_FDB_CHANGE, &update);
-
-        break;
-    }
-    case SAI_FDB_EVENT_AGED:
-    {
-        SWSS_LOG_NOTICE("Received AGE event for bvid=%lx mac=%s port=%lx", entry->bv_id, update.entry.mac.to_string().c_str(), bridge_port_id);
-
-        if (!m_portsOrch->getPort(entry->bv_id, vlan))
-=======
-        update.entry.port_name = update.port.m_alias;
-        storeFdbEntryState(update);
-
         SWSS_LOG_INFO("Notifying observers of FDB entry LEARN");
         for (auto observer: m_observers)
->>>>>>> fea7ade7
-        {
-            SWSS_LOG_DEBUG("FdbOrch AGE notification: Failed to locate vlan port from bv_id 0x%lx", entry->bv_id);
-            return;
+        {
+            observer->update(SUBJECT_TYPE_FDB_CHANGE, &update);
+        }
+
+        break;
+    }
+    case SAI_FDB_EVENT_AGED:
+    {
+        SWSS_LOG_INFO("Received AGE event for bvid=%lx mac=%s port=%lx", entry->bv_id, update.entry.mac.to_string().c_str(), bridge_port_id);
+
+        if (!m_portsOrch->getPort(entry->bv_id, vlan))
+        {
+            SWSS_LOG_NOTICE("FdbOrch AGE notification: Failed to locate vlan port from bv_id 0x%lx", entry->bv_id);
         }
 
         auto existing_entry = m_entries.find(update.entry);
         // we don't have such entries
         if (existing_entry == m_entries.end())
         {
-             SWSS_LOG_DEBUG("FdbOrch AGE notification: mac %s is not present in bv_id 0x%lx bp 0x%lx",
+             SWSS_LOG_INFO("FdbOrch AGE notification: mac %s is not present in bv_id 0x%lx bp 0x%lx",
                     update.entry.mac.to_string().c_str(), entry->bv_id, bridge_port_id);
              break;
         }
 
         if (!m_portsOrch->getPortByBridgePortId(bridge_port_id, update.port))
         {
-            SWSS_LOG_DEBUG("FdbOrch AGE notification: Failed to get port by bridge port ID 0x%lx", bridge_port_id);
-            return;
+            SWSS_LOG_NOTICE("FdbOrch AGE notification: Failed to get port by bridge port ID 0x%lx", bridge_port_id);
         }
 
         if (existing_entry->second.bridge_port_id != bridge_port_id)
         {
-            SWSS_LOG_DEBUG("FdbOrch AGE notification: Stale aging event received for mac-bv_id %s-0x%lx with bp=0x%lx existing bp=0x%lx", update.entry.mac.to_string().c_str(), entry->bv_id, bridge_port_id, existing_entry->second.bridge_port_id);
-            Port port = update.port;
+            SWSS_LOG_NOTICE("FdbOrch AGE notification: Stale aging event received for mac-bv_id %s-0x%lx with bp=0x%lx existing bp=0x%lx", update.entry.mac.to_string().c_str(), entry->bv_id, bridge_port_id, existing_entry->second.bridge_port_id);
             // We need to get the port for bridge-port in existing fdb
             if (!m_portsOrch->getPortByBridgePortId(existing_entry->second.bridge_port_id, update.port))
             {
-                SWSS_LOG_DEBUG("FdbOrch AGE notification: Failed to get port by bridge port ID 0x%lx", existing_entry->second.bridge_port_id);
-            }
-
+                SWSS_LOG_NOTICE("FdbOrch AGE notification: Failed to get port by bridge port ID 0x%lx", existing_entry->second.bridge_port_id);
+            }
             // dont return, let it delete just to bring SONiC and SAI in sync
             // return;
         }
 
         if (existing_entry->second.type == "static")
         {
-            if (existing_entry->second.type == "static")
-            {
-                update.type = "static";
-            }
             if (vlan.m_members.find(update.port.m_alias) == vlan.m_members.end())
             {
-                SWSS_LOG_NOTICE("add mac to saved fdb %s FDB %s in %s on %s",
-                    existing_entry->second.type.c_str(), update.entry.mac.to_string().c_str(),
-                    vlan.m_alias.c_str(), update.port.m_alias.c_str());
-                saved_fdb_entries[update.port.m_alias].push_back({existing_entry->first.mac,
-                    vlan.m_vlan_info.vlan_id, update.type,
-                    existing_entry->second.origin});
+        	    update.type = "static";
+        	    saved_fdb_entries[update.port.m_alias].push_back({existing_entry->first.mac, vlan.m_vlan_info.vlan_id, "static"});
+            }
+            else
+            {
+                /*port added back to vlan before we receive delete
+                  notification for flush from SAI. Re-add entry to SAI
+                 */ 
+                sai_attribute_t attr;
+                vector<sai_attribute_t> attrs;
+
+                attr.id = SAI_FDB_ENTRY_ATTR_TYPE;
+                attr.value.s32 = SAI_FDB_ENTRY_TYPE_STATIC;
+                attrs.push_back(attr);
+                attr.id = SAI_FDB_ENTRY_ATTR_BRIDGE_PORT_ID;
+                attr.value.oid = bridge_port_id;
+                attrs.push_back(attr);
+                auto status = sai_fdb_api->create_fdb_entry(entry, (uint32_t)attrs.size(), attrs.data());
+                if (status != SAI_STATUS_SUCCESS)
+                {
+                    SWSS_LOG_ERROR("Failed to create FDB %s on %s, rv:%d",
+                        existing_entry->first.mac.to_string().c_str(), update.port.m_alias.c_str(), status);
+                    return;
+                }
+                return;
             }
         }
 
         update.add = false;
-        update.port.m_fdb_count--;
-        m_portsOrch->setPort(update.port.m_alias, update.port);
-        vlan.m_fdb_count--;
-        m_portsOrch->setPort(vlan.m_alias, vlan);
-
         storeFdbEntryState(update);
-
-<<<<<<< HEAD
-        notify(SUBJECT_TYPE_FDB_CHANGE, &update);
-
+        if (!update.port.m_alias.empty())
+        { 
+            update.port.m_fdb_count--;
+            m_portsOrch->setPort(update.port.m_alias, update.port);
+        }
+        if (!vlan.m_alias.empty())
+        {
+            vlan.m_fdb_count--;
+            m_portsOrch->setPort(vlan.m_alias, vlan);
+        }
+
+        SWSS_LOG_INFO("Notifying observers of FDB entry removal on AGED/MOVED");
+        for (auto observer: m_observers)
+        {
+            observer->update(SUBJECT_TYPE_FDB_CHANGE, &update);
+        }
         break;
-    }
-
+      
+    }
     case SAI_FDB_EVENT_MOVE:
     {
         Port port_old;
         auto existing_entry = m_entries.find(update.entry);
 
         SWSS_LOG_INFO("Received MOVE event for bvid=%lx mac=%s port=%lx", entry->bv_id, update.entry.mac.to_string().c_str(), bridge_port_id);
+        update.add = true;
 
         if (!m_portsOrch->getPort(entry->bv_id, vlan))
-=======
-        SWSS_LOG_INFO("Notifying observers of FDB entry removal on AGED/MOVED");
-        for (auto observer: m_observers)
->>>>>>> fea7ade7
-        {
-            SWSS_LOG_NOTICE("FdbOrch MOVE notification: Failed to locate vlan port from bv_id 0x%lx", entry->bv_id);
+        {
+            SWSS_LOG_ERROR("FdbOrch MOVE notification: Failed to locate vlan port from bv_id 0x%lx", entry->bv_id);
             return;
         }
 
@@ -443,36 +438,31 @@
         // We should already have such entry
         if (existing_entry == m_entries.end())
         {
-             SWSS_LOG_INFO("FdbOrch MOVE notification: mac %s is not found in bv_id 0x%lx",
+             SWSS_LOG_WARN("FdbOrch MOVE notification: mac %s is not found in bv_id 0x%lx",
                     update.entry.mac.to_string().c_str(), entry->bv_id);
-             break;
-        }
-        if (!m_portsOrch->getPortByBridgePortId(existing_entry->second.bridge_port_id, port_old))
+        }
+        else if (!m_portsOrch->getPortByBridgePortId(existing_entry->second.bridge_port_id, port_old))
         {
             SWSS_LOG_ERROR("FdbOrch MOVE notification: Failed to get port by bridge port ID 0x%lx", existing_entry->second.bridge_port_id);
             return;
         }
-
-        update.add = true;
-
-        port_old.m_fdb_count--;
-        m_portsOrch->setPort(port_old.m_alias, port_old);
+        if (!port_old.m_alias.empty())
+        {
+            port_old.m_fdb_count--;
+            m_portsOrch->setPort(port_old.m_alias, port_old);
+        }
         update.port.m_fdb_count++;
         m_portsOrch->setPort(update.port.m_alias, update.port);
 
         storeFdbEntryState(update);
 
-        notify(SUBJECT_TYPE_FDB_CHANGE, &update);
-
+        for (auto observer: m_observers)
+        {
+            observer->update(SUBJECT_TYPE_FDB_CHANGE, &update);
+        }
         break;
     }
     case SAI_FDB_EVENT_FLUSHED:
-<<<<<<< HEAD
-        SWSS_LOG_INFO("Received FLUSH event for bvid=%lx mac=%s port=%lx", entry->bv_id, update.entry.mac.to_string().c_str(), bridge_port_id);
-        for (auto itr = m_entries.begin(); itr != m_entries.end();)
-        {
-            if (itr->second.type == "static")
-=======
 
         SWSS_LOG_INFO("FDB Flush event received: [ %s , 0x%" PRIx64 " ], \
                        bridge port ID: 0x%" PRIx64 ".",
@@ -499,7 +489,6 @@
             SWSS_LOG_INFO("FDB Flush: [ %s , %s ] = { port: - }",
                            update.entry.mac.to_string().c_str(), vlanName.c_str());
             for (auto itr = m_entries.begin(); itr != m_entries.end();)
->>>>>>> fea7ade7
             {
                 itr++;
                 continue;
@@ -510,21 +499,14 @@
                 || ((bridge_port_id == SAI_NULL_OBJECT_ID) && (entry->bv_id == itr->first.bv_id))) // flush all DYN on a vlan
             {
 
-<<<<<<< HEAD
                 if (!m_portsOrch->getPortByBridgePortId(itr->second.bridge_port_id, update.port))
                 {
                     SWSS_LOG_ERROR("FdbOrch FLUSH notification: Failed to get port by bridge port ID 0x%lx", itr->second.bridge_port_id);
-                    itr++;
-                    continue;
                 }
 
                 if (!m_portsOrch->getPort(itr->first.bv_id, vlan))
-=======
-                for (auto observer: m_observers)
->>>>>>> fea7ade7
-                {
-                    itr++;
-                    continue;
+                {
+                    SWSS_LOG_NOTICE("FdbOrch FLUSH notification: Failed to locate vlan port from bv_id 0x%lx", itr->first.bv_id);
                 }
 
                 update.entry.mac = itr->first.mac;
@@ -533,24 +515,14 @@
                 itr++;
 
 
-                update.port.m_fdb_count--;
-                m_portsOrch->setPort(update.port.m_alias, update.port);
-                vlan.m_fdb_count--;
-                m_portsOrch->setPort(vlan.m_alias, vlan);
-
                 /* This will invalidate the current iterator hence itr++ is done before */
                 storeFdbEntryState(update);
 
-                SWSS_LOG_DEBUG("FdbOrch FLUSH notification: mac %s was removed", update.entry.mac.to_string().c_str());
-
-                notify(SUBJECT_TYPE_FDB_CHANGE, &update);
-            }
-            else
-            {
-                itr++;
-            }
-<<<<<<< HEAD
-=======
+                for (auto observer: m_observers)
+                {
+                    observer->update(SUBJECT_TYPE_FDB_CHANGE, &update);
+                }
+            }
         }
         else if (entry->bv_id == SAI_NULL_OBJECT_ID)
         {
@@ -592,7 +564,6 @@
             SWSS_LOG_ERROR("Unsupported FDB Flush: [ %s , %s ] = { port: %s }",
                            update.entry.mac.to_string().c_str(),
                            vlanName.c_str(), update.port.m_alias.c_str());
->>>>>>> fea7ade7
         }
         break;
     }
@@ -757,7 +728,6 @@
             entry.port_name = port;
             /* FDB type is either dynamic or static */
 
-<<<<<<< HEAD
             if (origin == FDB_ORIGIN_MCLAG_ADVERTIZED)
                 assert(type == "dynamic" || type == "dynamic_local" || type == "static" );
             else
@@ -778,9 +748,6 @@
                     }
                 }
 
-=======
-            if (addFdbEntry(entry, type))
->>>>>>> fea7ade7
                 it = consumer.m_toSync.erase(it);
             }
             else
@@ -978,20 +945,14 @@
 
     if (!update.add)
     {
-<<<<<<< HEAD
-=======
-        swss::Port vlan = update.vlan;
-        swss::Port port = update.member;
-        flushFDBEntries(port.m_bridge_port_id, vlan.m_vlan_info.vlan_oid);
->>>>>>> fea7ade7
+        flushFdbByPortVlan(port_name, vlan_name, 1);
         return;
     }
-
+  
     auto fdb_list = std::move(saved_fdb_entries[port_name]);
     saved_fdb_entries[port_name].clear();
     for (const auto& fdb: fdb_list)
     {
-<<<<<<< HEAD
         for (const auto& fdb: fdb_list)
         {
             // try to insert an FDB entry. If the FDB entry is not ready to be inserted yet,
@@ -1012,15 +973,6 @@
 }
 
 bool FdbOrch::addFdbEntry(const FdbEntry& entry, const string& port_name, const string& type, FdbOrigin origin)
-=======
-        // try to insert an FDB entry. If the FDB entry is not ready to be inserted yet,
-        // it would be added back to the saved_fdb_entries structure by addFDBEntry()
-        (void)addFdbEntry(fdb.entry, fdb.type);
-    }
-}
-
-bool FdbOrch::addFdbEntry(const FdbEntry& entry, const string& type)
->>>>>>> fea7ade7
 {
     Port vlan;
     Port port;
@@ -1035,19 +987,11 @@
     }
 
     /* Retry until port is created */
-<<<<<<< HEAD
     if (!m_portsOrch->getPort(port_name, port) || (port.m_bridge_port_id == SAI_NULL_OBJECT_ID))
     {
         SWSS_LOG_NOTICE("Saving the fdb entry until port %s becomes active", port_name.c_str());
         saved_fdb_entries[port_name].push_back({entry.mac,
                 vlan.m_vlan_info.vlan_id, type, origin});
-=======
-    if (!m_portsOrch->getPort(entry.port_name, port))
-    {
-        SWSS_LOG_DEBUG("Saving a fdb entry until port %s becomes active",
-                        entry. port_name.c_str());
-        saved_fdb_entries[entry.port_name].push_back({entry, type});
->>>>>>> fea7ade7
 
         return true;
     }
@@ -1055,16 +999,10 @@
     /* Retry until port is member of vlan*/
     if (vlan.m_members.find(port_name) == vlan.m_members.end())
     {
-<<<<<<< HEAD
         SWSS_LOG_NOTICE("Saving the fdb entry until port %s becomes vlan %s member", port_name.c_str(), vlan.m_alias.c_str());
         if (type != "dynamic_local")
         saved_fdb_entries[port_name].push_back({entry.mac,
                 vlan.m_vlan_info.vlan_id, type, origin});
-=======
-        SWSS_LOG_DEBUG("Saving a fdb entry until port %s has got a bridge port ID", 
-                        entry.port_name.c_str());
-        saved_fdb_entries[entry.port_name].push_back({entry, type});
->>>>>>> fea7ade7
 
         return true;
     }
@@ -1126,15 +1064,6 @@
                 }
             }
         }
-        else /* (origin == oldOrigin) */
-        {
-            /* Mac origin is same, all changes are allowed */
-            /* Allowed
-             * Bridge-port is changed or/and
-             * Sticky bit from remote is modified or
-             * provisioned mac is converted from static<-->dynamic
-             */
-        }
 
         macUpdate = true;
     }
@@ -1217,27 +1146,14 @@
     // overwrite the type and origin
     if ((origin == FDB_ORIGIN_MCLAG_ADVERTIZED) && (type == "dynamic_local"))
     {
-<<<<<<< HEAD
         //If the MAC is dynamic_local change the origin accordingly
         //MAC is added/updated as dynamic to allow aging.
         fdbData.origin = FDB_ORIGIN_LEARN;
         fdbData.type = "dynamic";
     }
-
-    // If updating the advertised MAC save old learn information.
-    if (macUpdate && ((oldOrigin == FDB_ORIGIN_MCLAG_ADVERTIZED) && type != "dynamic_local"))
-        fdbData.origin_sources |= oldOrigin;
-=======
-        SWSS_LOG_ERROR("Failed to create %s FDB %s on %s, rv:%d",
-                type.c_str(), entry.mac.to_string().c_str(),
-                entry.port_name.c_str(), status);
-        return false; //FIXME: it should be based on status. Some could be retried, some not
-    }
-
     SWSS_LOG_NOTICE("Storing FDB entry: [%s, 0x%" PRIx64 "] [ port: %s , type: %s]",
                     entry.mac.to_string().c_str(),
                     entry.bv_id, entry.port_name.c_str(), type.c_str());
->>>>>>> fea7ade7
 
     m_entries[entry] = fdbData;
 
@@ -1322,7 +1238,6 @@
     SWSS_LOG_NOTICE("FdbOrch RemoveFDBEntry: mac=%s bv_id=0x%lx origin %d", entry.mac.to_string().c_str(), entry.bv_id, origin);
     if (!m_portsOrch->getPort(entry.bv_id, vlan))
     {
-<<<<<<< HEAD
         SWSS_LOG_DEBUG("FdbOrch notification: Failed to locate vlan port from bv_id 0x%lx", entry.bv_id);
         return false;
     }
@@ -1334,10 +1249,6 @@
 
         /* check whether the entry is in the saved fdb, if so delete it from there. */
         deleteFdbEntryFromSavedFDB(entry.mac, vlan.m_vlan_info.vlan_id, origin, "");
-=======
-        SWSS_LOG_ERROR("FDB entry isn't found. mac=%s bv_id=0x%" PRIx64 ".",
-                        entry.mac.to_string().c_str(), entry.bv_id);
->>>>>>> fea7ade7
         return true;
     }
 
@@ -1407,28 +1318,20 @@
     m_portsOrch->setPort(vlan.m_alias, vlan);
     (void)m_entries.erase(entry);
 
-
-<<<<<<< HEAD
     // Remove in StateDb
     if (fdbData.origin != FDB_ORIGIN_MCLAG_ADVERTIZED)
-=======
+    {
+        m_fdbStateTable.del(key);
+    }
+
+    gCrmOrch->decCrmResUsedCounter(CrmResourceType::CRM_FDB_ENTRY);
+  
     SWSS_LOG_INFO("Notifying observers of FDB entry removal");
-    FdbUpdate update = {entry, port, false};
+    FdbUpdate update = {entry, port, fdbData.type, false};
     for (auto observer: m_observers)
->>>>>>> fea7ade7
-    {
-        m_fdbStateTable.del(key);
-    }
-
-    gCrmOrch->decCrmResUsedCounter(CrmResourceType::CRM_FDB_ENTRY);
-
-    FdbUpdate update;
-    update.entry = entry;
-    update.port = port;
-    update.type = fdbData.type;
-    update.add = false;
-
-    notify(SUBJECT_TYPE_FDB_CHANGE, &update);
+    {
+        observer->update(SUBJECT_TYPE_FDB_CHANGE, &update);
+    }
 
     return true;
 }
