#include <assert.h>
#include <iostream>
#include <vector>
#include <unordered_map>
#include <utility>
#include <inttypes.h>

#include "logger.h"
#include "tokenize.h"
#include "fdborch.h"
#include "crmorch.h"
#include "notifier.h"
#include "sai_serialize.h"
#include "vxlanorch.h"
#include "directory.h"

extern sai_fdb_api_t    *sai_fdb_api;

extern sai_object_id_t  gSwitchId;
extern PortsOrch*       gPortsOrch;
extern CrmOrch *        gCrmOrch;
extern Directory<Orch*> gDirectory;

const int FdbOrch::fdborch_pri = 20;

FdbOrch::FdbOrch(DBConnector* applDbConnector, vector<table_name_with_pri_t> appFdbTables, TableConnector stateDbFdbConnector, PortsOrch *port) :
    Orch(applDbConnector, appFdbTables),
    m_portsOrch(port),
    m_fdbStateTable(stateDbFdbConnector.first, stateDbFdbConnector.second)
{
    for(auto it: appFdbTables)
    {
        m_appTables.push_back(new Table(applDbConnector, it.first));
    }

    m_portsOrch->attach(this);
    m_flushNotificationsConsumer = new NotificationConsumer(applDbConnector, "FLUSHFDBREQUEST");
    auto flushNotifier = new Notifier(m_flushNotificationsConsumer, this, "FLUSHFDBREQUEST");
    Orch::addExecutor(flushNotifier);

    /* Add FDB notifications support from ASIC */
    DBConnector *notificationsDb = new DBConnector("ASIC_DB", 0);
    m_fdbNotificationConsumer = new swss::NotificationConsumer(notificationsDb, "NOTIFICATIONS");
    auto fdbNotifier = new Notifier(m_fdbNotificationConsumer, this, "FDB_NOTIFICATIONS");
    Orch::addExecutor(fdbNotifier);
}

bool FdbOrch::bake()
{
    Orch::bake();

    auto consumer = dynamic_cast<Consumer *>(getExecutor(APP_FDB_TABLE_NAME));
    if (consumer == NULL)
    {
        SWSS_LOG_ERROR("No consumer %s in Orch", APP_FDB_TABLE_NAME);
        return false;
    }

    size_t refilled = consumer->refillToSync(&m_fdbStateTable);
    SWSS_LOG_NOTICE("Add warm input FDB State: %s, %zd", APP_FDB_TABLE_NAME, refilled);
    return true;
}

bool FdbOrch::storeFdbEntryState(const FdbUpdate& update)
{
    const FdbEntry& entry = update.entry;
    FdbData fdbdata;
    FdbData oldFdbData;
    const Port& port = update.port;
    const MacAddress& mac = entry.mac;
    string portName = port.m_alias;
    Port vlan;

    if (!m_portsOrch->getPort(entry.bv_id, vlan))
    {
        SWSS_LOG_NOTICE("FdbOrch notification: Failed to locate \
                         vlan port from bv_id 0x%" PRIx64, entry.bv_id);
        return false;
    }

    // ref: https://github.com/Azure/sonic-swss/blob/master/doc/swss-schema.md#fdb_table
    string key = "Vlan" + to_string(vlan.m_vlan_info.vlan_id) + ":" + mac.to_string();

    if (update.add)
    {
        bool mac_move = false;
        auto it = m_entries.find(entry);
        if (it != m_entries.end())
        {
            /* This block is specifically added for MAC_MOVE event
               and not expected to be executed for LEARN event
             */
            if (port.m_bridge_port_id == it->second.bridge_port_id)
            {
                SWSS_LOG_INFO("FdbOrch notification: mac %s is duplicate", entry.mac.to_string().c_str());
                return false;
            }
            mac_move = true;
            oldFdbData = it->second;
        }

        fdbdata.bridge_port_id = update.port.m_bridge_port_id;
        fdbdata.type = update.type;
        fdbdata.origin = FDB_ORIGIN_LEARN;
        fdbdata.remote_ip = "";
        fdbdata.esi = "";
        fdbdata.vni = 0;

        m_entries[entry] = fdbdata;
        SWSS_LOG_INFO("FdbOrch notification: mac %s was inserted in port %s into bv_id 0x%" PRIx64,
                        entry.mac.to_string().c_str(), portName.c_str(), entry.bv_id);
        SWSS_LOG_INFO("m_entries size=%lu mac=%s port=0x%" PRIx64,
            m_entries.size(), entry.mac.to_string().c_str(),  m_entries[entry].bridge_port_id);

        // Write to StateDb
        std::vector<FieldValueTuple> fvs;
        fvs.push_back(FieldValueTuple("port", portName));
        fvs.push_back(FieldValueTuple("type", update.type));
        m_fdbStateTable.set(key, fvs);

        if (!mac_move)
        {
            gCrmOrch->incCrmResUsedCounter(CrmResourceType::CRM_FDB_ENTRY);
        }
        return true;
    }
    else
    {
        auto it= m_entries.find(entry);
        if(it != m_entries.end())
        {
            oldFdbData = it->second;
        }

        size_t erased = m_entries.erase(entry);
        SWSS_LOG_DEBUG("FdbOrch notification: mac %s was removed from bv_id 0x%" PRIx64, entry.mac.to_string().c_str(), entry.bv_id);

        if (erased == 0)
        {
            return false;
        }

        if (oldFdbData.origin != FDB_ORIGIN_VXLAN_ADVERTIZED)
        {
            // Remove in StateDb for non advertised mac addresses
            m_fdbStateTable.del(key);
        }

        gCrmOrch->decCrmResUsedCounter(CrmResourceType::CRM_FDB_ENTRY);
        return true;
    }
}

void FdbOrch::update(sai_fdb_event_t        type, 
                     const sai_fdb_entry_t* entry, 
                     sai_object_id_t        bridge_port_id)
{
    SWSS_LOG_ENTER();

    FdbUpdate update;
    update.entry.mac = entry->mac_address;
    update.entry.bv_id = entry->bv_id;
    update.type = "dynamic";
    Port vlan;

    SWSS_LOG_INFO("FDB event:%d, MAC: %s , BVID: 0x%" PRIx64 " , \
                   bridge port ID: 0x%" PRIx64 ".", 
                   type, update.entry.mac.to_string().c_str(), 
                   entry->bv_id, bridge_port_id);

    if (bridge_port_id && 
        !m_portsOrch->getPortByBridgePortId(bridge_port_id, update.port))
    {
        SWSS_LOG_ERROR("Failed to get port by bridge port ID 0x%" PRIx64 ".",
                        bridge_port_id);
        return;
    }

    switch (type)
    {
    case SAI_FDB_EVENT_LEARNED:
    {
        SWSS_LOG_INFO("Received LEARN event for bvid=0x%" PRIx64 "mac=%s port=0x%" PRIx64, entry->bv_id, update.entry.mac.to_string().c_str(), bridge_port_id);

        if (!m_portsOrch->getPort(entry->bv_id, vlan))
        {
            SWSS_LOG_ERROR("FdbOrch LEARN notification: Failed to locate vlan port from bv_id 0x%" PRIx64, entry->bv_id);
            return;
        }

        // we already have such entries
        auto existing_entry = m_entries.find(update.entry);
        if (existing_entry != m_entries.end())
        {
             SWSS_LOG_INFO("FdbOrch LEARN notification: mac %s is already in bv_id 0x%"
                PRIx64 "existing-bp 0x%" PRIx64 "new-bp:0x%" PRIx64,
                update.entry.mac.to_string().c_str(), entry->bv_id, existing_entry->second.bridge_port_id, bridge_port_id);
             break;
        }

        update.add = true;
        update.type = "dynamic";
        update.port.m_fdb_count++;
        m_portsOrch->setPort(update.port.m_alias, update.port);
        vlan.m_fdb_count++;
        m_portsOrch->setPort(vlan.m_alias, vlan);

        storeFdbEntryState(update);
        notify(SUBJECT_TYPE_FDB_CHANGE, &update);

        break;
    }
    case SAI_FDB_EVENT_AGED:
    {
        SWSS_LOG_INFO("Received AGE event for bvid=%lx mac=%s port=%lx", entry->bv_id, update.entry.mac.to_string().c_str(), bridge_port_id);

        if (!m_portsOrch->getPort(entry->bv_id, vlan))
        {
            SWSS_LOG_NOTICE("FdbOrch AGE notification: Failed to locate vlan port from bv_id 0x%lx", entry->bv_id);
        }

        auto existing_entry = m_entries.find(update.entry);
        // we don't have such entries
        if (existing_entry == m_entries.end())
        {
             SWSS_LOG_INFO("FdbOrch AGE notification: mac %s is not present in bv_id 0x%lx bp 0x%lx",
                    update.entry.mac.to_string().c_str(), entry->bv_id, bridge_port_id);
             break;
        }

        if (existing_entry->second.bridge_port_id != bridge_port_id)
        {
            SWSS_LOG_NOTICE("FdbOrch AGE notification: Stale aging event received for mac-bv_id %s-0x%lx with bp=0x%lx existing bp=0x%lx", update.entry.mac.to_string().c_str(), entry->bv_id, bridge_port_id, existing_entry->second.bridge_port_id);
            // We need to get the port for bridge-port in existing fdb
            if (!m_portsOrch->getPortByBridgePortId(existing_entry->second.bridge_port_id, update.port))
            {
                SWSS_LOG_NOTICE("FdbOrch AGE notification: Failed to get port by bridge port ID 0x%lx", existing_entry->second.bridge_port_id);
            }
            // dont return, let it delete just to bring SONiC and SAI in sync
            // return;
        }

        if (existing_entry->second.type == "static")
        {
            update.type = "static";

            if (vlan.m_members.find(update.port.m_alias) == vlan.m_members.end())
            {
                FdbData fdbData;
                fdbData.bridge_port_id = SAI_NULL_OBJECT_ID;
                fdbData.type = update.type;
                fdbData.origin = existing_entry->second.origin;
                fdbData.remote_ip = existing_entry->second.remote_ip;
                fdbData.esi = existing_entry->second.esi;
                fdbData.vni = existing_entry->second.vni;
        	    saved_fdb_entries[update.port.m_alias].push_back(
                        {existing_entry->first.mac, vlan.m_vlan_info.vlan_id, fdbData});
            }
            else
            {
                /*port added back to vlan before we receive delete
                  notification for flush from SAI. Re-add entry to SAI
                 */ 
                sai_attribute_t attr;
                vector<sai_attribute_t> attrs;

                attr.id = SAI_FDB_ENTRY_ATTR_TYPE;
                attr.value.s32 = SAI_FDB_ENTRY_TYPE_STATIC;
                attrs.push_back(attr);
                attr.id = SAI_FDB_ENTRY_ATTR_BRIDGE_PORT_ID;
                attr.value.oid = bridge_port_id;
                attrs.push_back(attr);
                auto status = sai_fdb_api->create_fdb_entry(entry, (uint32_t)attrs.size(), attrs.data());
                if (status != SAI_STATUS_SUCCESS)
                {
                    SWSS_LOG_ERROR("Failed to create FDB %s on %s, rv:%d",
                        existing_entry->first.mac.to_string().c_str(), update.port.m_alias.c_str(), status);
                    return;
                }
                return;
            }
        }

        update.add = false;
        if (!update.port.m_alias.empty())
        { 
            update.port.m_fdb_count--;
            m_portsOrch->setPort(update.port.m_alias, update.port);
        }
        if (!vlan.m_alias.empty())
        {
            vlan.m_fdb_count--;
            m_portsOrch->setPort(vlan.m_alias, vlan);
        }

        storeFdbEntryState(update);

        notify(SUBJECT_TYPE_FDB_CHANGE, &update);

        notifyTunnelOrch(update.port);
        break;
    }
    case SAI_FDB_EVENT_MOVE:
    {
        Port port_old;
        auto existing_entry = m_entries.find(update.entry);

        SWSS_LOG_INFO("Received MOVE event for bvid=%lx mac=%s port=%lx", entry->bv_id, update.entry.mac.to_string().c_str(), bridge_port_id);

        if (!m_portsOrch->getPort(entry->bv_id, vlan))
        {
            SWSS_LOG_ERROR("FdbOrch MOVE notification: Failed to locate vlan port from bv_id 0x%lx", entry->bv_id);
            return;
        }

        // We should already have such entry
        if (existing_entry == m_entries.end())
        {
             SWSS_LOG_WARN("FdbOrch MOVE notification: mac %s is not found in bv_id 0x%lx",
                    update.entry.mac.to_string().c_str(), entry->bv_id);
        }
        else if (!m_portsOrch->getPortByBridgePortId(existing_entry->second.bridge_port_id, port_old))
        {
            SWSS_LOG_ERROR("FdbOrch MOVE notification: Failed to get port by bridge port ID 0x%lx", existing_entry->second.bridge_port_id);
            return;
        }

        update.add = true;

        if (!port_old.m_alias.empty())
        {
            port_old.m_fdb_count--;
            m_portsOrch->setPort(port_old.m_alias, port_old);
        }
        update.port.m_fdb_count++;
        m_portsOrch->setPort(update.port.m_alias, update.port);

        storeFdbEntryState(update);

        notify(SUBJECT_TYPE_FDB_CHANGE, &update);

        notifyTunnelOrch(port_old);

        break;
    }
    case SAI_FDB_EVENT_FLUSHED:
        SWSS_LOG_INFO("Received FLUSH event for bvid=%lx mac=%s port=%lx", entry->bv_id, update.entry.mac.to_string().c_str(), bridge_port_id);
        for (auto itr = m_entries.begin(); itr != m_entries.end();)
        {
            if ((itr->second.type == "static") || (itr->second.origin == FDB_ORIGIN_VXLAN_ADVERTIZED))
            {
                itr++;
                continue;
            }

            if (((bridge_port_id == SAI_NULL_OBJECT_ID) && (entry->bv_id == SAI_NULL_OBJECT_ID)) // Flush all DYNAMIC
                || ((bridge_port_id == itr->second.bridge_port_id) && (entry->bv_id == SAI_NULL_OBJECT_ID)) // flush all DYN on a port
                || ((bridge_port_id == SAI_NULL_OBJECT_ID) && (entry->bv_id == itr->first.bv_id))) // flush all DYN on a vlan
            {

                if (!m_portsOrch->getPortByBridgePortId(itr->second.bridge_port_id, update.port))
                {
                    SWSS_LOG_ERROR("FdbOrch FLUSH notification: Failed to get port by bridge port ID 0x%lx", itr->second.bridge_port_id);
                }

                if (!m_portsOrch->getPort(itr->first.bv_id, vlan))
                {
                    SWSS_LOG_NOTICE("FdbOrch FLUSH notification: Failed to locate vlan port from bv_id 0x%lx", itr->first.bv_id);
                }

                update.entry.mac = itr->first.mac;
                update.entry.bv_id = itr->first.bv_id;
                update.add = false;
                itr++;

                if (!update.port.m_alias.empty())
                {
                    update.port.m_fdb_count--;
                    m_portsOrch->setPort(update.port.m_alias, update.port);
                }
                if (!vlan.m_alias.empty())
                {
                    vlan.m_fdb_count--;
                    m_portsOrch->setPort(vlan.m_alias, vlan);
                }

                /* This will invalidate the current iterator hence itr++ is done before */
                storeFdbEntryState(update);

                SWSS_LOG_DEBUG("FdbOrch FLUSH notification: mac %s was removed", update.entry.mac.to_string().c_str());

                notify(SUBJECT_TYPE_FDB_CHANGE, &update);
                notifyTunnelOrch(update.port);
            }
            else
            {
                itr++;
            }
        }
        break;
    }

    return;
}

void FdbOrch::update(SubjectType type, void *cntx)
{
    SWSS_LOG_ENTER();

    assert(cntx);

    switch(type) {
        case SUBJECT_TYPE_VLAN_MEMBER_CHANGE:
        {
            VlanMemberUpdate *update = reinterpret_cast<VlanMemberUpdate *>(cntx);
            updateVlanMember(*update);
            break;
        }
        case SUBJECT_TYPE_PORT_OPER_STATE_CHANGE:
        {
            PortOperStateUpdate *update = reinterpret_cast<PortOperStateUpdate *>(cntx);
            updatePortOperState(*update);
            break;
        }
        default:
            break;
    }

    return;
}

bool FdbOrch::getPort(const MacAddress& mac, uint16_t vlan, Port& port)
{
    sai_object_id_t bridge_port_id;
    SWSS_LOG_ENTER();

    if (!m_portsOrch->getVlanByVlanId(vlan, port))
    {
        SWSS_LOG_ERROR("Failed to get vlan by vlan ID %d", vlan);
        return false;
    }

    FdbEntry entry;
    entry.bv_id = port.m_vlan_info.vlan_oid;
    entry.mac = mac;
    auto it= m_entries.find(entry);
    if(it != m_entries.end())
    {
        bridge_port_id = it->second.bridge_port_id;
    }
    else
    {
        return false;
    }

    if (!m_portsOrch->getPortByBridgePortId(bridge_port_id, port))
    {
        SWSS_LOG_ERROR("Failed to get port by bridge port ID 0x%" PRIx64, bridge_port_id);
        return false;
    }

    return true;
}

void FdbOrch::doTask(Consumer& consumer)
{
    SWSS_LOG_ENTER();

    if (!gPortsOrch->allPortsReady())
    {
        return;
    }

    FdbOrigin origin = FDB_ORIGIN_PROVISIONED;

    string table_name = consumer.getTableName();
    if(table_name == APP_VXLAN_FDB_TABLE_NAME)
    {
        origin = FDB_ORIGIN_VXLAN_ADVERTIZED;
    }


    auto it = consumer.m_toSync.begin();
    while (it != consumer.m_toSync.end())
    {
        KeyOpFieldsValuesTuple t = it->second;

        /* format: <VLAN_name>:<MAC_address> */
        vector<string> keys = tokenize(kfvKey(t), ':', 1);
        string op = kfvOp(t);

        Port vlan;
        if (!m_portsOrch->getPort(keys[0], vlan))
        {
            SWSS_LOG_INFO("Failed to locate %s", keys[0].c_str());
            if(op == DEL_COMMAND)
            {
                /* Delete if it is in saved_fdb_entry */
                unsigned short vlan_id;
                try {
                    vlan_id = (unsigned short) stoi(keys[0].substr(4));
                } catch(exception &e) {
                    it = consumer.m_toSync.erase(it);
                    continue;
                }
                deleteFdbEntryFromSavedFDB(MacAddress(keys[1]), vlan_id, origin);

                it = consumer.m_toSync.erase(it);
            }
            else
            {
                it++;
            }
            continue;
        }

        FdbEntry entry;
        entry.mac = MacAddress(keys[1]);
        entry.bv_id = vlan.m_vlan_info.vlan_oid;

        if (op == SET_COMMAND)
        {
            string port = "";
            string type = "dynamic";
            string remote_ip = "";
            string esi = "";
            unsigned int vni = 0;
            string sticky = "";

            for (auto i : kfvFieldsValues(t))
            {
                if (fvField(i) == "port")
                {
                    port = fvValue(i);
                }

                if (fvField(i) == "type")
                {
                    type = fvValue(i);
                }

                if(origin == FDB_ORIGIN_VXLAN_ADVERTIZED)
                {
                    if (fvField(i) == "remote_vtep")
                    {
                        remote_ip = fvValue(i);
                        // Creating an IpAddress object to validate if remote_ip is valid
                        // if invalid it will throw the exception and we will ignore the
                        // event
                        try {
                            IpAddress valid_ip = IpAddress(remote_ip);
                            (void)valid_ip; // To avoid g++ warning
                        } catch(exception &e) {
                            SWSS_LOG_NOTICE("Invalid IP address in remote MAC %s", remote_ip.c_str());
                            remote_ip = "";
                            break;
                        }
                    }

                    if (fvField(i) == "esi")
                    {
                        esi = fvValue(i);
                    }

                    if (fvField(i) == "vni")
                    {
                        try {
                            vni = (unsigned int) stoi(fvValue(i));
                        } catch(exception &e) {
                            SWSS_LOG_INFO("Invalid VNI in remote MAC %s", fvValue(i).c_str());
                            vni = 0;
                            break;
                        }
                    }
                }
            }

            /* FDB type is either dynamic or static */
            assert(type == "dynamic" || type == "static");

            if(origin == FDB_ORIGIN_VXLAN_ADVERTIZED)
            {
                VxlanTunnelOrch* tunnel_orch = gDirectory.get<VxlanTunnelOrch*>();

                if(!remote_ip.length())
                {
                    it = consumer.m_toSync.erase(it);
                    continue;
                }
                port = tunnel_orch->getTunnelPortName(remote_ip);
            }


            FdbData fdbData;
            fdbData.bridge_port_id = SAI_NULL_OBJECT_ID;
            fdbData.type = type;
            fdbData.origin = origin;
            fdbData.remote_ip = remote_ip;
            fdbData.esi = esi;
            fdbData.vni = vni;
            if (addFdbEntry(entry, port, fdbData))
                it = consumer.m_toSync.erase(it);
            else
                it++;
        }
        else if (op == DEL_COMMAND)
        {
            if (removeFdbEntry(entry, origin))
                it = consumer.m_toSync.erase(it);
            else
                it++;

        }
        else
        {
            SWSS_LOG_ERROR("Unknown operation type %s", op.c_str());
            it = consumer.m_toSync.erase(it);
        }
    }
}

void FdbOrch::doTask(NotificationConsumer& consumer)
{
    SWSS_LOG_ENTER();

    if (!gPortsOrch->allPortsReady())
    {
        return;
    }

    std::string op;
    std::string data;
    std::vector<swss::FieldValueTuple> values;

    consumer.pop(op, data, values);

    if (&consumer == m_flushNotificationsConsumer)
    {
        if (op == "ALL")
        {
            flushFdbAll(0);
            return;
        }
        else if (op == "PORT")
        {
            flushFdbByPort(data, 0);
            return;
        }
        else if (op == "VLAN")
        {
            flushFdbByVlan(data, 0);
            return;
        }
        else
        {
            SWSS_LOG_ERROR("Received unknown flush fdb request");
            return;
        }
    }
    else if (&consumer == m_fdbNotificationConsumer && op == "fdb_event")
    {
        uint32_t count;
        sai_fdb_event_notification_data_t *fdbevent = nullptr;

        sai_deserialize_fdb_event_ntf(data, count, &fdbevent);

        for (uint32_t i = 0; i < count; ++i)
        {
            sai_object_id_t oid = SAI_NULL_OBJECT_ID;

            for (uint32_t j = 0; j < fdbevent[i].attr_count; ++j)
            {
                if (fdbevent[i].attr[j].id == SAI_FDB_ENTRY_ATTR_BRIDGE_PORT_ID)
                {
                    oid = fdbevent[i].attr[j].value.oid;
                    break;
                }
            }

            this->update(fdbevent[i].event_type, &fdbevent[i].fdb_entry, oid);
        }

        sai_deserialize_free_fdb_event_ntf(count, fdbevent);
    }
}

void FdbOrch::updatePortOperState(const PortOperStateUpdate& update)
{
    SWSS_LOG_ENTER();
    if (update.operStatus == SAI_PORT_OPER_STATUS_DOWN)
    {
        swss::Port p = update.port;
    	flushFdbByPort(p.m_alias, 0);
    }
    return;
}

void FdbOrch::updateVlanMember(const VlanMemberUpdate& update)
{
    Port port;

    string port_name = update.member.m_alias;
    string vlan_name = update.vlan.m_alias;

    SWSS_LOG_ENTER();

    if (!m_portsOrch->getPort(port_name, port))
    {
        SWSS_LOG_ERROR("could not locate port from alias %s", port_name.c_str());
        return;
    }

    if (!update.add)
    {
        if(port.m_type != Port::TUNNEL)
        {
            flushFdbByPortVlan(port_name, vlan_name, 1);
        }
        return;
    }

    auto fdb_list = std::move(saved_fdb_entries[port_name]);
    saved_fdb_entries[port_name].clear();
    for (const auto& fdb: fdb_list)
    {
<<<<<<< HEAD
        for (const auto& fdb: fdb_list)
        {
            // try to insert an FDB entry. If the FDB entry is not ready to be inserted yet,
            // it would be added back to the saved_fdb_entries structure by addFDBEntry()
            if(fdb.vlanId == update.vlan.m_vlan_info.vlan_id)
            {
                FdbEntry entry;
                entry.mac = fdb.mac;
                entry.bv_id = update.vlan.m_vlan_info.vlan_oid;
                (void)addFdbEntry(entry, port_name, fdb.fdbData);
            }
            else
            {
                saved_fdb_entries[port_name].push_back(fdb);
            }
        }
=======
        // try to insert an FDB entry. If the FDB entry is not ready to be inserted yet,
        // it would be added back to the saved_fdb_entries structure by addFDBEntry()
        (void)addFdbEntry(fdb.entry, fdb.type);
>>>>>>> 1da3c773
    }
}

bool FdbOrch::addFdbEntry(const FdbEntry& entry, const string& port_name,
        FdbData fdbData)
{
    Port vlan;
    Port port;

    SWSS_LOG_ENTER();
    SWSS_LOG_NOTICE("mac=%s bv_id=0x%lx port_name=%s type=%s origin=%d",
            entry.mac.to_string().c_str(), entry.bv_id, port_name.c_str(),
            fdbData.type.c_str(), fdbData.origin);

    if (!m_portsOrch->getPort(entry.bv_id, vlan))
    {
        SWSS_LOG_NOTICE("addFdbEntry: Failed to locate vlan port from bv_id 0x%lx", entry.bv_id);
        return false;
    }

    /* Retry until port is created */
    if (!m_portsOrch->getPort(port_name, port) || (port.m_bridge_port_id == SAI_NULL_OBJECT_ID))
    {
        SWSS_LOG_INFO("Saving a fdb entry until port %s becomes active", port_name.c_str());
        saved_fdb_entries[port_name].push_back({entry.mac,
                vlan.m_vlan_info.vlan_id, fdbData});
        return true;
    }

    /* Retry until port is member of vlan*/
    if (vlan.m_members.find(port_name) == vlan.m_members.end())
    {
        SWSS_LOG_INFO("Saving a fdb entry until port %s becomes vlan %s member", port_name.c_str(), vlan.m_alias.c_str());
        saved_fdb_entries[port_name].push_back({entry.mac,
                vlan.m_vlan_info.vlan_id, fdbData});
        return true;
    }

    sai_status_t status;
    sai_fdb_entry_t fdb_entry;
    fdb_entry.switch_id = gSwitchId;
    memcpy(fdb_entry.mac_address, entry.mac.getMac(), sizeof(sai_mac_t));
    fdb_entry.bv_id = entry.bv_id;

    Port oldPort;
    string oldType;
    FdbOrigin oldOrigin = FDB_ORIGIN_INVALID ;
    bool macUpdate = false;
    auto it = m_entries.find(entry);
    if(it != m_entries.end())
    {
        /* get existing port and type */
        oldType = it->second.type;
        oldOrigin = it->second.origin;

        if (!m_portsOrch->getPortByBridgePortId(it->second.bridge_port_id, oldPort))
        {
            SWSS_LOG_ERROR("Existing port 0x%lx details not found", it->second.bridge_port_id);
            return false;
        }

        if((oldOrigin == fdbData.origin) && (oldType == fdbData.type) && (port.m_bridge_port_id == it->second.bridge_port_id))
        {
            /* Duplicate Mac */
            SWSS_LOG_NOTICE("FdbOrch: mac=%s %s port=%s type=%s origin=%d is duplicate", entry.mac.to_string().c_str(),
                    vlan.m_alias.c_str(), port_name.c_str(),
                    fdbData.type.c_str(), fdbData.origin);
            return true;
        }
        else if(fdbData.origin != oldOrigin)
        {
            /* Mac origin has changed */
            if((oldType == "static") && (oldOrigin == FDB_ORIGIN_PROVISIONED))
            {
                /* old mac was static and provisioned, it can not be changed by Remote Mac */
                SWSS_LOG_NOTICE("Already existing static MAC:%s in Vlan:%d. "
                        "Received same MAC from peer:%s; "
                        "Peer mac ignored",
                        entry.mac.to_string().c_str(), vlan.m_vlan_info.vlan_id,
                        fdbData.remote_ip.c_str());

                return true;
            }
            else if((oldType == "static") && (oldOrigin ==
                        FDB_ORIGIN_VXLAN_ADVERTIZED) && (fdbData.type == "dynamic"))
            {
                /* old mac was static and received from remote, it can not be changed by dynamic locally provisioned Mac */
                SWSS_LOG_NOTICE("Already existing static MAC:%s in Vlan:%d "
                        "from Peer:%s. Now same is provisioned as dynamic; "
                        "Provisioned dynamic mac is ignored",
                        entry.mac.to_string().c_str(), vlan.m_vlan_info.vlan_id,
                        it->second.remote_ip.c_str());
                return true;
            }
            else if(oldOrigin == FDB_ORIGIN_VXLAN_ADVERTIZED)
            {
                if((oldType == "static") && (fdbData.type == "static"))
                {
                    SWSS_LOG_WARN("You have just overwritten existing static MAC:%s "
                            "in Vlan:%d from Peer:%s, "
                            "If it is a mistake, it will result in inconsistent Traffic Forwarding",
                            entry.mac.to_string().c_str(),
                            vlan.m_vlan_info.vlan_id,
                            it->second.remote_ip.c_str());
                }
            }
        }
        else /* (fdbData.origin == oldOrigin) */
        {
            /* Mac origin is same, all changes are allowed */
            /* Allowed
             * Bridge-port is changed or/and
             * Sticky bit from remote is modified or
             * provisioned mac is converted from static<-->dynamic
             */
        }

        macUpdate = true;
    }

    sai_attribute_t attr;
    vector<sai_attribute_t> attrs;

    attr.id = SAI_FDB_ENTRY_ATTR_TYPE;
    if (fdbData.origin == FDB_ORIGIN_VXLAN_ADVERTIZED)
    {
        attr.value.s32 = SAI_FDB_ENTRY_TYPE_STATIC;
    }
    else
    {
        attr.value.s32 = (fdbData.type == "dynamic") ? SAI_FDB_ENTRY_TYPE_DYNAMIC : SAI_FDB_ENTRY_TYPE_STATIC;
    }
    attrs.push_back(attr);

    if ((fdbData.origin == FDB_ORIGIN_VXLAN_ADVERTIZED) && (fdbData.type == "dynamic"))
    {
        attr.id = SAI_FDB_ENTRY_ATTR_ALLOW_MAC_MOVE;
        attr.value.booldata = true;
        attrs.push_back(attr);
    }

    attr.id = SAI_FDB_ENTRY_ATTR_BRIDGE_PORT_ID;
    attr.value.oid = port.m_bridge_port_id;
    attrs.push_back(attr);

    if(fdbData.origin == FDB_ORIGIN_VXLAN_ADVERTIZED)
    {
        IpAddress remote = IpAddress(fdbData.remote_ip);
        sai_ip_address_t ipaddr;
        if(remote.isV4())
        {
            ipaddr.addr_family = SAI_IP_ADDR_FAMILY_IPV4;
            ipaddr.addr.ip4 = remote.getV4Addr();
        }
        else
        {
            ipaddr.addr_family = SAI_IP_ADDR_FAMILY_IPV6;
            memcpy(ipaddr.addr.ip6, remote.getV6Addr(), sizeof(ipaddr.addr.ip6));
        }
        attr.id = SAI_FDB_ENTRY_ATTR_ENDPOINT_IP;
        attr.value.ipaddr = ipaddr;
        attrs.push_back(attr);
    }
    else if(macUpdate 
            && (oldOrigin == FDB_ORIGIN_VXLAN_ADVERTIZED) 
            && (fdbData.origin != oldOrigin))
    {
        /* origin is changed from Remote-advertized to Local-provisioned
         * Remove the end-point ip attribute from fdb entry
         */
        sai_ip_address_t ipaddr;
        ipaddr.addr_family = SAI_IP_ADDR_FAMILY_IPV4;
        ipaddr.addr.ip4 = 0;
        attr.id = SAI_FDB_ENTRY_ATTR_ENDPOINT_IP;
        attr.value.ipaddr = ipaddr;
        attrs.push_back(attr);
    }

    if(macUpdate && (oldOrigin == FDB_ORIGIN_VXLAN_ADVERTIZED)) 
    {
        if((fdbData.origin != oldOrigin)
           || ((oldType == "dynamic") && (oldType != fdbData.type)))
        {
            attr.id = SAI_FDB_ENTRY_ATTR_ALLOW_MAC_MOVE;
            attr.value.booldata = false;
            attrs.push_back(attr);
        }
    }

    
    if(macUpdate)
    {
        SWSS_LOG_NOTICE("MAC-Update FDB %s in %s on from-%s:to-%s from-%s:to-%s origin-%d-to-%d",
                entry.mac.to_string().c_str(), vlan.m_alias.c_str(), oldPort.m_alias.c_str(),
                port_name.c_str(), oldType.c_str(), fdbData.type.c_str(),
                oldOrigin, fdbData.origin);
        for(auto itr : attrs)
        {
            status = sai_fdb_api->set_fdb_entry_attribute(&fdb_entry, &itr);
            if (status != SAI_STATUS_SUCCESS)
            {
                SWSS_LOG_ERROR("macUpdate-Failed for attr.id=0x%x for FDB %s in %s on %s, rv:%d",
                            itr.id, entry.mac.to_string().c_str(), vlan.m_alias.c_str(), port_name.c_str(), status);
                return false;
            }
        }
        if (oldPort.m_bridge_port_id != port.m_bridge_port_id)
        {
            oldPort.m_fdb_count--;
            m_portsOrch->setPort(oldPort.m_alias, oldPort);
            port.m_fdb_count++;
            m_portsOrch->setPort(port.m_alias, port);
        }
    }
    else
    {
        SWSS_LOG_NOTICE("MAC-Create %s FDB %s in %s on %s", fdbData.type.c_str(), entry.mac.to_string().c_str(), vlan.m_alias.c_str(), port_name.c_str());

        status = sai_fdb_api->create_fdb_entry(&fdb_entry, (uint32_t)attrs.size(), attrs.data());
        if (status != SAI_STATUS_SUCCESS)
        {
            SWSS_LOG_ERROR("Failed to create %s FDB %s in %s on %s, rv:%d",
                    fdbData.type.c_str(), entry.mac.to_string().c_str(),
                    vlan.m_alias.c_str(), port_name.c_str(), status);
            return false; //FIXME: it should be based on status. Some could be retried, some not
        }
        port.m_fdb_count++;
        m_portsOrch->setPort(port.m_alias, port);
        vlan.m_fdb_count++;
        m_portsOrch->setPort(vlan.m_alias, vlan);
    }

    FdbData storeFdbData = fdbData;
    storeFdbData.bridge_port_id = port.m_bridge_port_id;

    m_entries[entry] = storeFdbData;

    string key = "Vlan" + to_string(vlan.m_vlan_info.vlan_id) + ":" + entry.mac.to_string();

    if (fdbData.origin != FDB_ORIGIN_VXLAN_ADVERTIZED)
    {
        /* State-DB is updated only for Local Mac addresses */
        // Write to StateDb
        std::vector<FieldValueTuple> fvs;
        fvs.push_back(FieldValueTuple("port", port_name));
        if (fdbData.type == "dynamic_local")
            fvs.push_back(FieldValueTuple("type", "dynamic"));
        else
            fvs.push_back(FieldValueTuple("type", fdbData.type));
        m_fdbStateTable.set(key, fvs);
    }
    else if (macUpdate && (oldOrigin != FDB_ORIGIN_VXLAN_ADVERTIZED))
    {
        /* origin is FDB_ORIGIN_ADVERTIZED and it is mac-update
         * so delete from StateDb since we only keep local fdbs
         * in state-db
         */
        m_fdbStateTable.del(key);
    }

    if(!macUpdate)
    {
        gCrmOrch->incCrmResUsedCounter(CrmResourceType::CRM_FDB_ENTRY);
    }

    FdbUpdate update;
    update.entry = entry;
    update.port = port;
    update.type = fdbData.type;
    update.add = true;

    notify(SUBJECT_TYPE_FDB_CHANGE, &update);

    return true;
}

bool FdbOrch::removeFdbEntry(const FdbEntry& entry, FdbOrigin origin)
{
    Port vlan;
    Port port;

    SWSS_LOG_ENTER();

    SWSS_LOG_NOTICE("FdbOrch RemoveFDBEntry: mac=%s bv_id=0x%lx origin %d", entry.mac.to_string().c_str(), entry.bv_id, origin);

    if (!m_portsOrch->getPort(entry.bv_id, vlan))
    {
        SWSS_LOG_NOTICE("FdbOrch notification: Failed to locate vlan port from bv_id 0x%lx", entry.bv_id);
        return false;
    }

    auto it= m_entries.find(entry);
    if(it == m_entries.end())
    {
        SWSS_LOG_INFO("FdbOrch RemoveFDBEntry: FDB entry isn't found. mac=%s bv_id=0x%lx", entry.mac.to_string().c_str(), entry.bv_id);

        /* check whether the entry is in the saved fdb, if so delete it from there. */
        deleteFdbEntryFromSavedFDB(entry.mac, vlan.m_vlan_info.vlan_id, origin);
        return true;
    }

    FdbData fdbData = it->second;
    if (!m_portsOrch->getPortByBridgePortId(fdbData.bridge_port_id, port))
    {
        SWSS_LOG_NOTICE("FdbOrch RemoveFDBEntry: Failed to locate port from bridge_port_id 0x%lx", fdbData.bridge_port_id);
        return false;
    }

    if(fdbData.origin != origin)
    {
        /* When mac is moved from remote to local
         * BGP will delete the mac from vxlan_fdb_table
         * but we should not delete this mac here since now
         * mac in orchagent represents locally learnt
         */
        SWSS_LOG_NOTICE("FdbOrch RemoveFDBEntry: mac=%s fdb origin is different; found_origin:%d delete_origin:%d",
                entry.mac.to_string().c_str(), fdbData.origin, origin);

        /* We may still have the mac in saved-fdb probably due to unavailability
         * of bridge-port. check whether the entry is in the saved fdb,
         * if so delete it from there. */
        deleteFdbEntryFromSavedFDB(entry.mac, vlan.m_vlan_info.vlan_id, origin);

        return true;
    }

    string key = "Vlan" + to_string(vlan.m_vlan_info.vlan_id) + ":" + entry.mac.to_string();

    sai_status_t status;
    sai_fdb_entry_t fdb_entry;
    fdb_entry.switch_id = gSwitchId;
    memcpy(fdb_entry.mac_address, entry.mac.getMac(), sizeof(sai_mac_t));
    fdb_entry.bv_id = entry.bv_id;

    status = sai_fdb_api->remove_fdb_entry(&fdb_entry);
    if (status != SAI_STATUS_SUCCESS)
    {
        SWSS_LOG_ERROR("FdbOrch RemoveFDBEntry: Failed to remove FDB entry. mac=%s, bv_id=0x%lx",
                       entry.mac.to_string().c_str(), entry.bv_id);
        return true; //FIXME: it should be based on status. Some could be retried. some not
    }

    SWSS_LOG_NOTICE("Removed mac=%s bv_id=0x%lx port:%s",
            entry.mac.to_string().c_str(), entry.bv_id, port.m_alias.c_str());

    port.m_fdb_count--;
    m_portsOrch->setPort(port.m_alias, port);
    vlan.m_fdb_count--;
    m_portsOrch->setPort(vlan.m_alias, vlan);
    (void)m_entries.erase(entry);

    // Remove in StateDb
    if (fdbData.origin != FDB_ORIGIN_VXLAN_ADVERTIZED) 
    {
        m_fdbStateTable.del(key);
    }

    gCrmOrch->decCrmResUsedCounter(CrmResourceType::CRM_FDB_ENTRY);

    FdbUpdate update;
    update.entry = entry;
    update.port = port;
    update.type = fdbData.type;
    update.add = false;

    notify(SUBJECT_TYPE_FDB_CHANGE, &update);

    notifyTunnelOrch(update.port);

    return true;
}

bool FdbOrch::flushFdbAll(bool flush_static)
{
    sai_status_t status;
    sai_attribute_t port_attr;

    if (!flush_static)
    {
        port_attr.id = SAI_FDB_FLUSH_ATTR_ENTRY_TYPE;
        port_attr.value.s32 = SAI_FDB_FLUSH_ENTRY_TYPE_DYNAMIC;
        status = sai_fdb_api->flush_fdb_entries(gSwitchId, 1, &port_attr);
    }
    else
    {
        status = sai_fdb_api->flush_fdb_entries(gSwitchId, 0, NULL);
    }
    if (status != SAI_STATUS_SUCCESS)
    {
        SWSS_LOG_ERROR("Flush fdb failed, return code %x", status);
        return false;
    }
    return true;
}

bool FdbOrch::flushFdbByPort(const string &alias, bool flush_static)
{
    sai_status_t status;
    Port port;
    sai_attribute_t port_attr[2];
    int port_attr_count=0;

    if (!m_portsOrch->getPort(alias, port))
    {
        SWSS_LOG_ERROR("could not locate port from alias %s", alias.c_str());
        return false;
    }

    if ((port.m_bridge_port_id == SAI_NULL_OBJECT_ID) || !port.m_fdb_count)
    {
        /* port is not an L2 port or no macs to flush */
        return true;
    }

    SWSS_LOG_NOTICE("m_bridge_port_id 0x%lx flush_static %d m_fdb_count %u", port.m_bridge_port_id, flush_static, port.m_fdb_count);

    port_attr[0].id = SAI_FDB_FLUSH_ATTR_BRIDGE_PORT_ID;
    port_attr[0].value.oid = port.m_bridge_port_id;
    port_attr_count++;

    if (!flush_static)
    {
        port_attr[1].id = SAI_FDB_FLUSH_ATTR_ENTRY_TYPE;
        port_attr[1].value.s32 = SAI_FDB_FLUSH_ENTRY_TYPE_DYNAMIC;
        port_attr_count++;
    }

    status = sai_fdb_api->flush_fdb_entries(gSwitchId, port_attr_count, port_attr);
    if (status != SAI_STATUS_SUCCESS)
    {
        SWSS_LOG_ERROR("Flush fdb failed, return code %x", status);
        return false;
    }
    return true;
}

bool FdbOrch::flushFdbByVlan(const string &alias, bool flush_static)
{
    sai_status_t status;
    Port vlan;
    sai_attribute_t vlan_attr[2];
    int vlan_attr_count=0;

    if (!m_portsOrch->getPort(alias, vlan))
    {
        SWSS_LOG_ERROR("could not locate vlan from alias %s", alias.c_str());
        return false;
    }
    SWSS_LOG_NOTICE("vlan_oid 0x%lx flush_static %d", vlan.m_vlan_info.vlan_oid, flush_static);

    vlan_attr[0].id = SAI_FDB_FLUSH_ATTR_BV_ID;
    vlan_attr[0].value.oid = vlan.m_vlan_info.vlan_oid;
    vlan_attr_count++;

    if (!flush_static)
    {
        vlan_attr[1].id = SAI_FDB_FLUSH_ATTR_ENTRY_TYPE;
        vlan_attr[1].value.s32 = SAI_FDB_FLUSH_ENTRY_TYPE_DYNAMIC;
        vlan_attr_count++;
    }

    status = sai_fdb_api->flush_fdb_entries(gSwitchId, vlan_attr_count, vlan_attr);
    if (status != SAI_STATUS_SUCCESS)
    {
        SWSS_LOG_ERROR("Flush fdb failed, return code %x", status);
        return false;
    }

    return true;
}

bool FdbOrch::flushFdbByPortVlan(const string &port_alias, const string &vlan_alias, bool flush_static)
{

    sai_status_t status;
    Port vlan;
    Port port;
    sai_attribute_t port_vlan_attr[3];
    int port_vlan_attr_count=0;

    SWSS_LOG_NOTICE("port %s vlan %s", port_alias.c_str(), vlan_alias.c_str());

    if (!m_portsOrch->getPort(port_alias, port))
    {
        SWSS_LOG_ERROR("could not locate port from alias %s", port_alias.c_str());
        return false;
    }
    if (!m_portsOrch->getPort(vlan_alias, vlan))
    {
        SWSS_LOG_NOTICE("FdbOrch notification: Failed to locate vlan %s", vlan_alias.c_str());
        return false;
    }

    if ((port.m_bridge_port_id == SAI_NULL_OBJECT_ID) || !port.m_fdb_count)
    {
        /* port is not an L2 port or no macs to flush */
        return true;
    }

    SWSS_LOG_NOTICE("vlan_oid 0x%lx m_bridge_port_id 0x%lx flush_static %d m_fdb_count %u", vlan.m_vlan_info.vlan_oid, port.m_bridge_port_id, flush_static, port.m_fdb_count);

    port_vlan_attr[0].id = SAI_FDB_FLUSH_ATTR_BV_ID;
    port_vlan_attr[0].value.oid = vlan.m_vlan_info.vlan_oid;
    port_vlan_attr_count++;

    port_vlan_attr[1].id = SAI_FDB_FLUSH_ATTR_BRIDGE_PORT_ID;
    port_vlan_attr[1].value.oid = port.m_bridge_port_id;
    port_vlan_attr_count++;

    if (!flush_static)
    {
        port_vlan_attr[2].id = SAI_FDB_FLUSH_ATTR_ENTRY_TYPE;
        port_vlan_attr[2].value.s32 = SAI_FDB_FLUSH_ENTRY_TYPE_DYNAMIC;
        port_vlan_attr_count++;
    }

    status = sai_fdb_api->flush_fdb_entries(gSwitchId, port_vlan_attr_count, port_vlan_attr);
    if (status != SAI_STATUS_SUCCESS)
    {
        SWSS_LOG_ERROR("Flush fdb failed, return code %x", status);
        return false;
    }

    return true;
}

void FdbOrch::deleteFdbEntryFromSavedFDB(const MacAddress &mac, 
        const unsigned short &vlanId, FdbOrigin origin, const string portName)
{
    bool found=false;
    SavedFdbEntry entry;
    entry.mac = mac;
    entry.vlanId = vlanId;
    entry.fdbData.type = "static";
    /* Below members are unused during delete compare */
    entry.fdbData.origin = origin;

    for (auto& itr: saved_fdb_entries)
    {
        if(portName.empty() || (portName == itr.first))
        {
            auto iter = saved_fdb_entries[itr.first].begin();
            while(iter != saved_fdb_entries[itr.first].end())
            {
                if (*iter == entry)
                {
                    if(iter->fdbData.origin == origin)
                    {
                        SWSS_LOG_NOTICE("FDB entry found in saved fdb. deleting..."
                                "mac=%s vlan_id=0x%x origin:%d port:%s", 
                                mac.to_string().c_str(), vlanId, origin,
                                itr.first.c_str());
                        saved_fdb_entries[itr.first].erase(iter);

                        found=true;
                        break;
                    }
                    else
                    {
                        SWSS_LOG_NOTICE("FDB entry found in saved fdb, but Origin is "
                                "different mac=%s vlan_id=0x%x reqOrigin:%d "
                                "foundOrigin:%d port:%s, IGNORED", 
                                mac.to_string().c_str(), vlanId, origin,
                                iter->fdbData.origin, itr.first.c_str());
                    }
                }
                iter++;
            }
        }
        if(found)
            break;
    }
}

// Notify Tunnel Orch when the number of MAC entries
void FdbOrch::notifyTunnelOrch(Port& port)
{
    VxlanTunnelOrch* tunnel_orch = gDirectory.get<VxlanTunnelOrch*>();

    if((port.m_type != Port::TUNNEL) ||
       (port.m_fdb_count != 0))
      return;

    tunnel_orch->deleteTunnelPort(port);
}
<|MERGE_RESOLUTION|>--- conflicted
+++ resolved
@@ -723,7 +723,6 @@
     saved_fdb_entries[port_name].clear();
     for (const auto& fdb: fdb_list)
     {
-<<<<<<< HEAD
         for (const auto& fdb: fdb_list)
         {
             // try to insert an FDB entry. If the FDB entry is not ready to be inserted yet,
@@ -740,11 +739,6 @@
                 saved_fdb_entries[port_name].push_back(fdb);
             }
         }
-=======
-        // try to insert an FDB entry. If the FDB entry is not ready to be inserted yet,
-        // it would be added back to the saved_fdb_entries structure by addFDBEntry()
-        (void)addFdbEntry(fdb.entry, fdb.type);
->>>>>>> 1da3c773
     }
 }
 
