--- conflicted
+++ resolved
@@ -1029,14 +1029,11 @@
 
     if (!m_portsOrch->getPort(port_name, port))
     {
-<<<<<<< HEAD
         SWSS_LOG_ERROR("could not locate port from alias %s", port_name.c_str());
-=======
         swss::Port vlan = update.vlan;
         swss::Port port = update.member;
         flushFDBEntries(port.m_bridge_port_id, vlan.m_vlan_info.vlan_oid);
         notifyObserversFDBFlush(port, vlan.m_vlan_info.vlan_oid);
->>>>>>> a1d6300e
         return;
     }
 
@@ -1087,15 +1084,9 @@
     /* Retry until port is created */
     if (!m_portsOrch->getPort(port_name, port) || (port.m_bridge_port_id == SAI_NULL_OBJECT_ID))
     {
-<<<<<<< HEAD
         SWSS_LOG_NOTICE("Saving the fdb entry until port %s becomes active", port_name.c_str());
         saved_fdb_entries[port_name].push_back({entry.mac,
                 vlan.m_vlan_info.vlan_id, type, origin});
-=======
-        SWSS_LOG_DEBUG("Saving a fdb entry until port %s becomes active",
-                        entry.port_name.c_str());
-        saved_fdb_entries[entry.port_name].push_back({entry, type});
->>>>>>> a1d6300e
 
         return true;
     }
@@ -1103,16 +1094,10 @@
     /* Retry until port is member of vlan*/
     if (vlan.m_members.find(port_name) == vlan.m_members.end())
     {
-<<<<<<< HEAD
         SWSS_LOG_NOTICE("Saving the fdb entry until port %s becomes vlan %s member", port_name.c_str(), vlan.m_alias.c_str());
         if (type != "dynamic_local")
         saved_fdb_entries[port_name].push_back({entry.mac,
                 vlan.m_vlan_info.vlan_id, type, origin});
-=======
-        SWSS_LOG_DEBUG("Saving a fdb entry until port %s has got a bridge port ID",
-                        entry.port_name.c_str());
-        saved_fdb_entries[entry.port_name].push_back({entry, type});
->>>>>>> a1d6300e
 
         return true;
     }
