--- conflicted
+++ resolved
@@ -57,11 +57,8 @@
 bool FdbOrch::storeFdbEntryState(const FdbUpdate& update)
 {
     const FdbEntry& entry = update.entry;
-<<<<<<< HEAD
     const FdbData fdbdata = {update.port.m_bridge_port_id, update.type};
     const Port& port = update.port;
-=======
->>>>>>> 1da3c773
     const MacAddress& mac = entry.mac;
     Port vlan;
 
@@ -77,7 +74,6 @@
 
     if (update.add)
     {
-<<<<<<< HEAD
         bool mac_move = false;
         auto it = m_entries.find(entry);
         if (it != m_entries.end())
@@ -89,12 +85,6 @@
             }
             mac_move = true;
         }
-=======
-        SWSS_LOG_INFO("Storing FDB entry: [%s, 0x%" PRIx64 "] [ port: %s ]",
-                      entry.mac.to_string().c_str(),
-                      entry.bv_id, entry.port_name.c_str());
-        auto inserted = m_entries.insert(entry);
->>>>>>> 1da3c773
 
         m_entries[entry] = fdbdata;
         SWSS_LOG_DEBUG("FdbOrch notification: mac %s was inserted into bv_id 0x%" PRIx64,
@@ -104,13 +94,9 @@
 
         // Write to StateDb
         std::vector<FieldValueTuple> fvs;
-<<<<<<< HEAD
         fvs.push_back(FieldValueTuple("port", portName));
         fvs.push_back(FieldValueTuple("type", update.type));
-=======
-        fvs.push_back(FieldValueTuple("port", entry.port_name));
-        fvs.push_back(FieldValueTuple("type", "dynamic"));
->>>>>>> 1da3c773
+
         m_fdbStateTable.set(key, fvs);
 
         if (!mac_move)
@@ -191,11 +177,8 @@
         }
 
         update.add = true;
-<<<<<<< HEAD
         update.type = "dynamic";
-=======
         update.entry.port_name = update.port.m_alias;
->>>>>>> 1da3c773
         storeFdbEntryState(update);
         update.port.m_fdb_count++;
         m_portsOrch->setPort(update.port.m_alias, update.port);
@@ -345,12 +328,6 @@
         break;
     }
     case SAI_FDB_EVENT_FLUSHED:
-<<<<<<< HEAD
-        SWSS_LOG_INFO("Received FLUSH event for bvid=%lx mac=%s port=%lx", entry->bv_id, update.entry.mac.to_string().c_str(), bridge_port_id);
-        for (auto itr = m_entries.begin(); itr != m_entries.end();)
-        {
-            if (itr->second.type == "static")
-=======
 
         SWSS_LOG_INFO("FDB Flush event received: [ %s , 0x%" PRIx64 " ], \
                        bridge port ID: 0x%" PRIx64 ".",
@@ -377,7 +354,6 @@
             SWSS_LOG_INFO("FDB Flush: [ %s , %s ] = { port: - }",
                            update.entry.mac.to_string().c_str(), vlanName.c_str());
             for (auto itr = m_entries.begin(); itr != m_entries.end();)
->>>>>>> 1da3c773
             {
                 itr++;
                 continue;
@@ -407,33 +383,11 @@
                 /* This will invalidate the current iterator hence itr++ is done before */
                 storeFdbEntryState(update);
 
-<<<<<<< HEAD
-                if (!update.port.m_alias.empty())
-                {
-                    update.port.m_fdb_count--;
-                    m_portsOrch->setPort(update.port.m_alias, update.port);
-                }
-                if (!vlan.m_alias.empty())
-                {
-                    vlan.m_fdb_count--;
-                    m_portsOrch->setPort(vlan.m_alias, vlan);
-                }
-
-                SWSS_LOG_DEBUG("FdbOrch FLUSH notification: mac %s was removed", update.entry.mac.to_string().c_str());
-
-=======
->>>>>>> 1da3c773
                 for (auto observer: m_observers)
                 {
                     observer->update(SUBJECT_TYPE_FDB_CHANGE, &update);
                 }
             }
-<<<<<<< HEAD
-            else
-            {
-                itr++;
-            }
-=======
         }
         else if (entry->bv_id == SAI_NULL_OBJECT_ID)
         {
@@ -475,7 +429,6 @@
             SWSS_LOG_ERROR("Unsupported FDB Flush: [ %s , %s ] = { port: %s }",
                            update.entry.mac.to_string().c_str(),
                            vlanName.c_str(), update.port.m_alias.c_str());
->>>>>>> 1da3c773
         }
         break;
     }
@@ -767,13 +720,7 @@
 
     if (!update.add)
     {
-<<<<<<< HEAD
         flushFdbByPortVlan(port_name, vlan_name, 1);
-=======
-        swss::Port vlan = update.vlan;
-        swss::Port port = update.member;
-        flushFDBEntries(port.m_bridge_port_id, vlan.m_vlan_info.vlan_oid);
->>>>>>> 1da3c773
         return;
     }
 
@@ -781,7 +728,6 @@
     saved_fdb_entries[port_name].clear();
     for (const auto& fdb: fdb_list)
     {
-<<<<<<< HEAD
         for (const auto& fdb: fdb_list)
         {
             // try to insert an FDB entry. If the FDB entry is not ready to be inserted yet,
@@ -798,11 +744,6 @@
                 saved_fdb_entries[port_name].push_back(fdb);
             }
         }
-=======
-        // try to insert an FDB entry. If the FDB entry is not ready to be inserted yet,
-        // it would be added back to the saved_fdb_entries structure by addFDBEntry()
-        (void)addFdbEntry(fdb.entry, fdb.type);
->>>>>>> 1da3c773
     }
 }
 
@@ -821,18 +762,10 @@
     }
 
     /* Retry until port is created */
-<<<<<<< HEAD
     if (!m_portsOrch->getPort(port_name, port) || (port.m_bridge_port_id == SAI_NULL_OBJECT_ID))
     {
         SWSS_LOG_INFO("Saving a fdb entry until port %s becomes active", port_name.c_str());
         saved_fdb_entries[port_name].push_back({entry.mac, vlan.m_vlan_info.vlan_id, type});
-=======
-    if (!m_portsOrch->getPort(entry.port_name, port))
-    {
-        SWSS_LOG_DEBUG("Saving a fdb entry until port %s becomes active",
-                        entry. port_name.c_str());
-        saved_fdb_entries[entry.port_name].push_back({entry, type});
->>>>>>> 1da3c773
 
         return true;
     }
@@ -840,14 +773,8 @@
     /* Retry until port is member of vlan*/
     if (vlan.m_members.find(port_name) == vlan.m_members.end())
     {
-<<<<<<< HEAD
         SWSS_LOG_INFO("Saving a fdb entry until port %s becomes vlan %s member", port_name.c_str(), vlan.m_alias.c_str());
         saved_fdb_entries[port_name].push_back({entry.mac, vlan.m_vlan_info.vlan_id, type});
-=======
-        SWSS_LOG_DEBUG("Saving a fdb entry until port %s has got a bridge port ID", 
-                        entry.port_name.c_str());
-        saved_fdb_entries[entry.port_name].push_back({entry, type});
->>>>>>> 1da3c773
 
         return true;
     }
@@ -952,14 +879,8 @@
     vlan.m_fdb_count++;
     m_portsOrch->setPort(vlan.m_alias, vlan);
 
-<<<<<<< HEAD
     const FdbData fdbdata = {port.m_bridge_port_id, type};
     m_entries[entry] = fdbdata;
-=======
-    SWSS_LOG_NOTICE("Storing FDB entry: [%s, 0x%" PRIx64 "] [ port: %s , type: %s]",
-                    entry.mac.to_string().c_str(),
-                    entry.bv_id, entry.port_name.c_str(), type.c_str());
->>>>>>> 1da3c773
 
     // Write to StateDb
     std::vector<FieldValueTuple> fvs;
@@ -990,7 +911,6 @@
 
     if (!m_portsOrch->getPort(entry.bv_id, vlan))
     {
-<<<<<<< HEAD
         SWSS_LOG_NOTICE("FdbOrch notification: Failed to locate vlan port from bv_id 0x%lx", entry.bv_id);
         return false;
     }
@@ -1002,10 +922,6 @@
 
         /* check whether the entry is in the saved fdb, if so delete it from there. */
         deleteFdbEntryFromSavedFDB(entry.mac, vlan.m_vlan_info.vlan_id, "");
-=======
-        SWSS_LOG_ERROR("FDB entry isn't found. mac=%s bv_id=0x%" PRIx64 ".",
-                        entry.mac.to_string().c_str(), entry.bv_id);
->>>>>>> 1da3c773
         return true;
     }
 
@@ -1042,12 +958,7 @@
 
     gCrmOrch->decCrmResUsedCounter(CrmResourceType::CRM_FDB_ENTRY);
 
-<<<<<<< HEAD
     FdbUpdate update = {entry, port, fdbData.type, false};
-=======
-    SWSS_LOG_INFO("Notifying observers of FDB entry removal");
-    FdbUpdate update = {entry, port, false};
->>>>>>> 1da3c773
     for (auto observer: m_observers)
     {
         observer->update(SUBJECT_TYPE_FDB_CHANGE, &update);
