--- conflicted
+++ resolved
@@ -775,14 +775,10 @@
 
     if (!update.add)
     {
-<<<<<<< HEAD
-        flushFdbByPortVlan(port_name, vlan_name, 1);
-=======
         swss::Port vlan = update.vlan;
         swss::Port port = update.member;
         flushFDBEntries(port.m_bridge_port_id, vlan.m_vlan_info.vlan_oid);
         notifyObserversFDBFlush(port, vlan.m_vlan_info.vlan_oid);
->>>>>>> c0f951cb
         return;
     }
 
@@ -826,14 +822,8 @@
     /* Retry until port is created */
     if (!m_portsOrch->getPort(port_name, port) || (port.m_bridge_port_id == SAI_NULL_OBJECT_ID))
     {
-<<<<<<< HEAD
         SWSS_LOG_INFO("Saving a fdb entry until port %s becomes active", port_name.c_str());
         saved_fdb_entries[port_name].push_back({entry.mac, vlan.m_vlan_info.vlan_id, type});
-=======
-        SWSS_LOG_DEBUG("Saving a fdb entry until port %s becomes active",
-                        entry.port_name.c_str());
-        saved_fdb_entries[entry.port_name].push_back({entry, type});
->>>>>>> c0f951cb
 
         return true;
     }
@@ -841,14 +831,8 @@
     /* Retry until port is member of vlan*/
     if (vlan.m_members.find(port_name) == vlan.m_members.end())
     {
-<<<<<<< HEAD
         SWSS_LOG_INFO("Saving a fdb entry until port %s becomes vlan %s member", port_name.c_str(), vlan.m_alias.c_str());
         saved_fdb_entries[port_name].push_back({entry.mac, vlan.m_vlan_info.vlan_id, type});
-=======
-        SWSS_LOG_DEBUG("Saving a fdb entry until port %s has got a bridge port ID",
-                        entry.port_name.c_str());
-        saved_fdb_entries[entry.port_name].push_back({entry, type});
->>>>>>> c0f951cb
 
         return true;
     }
