--- conflicted
+++ resolved
@@ -760,13 +760,9 @@
                 }
             }
 
-<<<<<<< HEAD
             /* FDB type is either dynamic or static */
-            assert(type == "dynamic" || type == "static");
+            assert(type == "dynamic" || type == "dynamic_local" || type == "static" );
             bool check_vlan_member = true;
-=======
-            assert(type == "dynamic" || type == "dynamic_local" || type == "static" );
->>>>>>> df96059a
 
             if(origin == FDB_ORIGIN_VXLAN_ADVERTIZED)
             {
@@ -803,10 +799,7 @@
             fdbData.remote_ip = remote_ip;
             fdbData.esi = esi;
             fdbData.vni = vni;
-<<<<<<< HEAD
             if (addFdbEntry(entry, port, fdbData, check_vlan_member))
-=======
-            if (addFdbEntry(entry, port, fdbData))
             {
                 if (origin == FDB_ORIGIN_MCLAG_ADVERTIZED)
                 {
@@ -828,10 +821,6 @@
                     }
                     port = tunnel_orch->getTunnelPortName(remote_ip);
                 }
-
-
->>>>>>> df96059a
-                it = consumer.m_toSync.erase(it);
             }
             else
                 it++;
