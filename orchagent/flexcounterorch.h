#ifndef FLEXCOUNTER_ORCH_H
#define FLEXCOUNTER_ORCH_H

#include "orch.h"
#include "port.h"
#include "producertable.h"
#include "selectabletimer.h"
#include "table.h"

extern "C" {
#include "sai.h"
}

const std::string createAllAvailableBuffersStr = "create_all_available_buffers";

class FlexCounterQueueStates
{
public:
    FlexCounterQueueStates(uint32_t maxQueueNumber);
    bool isQueueCounterEnabled(uint32_t index) const;
    void enableQueueCounters(uint32_t startIndex, uint32_t endIndex);
    void enableQueueCounter(uint32_t queueIndex);

private:
    std::vector<bool> m_queueStates{};
};

class FlexCounterPgStates
{
public:
    FlexCounterPgStates(uint32_t maxPgNumber);
    bool isPgCounterEnabled(uint32_t index) const;
    void enablePgCounters(uint32_t startIndex, uint32_t endIndex);
    void enablePgCounter(uint32_t pgIndex);

private:
    std::vector<bool> m_pgStates{};
};

class FlexCounterOrch: public Orch
{
public:
    void doTask(Consumer &consumer);
    void doTask(SelectableTimer &timer);
    FlexCounterOrch(swss::DBConnector *db, std::vector<std::string> &tableNames);
    virtual ~FlexCounterOrch(void);
    bool getPortCountersState() const;
    bool getPortBufferDropCountersState() const;
    bool getQueueCountersState() const;
    bool getQueueWatermarkCountersState() const;
    bool getPgCountersState() const;
    bool getPgWatermarkCountersState() const;
    std::map<std::string, FlexCounterQueueStates> getQueueConfigurations();
    std::map<std::string, FlexCounterPgStates> getPgConfigurations();
    bool getHostIfTrapCounterState() const {return m_hostif_trap_counter_enabled;}
    bool getRouteFlowCountersState() const {return m_route_flow_counter_enabled;}
    bool bake() override;

private:
    bool m_port_counter_enabled = false;
    bool m_port_buffer_drop_counter_enabled = false;
    bool m_queue_enabled = false;
    bool m_queue_watermark_enabled = false;
    bool m_pg_enabled = false;
    bool m_pg_watermark_enabled = false;
    bool m_hostif_trap_counter_enabled = false;
    bool m_route_flow_counter_enabled = false;
    bool m_delayTimerExpired = false;
    Table m_bufferQueueConfigTable;
    Table m_bufferPgConfigTable;
    Table m_deviceMetadataConfigTable;
<<<<<<< HEAD
    std::unique_ptr<SelectableTimer> m_delayTimer;
    std::unique_ptr<Executor> m_delayExecutor;
=======
    std::unordered_set<std::string> m_groupsWithBulkChunkSize;
>>>>>>> 60433c7c
};

#endif<|MERGE_RESOLUTION|>--- conflicted
+++ resolved
@@ -69,12 +69,9 @@
     Table m_bufferQueueConfigTable;
     Table m_bufferPgConfigTable;
     Table m_deviceMetadataConfigTable;
-<<<<<<< HEAD
     std::unique_ptr<SelectableTimer> m_delayTimer;
     std::unique_ptr<Executor> m_delayExecutor;
-=======
     std::unordered_set<std::string> m_groupsWithBulkChunkSize;
->>>>>>> 60433c7c
 };
 
 #endif