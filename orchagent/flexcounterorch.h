#ifndef FLEXCOUNTER_ORCH_H
#define FLEXCOUNTER_ORCH_H

#include "orch.h"
#include "port.h"
#include "producertable.h"
#include "table.h"

extern "C" {
#include "sai.h"
}

class FlexCounterQueueStates
{
public:
    FlexCounterQueueStates(uint32_t maxQueueNumber);
    bool isQueueCounterEnabled(uint32_t index) const;
    void enableQueueCounters(uint32_t startIndex, uint32_t endIndex);
    void enableQueueCounter(uint32_t queueIndex);

private:
    std::vector<bool> m_queueStates{};
};

class FlexCounterPgStates
{
public:
    FlexCounterPgStates(uint32_t maxPgNumber);
    bool isPgCounterEnabled(uint32_t index) const;
    void enablePgCounters(uint32_t startIndex, uint32_t endIndex);
    void enablePgCounter(uint32_t pgIndex);

private:
    std::vector<bool> m_pgStates{};
};

class FlexCounterOrch: public Orch
{
public:
    void doTask(Consumer &consumer);
    FlexCounterOrch(swss::DBConnector *db, std::vector<std::string> &tableNames);
    virtual ~FlexCounterOrch(void);
    bool getPortCountersState() const;
    bool getPortBufferDropCountersState() const;
    bool getPgWatermarkCountersState() const;
    bool getQueueCountersState() const;
    map<string, FlexCounterQueueStates> getQueueConfigurations();
    map<string, FlexCounterPgStates> getPgConfigurations();
    bool getHostIfTrapCounterState() const {return m_hostif_trap_counter_enabled;}
    bool getRouteFlowCountersState() const {return m_route_flow_counter_enabled;}
    bool bake() override;

<<<<<<< HEAD

=======
>>>>>>> 1fd1dbfe
private:
    std::shared_ptr<swss::DBConnector> m_flexCounterDb = nullptr;
    std::shared_ptr<swss::ProducerTable> m_flexCounterGroupTable = nullptr;
    bool m_port_counter_enabled = false;
    bool m_port_buffer_drop_counter_enabled = false;
    bool m_pg_watermark_enabled = false;
    bool m_queue_enabled = false;
    bool m_hostif_trap_counter_enabled = false;
    bool m_route_flow_counter_enabled = false;
    Table m_flexCounterConfigTable;
    Table m_bufferQueueConfigTable;
    Table m_bufferPgConfigTable;
};

#endif<|MERGE_RESOLUTION|>--- conflicted
+++ resolved
@@ -50,10 +50,6 @@
     bool getRouteFlowCountersState() const {return m_route_flow_counter_enabled;}
     bool bake() override;
 
-<<<<<<< HEAD
-
-=======
->>>>>>> 1fd1dbfe
 private:
     std::shared_ptr<swss::DBConnector> m_flexCounterDb = nullptr;
     std::shared_ptr<swss::ProducerTable> m_flexCounterGroupTable = nullptr;
