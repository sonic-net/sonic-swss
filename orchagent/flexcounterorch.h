--- conflicted
+++ resolved
@@ -18,22 +18,17 @@
     virtual ~FlexCounterOrch(void);
     bool getPortCountersState() const;
     bool getPortBufferDropCountersState() const;
-<<<<<<< HEAD
     bool getHostIfTrapCounterState() const {return m_hostif_trap_counter_enabled;}
-=======
     bool bake() override;
->>>>>>> fb0a5fd8
+
  
 private:
     std::shared_ptr<swss::DBConnector> m_flexCounterDb = nullptr;
     std::shared_ptr<swss::ProducerTable> m_flexCounterGroupTable = nullptr;
     bool m_port_counter_enabled = false;
     bool m_port_buffer_drop_counter_enabled = false;
-<<<<<<< HEAD
     bool m_hostif_trap_counter_enabled = false;
-=======
     Table m_flexCounterConfigTable;
->>>>>>> fb0a5fd8
 };
 
 #endif