#pragma once

#include <cstdint>

#include <vector>
#include <string>

#include "portcnt.h"

class PortHelper final
{
public:
    PortHelper() = default;
    ~PortHelper() = default;

public:
    bool fecToStr(std::string &str, sai_port_fec_mode_t value) const;
    bool fecToSaiFecMode(const std::string &str, sai_port_fec_mode_t &value) const;
    bool fecIsOverrideRequired(const std::string &str) const;

    std::string getAutonegStr(const PortConfig &port) const;
    std::string getPortInterfaceTypeStr(const PortConfig &port) const;
    std::string getAdvInterfaceTypesStr(const PortConfig &port) const;
    std::string getFecStr(const PortConfig &port) const;
    std::string getPfcAsymStr(const PortConfig &port) const;
    std::string getLearnModeStr(const PortConfig &port) const;
    std::string getLinkTrainingStr(const PortConfig &port) const;
    std::string getAdminStatusStr(const PortConfig &port) const;
    std::string getPtTimestampTemplateStr(const PortConfig &port) const;

    bool parsePortConfig(PortConfig &port) const;
    bool validatePortConfig(PortConfig &port) const;

private:
    std::string getFieldValueStr(const PortConfig &port, const std::string &field) const;

    template<typename T>
    bool parsePortSerdes(T &serdes, const std::string &field, const std::string &value) const;

    bool parsePortAlias(PortConfig &port, const std::string &field, const std::string &value) const;
    bool parsePortIndex(PortConfig &port, const std::string &field, const std::string &value) const;
    bool parsePortLanes(PortConfig &port, const std::string &field, const std::string &value) const;
    bool parsePortSpeed(PortConfig &port, const std::string &field, const std::string &value) const;
    bool parsePortAutoneg(PortConfig &port, const std::string &field, const std::string &value) const;
    bool parsePortAdvSpeeds(PortConfig &port, const std::string &field, const std::string &value) const;
    bool parsePortInterfaceType(PortConfig &port, const std::string &field, const std::string &value) const;
    bool parsePortAdvInterfaceTypes(PortConfig &port, const std::string &field, const std::string &value) const;
    bool parsePortFec(PortConfig &port, const std::string &field, const std::string &value) const;
    bool parsePortMtu(PortConfig &port, const std::string &field, const std::string &value) const;
    bool parsePortTpid(PortConfig &port, const std::string &field, const std::string &value) const;
    bool parsePortPfcAsym(PortConfig &port, const std::string &field, const std::string &value) const;
    bool parsePortLearnMode(PortConfig &port, const std::string &field, const std::string &value) const;
    bool parsePortLinkTraining(PortConfig &port, const std::string &field, const std::string &value) const;
    bool parsePortRole(PortConfig &port, const std::string &field, const std::string &value) const;
    bool parsePortAdminStatus(PortConfig &port, const std::string &field, const std::string &value) const;
    bool parsePortDescription(PortConfig &port, const std::string &field, const std::string &value) const;
<<<<<<< HEAD
    bool parsePortDhcpRateLimit(PortConfig &port, const std::string &field, const std::string &value) const;

=======
    bool parsePortSubport(PortConfig &port, const std::string &field, const std::string &value) const;
    bool parsePortPtIntfId(PortConfig &port, const std::string &field, const std::string &value) const;
    bool parsePortPtTimestampTemplate(PortConfig &port, const std::string &field, const std::string &value) const;
>>>>>>> 3ee73618
};<|MERGE_RESOLUTION|>--- conflicted
+++ resolved
@@ -54,12 +54,9 @@
     bool parsePortRole(PortConfig &port, const std::string &field, const std::string &value) const;
     bool parsePortAdminStatus(PortConfig &port, const std::string &field, const std::string &value) const;
     bool parsePortDescription(PortConfig &port, const std::string &field, const std::string &value) const;
-<<<<<<< HEAD
+
     bool parsePortDhcpRateLimit(PortConfig &port, const std::string &field, const std::string &value) const;
-
-=======
     bool parsePortSubport(PortConfig &port, const std::string &field, const std::string &value) const;
     bool parsePortPtIntfId(PortConfig &port, const std::string &field, const std::string &value) const;
     bool parsePortPtTimestampTemplate(PortConfig &port, const std::string &field, const std::string &value) const;
->>>>>>> 3ee73618
 };