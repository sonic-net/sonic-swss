--- conflicted
+++ resolved
@@ -1136,10 +1136,10 @@
                 return false;
             }
         }
-<<<<<<< HEAD
+
 
         
-=======
+
         else if (field == PORT_SUBPORT)
         {
             if (!this->parsePortSubport(port, field, value))
@@ -1161,7 +1161,7 @@
                 return false;
             }
         }
->>>>>>> 3ee73618
+
         else
         {
             SWSS_LOG_WARN("Unknown field(%s): skipping ...", field.c_str());
