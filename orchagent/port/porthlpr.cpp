--- conflicted
+++ resolved
@@ -1227,9 +1227,7 @@
                 return false;
             }
         }
-<<<<<<< HEAD
-
-=======
+
         else if (field == PORT_DAMPING_ALGO)
         {
             if (!this->parsePortLinkEventDampingAlgorithm(port, field, value))
@@ -1272,7 +1270,7 @@
                 return false;
             }
         }
->>>>>>> f497c4a0
+
         else
         {
             SWSS_LOG_WARN("Unknown field(%s): skipping ...", field.c_str());
