#include <cassert>
#include <fstream>
#include <sstream>
#include <map>
#include <net/if.h>
#include <inttypes.h>

#include "sai_serialize.h"
#include "intfsorch.h"
#include "ipprefix.h"
#include "logger.h"
#include "swssnet.h"
#include "tokenize.h"
#include "routeorch.h"
#include "flowcounterrouteorch.h"
#include "crmorch.h"
#include "bufferorch.h"
#include "directory.h"
#include "vnetorch.h"
#include "subscriberstatetable.h"

extern sai_object_id_t gVirtualRouterId;
extern Directory<Orch*> gDirectory;

extern sai_router_interface_api_t*  sai_router_intfs_api;
extern sai_route_api_t*             sai_route_api;
extern sai_neighbor_api_t*          sai_neighbor_api;
extern sai_switch_api_t*            sai_switch_api;
extern sai_vlan_api_t*              sai_vlan_api;

extern sai_object_id_t gSwitchId;
extern PortsOrch *gPortsOrch;
extern FlowCounterRouteOrch *gFlowCounterRouteOrch;
extern CrmOrch *gCrmOrch;
extern BufferOrch *gBufferOrch;
extern bool gIsNatSupported;
extern NeighOrch *gNeighOrch;
extern string gMySwitchType;
extern int32_t gVoqMySwitchId;
extern RouteOrch *gRouteOrch;
extern bool gTraditionalFlexCounter;

const int IntfsOrch::intfsorch_pri = 35;

#define UPDATE_MAPS_SEC 1

#define MGMT_VRF            "mgmt"

static const vector<sai_router_interface_stat_t> rifStatIds =
{
    SAI_ROUTER_INTERFACE_STAT_IN_PACKETS,
    SAI_ROUTER_INTERFACE_STAT_IN_OCTETS,
    SAI_ROUTER_INTERFACE_STAT_IN_ERROR_PACKETS,
    SAI_ROUTER_INTERFACE_STAT_IN_ERROR_OCTETS,
    SAI_ROUTER_INTERFACE_STAT_OUT_PACKETS,
    SAI_ROUTER_INTERFACE_STAT_OUT_OCTETS,
    SAI_ROUTER_INTERFACE_STAT_OUT_ERROR_PACKETS,
    SAI_ROUTER_INTERFACE_STAT_OUT_ERROR_OCTETS,
};

IntfsOrch::IntfsOrch(DBConnector *db, vector<table_name_with_pri_t> tableNames, VRFOrch *vrf_orch, DBConnector *chassisAppDb) :
        Orch(db, tableNames), m_vrfOrch(vrf_orch)
{
    SWSS_LOG_ENTER();

    /* Initialize DB connectors */
    m_counter_db = shared_ptr<DBConnector>(new DBConnector("COUNTERS_DB", 0));
    m_asic_db = shared_ptr<DBConnector>(new DBConnector("ASIC_DB", 0));
    /* Initialize COUNTER_DB tables */
    m_rifNameTable = unique_ptr<Table>(new Table(m_counter_db.get(), COUNTERS_RIF_NAME_MAP));
    m_rifTypeTable = unique_ptr<Table>(new Table(m_counter_db.get(), COUNTERS_RIF_TYPE_MAP));

    if (gTraditionalFlexCounter)
    {
        m_vidToRidTable = unique_ptr<Table>(new Table(m_asic_db.get(), "VIDTORID"));
    }

    auto intervT = timespec { .tv_sec = UPDATE_MAPS_SEC , .tv_nsec = 0 };
    m_updateMapsTimer = new SelectableTimer(intervT);
    auto executorT = new ExecutableTimer(m_updateMapsTimer, this, "UPDATE_MAPS_TIMER");
    Orch::addExecutor(executorT);

    string rifRatePluginName = "rif_rates.lua";
    string rifRateSha;

    try
    {
        string rifRateLuaScript = swss::loadLuaScript(rifRatePluginName);
        rifRateSha = swss::loadRedisScript(m_counter_db.get(), rifRateLuaScript);
    }
    catch (const runtime_error &e)
    {
        SWSS_LOG_WARN("RIF flex counter group plugins was not set successfully: %s", e.what());
    }

    setFlexCounterGroupParameter(RIF_STAT_COUNTER_FLEX_COUNTER_GROUP,
                                 RIF_FLEX_STAT_COUNTER_POLL_MSECS,
                                 STATS_MODE_READ,
                                 RIF_PLUGIN_FIELD,
                                 rifRateSha);

    if(gMySwitchType == "voq")
    {
        //Add subscriber to process VOQ system interface
        string tableName = CHASSIS_APP_SYSTEM_INTERFACE_TABLE_NAME;
        Orch::addExecutor(new Consumer(new SubscriberStateTable(chassisAppDb, tableName, TableConsumable::DEFAULT_POP_BATCH_SIZE, 0), this, tableName));
        m_tableVoqSystemInterfaceTable = unique_ptr<Table>(new Table(chassisAppDb, CHASSIS_APP_SYSTEM_INTERFACE_TABLE_NAME));
    }

}

sai_object_id_t IntfsOrch::getRouterIntfsId(const string &alias)
{
    Port port;
    gPortsOrch->getPort(alias, port);
    return port.m_rif_id;
}

bool IntfsOrch::isPrefixSubnet(const IpPrefix &ip_prefix, const string &alias)
{
    if (m_syncdIntfses.find(alias) == m_syncdIntfses.end())
    {
        return false;
    }
    for (auto &prefixIt: m_syncdIntfses[alias].ip_addresses)
    {
        if (prefixIt.getSubnet() == ip_prefix)
        {
            return true;
        }
    }
    return false;
}

string IntfsOrch::getRouterIntfsAlias(const IpAddress &ip, const string &vrf_name)
{
    sai_object_id_t vrf_id = gVirtualRouterId;

    if (!vrf_name.empty())
    {
        vrf_id = m_vrfOrch->getVRFid(vrf_name);
    }

    for (const auto &it_intfs: m_syncdIntfses)
    {
        if (it_intfs.second.vrf_id != vrf_id)
        {
            continue;
        }
        for (const auto &prefixIt: it_intfs.second.ip_addresses)
        {
            if (prefixIt.isAddressInSubnet(ip))
            {
                return it_intfs.first;
            }
        }
    }
    return string();
}

bool IntfsOrch::isInbandIntfInMgmtVrf(const string& alias)
{
    if (m_syncdIntfses.find(alias) == m_syncdIntfses.end())
    {
        return false;
    }

    string vrf_name = "";
    vrf_name = m_vrfOrch->getVRFname(m_syncdIntfses[alias].vrf_id);
    if ((!vrf_name.empty()) && (vrf_name == MGMT_VRF))
    {
        return true;
    }

    return false;
}

void IntfsOrch::increaseRouterIntfsRefCount(const string &alias)
{
    SWSS_LOG_ENTER();

    m_syncdIntfses[alias].ref_count++;
    SWSS_LOG_INFO("Router interface %s ref count is increased to %d",
                  alias.c_str(), m_syncdIntfses[alias].ref_count);
}

void IntfsOrch::decreaseRouterIntfsRefCount(const string &alias)
{
    SWSS_LOG_ENTER();

    m_syncdIntfses[alias].ref_count--;
    SWSS_LOG_INFO("Router interface %s ref count is decreased to %d",
                  alias.c_str(), m_syncdIntfses[alias].ref_count);
}

bool IntfsOrch::setRouterIntfsMpls(const Port &port)
{
    SWSS_LOG_ENTER();

    sai_attribute_t attr;
    attr.id = SAI_ROUTER_INTERFACE_ATTR_ADMIN_MPLS_STATE;
    attr.value.booldata = port.m_mpls;

    sai_status_t status =
        sai_router_intfs_api->set_router_interface_attribute(port.m_rif_id, &attr);
    if (status != SAI_STATUS_SUCCESS)
    {
        SWSS_LOG_ERROR("Failed to set router interface %s MPLS to %s, rv:%d",
                       port.m_alias.c_str(), (port.m_mpls ? "enable" : "disable"), status);
        task_process_status handle_status = handleSaiSetStatus(SAI_API_ROUTER_INTERFACE, status);
        if (handle_status != task_success)
        {
            return parseHandleSaiStatusFailure(handle_status);
        }
    }
    SWSS_LOG_NOTICE("Set router interface %s MPLS to %s", port.m_alias.c_str(),
                    (port.m_mpls ? "enable" : "disable"));
    return true;
}

bool IntfsOrch::setRouterIntfsMtu(const Port &port)
{
    SWSS_LOG_ENTER();

    sai_attribute_t attr;
    attr.id = SAI_ROUTER_INTERFACE_ATTR_MTU;
    attr.value.u32 = port.m_mtu;

    sai_status_t status = sai_router_intfs_api->
            set_router_interface_attribute(port.m_rif_id, &attr);
    if (status != SAI_STATUS_SUCCESS)
    {
        SWSS_LOG_ERROR("Failed to set router interface %s MTU to %u, rv:%d",
                port.m_alias.c_str(), port.m_mtu, status);
        task_process_status handle_status = handleSaiSetStatus(SAI_API_ROUTER_INTERFACE, status);
        if (handle_status != task_success)
        {
            return parseHandleSaiStatusFailure(handle_status);
        }
    }
    SWSS_LOG_NOTICE("Set router interface %s MTU to %u",
            port.m_alias.c_str(), port.m_mtu);
    return true;
}

bool IntfsOrch::setRouterIntfsMac(const Port &port)
{
    SWSS_LOG_ENTER();

    sai_attribute_t attr;

    attr.id = SAI_ROUTER_INTERFACE_ATTR_SRC_MAC_ADDRESS;
    memcpy(attr.value.mac, port.m_mac.getMac(), sizeof(sai_mac_t));

    sai_status_t status = sai_router_intfs_api->
            set_router_interface_attribute(port.m_rif_id, &attr);
    if (status != SAI_STATUS_SUCCESS)
    {
        SWSS_LOG_ERROR("Failed to set router interface %s MAC to %s, rv:%d",
                port.m_alias.c_str(), port.m_mac.to_string().c_str(), status);
        task_process_status handle_status = handleSaiSetStatus(SAI_API_ROUTER_INTERFACE, status);
        if (handle_status != task_success)
        {
            return parseHandleSaiStatusFailure(handle_status);
        }
    }
    SWSS_LOG_NOTICE("Set router interface %s MAC to %s",
            port.m_alias.c_str(), port.m_mac.to_string().c_str());
    return true;
}

bool IntfsOrch::setRouterIntfsNatZoneId(Port &port)
{
    SWSS_LOG_ENTER();

    /* Return true if the router interface is not exists */
    if (!port.m_rif_id)
    {
        SWSS_LOG_WARN("Router interface is not exists on %s",
                      port.m_alias.c_str());
        return true;
    }

    sai_attribute_t attr;
    attr.id = SAI_ROUTER_INTERFACE_ATTR_NAT_ZONE_ID;
    attr.value.u32 = port.m_nat_zone_id;

    sai_status_t status = sai_router_intfs_api->
            set_router_interface_attribute(port.m_rif_id, &attr);
    if (status != SAI_STATUS_SUCCESS)
    {
         SWSS_LOG_ERROR("Failed to set router interface %s NAT Zone Id to %u, rv:%d",
                port.m_alias.c_str(), port.m_nat_zone_id, status);
        task_process_status handle_status = handleSaiSetStatus(SAI_API_ROUTER_INTERFACE, status);
        if (handle_status != task_success)
        {
            return parseHandleSaiStatusFailure(handle_status);
        }
    }
    SWSS_LOG_NOTICE("Set router interface %s NAT Zone Id to %u",
            port.m_alias.c_str(), port.m_nat_zone_id);
    return true;
}

bool IntfsOrch::setRouterIntfsAdminStatus(const Port &port)
{
    SWSS_LOG_ENTER();

    sai_attribute_t attr;
    attr.value.booldata = port.m_admin_state_up;

    attr.id = SAI_ROUTER_INTERFACE_ATTR_ADMIN_V4_STATE;
    sai_status_t status = sai_router_intfs_api->
            set_router_interface_attribute(port.m_rif_id, &attr);
    if (status != SAI_STATUS_SUCCESS)
    {
        SWSS_LOG_ERROR("Failed to set router interface %s V4 admin status to %s, rv:%d",
                port.m_alias.c_str(), port.m_admin_state_up == true ? "up" : "down", status);
        task_process_status handle_status = handleSaiSetStatus(SAI_API_ROUTER_INTERFACE, status);
        if (handle_status != task_success)
        {
            return parseHandleSaiStatusFailure(handle_status);
        }
    }

    attr.id = SAI_ROUTER_INTERFACE_ATTR_ADMIN_V6_STATE;
    status = sai_router_intfs_api->
            set_router_interface_attribute(port.m_rif_id, &attr);
    if (status != SAI_STATUS_SUCCESS)
    {
        SWSS_LOG_ERROR("Failed to set router interface %s V6 admin status to %s, rv:%d",
                port.m_alias.c_str(), port.m_admin_state_up == true ? "up" : "down", status);
        task_process_status handle_status = handleSaiSetStatus(SAI_API_ROUTER_INTERFACE, status);
        if (handle_status != task_success)
        {
            return parseHandleSaiStatusFailure(handle_status);
        }
    }

    return true;
}

bool IntfsOrch::setIntfVlanFloodType(const Port &port, sai_vlan_flood_control_type_t vlan_flood_type)
{
    SWSS_LOG_ENTER();

    if (port.m_type != Port::VLAN)
    {
        SWSS_LOG_ERROR("VLAN flood type cannot be set for non VLAN interface \"%s\"", port.m_alias.c_str());
        return false;
    }

    sai_attribute_t attr;
    attr.id = SAI_VLAN_ATTR_BROADCAST_FLOOD_CONTROL_TYPE;
    attr.value.s32 = vlan_flood_type;

    sai_status_t status = sai_vlan_api->set_vlan_attribute(port.m_vlan_info.vlan_oid, &attr);
    if (status != SAI_STATUS_SUCCESS)
    {
        SWSS_LOG_ERROR("Failed to set flood type for VLAN %u, rv:%d", port.m_vlan_info.vlan_id, status);
        task_process_status handle_status = handleSaiSetStatus(SAI_API_VLAN, status);
        if (handle_status != task_success)
        {
            return parseHandleSaiStatusFailure(handle_status);
        }
    }

    // Also set ipv6 multicast flood type
    attr.id = SAI_VLAN_ATTR_UNKNOWN_MULTICAST_FLOOD_CONTROL_TYPE;
    attr.value.s32 = vlan_flood_type;

    status = sai_vlan_api->set_vlan_attribute(port.m_vlan_info.vlan_oid, &attr);
    if (status != SAI_STATUS_SUCCESS)
    {
        SWSS_LOG_ERROR("Failed to set multicast flood type for VLAN %u, rv:%d", port.m_vlan_info.vlan_id, status);
        task_process_status handle_status = handleSaiSetStatus(SAI_API_VLAN, status);
        if (handle_status != task_success)
        {
            return parseHandleSaiStatusFailure(handle_status);
        }
    }

    return true;
}

bool IntfsOrch::setIntfProxyArp(const string &alias, const string &proxy_arp)
{
    SWSS_LOG_ENTER();

    if (m_syncdIntfses.find(alias) == m_syncdIntfses.end())
    {
        SWSS_LOG_ERROR("Interface \"%s\" doesn't exist", alias.c_str());
        return false;
    }

    if (m_syncdIntfses[alias].proxy_arp == (proxy_arp == "enabled" ? true : false))
    {
        SWSS_LOG_INFO("Proxy ARP is already set to \"%s\" on interface \"%s\"", proxy_arp.c_str(), alias.c_str());
        return true;
    }

    Port port;
    if (!gPortsOrch->getPort(alias, port))
    {
        SWSS_LOG_ERROR("Failed to get port info for the interface \"%s\"", alias.c_str());
        return false;
    }

    if (port.m_type == Port::VLAN)
    {
        sai_vlan_flood_control_type_t vlan_flood_type;
        if (proxy_arp == "enabled")
        {
            vlan_flood_type = SAI_VLAN_FLOOD_CONTROL_TYPE_NONE;
        }
        else
        {
            vlan_flood_type = SAI_VLAN_FLOOD_CONTROL_TYPE_ALL;
        }

        if (!setIntfVlanFloodType(port, vlan_flood_type))
        {
            return false;
        }
    }

    m_syncdIntfses[alias].proxy_arp = (proxy_arp == "enabled") ? true : false;
    return true;
}

bool IntfsOrch::setIntfLoopbackAction(const Port &port, string actionStr)
{
    sai_attribute_t attr;
    sai_packet_action_t action;

    if (!getSaiLoopbackAction(actionStr, action))
    {
        return false;
    }

    attr.id = SAI_ROUTER_INTERFACE_ATTR_LOOPBACK_PACKET_ACTION;
    attr.value.s32 = action;

    sai_status_t status = sai_router_intfs_api->set_router_interface_attribute(port.m_rif_id, &attr);
    if (status != SAI_STATUS_SUCCESS)
    {
        SWSS_LOG_ERROR("Loopback action [%s] set failed, interface [%s], rc [%d]",
                       actionStr.c_str(), port.m_alias.c_str(), status);

        task_process_status handle_status = handleSaiSetStatus(SAI_API_ROUTER_INTERFACE, status);
        if (handle_status != task_success)
        {
            return parseHandleSaiStatusFailure(handle_status);
        }
    }

    SWSS_LOG_NOTICE("Loopback action [%s] set success, interface [%s]",
                    actionStr.c_str(), port.m_alias.c_str());
    return true;
}

set<IpPrefix> IntfsOrch:: getSubnetRoutes()
{
    SWSS_LOG_ENTER();

    set<IpPrefix> subnet_routes;

    for (auto it = m_syncdIntfses.begin(); it != m_syncdIntfses.end(); it++)
    {
        for (auto prefix : it->second.ip_addresses)
        {
            subnet_routes.emplace(prefix);
        }
    }

    return subnet_routes;
}

bool IntfsOrch::setIntf(const string& alias, sai_object_id_t vrf_id, const IpPrefix *ip_prefix,
                        const bool adminUp, const uint32_t mtu, string loopbackAction)

{
    SWSS_LOG_ENTER();

    if (m_removingIntfses.find(alias) != m_removingIntfses.end())
    {
        return false;
    }

    Port port;
    gPortsOrch->getPort(alias, port);

    auto it_intfs = m_syncdIntfses.find(alias);
    if (it_intfs == m_syncdIntfses.end())
    {
        if (!ip_prefix && addRouterIntfs(vrf_id, port, loopbackAction))
        {
            gPortsOrch->increasePortRefCount(alias);
            IntfsEntry intfs_entry;
            intfs_entry.ref_count = 0;
            intfs_entry.proxy_arp = false;
            intfs_entry.vrf_id = vrf_id;
            intfs_entry.sag_enabled = false;
            // use the configured MAC address for setting router interface's attribute via SAI api
            // or use the system's MAC address instead
            if (port.m_mac)
            {
                intfs_entry.mac = port.m_mac;
            }
            else
            {
                intfs_entry.mac = gMacAddress;
            }
            m_syncdIntfses[alias] = intfs_entry;
            m_vrfOrch->increaseVrfRefCount(vrf_id);
        }
        else
        {
            return false;
        }
    }
    else
    {
        if (!ip_prefix && port.m_type == Port::SUBPORT)
        {
            // port represents a sub interface
            // Change sub interface config at run time
            bool attrChanged = false;
            if (mtu && port.m_mtu != mtu)
            {
                port.m_mtu = mtu;
                attrChanged = true;

                setRouterIntfsMtu(port);
            }

            if (port.m_admin_state_up != adminUp)
            {
                port.m_admin_state_up = adminUp;
                attrChanged = true;

                setRouterIntfsAdminStatus(port);
            }

            if (attrChanged)
            {
                gPortsOrch->setPort(alias, port);
            }
        }
    }

    if (!ip_prefix || m_syncdIntfses[alias].ip_addresses.count(*ip_prefix))
    {
        /* Request to create router interface, no prefix present or Duplicate entry */
        return true;
    }

    /* NOTE: Overlap checking is required to handle ifconfig weird behavior.
     * When set IP address using ifconfig command it applies it in two stages.
     * On stage one it sets IP address with netmask /8. On stage two it
     * changes netmask to specified in command. As DB is async event to
     * add IP address with original netmask may come before event to
     * delete IP with netmask /8. To handle this we in case of overlap
     * we should wait until entry with /8 netmask will be removed.
     * Time frame between those event is quite small.*/
    /* NOTE: Overlap checking in this interface is not enough.
     * So extend to check in all interfaces of this VRF */
    bool overlaps = false;
    for (const auto &intfsIt: m_syncdIntfses)
    {
        if (port.m_vr_id != intfsIt.second.vrf_id)
        {
            continue;
        }

        for (const auto &prefixIt: intfsIt.second.ip_addresses)
        {
            if (prefixIt.isAddressInSubnet(ip_prefix->getIp()) ||
                    ip_prefix->isAddressInSubnet(prefixIt.getIp()))
            {
                overlaps = true;
                SWSS_LOG_NOTICE("Router interface %s IP %s overlaps with %s.", port.m_alias.c_str(),
                        prefixIt.to_string().c_str(), ip_prefix->to_string().c_str());
                break;
            }
        }

        if (overlaps)
        {
            /* Overlap of IP address network */
            return false;
        }
    }

    addIp2MeRoute(port.m_vr_id, *ip_prefix);

    if(gMySwitchType == "voq")
    {
        if(gPortsOrch->isInbandPort(alias))
        {
            //Need to sync the inband intf neighbor for other asics
            gNeighOrch->addInbandNeighbor(alias, ip_prefix->getIp());
        }
    }

    if (port.m_type == Port::VLAN)
    {
        addDirectedBroadcast(port, *ip_prefix);
    }

    m_syncdIntfses[alias].ip_addresses.insert(*ip_prefix);
    return true;
}

bool IntfsOrch::removeIntf(const string& alias, sai_object_id_t vrf_id, const IpPrefix *ip_prefix)
{
    SWSS_LOG_ENTER();

    Port port;
    if (!gPortsOrch->getPort(alias, port))
    {
        return false;
    }

    if (ip_prefix && m_syncdIntfses[alias].ip_addresses.count(*ip_prefix))
    {
        removeIp2MeRoute(port.m_vr_id, *ip_prefix);

        if(gMySwitchType == "voq")
        {
            if(gPortsOrch->isInbandPort(alias))
            {
                gNeighOrch->delInbandNeighbor(alias, ip_prefix->getIp());
            }
        }

        if(port.m_type == Port::VLAN)
        {
            removeDirectedBroadcast(port, *ip_prefix);
        }

        m_syncdIntfses[alias].ip_addresses.erase(*ip_prefix);
    }

    if (!ip_prefix)
    {
        if (m_syncdIntfses[alias].ip_addresses.size() == 0 && removeRouterIntfs(port))
        {
            gPortsOrch->decreasePortRefCount(alias);

            if (m_syncdIntfses[alias].sag_enabled)
            {
                removeLinkLocalRouteToMeSag(vrf_id);
                SWSS_LOG_NOTICE("Remove Interface %s vrf %s -- removed link local",
                                alias.c_str(), m_vrfOrch->getVRFname(vrf_id).c_str());
            }

            m_syncdIntfses.erase(alias);
            m_vrfOrch->decreaseVrfRefCount(vrf_id);

            if (port.m_type == Port::SUBPORT)
            {
                if (!gPortsOrch->removeSubPort(alias))
                {
                    return false;
                }
            }

            return true;
        }
        else
        {
            return false;
        }
    }

    return true;
}

void IntfsOrch::doTask(Consumer &consumer)
{
    SWSS_LOG_ENTER();

    if (!gPortsOrch->allPortsReady())
    {
        return;
    }

    string table_name = consumer.getTableName();

    auto it = consumer.m_toSync.begin();
    while (it != consumer.m_toSync.end())
    {
        KeyOpFieldsValuesTuple t = it->second;
        vector<string> keys = tokenize(kfvKey(t), ':');
        string alias(keys[0]);

        bool isSubIntf = false;
        size_t found = alias.find(VLAN_SUB_INTERFACE_SEPARATOR);
        if (found != string::npos)
        {
            isSubIntf = true;
        }

        IpPrefix ip_prefix;
        bool ip_prefix_in_key = false;
        bool is_lo = !alias.compare(0, strlen(LOOPBACK_PREFIX), LOOPBACK_PREFIX);

        if (keys.size() > 1)
        {
            ip_prefix = kfvKey(t).substr(kfvKey(t).find(':')+1);
            ip_prefix_in_key = true;
        }

        if (table_name == CHASSIS_APP_SYSTEM_INTERFACE_TABLE_NAME)
        {
            if(isLocalSystemPortIntf(alias))
            {
                //Synced local interface. Skip
                it = consumer.m_toSync.erase(it);
                continue;
            }
        }

        //TODO: consider to refactor for different private function
        if (table_name == APP_SAG_TABLE_NAME)
        {
            const vector<FieldValueTuple>& data = kfvFieldsValues(t);
            string op = kfvOp(t);
            doSagTask(data, op);

            it = consumer.m_toSync.erase(it);
            continue;
        }

        const vector<FieldValueTuple>& data = kfvFieldsValues(t);
        string vrf_name = "", vnet_name = "", nat_zone = "";
        MacAddress mac;

        uint32_t mtu = 0;
        bool adminUp = false;
        bool adminStateChanged = false;
        uint32_t nat_zone_id = 0;
        string proxy_arp = "";
        string inband_type = "";
        bool mpls = false;
        string vlan = "";
        string loopbackAction = "";
<<<<<<< HEAD

        bool sag_enabled = false;
        bool sagChanged = false;

=======
        string oper_status ="";
>>>>>>> 98012ed4
        for (auto idx : data)
        {
            const auto &field = fvField(idx);
            const auto &value = fvValue(idx);
            string op = kfvOp(t);

            if (field == "static_anycast_gateway")
            {
                if (value == "true")
                {
                    sag_enabled = true;
                }
                sagChanged = true;
            }

            if (field == "vrf_name")
            {
                vrf_name = value;
            }
            else if (field == "vnet_name")
            {
                vnet_name = value;
            }
            else if (field == "mac_addr")
            {
                try
                {
                    mac = MacAddress(value);
                }
                catch (const std::invalid_argument &e)
                {
                    SWSS_LOG_ERROR("Invalid mac argument %s to %s()", value.c_str(), e.what());
                    continue;
                }
            }
            else if (field == "mpls")
            {
                mpls = (value == "enable" ? true : false);
            }
            else if (field == "nat_zone")
            {
                try
                {
                    nat_zone_id = (uint32_t)stoul(value);
                }
                catch (...)
                {
                    SWSS_LOG_ERROR("Invalid argument %s for nat zone", value.c_str());
                    continue;
                }
                nat_zone = value;
            }
            else if (field == "mtu")
            {
                try
                {
                    mtu = static_cast<uint32_t>(stoul(value));
                }
                catch (const std::invalid_argument &e)
                {
                    SWSS_LOG_ERROR("Invalid argument %s to %s()", value.c_str(), e.what());
                    continue;
                }
                catch (const std::out_of_range &e)
                {
                    SWSS_LOG_ERROR("Out of range argument %s to %s()", value.c_str(), e.what());
                    continue;
                }
            }
            else if (field == "admin_status")
            {
                if (value == "up")
                {
                    adminUp = true;
                }
                else
                {
                    adminUp = false;

                    if (value != "down")
                    {
                        SWSS_LOG_WARN("Sub interface %s unknown admin status %s", alias.c_str(), value.c_str());
                    }
                }
                adminStateChanged = true;
            }
            else if (field == "proxy_arp")
            {
                proxy_arp = value;
            }
            else if (field == "inband_type")
            {
                inband_type = value;
            }
            else if (field == "vlan")
            {
                vlan = value;
            }
            else if (field == "loopback_action")
            {
                loopbackAction = value;
            }
            else if (field == "oper_status")
            {
                oper_status = value;
            }
        }

        if (alias == "eth0" || alias == "docker0")
        {
            it = consumer.m_toSync.erase(it);
            continue;
        }

        sai_object_id_t vrf_id = gVirtualRouterId;
        if (!vrf_name.empty())
        {
            if (!m_vrfOrch->isVRFexists(vrf_name))
            {
                it++;
                continue;
            }
            vrf_id = m_vrfOrch->getVRFid(vrf_name);
        }

        string op = kfvOp(t);
        if (op == SET_COMMAND)
        {
            if (is_lo)
            {
                if (!ip_prefix_in_key)
                {
                    if (m_syncdIntfses.find(alias) == m_syncdIntfses.end())
                    {
                        IntfsEntry intfs_entry;
                        intfs_entry.ref_count = 0;
                        intfs_entry.proxy_arp = false;
                        intfs_entry.vrf_id = vrf_id;
                        m_syncdIntfses[alias] = intfs_entry;
                        m_vrfOrch->increaseVrfRefCount(vrf_id);
                    }
                }
                else
                {
                    if (m_syncdIntfses.find(alias) == m_syncdIntfses.end())
                    {
                        it++;
                        continue;
                    }
                    if (m_syncdIntfses[alias].ip_addresses.count(ip_prefix) == 0)
                    {
                        m_syncdIntfses[alias].ip_addresses.insert(ip_prefix);
                        addIp2MeRoute(m_syncdIntfses[alias].vrf_id, ip_prefix);
                    }
                }

                it = consumer.m_toSync.erase(it);
                continue;
            }
            if(table_name == CHASSIS_APP_SYSTEM_INTERFACE_TABLE_NAME)
            {
                if(isRemoteSystemPortIntf(alias))
                {
                    SWSS_LOG_INFO("Handle remote systemport intf %s, oper status %s", alias.c_str(), oper_status.c_str());
                    bool isUp = (oper_status == "up") ? true : false;
                    if (!gNeighOrch->ifChangeInformRemoteNextHop(alias, isUp))
                    {
                        SWSS_LOG_WARN("Unable to update the nexthop for port  %s, oper status %s", alias.c_str(), oper_status.c_str());
                    }
                    
                }
            }
            //Voq Inband interface config processing
            if(inband_type.size() && !ip_prefix_in_key)
            {
                if(!gPortsOrch->setVoqInbandIntf(alias, inband_type))
                {
                    it++;
                    continue;
                }
            }

            Port port;
            if (!gPortsOrch->getPort(alias, port))
            {
                if (!ip_prefix_in_key && isSubIntf)
                {
                    if (!adminStateChanged)
                    {
                        adminUp = port.m_admin_state_up;
                    }

                    if (!gPortsOrch->addSubPort(port, alias, vlan, adminUp, mtu))
                    {
                        it++;
                        continue;
                    }
                }
                else
                {
                    /* TODO: Resolve the dependency relationship and add ref_count to port */
                    it++;
                    continue;
                }
            }

            if (m_vnetInfses.find(alias) != m_vnetInfses.end())
            {
                vnet_name = m_vnetInfses.at(alias);
            }

            if (!vnet_name.empty())
            {
                VNetOrch* vnet_orch = gDirectory.get<VNetOrch*>();
                if (!vnet_orch->isVnetExists(vnet_name))
                {
                    it++;
                    continue;
                }

                if (!adminStateChanged)
                {
                    adminUp = port.m_admin_state_up;
                }

                if (!vnet_orch->setIntf(alias, vnet_name, ip_prefix_in_key ? &ip_prefix : nullptr, adminUp, mtu))
                {
                    it++;
                    continue;
                }

                if (m_vnetInfses.find(alias) == m_vnetInfses.end())
                {
                    m_vnetInfses.emplace(alias, vnet_name);
                }
            }
            else
            {
                if (!adminStateChanged)
                {
                    adminUp = port.m_admin_state_up;
                }

                if (!setIntf(alias, vrf_id, ip_prefix_in_key ? &ip_prefix : nullptr, adminUp, mtu, loopbackAction))
                {
                    it++;
                    continue;
                }

                if (!ip_prefix_in_key && sagChanged) {
                    SWSS_LOG_NOTICE("SAG changed to %u from %u for %s", sag_enabled,
                                    m_syncdIntfses[alias].sag_enabled, alias.c_str());
                    m_syncdIntfses[alias].sag_enabled = sag_enabled;

                    if (sag_enabled)
                    {
                        addLinkLocalRouteToMeSag(m_syncdIntfses[alias].vrf_id);
                        SWSS_LOG_NOTICE("SAG Added %s vrf %s -- adding link local",
                                        alias.c_str(), m_vrfOrch->getVRFname(port.m_vr_id).c_str());
                    }
                    else
                    {
                        removeLinkLocalRouteToMeSag(m_syncdIntfses[alias].vrf_id);
                        SWSS_LOG_NOTICE("SAG Removed %s vrf %s -- removing link local",
                                        alias.c_str(), m_vrfOrch->getVRFname(port.m_vr_id).c_str());
                    }
                }

                if (gPortsOrch->getPort(alias, port))
                {
                    /* Set nat zone id */
                    if ((!nat_zone.empty()) and (port.m_nat_zone_id != nat_zone_id))
                    {
                        port.m_nat_zone_id = nat_zone_id;

                        if (gIsNatSupported)
                        {
                            setRouterIntfsNatZoneId(port);
                        }
                        else
                        {
                            SWSS_LOG_NOTICE("Not set router interface %s NAT Zone Id to %u, as NAT is not supported",
                                            port.m_alias.c_str(), port.m_nat_zone_id);
                        }
                        gPortsOrch->setPort(alias, port);
                    }
                    /* Set MPLS */
                    if ((!ip_prefix_in_key) && (port.m_mpls != mpls))
                    {
                        port.m_mpls = mpls;

                        setRouterIntfsMpls(port);
                        gPortsOrch->setPort(alias, port);
                    }

                    /* Set loopback action */
                    if (!loopbackAction.empty())
                    {
                        setIntfLoopbackAction(port, loopbackAction);
                    }
                }
            }

            if (!mac)
            {
                mac = gMacAddress;
            }

            // update mac if it is changed
            if (m_syncdIntfses.find(alias) != m_syncdIntfses.end())
            {
                if ((!ip_prefix_in_key) && (m_syncdIntfses[alias].mac != mac))
                {
                    // port.m_rif_id is set in setIntf(), need to get port again
                    if (gPortsOrch->getPort(alias, port))
                    {
                        sai_attribute_t attr;
                        attr.id = SAI_ROUTER_INTERFACE_ATTR_SRC_MAC_ADDRESS;

                        memcpy(attr.value.mac, mac.getMac(), sizeof(sai_mac_t));
                        sai_status_t status = sai_router_intfs_api->set_router_interface_attribute(port.m_rif_id, &attr);

                        if (status != SAI_STATUS_SUCCESS)
                        {
                            SWSS_LOG_ERROR("Failed to set router interface mac %s for port %s, rv:%d",
                                                        mac.to_string().c_str(), port.m_alias.c_str(), status);
                            if (handleSaiSetStatus(SAI_API_ROUTER_INTERFACE, status) == task_need_retry)
                            {
                                it++;
                                continue;
                            }
                        }
                        else
                        {
                            SWSS_LOG_NOTICE("Set router interface mac %s for port %s success",
                                                        mac.to_string().c_str(), alias.c_str());
                            m_syncdIntfses[alias].mac = mac;
                        }
                    }
                    else
                    {
                        SWSS_LOG_ERROR("Failed to set router interface mac %s for port %s, get port fail",
                                                        mac.to_string().c_str(), alias.c_str());
                    }
                }
            }

            if (!proxy_arp.empty())
            {
                setIntfProxyArp(alias, proxy_arp);
            }

            it = consumer.m_toSync.erase(it);
        }
        else if (op == DEL_COMMAND)
        {
            if (is_lo)
            {
                if (!ip_prefix_in_key)
                {
                    if (m_syncdIntfses.find(alias) != m_syncdIntfses.end())
                    {
                        if (m_syncdIntfses[alias].ip_addresses.size() == 0)
                        {
                            m_vrfOrch->decreaseVrfRefCount(m_syncdIntfses[alias].vrf_id);
                            m_syncdIntfses.erase(alias);
                        }
                        else
                        {
                            it++;
                            continue;
                        }
                    }
                }
                else
                {
                    if (m_syncdIntfses.find(alias) != m_syncdIntfses.end())
                    {
                        if (m_syncdIntfses[alias].ip_addresses.count(ip_prefix))
                        {
                            m_syncdIntfses[alias].ip_addresses.erase(ip_prefix);
                            removeIp2MeRoute(m_syncdIntfses[alias].vrf_id, ip_prefix);
                        }
                    }
                }

                it = consumer.m_toSync.erase(it);
                continue;
            }

            Port port;
            /* Cannot locate interface */
            if (!gPortsOrch->getPort(alias, port))
            {
                it = consumer.m_toSync.erase(it);
                continue;
            }

            if (m_syncdIntfses.find(alias) == m_syncdIntfses.end())
            {
                /* Cannot locate the interface */
                it = consumer.m_toSync.erase(it);
                continue;
            }

            if (m_vnetInfses.find(alias) != m_vnetInfses.end())
            {
                vnet_name = m_vnetInfses.at(alias);
            }

            if (m_syncdIntfses[alias].proxy_arp)
            {
                setIntfProxyArp(alias, "disabled");
            }

            if (!vnet_name.empty())
            {
                VNetOrch* vnet_orch = gDirectory.get<VNetOrch*>();
                if (!vnet_orch->isVnetExists(vnet_name))
                {
                    it++;
                    continue;
                }

                if (vnet_orch->delIntf(alias, vnet_name, ip_prefix_in_key ? &ip_prefix : nullptr))
                {
                    m_vnetInfses.erase(alias);
                    it = consumer.m_toSync.erase(it);
                }
                else
                {
                    it++;
                    continue;
                }
            }
            else
            {
                if (removeIntf(alias, port.m_vr_id, ip_prefix_in_key ? &ip_prefix : nullptr))
                {
                    m_removingIntfses.erase(alias);
                    it = consumer.m_toSync.erase(it);
                }
                else
                {
                    m_removingIntfses.insert(alias);
                    it++;
                    continue;
                }
            }
        }
    }
}

void IntfsOrch::doSagTask(vector<FieldValueTuple> data, const string& op)
{
    if (op == SET_COMMAND)
    {
        for (auto idx : data)
        {
            string sag_mac_str = "";
            const auto &field = fvField(idx);
            const auto &value = fvValue(idx);
            SWSS_LOG_NOTICE("process key %s, value %s", field.c_str(), value.c_str());
            if (field == "gateway_mac")
            {
                sag_mac_str = value;
            }

            if (!sag_mac_str.empty())
            {
                MacAddress sag_mac;
                try
                {
                    sag_mac = MacAddress(sag_mac_str);
                }
                catch (const std::invalid_argument &e)
                {
                    SWSS_LOG_ERROR("Invalid mac argument %s to %s()", sag_mac_str.c_str(), e.what());
                    return;
                }

                m_sagMac = sag_mac;
            }
        }
    }
    else if (op == DEL_COMMAND)
    {
        for (auto sag_vrf_table : SagVrfRefTable)
        {
            IpPrefix linklocal_prefix = gRouteOrch->getLinkLocalEui64Addr(m_sagMac);
            sai_object_id_t vrf_id = sag_vrf_table.first;

            // remove link local route for this vrf
            gRouteOrch->delLinkLocalRouteToMe(vrf_id, linklocal_prefix);
            SWSS_LOG_NOTICE("Removed link local ipv6 route %s to cpu in VRF %s",
                            linklocal_prefix.to_string().c_str(), m_vrfOrch->getVRFname(vrf_id).c_str());

        }

        SagVrfRefTable.clear();
        m_sagMac = MacAddress();
    }
}

void IntfsOrch::addLinkLocalRouteToMeSag(sai_object_id_t vrf_id)
{
    if (!m_sagMac)
    {
        SWSS_LOG_NOTICE("SAG MAC not set, doing nothing in VRF %s in add", m_vrfOrch->getVRFname(vrf_id).c_str());
        return;
    }

    IpPrefix linklocal_prefix = gRouteOrch->getLinkLocalEui64Addr(m_sagMac);

    auto it = SagVrfRefTable.find(vrf_id);
    if (it == SagVrfRefTable.end())
    {
        SagVrfRefTable[vrf_id] = 1;

        SWSS_LOG_NOTICE("Created link local ipv6 route %s to cpu in VRF %s",
                        linklocal_prefix.to_string().c_str(), m_vrfOrch->getVRFname(vrf_id).c_str());
        // add link local route for this vrf
        gRouteOrch->addLinkLocalRouteToMe(vrf_id, linklocal_prefix);

        SWSS_LOG_NOTICE("Ref count (%u) for link local ipv6 route %s to cpu in VRF %s",
                        SagVrfRefTable[vrf_id], linklocal_prefix.to_string().c_str(), m_vrfOrch->getVRFname(vrf_id).c_str());
    }
    else
    {
        it->second++;
        SWSS_LOG_NOTICE("Ref count (%u) for link local ipv6 route %s to cpu in VRF %s",
                        it->second, linklocal_prefix.to_string().c_str(), m_vrfOrch->getVRFname(vrf_id).c_str());
    }
}

void IntfsOrch::removeLinkLocalRouteToMeSag(sai_object_id_t vrf_id)
{
    if (!m_sagMac)
    {
        SWSS_LOG_NOTICE("SAG MAC not set, doing nothing in vrf %s in remove", m_vrfOrch->getVRFname(vrf_id).c_str());
        return;
    }

    IpPrefix linklocal_prefix = gRouteOrch->getLinkLocalEui64Addr(m_sagMac);

    auto it = SagVrfRefTable.find(vrf_id);
    if (it != SagVrfRefTable.end())
    {
        if (--(it->second) == 0)
        {
            SWSS_LOG_NOTICE("Removed link local ipv6 route %s to cpu in VRF %s",
                            linklocal_prefix.to_string().c_str(), m_vrfOrch->getVRFname(vrf_id).c_str());

            // remove link local route for this vrf
            gRouteOrch->delLinkLocalRouteToMe(vrf_id, linklocal_prefix);

            SagVrfRefTable.erase(vrf_id);
        }
        SWSS_LOG_NOTICE("Ref count (%u) for link local ipv6 route %s to cpu in VRF %s",
                        it->second, linklocal_prefix.to_string().c_str(), m_vrfOrch->getVRFname(vrf_id).c_str());
    }
    else
    {
       SWSS_LOG_NOTICE("Unable to find entry for link local ipv6 route %s to cpu in VRF %s",
                        linklocal_prefix.to_string().c_str(), m_vrfOrch->getVRFname(vrf_id).c_str());
    }
}

bool IntfsOrch::getSaiLoopbackAction(const string &actionStr, sai_packet_action_t &action)
{
    const unordered_map<string, sai_packet_action_t> loopbackActionMap =
    {
        {"drop", SAI_PACKET_ACTION_DROP},
        {"forward", SAI_PACKET_ACTION_FORWARD},
    };

    auto it = loopbackActionMap.find(actionStr);
    if (it != loopbackActionMap.end())
    {
        action = loopbackActionMap.at(actionStr);
        return true;
    }
    else
    {
        SWSS_LOG_WARN("Unsupported loopback action [%s]", actionStr.c_str());
        return false;
    }
}

bool IntfsOrch::addRouterIntfs(sai_object_id_t vrf_id, Port &port, string loopbackActionStr)
{
    SWSS_LOG_ENTER();

    /* Return true if the router interface exists */
    if (port.m_rif_id)
    {
        SWSS_LOG_WARN("Router interface already exists on %s",
                      port.m_alias.c_str());
        return true;
    }

    /* Create router interface if the router interface doesn't exist */
    sai_attribute_t attr;
    vector<sai_attribute_t> attrs;

    attr.id = SAI_ROUTER_INTERFACE_ATTR_VIRTUAL_ROUTER_ID;
    attr.value.oid = vrf_id;
    attrs.push_back(attr);

    if (!loopbackActionStr.empty())
    {
        sai_packet_action_t loopbackAction;
        if (getSaiLoopbackAction(loopbackActionStr, loopbackAction))
        {
            attr.id = SAI_ROUTER_INTERFACE_ATTR_LOOPBACK_PACKET_ACTION;
            attr.value.s32 = loopbackAction;
            attrs.push_back(attr);
        }
    }

    attr.id = SAI_ROUTER_INTERFACE_ATTR_SRC_MAC_ADDRESS;
    if (port.m_mac)
    {
        memcpy(attr.value.mac, port.m_mac.getMac(), sizeof(sai_mac_t));
    }
    else
    {
        memcpy(attr.value.mac, gMacAddress.getMac(), sizeof(sai_mac_t));

    }
    attrs.push_back(attr);

    attr.id = SAI_ROUTER_INTERFACE_ATTR_TYPE;
    switch(port.m_type)
    {
        case Port::PHY:
        case Port::LAG:
        case Port::SYSTEM:
            attr.value.s32 = SAI_ROUTER_INTERFACE_TYPE_PORT;
            attrs.push_back(attr);
            break;
        case Port::VLAN:
            attr.value.s32 = SAI_ROUTER_INTERFACE_TYPE_VLAN;
            attrs.push_back(attr);
            break;
        case Port::SUBPORT:
            attr.value.s32 = SAI_ROUTER_INTERFACE_TYPE_SUB_PORT;
            attrs.push_back(attr);
            break;
        default:
            SWSS_LOG_ERROR("Unsupported port type: %d", port.m_type);
            break;
    }

    switch(port.m_type)
    {
        case Port::PHY:
        case Port::SYSTEM:
            attr.id = SAI_ROUTER_INTERFACE_ATTR_PORT_ID;
            attr.value.oid = port.m_port_id;
            attrs.push_back(attr);
            break;
        case Port::LAG:
            attr.id = SAI_ROUTER_INTERFACE_ATTR_PORT_ID;
            attr.value.oid = port.m_lag_id;
            attrs.push_back(attr);
            break;
        case Port::VLAN:
            attr.id = SAI_ROUTER_INTERFACE_ATTR_VLAN_ID;
            attr.value.oid = port.m_vlan_info.vlan_oid;
            attrs.push_back(attr);
            break;
        case Port::SUBPORT:
            attr.id = SAI_ROUTER_INTERFACE_ATTR_PORT_ID;
            attr.value.oid = port.m_parent_port_id;
            attrs.push_back(attr);

            attr.id = SAI_ROUTER_INTERFACE_ATTR_OUTER_VLAN_ID;
            attr.value.u16 = port.m_vlan_info.vlan_id;
            attrs.push_back(attr);

            attr.id = SAI_ROUTER_INTERFACE_ATTR_ADMIN_V4_STATE;
            attr.value.booldata = port.m_admin_state_up;
            attrs.push_back(attr);

            attr.id = SAI_ROUTER_INTERFACE_ATTR_ADMIN_V6_STATE;
            attr.value.booldata = port.m_admin_state_up;
            attrs.push_back(attr);
            break;
        default:
            SWSS_LOG_ERROR("Unsupported port type: %d", port.m_type);
            break;
    }

    attr.id = SAI_ROUTER_INTERFACE_ATTR_MTU;
    attr.value.u32 = port.m_mtu;
    attrs.push_back(attr);

    if (port.m_mpls)
    {
        //  Default value of ADMIN_MPLS_STATE is disabled and does not need
        //  to be explicitly included in RIF Create request.
        attr.id = SAI_ROUTER_INTERFACE_ATTR_ADMIN_MPLS_STATE;
        attr.value.booldata = port.m_mpls;

        SWSS_LOG_INFO("Enabling MPLS on interface %s\n", port.m_alias.c_str());
        attrs.push_back(attr);
    }

    if (gIsNatSupported)
    {
        attr.id = SAI_ROUTER_INTERFACE_ATTR_NAT_ZONE_ID;
        attr.value.u32 = port.m_nat_zone_id;

        SWSS_LOG_INFO("Assigning NAT zone id %d to interface %s\n", attr.value.u32, port.m_alias.c_str());
        attrs.push_back(attr);
    }

    sai_status_t status = sai_router_intfs_api->create_router_interface(&port.m_rif_id, gSwitchId, (uint32_t)attrs.size(), attrs.data());
    if (status != SAI_STATUS_SUCCESS)
    {
        SWSS_LOG_ERROR("Failed to create router interface %s, rv:%d",
                port.m_alias.c_str(), status);
        if (handleSaiCreateStatus(SAI_API_ROUTER_INTERFACE, status) != task_success)
        {
            throw runtime_error("Failed to create router interface.");
        }
    }

    port.m_vr_id = vrf_id;

    gPortsOrch->setPort(port.m_alias, port);
    m_rifsToAdd.push_back(port);

    SWSS_LOG_NOTICE("Create router interface %s MTU %u", port.m_alias.c_str(), port.m_mtu);

    if(gMySwitchType == "voq")
    {
        // Sync the interface of local port/LAG to the SYSTEM_INTERFACE table of CHASSIS_APP_DB
        voqSyncAddIntf(port.m_alias);
    }

    return true;
}

bool IntfsOrch::removeRouterIntfs(Port &port)
{
    SWSS_LOG_ENTER();

    if (m_syncdIntfses[port.m_alias].ref_count > 0)
    {
        SWSS_LOG_NOTICE("Router interface %s is still referenced with ref count %d", port.m_alias.c_str(), m_syncdIntfses[port.m_alias].ref_count);
        return false;
    }

    const auto id = sai_serialize_object_id(port.m_rif_id);
    removeRifFromFlexCounter(id, port.m_alias);

    sai_status_t status = sai_router_intfs_api->remove_router_interface(port.m_rif_id);
    if (status != SAI_STATUS_SUCCESS)
    {
        SWSS_LOG_ERROR("Failed to remove router interface for port %s, rv:%d", port.m_alias.c_str(), status);
        if (handleSaiRemoveStatus(SAI_API_ROUTER_INTERFACE, status) != task_success)
        {
            throw runtime_error("Failed to remove router interface.");
        }
    }

    port.m_rif_id = 0;
    port.m_vr_id = 0;
    port.m_nat_zone_id = 0;
    port.m_mpls = false;
    gPortsOrch->setPort(port.m_alias, port);

    SWSS_LOG_NOTICE("Remove router interface for port %s", port.m_alias.c_str());

    if(gMySwitchType == "voq")
    {
        // Sync the removal of interface of local port/LAG to the SYSTEM_INTERFACE table of CHASSIS_APP_DB
        voqSyncDelIntf(port.m_alias);
    }

    return true;
}

void IntfsOrch::addIp2MeRoute(sai_object_id_t vrf_id, const IpPrefix &ip_prefix)
{
    sai_route_entry_t unicast_route_entry;
    unicast_route_entry.switch_id = gSwitchId;
    unicast_route_entry.vr_id = vrf_id;
    copy(unicast_route_entry.destination, ip_prefix.getIp());

    sai_attribute_t attr;
    vector<sai_attribute_t> attrs;

    attr.id = SAI_ROUTE_ENTRY_ATTR_PACKET_ACTION;
    attr.value.s32 = SAI_PACKET_ACTION_FORWARD;
    attrs.push_back(attr);

    Port cpu_port;
    gPortsOrch->getCpuPort(cpu_port);

    attr.id = SAI_ROUTE_ENTRY_ATTR_NEXT_HOP_ID;
    attr.value.oid = cpu_port.m_port_id;
    attrs.push_back(attr);

    sai_status_t status = sai_route_api->create_route_entry(&unicast_route_entry, (uint32_t)attrs.size(), attrs.data());
    if (status != SAI_STATUS_SUCCESS)
    {
        SWSS_LOG_ERROR("Failed to create IP2me route ip:%s, rv:%d", ip_prefix.getIp().to_string().c_str(), status);
        if (handleSaiCreateStatus(SAI_API_ROUTE, status) != task_success)
        {
            throw runtime_error("Failed to create IP2me route.");
        }
    }

    SWSS_LOG_NOTICE("Create IP2me route ip:%s", ip_prefix.getIp().to_string().c_str());

    if (unicast_route_entry.destination.addr_family == SAI_IP_ADDR_FAMILY_IPV4)
    {
        gCrmOrch->incCrmResUsedCounter(CrmResourceType::CRM_IPV4_ROUTE);
    }
    else
    {
        gCrmOrch->incCrmResUsedCounter(CrmResourceType::CRM_IPV6_ROUTE);
    }

    gFlowCounterRouteOrch->onAddMiscRouteEntry(vrf_id, IpPrefix(ip_prefix.getIp().to_string()));
}

void IntfsOrch::removeIp2MeRoute(sai_object_id_t vrf_id, const IpPrefix &ip_prefix)
{
    sai_route_entry_t unicast_route_entry;
    unicast_route_entry.switch_id = gSwitchId;
    unicast_route_entry.vr_id = vrf_id;
    copy(unicast_route_entry.destination, ip_prefix.getIp());

    sai_status_t status = sai_route_api->remove_route_entry(&unicast_route_entry);
    if (status != SAI_STATUS_SUCCESS)
    {
        SWSS_LOG_ERROR("Failed to remove IP2me route ip:%s, rv:%d", ip_prefix.getIp().to_string().c_str(), status);
        if (handleSaiRemoveStatus(SAI_API_ROUTE, status) != task_success)
        {
            throw runtime_error("Failed to remove IP2me route.");
        }
    }

    SWSS_LOG_NOTICE("Remove packet action trap route ip:%s", ip_prefix.getIp().to_string().c_str());

    if (unicast_route_entry.destination.addr_family == SAI_IP_ADDR_FAMILY_IPV4)
    {
        gCrmOrch->decCrmResUsedCounter(CrmResourceType::CRM_IPV4_ROUTE);
    }
    else
    {
        gCrmOrch->decCrmResUsedCounter(CrmResourceType::CRM_IPV6_ROUTE);
    }

    gFlowCounterRouteOrch->onRemoveMiscRouteEntry(vrf_id, IpPrefix(ip_prefix.getIp().to_string()));
}

void IntfsOrch::addDirectedBroadcast(const Port &port, const IpPrefix &ip_prefix)
{
    sai_status_t status;
    sai_neighbor_entry_t neighbor_entry;
    IpAddress ip_addr;

    /* If not IPv4 subnet or if /31 or /32 subnet, there is no broadcast address, hence don't
     * add a broadcast route. */
    if (!(ip_prefix.isV4()) || (ip_prefix.getMaskLength() > 30))
    {
      return;
    }
    ip_addr =  ip_prefix.getBroadcastIp();

    neighbor_entry.rif_id = port.m_rif_id;
    neighbor_entry.switch_id = gSwitchId;
    copy(neighbor_entry.ip_address, ip_addr);

    sai_attribute_t neighbor_attr;
    neighbor_attr.id = SAI_NEIGHBOR_ENTRY_ATTR_DST_MAC_ADDRESS;
    memcpy(neighbor_attr.value.mac, MacAddress("ff:ff:ff:ff:ff:ff").getMac(), 6);

    status = sai_neighbor_api->create_neighbor_entry(&neighbor_entry, 1, &neighbor_attr);
    if (status != SAI_STATUS_SUCCESS)
    {
        SWSS_LOG_ERROR("Failed to create broadcast entry %s rv:%d",
                       ip_addr.to_string().c_str(), status);
        if (handleSaiCreateStatus(SAI_API_NEIGHBOR, status) != task_success)
        {
            return;
        }
    }

    SWSS_LOG_NOTICE("Add broadcast route for ip:%s", ip_addr.to_string().c_str());
}

void IntfsOrch::removeDirectedBroadcast(const Port &port, const IpPrefix &ip_prefix)
{
    sai_status_t status;
    sai_neighbor_entry_t neighbor_entry;
    IpAddress ip_addr;

    /* If not IPv4 subnet or if /31 or /32 subnet, there is no broadcast address */
    if (!(ip_prefix.isV4()) || (ip_prefix.getMaskLength() > 30))
    {
        return;
    }
    ip_addr =  ip_prefix.getBroadcastIp();

    neighbor_entry.rif_id = port.m_rif_id;
    neighbor_entry.switch_id = gSwitchId;
    copy(neighbor_entry.ip_address, ip_addr);

    status = sai_neighbor_api->remove_neighbor_entry(&neighbor_entry);
    if (status != SAI_STATUS_SUCCESS)
    {
        if (status == SAI_STATUS_ITEM_NOT_FOUND)
        {
            SWSS_LOG_ERROR("No broadcast entry found for %s", ip_addr.to_string().c_str());
            return;
        }
        else
        {
            SWSS_LOG_ERROR("Failed to remove broadcast entry %s rv:%d",
                           ip_addr.to_string().c_str(), status);
            if (handleSaiRemoveStatus(SAI_API_NEIGHBOR, status) != task_success)
            {
                return;
            }
        }
    }

    SWSS_LOG_NOTICE("Remove broadcast route ip:%s", ip_addr.to_string().c_str());
}

void IntfsOrch::addRifToFlexCounter(const string &id, const string &name, const string &type)
{
    SWSS_LOG_ENTER();
    /* update RIF maps in COUNTERS_DB */
    vector<FieldValueTuple> rifNameVector;
    vector<FieldValueTuple> rifTypeVector;

    rifNameVector.emplace_back(name, id);
    rifTypeVector.emplace_back(id, type);

    m_rifNameTable->set("", rifNameVector);
    m_rifTypeTable->set("", rifTypeVector);

    /* update RIF in FLEX_COUNTER_DB */
    string key = getRifFlexCounterTableKey(id);

    std::ostringstream counters_stream;
    for (const auto& it: rifStatIds)
    {
        counters_stream << sai_serialize_router_interface_stat(it) << comma;
    }
    auto &&counters_str = counters_stream.str();

    /* check the state of intf, if registering the intf to FC will result in runtime error */
    startFlexCounterPolling(gSwitchId, key, counters_str.c_str(), RIF_COUNTER_ID_LIST);

    SWSS_LOG_DEBUG("Registered interface %s to Flex counter", name.c_str());
}

void IntfsOrch::removeRifFromFlexCounter(const string &id, const string &name)
{
    SWSS_LOG_ENTER();
    /* remove it from COUNTERS_DB maps */
    m_rifNameTable->hdel("", name);
    m_rifTypeTable->hdel("", id);

    /* remove it from FLEX_COUNTER_DB */
    string key = getRifFlexCounterTableKey(id);

    stopFlexCounterPolling(gSwitchId, key);

    SWSS_LOG_DEBUG("Unregistered interface %s from Flex counter", name.c_str());
}

string IntfsOrch::getRifFlexCounterTableKey(string key)
{
    return string(RIF_STAT_COUNTER_FLEX_COUNTER_GROUP) + ":" + key;
}

void IntfsOrch::generateInterfaceMap()
{
    m_updateMapsTimer->start();
}

bool IntfsOrch::updateSyncdIntfPfx(const string &alias, const IpPrefix &ip_prefix, bool add)
{
    if (add && m_syncdIntfses[alias].ip_addresses.count(ip_prefix) == 0)
    {
        m_syncdIntfses[alias].ip_addresses.insert(ip_prefix);
        return true;
    }

    if (!add && m_syncdIntfses[alias].ip_addresses.count(ip_prefix) > 0)
    {
        m_syncdIntfses[alias].ip_addresses.erase(ip_prefix);
        return true;
    }

    return false;
}

void IntfsOrch::doTask(SelectableTimer &timer)
{
    SWSS_LOG_ENTER();

    SWSS_LOG_DEBUG("Registering %" PRId64 " new intfs", m_rifsToAdd.size());
    string value;
    for (auto it = m_rifsToAdd.begin(); it != m_rifsToAdd.end(); )
    {
        const auto id = sai_serialize_object_id(it->m_rif_id);
        SWSS_LOG_INFO("Registering %s, id %s", it->m_alias.c_str(), id.c_str());
        std::string type;
        switch(it->m_type)
        {
            case Port::PHY:
            case Port::LAG:
            case Port::SYSTEM:
                type = "SAI_ROUTER_INTERFACE_TYPE_PORT";
                break;
            case Port::VLAN:
                type = "SAI_ROUTER_INTERFACE_TYPE_VLAN";
                break;
            case Port::SUBPORT:
                type = "SAI_ROUTER_INTERFACE_TYPE_SUB_PORT";
                break;
            default:
                SWSS_LOG_ERROR("Unsupported port type: %d", it->m_type);
                type = "";
                break;
        }
        if (!gTraditionalFlexCounter || m_vidToRidTable->hget("", id, value))
        {
            SWSS_LOG_INFO("Registering %s it is ready", it->m_alias.c_str());
            addRifToFlexCounter(id, it->m_alias, type);
            it = m_rifsToAdd.erase(it);
        }
        else
        {
            ++it;
        }
    }
}

bool IntfsOrch::isRemoteSystemPortIntf(string alias)
{
    Port port;
    if(gPortsOrch->getPort(alias, port))
    {
        if (port.m_type == Port::LAG)
        {
            return(port.m_system_lag_info.switch_id != gVoqMySwitchId);
        }

        return(port.m_system_port_info.type == SAI_SYSTEM_PORT_TYPE_REMOTE);
    }
    //Given alias is system port alias of the local port/LAG
    return false;
}

bool IntfsOrch::isLocalSystemPortIntf(string alias)
{
    Port port;
    if(gPortsOrch->getPort(alias, port))
    {
        if (port.m_type == Port::LAG)
        {
            return(port.m_system_lag_info.switch_id == gVoqMySwitchId);
        }

        return(port.m_system_port_info.type != SAI_SYSTEM_PORT_TYPE_REMOTE);
    }
    //Given alias is system port alias of the local port/LAG
    return false;
}

void IntfsOrch::voqSyncAddIntf(string &alias)
{
    //Sync only local interface. Confirm for the local interface and
    //get the system port alias for key for syncing to CHASSIS_APP_DB
    Port port;
    if(gPortsOrch->getPort(alias, port))
    {
        if (port.m_type == Port::LAG)
        {
            if (port.m_system_lag_info.switch_id != gVoqMySwitchId)
            {
                return;
            }
            alias = port.m_system_lag_info.alias;
        }
        else
        {
            if(port.m_system_port_info.type == SAI_SYSTEM_PORT_TYPE_REMOTE)
            {
                return;
            }
            alias = port.m_system_port_info.alias;
        }
    }
    else
    {
        SWSS_LOG_ERROR("Port does not exist for %s!", alias.c_str());
        return;
    }


    string oper_status = port.m_oper_status == SAI_PORT_OPER_STATUS_UP ? "up" : "down";

    FieldValueTuple nullFv ("oper_status", oper_status);
    vector<FieldValueTuple> attrs;
    attrs.push_back(nullFv);

    m_tableVoqSystemInterfaceTable->set(alias, attrs);
}

void IntfsOrch::voqSyncDelIntf(string &alias)
{
    //Sync only local interface. Confirm for the local interface and
    //get the system port alias for key for syncing to CHASSIS_APP_DB
    Port port;
    if(gPortsOrch->getPort(alias, port))
    {
        if (port.m_type == Port::LAG)
        {
            if (port.m_system_lag_info.switch_id != gVoqMySwitchId)
            {
                return;
            }
            alias = port.m_system_lag_info.alias;
        }
        else
        {
            if(port.m_system_port_info.type == SAI_SYSTEM_PORT_TYPE_REMOTE)
            {
                return;
            }
            alias = port.m_system_port_info.alias;
        }
    }
    else
    {
        SWSS_LOG_ERROR("Port does not exist for %s!", alias.c_str());
        return;
    }

    m_tableVoqSystemInterfaceTable->del(alias);
}

void IntfsOrch::voqSyncIntfState(string &alias, bool isUp)
{
    Port port;
    string port_alias;
    if(gPortsOrch->getPort(alias, port))
    {
        if (port.m_type == Port::LAG)
        {
            if (port.m_system_lag_info.switch_id != gVoqMySwitchId)
            {
                return;
            }
            port_alias = port.m_system_lag_info.alias;
        }
        else
        {
            if(port.m_system_port_info.type == SAI_SYSTEM_PORT_TYPE_REMOTE)
            {
                return;
            }
            port_alias = port.m_system_port_info.alias;
        }
        SWSS_LOG_NOTICE("Syncing system interface state %s for port %s", isUp ? "up" : "down", port_alias.c_str());
        m_tableVoqSystemInterfaceTable->hset(port_alias, "oper_status", isUp ? "up" : "down");
    }

}<|MERGE_RESOLUTION|>--- conflicted
+++ resolved
@@ -746,14 +746,11 @@
         bool mpls = false;
         string vlan = "";
         string loopbackAction = "";
-<<<<<<< HEAD
 
         bool sag_enabled = false;
         bool sagChanged = false;
 
-=======
         string oper_status ="";
->>>>>>> 98012ed4
         for (auto idx : data)
         {
             const auto &field = fvField(idx);
