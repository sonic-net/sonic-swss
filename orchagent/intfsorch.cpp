--- conflicted
+++ resolved
@@ -348,7 +348,7 @@
         {
             gPortsOrch->decreasePortRefCount(alias);
             m_syncdIntfses.erase(alias);
-<<<<<<< HEAD
+            m_vrfOrch->decreaseVrfRefCount(vrf_id);
 
             if (port.m_type == Port::SUBPORT)
             {
@@ -358,9 +358,6 @@
                 }
             }
 
-=======
-            m_vrfOrch->decreaseVrfRefCount(vrf_id);
->>>>>>> 85ff17da
             return true;
         }
         else
@@ -398,11 +395,8 @@
 
         IpPrefix ip_prefix;
         bool ip_prefix_in_key = false;
-<<<<<<< HEAD
-=======
         bool is_lo = !alias.compare(0, strlen(LOOPBACK_PREFIX), LOOPBACK_PREFIX);
 
->>>>>>> 85ff17da
         if (keys.size() > 1)
         {
             ip_prefix = kfvKey(t).substr(kfvKey(t).find(':')+1);
