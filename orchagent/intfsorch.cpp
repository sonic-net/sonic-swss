#include <cassert>
#include <fstream>
#include <sstream>
#include <map>
#include <net/if.h>
#include <inttypes.h>

#include "sai_serialize.h"
#include "intfsorch.h"
#include "ipprefix.h"
#include "logger.h"
#include "swssnet.h"
#include "tokenize.h"
#include "routeorch.h"
#include "flowcounterrouteorch.h"
#include "crmorch.h"
#include "bufferorch.h"
#include "directory.h"
#include "vnetorch.h"
#include "subscriberstatetable.h"

extern sai_object_id_t gVirtualRouterId;
extern Directory<Orch*> gDirectory;

extern sai_router_interface_api_t*  sai_router_intfs_api;
extern sai_route_api_t*             sai_route_api;
extern sai_neighbor_api_t*          sai_neighbor_api;
extern sai_switch_api_t*            sai_switch_api;
extern sai_vlan_api_t*              sai_vlan_api;

extern sai_object_id_t gSwitchId;
extern PortsOrch *gPortsOrch;
extern FlowCounterRouteOrch *gFlowCounterRouteOrch;
extern CrmOrch *gCrmOrch;
extern BufferOrch *gBufferOrch;
extern bool gIsNatSupported;
extern NeighOrch *gNeighOrch;
extern string gMySwitchType;
extern int32_t gVoqMySwitchId;

const int IntfsOrch::intfsorch_pri = 35;

#define RIF_FLEX_STAT_COUNTER_POLL_MSECS "1000"
#define UPDATE_MAPS_SEC 1

#define MGMT_VRF            "mgmt"

static const vector<sai_router_interface_stat_t> rifStatIds =
{
    SAI_ROUTER_INTERFACE_STAT_IN_PACKETS,
    SAI_ROUTER_INTERFACE_STAT_IN_OCTETS,
    SAI_ROUTER_INTERFACE_STAT_IN_ERROR_PACKETS,
    SAI_ROUTER_INTERFACE_STAT_IN_ERROR_OCTETS,
    SAI_ROUTER_INTERFACE_STAT_OUT_PACKETS,
    SAI_ROUTER_INTERFACE_STAT_OUT_OCTETS,
    SAI_ROUTER_INTERFACE_STAT_OUT_ERROR_PACKETS,
    SAI_ROUTER_INTERFACE_STAT_OUT_ERROR_OCTETS,
};

IntfsOrch::IntfsOrch(DBConnector *db, vector<table_name_with_pri_t> tableNames, VRFOrch *vrf_orch, DBConnector *chassisAppDb) :
        Orch(db, tableNames), m_vrfOrch(vrf_orch)
{
    SWSS_LOG_ENTER();

    /* Initialize DB connectors */
    m_counter_db = shared_ptr<DBConnector>(new DBConnector("COUNTERS_DB", 0));
    m_flex_db = shared_ptr<DBConnector>(new DBConnector("FLEX_COUNTER_DB", 0));
    m_asic_db = shared_ptr<DBConnector>(new DBConnector("ASIC_DB", 0));
    /* Initialize COUNTER_DB tables */
    m_rifNameTable = unique_ptr<Table>(new Table(m_counter_db.get(), COUNTERS_RIF_NAME_MAP));
    m_rifTypeTable = unique_ptr<Table>(new Table(m_counter_db.get(), COUNTERS_RIF_TYPE_MAP));

    m_vidToRidTable = unique_ptr<Table>(new Table(m_asic_db.get(), "VIDTORID"));
    auto intervT = timespec { .tv_sec = UPDATE_MAPS_SEC , .tv_nsec = 0 };
    m_updateMapsTimer = new SelectableTimer(intervT);
    auto executorT = new ExecutableTimer(m_updateMapsTimer, this, "UPDATE_MAPS_TIMER");
    Orch::addExecutor(executorT);
    /* Initialize FLEX_COUNTER_DB tables */
    m_flexCounterTable = unique_ptr<ProducerTable>(new ProducerTable(m_flex_db.get(), FLEX_COUNTER_TABLE));
    m_flexCounterGroupTable = unique_ptr<ProducerTable>(new ProducerTable(m_flex_db.get(), FLEX_COUNTER_GROUP_TABLE));

    vector<FieldValueTuple> fieldValues;
    fieldValues.emplace_back(POLL_INTERVAL_FIELD, RIF_FLEX_STAT_COUNTER_POLL_MSECS);
    fieldValues.emplace_back(STATS_MODE_FIELD, STATS_MODE_READ);
    m_flexCounterGroupTable->set(RIF_STAT_COUNTER_FLEX_COUNTER_GROUP, fieldValues);

    string rifRatePluginName = "rif_rates.lua";

    try
    {
        string rifRateLuaScript = swss::loadLuaScript(rifRatePluginName);
        string rifRateSha = swss::loadRedisScript(m_counter_db.get(), rifRateLuaScript);

        vector<FieldValueTuple> fieldValues;
        fieldValues.emplace_back(RIF_PLUGIN_FIELD, rifRateSha);
        fieldValues.emplace_back(POLL_INTERVAL_FIELD, RIF_FLEX_STAT_COUNTER_POLL_MSECS);
        fieldValues.emplace_back(STATS_MODE_FIELD, STATS_MODE_READ);
        m_flexCounterGroupTable->set(RIF_STAT_COUNTER_FLEX_COUNTER_GROUP, fieldValues);
    }
    catch (const runtime_error &e)
    {
        SWSS_LOG_WARN("RIF flex counter group plugins was not set successfully: %s", e.what());
    }

    if(gMySwitchType == "voq")
    {
        //Add subscriber to process VOQ system interface
        string tableName = CHASSIS_APP_SYSTEM_INTERFACE_TABLE_NAME;
        Orch::addExecutor(new Consumer(new SubscriberStateTable(chassisAppDb, tableName, TableConsumable::DEFAULT_POP_BATCH_SIZE, 0), this, tableName));
        m_tableVoqSystemInterfaceTable = unique_ptr<Table>(new Table(chassisAppDb, CHASSIS_APP_SYSTEM_INTERFACE_TABLE_NAME));
    }

}

sai_object_id_t IntfsOrch::getRouterIntfsId(const string &alias)
{
    Port port;
    gPortsOrch->getPort(alias, port);
    return port.m_rif_id;
}

bool IntfsOrch::isPrefixSubnet(const IpPrefix &ip_prefix, const string &alias)
{
    if (m_syncdIntfses.find(alias) == m_syncdIntfses.end())
    {
        return false;
    }
    for (auto &prefixIt: m_syncdIntfses[alias].ip_addresses)
    {
        if (prefixIt.getSubnet() == ip_prefix)
        {
            return true;
        }
    }
    return false;
}

string IntfsOrch::getRouterIntfsAlias(const IpAddress &ip, const string &vrf_name)
{
    sai_object_id_t vrf_id = gVirtualRouterId;

    if (!vrf_name.empty())
    {
        vrf_id = m_vrfOrch->getVRFid(vrf_name);
    }

    for (const auto &it_intfs: m_syncdIntfses)
    {
        if (it_intfs.second.vrf_id != vrf_id)
        {
            continue;
        }
        for (const auto &prefixIt: it_intfs.second.ip_addresses)
        {
            if (prefixIt.isAddressInSubnet(ip))
            {
                return it_intfs.first;
            }
        }
    }
    return string();
}

bool IntfsOrch::isInbandIntfInMgmtVrf(const string& alias)
{
    if (m_syncdIntfses.find(alias) == m_syncdIntfses.end())
    {
        return false;
    }

    string vrf_name = "";
    vrf_name = m_vrfOrch->getVRFname(m_syncdIntfses[alias].vrf_id);
    if ((!vrf_name.empty()) && (vrf_name == MGMT_VRF))
    {
        return true;
    }

    return false;
}

void IntfsOrch::increaseRouterIntfsRefCount(const string &alias)
{
    SWSS_LOG_ENTER();

    m_syncdIntfses[alias].ref_count++;
    SWSS_LOG_INFO("Router interface %s ref count is increased to %d",
                  alias.c_str(), m_syncdIntfses[alias].ref_count);
}

void IntfsOrch::decreaseRouterIntfsRefCount(const string &alias)
{
    SWSS_LOG_ENTER();

    m_syncdIntfses[alias].ref_count--;
    SWSS_LOG_INFO("Router interface %s ref count is decreased to %d",
                  alias.c_str(), m_syncdIntfses[alias].ref_count);
}

bool IntfsOrch::setRouterIntfsMpls(const Port &port)
{
    SWSS_LOG_ENTER();

    sai_attribute_t attr;
    attr.id = SAI_ROUTER_INTERFACE_ATTR_ADMIN_MPLS_STATE;
    attr.value.booldata = port.m_mpls;

    sai_status_t status =
        sai_router_intfs_api->set_router_interface_attribute(port.m_rif_id, &attr);
    if (status != SAI_STATUS_SUCCESS)
    {
        SWSS_LOG_ERROR("Failed to set router interface %s MPLS to %s, rv:%d",
                       port.m_alias.c_str(), (port.m_mpls ? "enable" : "disable"), status);
        task_process_status handle_status = handleSaiSetStatus(SAI_API_ROUTER_INTERFACE, status);
        if (handle_status != task_success)
        {
            return parseHandleSaiStatusFailure(handle_status);
        }
    }
    SWSS_LOG_NOTICE("Set router interface %s MPLS to %s", port.m_alias.c_str(),
                    (port.m_mpls ? "enable" : "disable"));
    return true;
}

bool IntfsOrch::setRouterIntfsMtu(const Port &port)
{
    SWSS_LOG_ENTER();

    sai_attribute_t attr;
    attr.id = SAI_ROUTER_INTERFACE_ATTR_MTU;
    attr.value.u32 = port.m_mtu;

    sai_status_t status = sai_router_intfs_api->
            set_router_interface_attribute(port.m_rif_id, &attr);
    if (status != SAI_STATUS_SUCCESS)
    {
        SWSS_LOG_ERROR("Failed to set router interface %s MTU to %u, rv:%d",
                port.m_alias.c_str(), port.m_mtu, status);
        task_process_status handle_status = handleSaiSetStatus(SAI_API_ROUTER_INTERFACE, status);
        if (handle_status != task_success)
        {
            return parseHandleSaiStatusFailure(handle_status);
        }
    }
    SWSS_LOG_NOTICE("Set router interface %s MTU to %u",
            port.m_alias.c_str(), port.m_mtu);
    return true;
}

bool IntfsOrch::setRouterIntfsMac(const Port &port)
{
    SWSS_LOG_ENTER();

    sai_attribute_t attr;

    attr.id = SAI_ROUTER_INTERFACE_ATTR_SRC_MAC_ADDRESS;
    memcpy(attr.value.mac, port.m_mac.getMac(), sizeof(sai_mac_t));

    sai_status_t status = sai_router_intfs_api->
            set_router_interface_attribute(port.m_rif_id, &attr);
    if (status != SAI_STATUS_SUCCESS)
    {
        SWSS_LOG_ERROR("Failed to set router interface %s MAC to %s, rv:%d",
                port.m_alias.c_str(), port.m_mac.to_string().c_str(), status);
        task_process_status handle_status = handleSaiSetStatus(SAI_API_ROUTER_INTERFACE, status);
        if (handle_status != task_success)
        {
            return parseHandleSaiStatusFailure(handle_status);
        }
    }
    SWSS_LOG_NOTICE("Set router interface %s MAC to %s",
            port.m_alias.c_str(), port.m_mac.to_string().c_str());
    return true;
}

bool IntfsOrch::setRouterIntfsNatZoneId(Port &port)
{
    SWSS_LOG_ENTER();

    /* Return true if the router interface is not exists */
    if (!port.m_rif_id)
    {
        SWSS_LOG_WARN("Router interface is not exists on %s",
                      port.m_alias.c_str());
        return true;
    }

    sai_attribute_t attr;
    attr.id = SAI_ROUTER_INTERFACE_ATTR_NAT_ZONE_ID;
    attr.value.u32 = port.m_nat_zone_id;

    sai_status_t status = sai_router_intfs_api->
            set_router_interface_attribute(port.m_rif_id, &attr);
    if (status != SAI_STATUS_SUCCESS)
    {
         SWSS_LOG_ERROR("Failed to set router interface %s NAT Zone Id to %u, rv:%d",
                port.m_alias.c_str(), port.m_nat_zone_id, status);
        task_process_status handle_status = handleSaiSetStatus(SAI_API_ROUTER_INTERFACE, status);
        if (handle_status != task_success)
        {
            return parseHandleSaiStatusFailure(handle_status);
        }
    }
    SWSS_LOG_NOTICE("Set router interface %s NAT Zone Id to %u",
            port.m_alias.c_str(), port.m_nat_zone_id);
    return true;
}

bool IntfsOrch::setRouterIntfsAdminStatus(const Port &port)
{
    SWSS_LOG_ENTER();

    sai_attribute_t attr;
    attr.value.booldata = port.m_admin_state_up;

    attr.id = SAI_ROUTER_INTERFACE_ATTR_ADMIN_V4_STATE;
    sai_status_t status = sai_router_intfs_api->
            set_router_interface_attribute(port.m_rif_id, &attr);
    if (status != SAI_STATUS_SUCCESS)
    {
        SWSS_LOG_ERROR("Failed to set router interface %s V4 admin status to %s, rv:%d",
                port.m_alias.c_str(), port.m_admin_state_up == true ? "up" : "down", status);
        task_process_status handle_status = handleSaiSetStatus(SAI_API_ROUTER_INTERFACE, status);
        if (handle_status != task_success)
        {
            return parseHandleSaiStatusFailure(handle_status);
        }
    }

    attr.id = SAI_ROUTER_INTERFACE_ATTR_ADMIN_V6_STATE;
    status = sai_router_intfs_api->
            set_router_interface_attribute(port.m_rif_id, &attr);
    if (status != SAI_STATUS_SUCCESS)
    {
        SWSS_LOG_ERROR("Failed to set router interface %s V6 admin status to %s, rv:%d",
                port.m_alias.c_str(), port.m_admin_state_up == true ? "up" : "down", status);
        task_process_status handle_status = handleSaiSetStatus(SAI_API_ROUTER_INTERFACE, status);
        if (handle_status != task_success)
        {
            return parseHandleSaiStatusFailure(handle_status);
        }
    }

    return true;
}

bool IntfsOrch::setIntfVlanFloodType(const Port &port, sai_vlan_flood_control_type_t vlan_flood_type)
{
    SWSS_LOG_ENTER();

    if (port.m_type != Port::VLAN)
    {
        SWSS_LOG_ERROR("VLAN flood type cannot be set for non VLAN interface \"%s\"", port.m_alias.c_str());
        return false;
    }

    sai_attribute_t attr;
    attr.id = SAI_VLAN_ATTR_BROADCAST_FLOOD_CONTROL_TYPE;
    attr.value.s32 = vlan_flood_type;

    sai_status_t status = sai_vlan_api->set_vlan_attribute(port.m_vlan_info.vlan_oid, &attr);
    if (status != SAI_STATUS_SUCCESS)
    {
        SWSS_LOG_ERROR("Failed to set flood type for VLAN %u, rv:%d", port.m_vlan_info.vlan_id, status);
        task_process_status handle_status = handleSaiSetStatus(SAI_API_VLAN, status);
        if (handle_status != task_success)
        {
            return parseHandleSaiStatusFailure(handle_status);
        }
    }

    return true;
}

bool IntfsOrch::setIntfProxyArp(const string &alias, const string &proxy_arp)
{
    SWSS_LOG_ENTER();

    if (m_syncdIntfses.find(alias) == m_syncdIntfses.end())
    {
        SWSS_LOG_ERROR("Interface \"%s\" doesn't exist", alias.c_str());
        return false;
    }

    if (m_syncdIntfses[alias].proxy_arp == (proxy_arp == "enabled" ? true : false))
    {
        SWSS_LOG_INFO("Proxy ARP is already set to \"%s\" on interface \"%s\"", proxy_arp.c_str(), alias.c_str());
        return true;
    }

    Port port;
    if (!gPortsOrch->getPort(alias, port))
    {
        SWSS_LOG_ERROR("Failed to get port info for the interface \"%s\"", alias.c_str());
        return false;
    }

    if (port.m_type == Port::VLAN)
    {
        sai_vlan_flood_control_type_t vlan_flood_type;
        if (proxy_arp == "enabled")
        {
            vlan_flood_type = SAI_VLAN_FLOOD_CONTROL_TYPE_NONE;
        }
        else
        {
            vlan_flood_type = SAI_VLAN_FLOOD_CONTROL_TYPE_ALL;
        }

        if (!setIntfVlanFloodType(port, vlan_flood_type))
        {
            return false;
        }
    }

    m_syncdIntfses[alias].proxy_arp = (proxy_arp == "enabled") ? true : false;
    return true;
}

bool IntfsOrch::setIntfLoopbackAction(const Port &port, string actionStr)
{
    sai_attribute_t attr;
    sai_packet_action_t action;

    if (!getSaiLoopbackAction(actionStr, action))
    {
        return false;
    }

    attr.id = SAI_ROUTER_INTERFACE_ATTR_LOOPBACK_PACKET_ACTION;
    attr.value.s32 = action;

    sai_status_t status = sai_router_intfs_api->set_router_interface_attribute(port.m_rif_id, &attr);
    if (status != SAI_STATUS_SUCCESS)
    {
        SWSS_LOG_ERROR("Loopback action [%s] set failed, interface [%s], rc [%d]",
                       actionStr.c_str(), port.m_alias.c_str(), status);

        task_process_status handle_status = handleSaiSetStatus(SAI_API_ROUTER_INTERFACE, status);
        if (handle_status != task_success)
        {
            return parseHandleSaiStatusFailure(handle_status);
        }
    }

    SWSS_LOG_NOTICE("Loopback action [%s] set success, interface [%s]",
                    actionStr.c_str(), port.m_alias.c_str());
    return true;
}

set<IpPrefix> IntfsOrch:: getSubnetRoutes()
{
    SWSS_LOG_ENTER();

    set<IpPrefix> subnet_routes;

    for (auto it = m_syncdIntfses.begin(); it != m_syncdIntfses.end(); it++)
    {
        for (auto prefix : it->second.ip_addresses)
        {
            subnet_routes.emplace(prefix);
        }
    }

    return subnet_routes;
}

bool IntfsOrch::setIntf(const string& alias, sai_object_id_t vrf_id, const IpPrefix *ip_prefix,
                        const bool adminUp, const uint32_t mtu, string loopbackAction)

{
    SWSS_LOG_ENTER();

    Port port;
    gPortsOrch->getPort(alias, port);

    auto it_intfs = m_syncdIntfses.find(alias);
    if (it_intfs == m_syncdIntfses.end())
    {
        if (!ip_prefix && addRouterIntfs(vrf_id, port, loopbackAction))
        {
            gPortsOrch->increasePortRefCount(alias);
            IntfsEntry intfs_entry;
            intfs_entry.ref_count = 0;
            intfs_entry.proxy_arp = false;
            intfs_entry.vrf_id = vrf_id;
            if (port.m_mac)
            {
                intfs_entry.mac = port.m_mac;
            }
            else
            {
                intfs_entry.mac = gMacAddress;
                port.m_mac = gMacAddress;
                gPortsOrch->setPort(alias, port);
            }
            m_syncdIntfses[alias] = intfs_entry;
            m_vrfOrch->increaseVrfRefCount(vrf_id);
        }
        else
        {
            return false;
        }
    }
    else
    {
        if (!ip_prefix && port.m_type == Port::SUBPORT)
        {
            // port represents a sub interface
            // Change sub interface config at run time
            bool attrChanged = false;
            if (mtu && port.m_mtu != mtu)
            {
                port.m_mtu = mtu;
                attrChanged = true;

                setRouterIntfsMtu(port);
            }

            if (port.m_admin_state_up != adminUp)
            {
                port.m_admin_state_up = adminUp;
                attrChanged = true;

                setRouterIntfsAdminStatus(port);
            }

            if (attrChanged)
            {
                gPortsOrch->setPort(alias, port);
            }
        }
    }

    if (!ip_prefix || m_syncdIntfses[alias].ip_addresses.count(*ip_prefix))
    {
        /* Request to create router interface, no prefix present or Duplicate entry */
        return true;
    }

    /* NOTE: Overlap checking is required to handle ifconfig weird behavior.
     * When set IP address using ifconfig command it applies it in two stages.
     * On stage one it sets IP address with netmask /8. On stage two it
     * changes netmask to specified in command. As DB is async event to
     * add IP address with original netmask may come before event to
     * delete IP with netmask /8. To handle this we in case of overlap
     * we should wait until entry with /8 netmask will be removed.
     * Time frame between those event is quite small.*/
    /* NOTE: Overlap checking in this interface is not enough.
     * So extend to check in all interfaces of this VRF */
    bool overlaps = false;
    for (const auto &intfsIt: m_syncdIntfses)
    {
        if (port.m_vr_id != intfsIt.second.vrf_id)
        {
            continue;
        }

        for (const auto &prefixIt: intfsIt.second.ip_addresses)
        {
            if (prefixIt.isAddressInSubnet(ip_prefix->getIp()) ||
                    ip_prefix->isAddressInSubnet(prefixIt.getIp()))
            {
                overlaps = true;
                SWSS_LOG_NOTICE("Router interface %s IP %s overlaps with %s.", port.m_alias.c_str(),
                        prefixIt.to_string().c_str(), ip_prefix->to_string().c_str());
                break;
            }
        }

        if (overlaps)
        {
            /* Overlap of IP address network */
            return false;
        }
    }

    addIp2MeRoute(port.m_vr_id, *ip_prefix);

    if(gMySwitchType == "voq")
    {
        if(gPortsOrch->isInbandPort(alias))
        {
            //Need to sync the inband intf neighbor for other asics
            gNeighOrch->addInbandNeighbor(alias, ip_prefix->getIp());
        }
    }

    if (port.m_type == Port::VLAN)
    {
        addDirectedBroadcast(port, *ip_prefix);
    }

    m_syncdIntfses[alias].ip_addresses.insert(*ip_prefix);
    return true;
}

bool IntfsOrch::removeIntf(const string& alias, sai_object_id_t vrf_id, const IpPrefix *ip_prefix)
{
    SWSS_LOG_ENTER();

    Port port;
    if (!gPortsOrch->getPort(alias, port))
    {
        return false;
    }

    if (ip_prefix && m_syncdIntfses[alias].ip_addresses.count(*ip_prefix))
    {
        removeIp2MeRoute(port.m_vr_id, *ip_prefix);

        if(gMySwitchType == "voq")
        {
            if(gPortsOrch->isInbandPort(alias))
            {
                gNeighOrch->delInbandNeighbor(alias, ip_prefix->getIp());
            }
        }

        if(port.m_type == Port::VLAN)
        {
            removeDirectedBroadcast(port, *ip_prefix);
        }

        m_syncdIntfses[alias].ip_addresses.erase(*ip_prefix);
    }

    if (!ip_prefix)
    {
        if (m_syncdIntfses[alias].ip_addresses.size() == 0 && removeRouterIntfs(port))
        {
            gPortsOrch->decreasePortRefCount(alias);
            m_syncdIntfses.erase(alias);
            m_vrfOrch->decreaseVrfRefCount(vrf_id);

            if (port.m_type == Port::SUBPORT)
            {
                if (!gPortsOrch->removeSubPort(alias))
                {
                    return false;
                }
            }

            return true;
        }
        else
        {
            return false;
        }
    }

    return true;
}

void IntfsOrch::doTask(Consumer &consumer)
{
    SWSS_LOG_ENTER();

    if (!gPortsOrch->allPortsReady())
    {
        return;
    }

    string table_name = consumer.getTableName();
    auto it = consumer.m_toSync.begin();
    while (it != consumer.m_toSync.end())
    {
        KeyOpFieldsValuesTuple t = it->second;
        vector<string> keys = tokenize(kfvKey(t), ':');
        string alias(keys[0]);

        bool isSubIntf = false;
        size_t found = alias.find(VLAN_SUB_INTERFACE_SEPARATOR);
        if (found != string::npos)
        {
            isSubIntf = true;
        }

        IpPrefix ip_prefix;
        bool ip_prefix_in_key = false;
        bool is_lo = !alias.compare(0, strlen(LOOPBACK_PREFIX), LOOPBACK_PREFIX);

        if (keys.size() > 1)
        {
            ip_prefix = kfvKey(t).substr(kfvKey(t).find(':')+1);
            ip_prefix_in_key = true;
        }

        if (table_name == CHASSIS_APP_SYSTEM_INTERFACE_TABLE_NAME)
        {
            if(isLocalSystemPortIntf(alias))
            {
                //Synced local interface. Skip
                it = consumer.m_toSync.erase(it);
                continue;
            }
        }

        //TODO: consider to refactor for different private function
        if (table_name == APP_SAG_TABLE_NAME)
        {
            const vector<FieldValueTuple>& data = kfvFieldsValues(t);
            string op = kfvOp(t);
            doSagTask(data, op);

            it = consumer.m_toSync.erase(it);
            continue;
        }

        const vector<FieldValueTuple>& data = kfvFieldsValues(t);
        string vrf_name = "", vnet_name = "", nat_zone = "";
        MacAddress mac;

        uint32_t mtu = 0;
        bool adminUp;
        bool adminStateChanged = false;
        uint32_t nat_zone_id = 0;
        string proxy_arp = "";
        string inband_type = "";
        bool mpls = false;
        string vlan = "";
        string loopbackAction = "";

        for (auto idx : data)
        {
            const auto &field = fvField(idx);
            const auto &value = fvValue(idx);
            if (field == "vrf_name")
            {
                vrf_name = value;
            }
            else if (field == "vnet_name")
            {
                vnet_name = value;
            }
            else if (field == "mac_addr")
            {
                try
                {
                    mac = MacAddress(value);
                }
                catch (const std::invalid_argument &e)
                {
                    SWSS_LOG_ERROR("Invalid mac argument %s to %s()", value.c_str(), e.what());
                    continue;
                }
            }
            else if (field == "mpls")
            {
                mpls = (value == "enable" ? true : false);
            }
            else if (field == "nat_zone")
            {
                try
                {
                    nat_zone_id = (uint32_t)stoul(value);
                }
                catch (...)
                {
                    SWSS_LOG_ERROR("Invalid argument %s for nat zone", value.c_str());
                    continue;
                }
                nat_zone = value;
            }
            else if (field == "mtu")
            {
                try
                {
                    mtu = static_cast<uint32_t>(stoul(value));
                }
                catch (const std::invalid_argument &e)
                {
                    SWSS_LOG_ERROR("Invalid argument %s to %s()", value.c_str(), e.what());
                    continue;
                }
                catch (const std::out_of_range &e)
                {
                    SWSS_LOG_ERROR("Out of range argument %s to %s()", value.c_str(), e.what());
                    continue;
                }
            }
            else if (field == "admin_status")
            {
                if (value == "up")
                {
                    adminUp = true;
                }
                else
                {
                    adminUp = false;

                    if (value != "down")
                    {
                        SWSS_LOG_WARN("Sub interface %s unknown admin status %s", alias.c_str(), value.c_str());
                    }
                }
                adminStateChanged = true;
            }
            else if (field == "proxy_arp")
            {
                proxy_arp = value;
            }
            else if (field == "inband_type")
            {
                inband_type = value;
            }
            else if (field == "vlan")
            {
                vlan = value;
            }
            else if (field == "loopback_action")
            {
                loopbackAction = value;
            }
        }

        if (alias == "eth0" || alias == "docker0")
        {
            it = consumer.m_toSync.erase(it);
            continue;
        }

        sai_object_id_t vrf_id = gVirtualRouterId;
        if (!vrf_name.empty())
        {
            if (!m_vrfOrch->isVRFexists(vrf_name))
            {
                it++;
                continue;
            }
            vrf_id = m_vrfOrch->getVRFid(vrf_name);
        }

        string op = kfvOp(t);
        if (op == SET_COMMAND)
        {
            if (is_lo)
            {
                if (!ip_prefix_in_key)
                {
                    if (m_syncdIntfses.find(alias) == m_syncdIntfses.end())
                    {
                        IntfsEntry intfs_entry;
                        intfs_entry.ref_count = 0;
                        intfs_entry.proxy_arp = false;
                        intfs_entry.vrf_id = vrf_id;
                        m_syncdIntfses[alias] = intfs_entry;
                        m_vrfOrch->increaseVrfRefCount(vrf_id);
                    }
                }
                else
                {
                    if (m_syncdIntfses.find(alias) == m_syncdIntfses.end())
                    {
                        it++;
                        continue;
                    }
                    if (m_syncdIntfses[alias].ip_addresses.count(ip_prefix) == 0)
                    {
                        m_syncdIntfses[alias].ip_addresses.insert(ip_prefix);
                        addIp2MeRoute(m_syncdIntfses[alias].vrf_id, ip_prefix);
                    }
                }

                it = consumer.m_toSync.erase(it);
                continue;
            }

            //Voq Inband interface config processing
            if(inband_type.size() && !ip_prefix_in_key)
            {
                if(!gPortsOrch->setVoqInbandIntf(alias, inband_type))
                {
                    it++;
                    continue;
                }
            }

            Port port;
            if (!gPortsOrch->getPort(alias, port))
            {
                if (!ip_prefix_in_key && isSubIntf)
                {
                    if (adminStateChanged == false)
                    {
                        adminUp = port.m_admin_state_up;
                    }
                    if (!gPortsOrch->addSubPort(port, alias, vlan, adminUp, mtu))
                    {
                        it++;
                        continue;
                    }
                }
                else
                {
                    /* TODO: Resolve the dependency relationship and add ref_count to port */
                    it++;
                    continue;
                }
            }

            if (m_vnetInfses.find(alias) != m_vnetInfses.end())
            {
                vnet_name = m_vnetInfses.at(alias);
            }

            if (!vnet_name.empty())
            {
                VNetOrch* vnet_orch = gDirectory.get<VNetOrch*>();
                if (!vnet_orch->isVnetExists(vnet_name))
                {
                    it++;
                    continue;
                }
                if (!vnet_orch->setIntf(alias, vnet_name, ip_prefix_in_key ? &ip_prefix : nullptr, adminUp, mtu))
                {
                    it++;
                    continue;
                }

                if (m_vnetInfses.find(alias) == m_vnetInfses.end())
                {
                    m_vnetInfses.emplace(alias, vnet_name);
                }
            }
            else
            {
                if (adminStateChanged == false)
                {
                    adminUp = port.m_admin_state_up;
                }

                if (!setIntf(alias, vrf_id, ip_prefix_in_key ? &ip_prefix : nullptr, adminUp, mtu, loopbackAction))
                {
                    it++;
                    continue;
                }

                if (gPortsOrch->getPort(alias, port))
                {
                    /* Set nat zone id */
                    if ((!nat_zone.empty()) and (port.m_nat_zone_id != nat_zone_id))
                    {
                        port.m_nat_zone_id = nat_zone_id;

                        if (gIsNatSupported)
                        {
                            setRouterIntfsNatZoneId(port);
                        }
                        else
                        {
                            SWSS_LOG_NOTICE("Not set router interface %s NAT Zone Id to %u, as NAT is not supported",
                                            port.m_alias.c_str(), port.m_nat_zone_id);
                        }
                        gPortsOrch->setPort(alias, port);
                    }
                    /* Set MPLS */
                    if ((!ip_prefix_in_key) && (port.m_mpls != mpls))
                    {
                        port.m_mpls = mpls;

                        setRouterIntfsMpls(port);
                        gPortsOrch->setPort(alias, port);
                    }

                    /* Set loopback action */
                    if (!loopbackAction.empty())
                    {
                        setIntfLoopbackAction(port, loopbackAction);
                    }
                }
            }

            if (mac)
            {
                /* Get mac information and update mac of the interface*/
                sai_attribute_t attr;
                attr.id = SAI_ROUTER_INTERFACE_ATTR_SRC_MAC_ADDRESS;

                memcpy(attr.value.mac, mac.getMac(), sizeof(sai_mac_t));

                /*port.m_rif_id is set in setIntf(), need get port again*/
                if (gPortsOrch->getPort(alias, port))
                {
                    sai_status_t status = sai_router_intfs_api->set_router_interface_attribute(port.m_rif_id, &attr);
                    if (status != SAI_STATUS_SUCCESS)
                    {
                        SWSS_LOG_ERROR("Failed to set router interface mac %s for port %s, rv:%d",
                                                     mac.to_string().c_str(), port.m_alias.c_str(), status);
                        if (handleSaiSetStatus(SAI_API_ROUTER_INTERFACE, status) == task_need_retry)
                        {
                            it++;
                            continue;
                        }
                    }
                    else
                    {
                        SWSS_LOG_NOTICE("Set router interface mac %s for port %s success",
                                                      mac.to_string().c_str(), port.m_alias.c_str());

                        if (m_syncdIntfses.find(alias) != m_syncdIntfses.end())
                        {
                            SWSS_LOG_NOTICE("update %s router interface mac to %s", alias.c_str(), mac.to_string().c_str());
                            m_syncdIntfses[alias].mac = mac;
                        }
                    }
                }
                else
                {
                    SWSS_LOG_ERROR("Failed to set router interface mac %s for port %s, getPort fail",
                                                     mac.to_string().c_str(), alias.c_str());
                }
            }
            else
            {
                if (!ip_prefix_in_key && gPortsOrch->getPort(alias, port))
                {
                    if (m_syncdIntfses.find(alias) != m_syncdIntfses.end())
                    {
                        if (m_syncdIntfses[alias].mac != port.m_mac)
                        {
                            if (setRouterIntfsMac(port))
                            {
                                SWSS_LOG_NOTICE("reset %s router interface mac to %s", alias.c_str(), port.m_mac.to_string().c_str());
                                m_syncdIntfses[alias].mac = port.m_mac;
                            }
                        }
                    }
                }
            }

            if (!proxy_arp.empty())
            {
                setIntfProxyArp(alias, proxy_arp);
            }

            it = consumer.m_toSync.erase(it);
        }
        else if (op == DEL_COMMAND)
        {
            if (is_lo)
            {
                if (!ip_prefix_in_key)
                {
                    if (m_syncdIntfses.find(alias) != m_syncdIntfses.end())
                    {
                        if (m_syncdIntfses[alias].ip_addresses.size() == 0)
                        {
                            m_vrfOrch->decreaseVrfRefCount(m_syncdIntfses[alias].vrf_id);
                            m_syncdIntfses.erase(alias);
                        }
                        else
                        {
                            it++;
                            continue;
                        }
                    }
                }
                else
                {
                    if (m_syncdIntfses.find(alias) != m_syncdIntfses.end())
                    {
                        if (m_syncdIntfses[alias].ip_addresses.count(ip_prefix))
                        {
                            m_syncdIntfses[alias].ip_addresses.erase(ip_prefix);
                            removeIp2MeRoute(m_syncdIntfses[alias].vrf_id, ip_prefix);
                        }
                    }
                }

                it = consumer.m_toSync.erase(it);
                continue;
            }

            Port port;
            /* Cannot locate interface */
            if (!gPortsOrch->getPort(alias, port))
            {
                it = consumer.m_toSync.erase(it);
                continue;
            }

            if (m_syncdIntfses.find(alias) == m_syncdIntfses.end())
            {
                /* Cannot locate the interface */
                it = consumer.m_toSync.erase(it);
                continue;
            }

            if (m_vnetInfses.find(alias) != m_vnetInfses.end())
            {
                vnet_name = m_vnetInfses.at(alias);
            }

            if (m_syncdIntfses[alias].proxy_arp)
            {
                setIntfProxyArp(alias, "disabled");
            }

            if (!vnet_name.empty())
            {
                VNetOrch* vnet_orch = gDirectory.get<VNetOrch*>();
                if (!vnet_orch->isVnetExists(vnet_name))
                {
                    it++;
                    continue;
                }

                if (vnet_orch->delIntf(alias, vnet_name, ip_prefix_in_key ? &ip_prefix : nullptr))
                {
                    m_vnetInfses.erase(alias);
                    it = consumer.m_toSync.erase(it);
                }
                else
                {
                    it++;
                    continue;
                }
            }
            else
            {
                if (removeIntf(alias, port.m_vr_id, ip_prefix_in_key ? &ip_prefix : nullptr))
                {
                    it = consumer.m_toSync.erase(it);
                }
                else
                {
                    it++;
                    continue;
                }
            }
        }
    }
}

<<<<<<< HEAD
void IntfsOrch::doSagTask(vector<FieldValueTuple> data, const string& op)
{
    if (op == SET_COMMAND)
    {
        for (auto idx : data)
        {
            string sag_mac_str = "";
            const auto &field = fvField(idx);
            const auto &value = fvValue(idx);
            SWSS_LOG_NOTICE("process key %s, value %s", field.c_str(), value.c_str());
            if (field == "gateway_mac")
            {
                sag_mac_str = value;
            }

            if (!sag_mac_str.empty())
            {
                MacAddress sag_mac;
                try
                {
                    sag_mac = MacAddress(sag_mac_str);
                }
                catch (const std::invalid_argument &e)
                {
                    SWSS_LOG_ERROR("Invalid mac argument %s to %s()", sag_mac_str.c_str(), e.what());
                    return;
                }

                IpPrefix linklocal_prefix = gRouteOrch->getLinkLocalEui64Addr(sag_mac);
                const vector<sai_object_id_t>& vrf_ids = m_vrfOrch->getVRFids();

                // add link local route for default vrf
                gRouteOrch->addLinkLocalRouteToMe(gVirtualRouterId, linklocal_prefix);
                SWSS_LOG_NOTICE("Created link local ipv6 route %s to cpu in default VRF", linklocal_prefix.to_string().c_str());

                // add link local route for existed vrf
                for (auto vrf_id: vrf_ids)
                {
                    gRouteOrch->addLinkLocalRouteToMe(vrf_id, linklocal_prefix);
                    SWSS_LOG_NOTICE("Created link local ipv6 route %s to cpu in VRF %s", linklocal_prefix.to_string().c_str(), m_vrfOrch->getVRFname(vrf_id).c_str());
                }

                m_sagMac = sag_mac;
            }
        }
    }
    else if (op == DEL_COMMAND)
    {
        IpPrefix linklocal_prefix = gRouteOrch->getLinkLocalEui64Addr(m_sagMac);
        const vector<sai_object_id_t>& vrf_ids = m_vrfOrch->getVRFids();

        // remove link local route for default vrf
        gRouteOrch->delLinkLocalRouteToMe(gVirtualRouterId, linklocal_prefix);
        SWSS_LOG_NOTICE("Removed link local ipv6 route %s to cpu from default VRF", linklocal_prefix.to_string().c_str());

        // remove link local route for existed vrf
        for (auto vrf_id: vrf_ids)
        {
            gRouteOrch->delLinkLocalRouteToMe(vrf_id, linklocal_prefix);
            SWSS_LOG_NOTICE("Removed link local ipv6 route %s to cpu from VRF %s", linklocal_prefix.to_string().c_str(), m_vrfOrch->getVRFname(vrf_id).c_str());
        }

        m_sagMac = MacAddress();
    }
}

bool IntfsOrch::addRouterIntfs(sai_object_id_t vrf_id, Port &port)
=======
bool IntfsOrch::getSaiLoopbackAction(const string &actionStr, sai_packet_action_t &action)
{
    const unordered_map<string, sai_packet_action_t> loopbackActionMap =
    {
        {"drop", SAI_PACKET_ACTION_DROP},
        {"forward", SAI_PACKET_ACTION_FORWARD},
    };

    auto it = loopbackActionMap.find(actionStr);
    if (it != loopbackActionMap.end())
    {
        action = loopbackActionMap.at(actionStr);
        return true;
    }
    else
    {
        SWSS_LOG_WARN("Unsupported loopback action [%s]", actionStr.c_str());
        return false;
    }
}

bool IntfsOrch::addRouterIntfs(sai_object_id_t vrf_id, Port &port, string loopbackActionStr)
>>>>>>> 4df5cab5
{
    SWSS_LOG_ENTER();

    /* Return true if the router interface exists */
    if (port.m_rif_id)
    {
        SWSS_LOG_WARN("Router interface already exists on %s",
                      port.m_alias.c_str());
        return true;
    }

    /* Create router interface if the router interface doesn't exist */
    sai_attribute_t attr;
    vector<sai_attribute_t> attrs;

    attr.id = SAI_ROUTER_INTERFACE_ATTR_VIRTUAL_ROUTER_ID;
    attr.value.oid = vrf_id;
    attrs.push_back(attr);

    if (!loopbackActionStr.empty())
    {
        sai_packet_action_t loopbackAction;
        if (getSaiLoopbackAction(loopbackActionStr, loopbackAction))
        {
            attr.id = SAI_ROUTER_INTERFACE_ATTR_LOOPBACK_PACKET_ACTION;
            attr.value.s32 = loopbackAction;
            attrs.push_back(attr);
        }
    }

    attr.id = SAI_ROUTER_INTERFACE_ATTR_SRC_MAC_ADDRESS;
    if (port.m_mac)
    {
        memcpy(attr.value.mac, port.m_mac.getMac(), sizeof(sai_mac_t));
    }
    else
    {
        memcpy(attr.value.mac, gMacAddress.getMac(), sizeof(sai_mac_t));

    }
    attrs.push_back(attr);

    attr.id = SAI_ROUTER_INTERFACE_ATTR_TYPE;
    switch(port.m_type)
    {
        case Port::PHY:
        case Port::LAG:
        case Port::SYSTEM:
            attr.value.s32 = SAI_ROUTER_INTERFACE_TYPE_PORT;
            attrs.push_back(attr);
            break;
        case Port::VLAN:
            attr.value.s32 = SAI_ROUTER_INTERFACE_TYPE_VLAN;
            attrs.push_back(attr);
            break;
        case Port::SUBPORT:
            attr.value.s32 = SAI_ROUTER_INTERFACE_TYPE_SUB_PORT;
            attrs.push_back(attr);
            break;
        default:
            SWSS_LOG_ERROR("Unsupported port type: %d", port.m_type);
            break;
    }

    switch(port.m_type)
    {
        case Port::PHY:
        case Port::SYSTEM:
            attr.id = SAI_ROUTER_INTERFACE_ATTR_PORT_ID;
            attr.value.oid = port.m_port_id;
            attrs.push_back(attr);
            break;
        case Port::LAG:
            attr.id = SAI_ROUTER_INTERFACE_ATTR_PORT_ID;
            attr.value.oid = port.m_lag_id;
            attrs.push_back(attr);
            break;
        case Port::VLAN:
            attr.id = SAI_ROUTER_INTERFACE_ATTR_VLAN_ID;
            attr.value.oid = port.m_vlan_info.vlan_oid;
            attrs.push_back(attr);
            break;
        case Port::SUBPORT:
            attr.id = SAI_ROUTER_INTERFACE_ATTR_PORT_ID;
            attr.value.oid = port.m_parent_port_id;
            attrs.push_back(attr);

            attr.id = SAI_ROUTER_INTERFACE_ATTR_OUTER_VLAN_ID;
            attr.value.u16 = port.m_vlan_info.vlan_id;
            attrs.push_back(attr);

            attr.id = SAI_ROUTER_INTERFACE_ATTR_ADMIN_V4_STATE;
            attr.value.booldata = port.m_admin_state_up;
            attrs.push_back(attr);

            attr.id = SAI_ROUTER_INTERFACE_ATTR_ADMIN_V6_STATE;
            attr.value.booldata = port.m_admin_state_up;
            attrs.push_back(attr);
            break;
        default:
            SWSS_LOG_ERROR("Unsupported port type: %d", port.m_type);
            break;
    }

    attr.id = SAI_ROUTER_INTERFACE_ATTR_MTU;
    attr.value.u32 = port.m_mtu;
    attrs.push_back(attr);

    if (port.m_mpls)
    {
        //  Default value of ADMIN_MPLS_STATE is disabled and does not need
        //  to be explicitly included in RIF Create request.
        attr.id = SAI_ROUTER_INTERFACE_ATTR_ADMIN_MPLS_STATE;
        attr.value.booldata = port.m_mpls;

        SWSS_LOG_INFO("Enabling MPLS on interface %s\n", port.m_alias.c_str());
        attrs.push_back(attr);
    }

    if (gIsNatSupported)
    {
        attr.id = SAI_ROUTER_INTERFACE_ATTR_NAT_ZONE_ID;
        attr.value.u32 = port.m_nat_zone_id;

        SWSS_LOG_INFO("Assigning NAT zone id %d to interface %s\n", attr.value.u32, port.m_alias.c_str());
        attrs.push_back(attr);
    }

    sai_status_t status = sai_router_intfs_api->create_router_interface(&port.m_rif_id, gSwitchId, (uint32_t)attrs.size(), attrs.data());
    if (status != SAI_STATUS_SUCCESS)
    {
        SWSS_LOG_ERROR("Failed to create router interface %s, rv:%d",
                port.m_alias.c_str(), status);
        if (handleSaiCreateStatus(SAI_API_ROUTER_INTERFACE, status) != task_success)
        {
            throw runtime_error("Failed to create router interface.");
        }
    }

    port.m_vr_id = vrf_id;

    gPortsOrch->setPort(port.m_alias, port);
    m_rifsToAdd.push_back(port);

    SWSS_LOG_NOTICE("Create router interface %s MTU %u", port.m_alias.c_str(), port.m_mtu);

    if(gMySwitchType == "voq")
    {
        // Sync the interface of local port/LAG to the SYSTEM_INTERFACE table of CHASSIS_APP_DB
        voqSyncAddIntf(port.m_alias);
    }

    return true;
}

bool IntfsOrch::removeRouterIntfs(Port &port)
{
    SWSS_LOG_ENTER();

    if (m_syncdIntfses[port.m_alias].ref_count > 0)
    {
        SWSS_LOG_NOTICE("Router interface %s is still referenced with ref count %d", port.m_alias.c_str(), m_syncdIntfses[port.m_alias].ref_count);
        return false;
    }

    const auto id = sai_serialize_object_id(port.m_rif_id);
    removeRifFromFlexCounter(id, port.m_alias);

    sai_status_t status = sai_router_intfs_api->remove_router_interface(port.m_rif_id);
    if (status != SAI_STATUS_SUCCESS)
    {
        SWSS_LOG_ERROR("Failed to remove router interface for port %s, rv:%d", port.m_alias.c_str(), status);
        if (handleSaiRemoveStatus(SAI_API_ROUTER_INTERFACE, status) != task_success)
        {
            throw runtime_error("Failed to remove router interface.");
        }
    }

    port.m_rif_id = 0;
    port.m_vr_id = 0;
    port.m_nat_zone_id = 0;
    port.m_mpls = false;
    gPortsOrch->setPort(port.m_alias, port);

    SWSS_LOG_NOTICE("Remove router interface for port %s", port.m_alias.c_str());

    if(gMySwitchType == "voq")
    {
        // Sync the removal of interface of local port/LAG to the SYSTEM_INTERFACE table of CHASSIS_APP_DB
        voqSyncDelIntf(port.m_alias);
    }

    return true;
}

void IntfsOrch::addIp2MeRoute(sai_object_id_t vrf_id, const IpPrefix &ip_prefix)
{
    sai_route_entry_t unicast_route_entry;
    unicast_route_entry.switch_id = gSwitchId;
    unicast_route_entry.vr_id = vrf_id;
    copy(unicast_route_entry.destination, ip_prefix.getIp());

    sai_attribute_t attr;
    vector<sai_attribute_t> attrs;

    attr.id = SAI_ROUTE_ENTRY_ATTR_PACKET_ACTION;
    attr.value.s32 = SAI_PACKET_ACTION_FORWARD;
    attrs.push_back(attr);

    Port cpu_port;
    gPortsOrch->getCpuPort(cpu_port);

    attr.id = SAI_ROUTE_ENTRY_ATTR_NEXT_HOP_ID;
    attr.value.oid = cpu_port.m_port_id;
    attrs.push_back(attr);

    sai_status_t status = sai_route_api->create_route_entry(&unicast_route_entry, (uint32_t)attrs.size(), attrs.data());
    if (status != SAI_STATUS_SUCCESS)
    {
        SWSS_LOG_ERROR("Failed to create IP2me route ip:%s, rv:%d", ip_prefix.getIp().to_string().c_str(), status);
        if (handleSaiCreateStatus(SAI_API_ROUTE, status) != task_success)
        {
            throw runtime_error("Failed to create IP2me route.");
        }
    }

    SWSS_LOG_NOTICE("Create IP2me route ip:%s", ip_prefix.getIp().to_string().c_str());

    if (unicast_route_entry.destination.addr_family == SAI_IP_ADDR_FAMILY_IPV4)
    {
        gCrmOrch->incCrmResUsedCounter(CrmResourceType::CRM_IPV4_ROUTE);
    }
    else
    {
        gCrmOrch->incCrmResUsedCounter(CrmResourceType::CRM_IPV6_ROUTE);
    }

    gFlowCounterRouteOrch->onAddMiscRouteEntry(vrf_id, IpPrefix(ip_prefix.getIp().to_string()));
}

void IntfsOrch::removeIp2MeRoute(sai_object_id_t vrf_id, const IpPrefix &ip_prefix)
{
    sai_route_entry_t unicast_route_entry;
    unicast_route_entry.switch_id = gSwitchId;
    unicast_route_entry.vr_id = vrf_id;
    copy(unicast_route_entry.destination, ip_prefix.getIp());

    sai_status_t status = sai_route_api->remove_route_entry(&unicast_route_entry);
    if (status != SAI_STATUS_SUCCESS)
    {
        SWSS_LOG_ERROR("Failed to remove IP2me route ip:%s, rv:%d", ip_prefix.getIp().to_string().c_str(), status);
        if (handleSaiRemoveStatus(SAI_API_ROUTE, status) != task_success)
        {
            throw runtime_error("Failed to remove IP2me route.");
        }
    }

    SWSS_LOG_NOTICE("Remove packet action trap route ip:%s", ip_prefix.getIp().to_string().c_str());

    if (unicast_route_entry.destination.addr_family == SAI_IP_ADDR_FAMILY_IPV4)
    {
        gCrmOrch->decCrmResUsedCounter(CrmResourceType::CRM_IPV4_ROUTE);
    }
    else
    {
        gCrmOrch->decCrmResUsedCounter(CrmResourceType::CRM_IPV6_ROUTE);
    }

    gFlowCounterRouteOrch->onRemoveMiscRouteEntry(vrf_id, IpPrefix(ip_prefix.getIp().to_string()));
}

void IntfsOrch::addDirectedBroadcast(const Port &port, const IpPrefix &ip_prefix)
{
    sai_status_t status;
    sai_neighbor_entry_t neighbor_entry;
    IpAddress ip_addr;

    /* If not IPv4 subnet or if /31 or /32 subnet, there is no broadcast address, hence don't
     * add a broadcast route. */
    if (!(ip_prefix.isV4()) || (ip_prefix.getMaskLength() > 30))
    {
      return;
    }
    ip_addr =  ip_prefix.getBroadcastIp();

    neighbor_entry.rif_id = port.m_rif_id;
    neighbor_entry.switch_id = gSwitchId;
    copy(neighbor_entry.ip_address, ip_addr);

    sai_attribute_t neighbor_attr;
    neighbor_attr.id = SAI_NEIGHBOR_ENTRY_ATTR_DST_MAC_ADDRESS;
    memcpy(neighbor_attr.value.mac, MacAddress("ff:ff:ff:ff:ff:ff").getMac(), 6);

    status = sai_neighbor_api->create_neighbor_entry(&neighbor_entry, 1, &neighbor_attr);
    if (status != SAI_STATUS_SUCCESS)
    {
        SWSS_LOG_ERROR("Failed to create broadcast entry %s rv:%d",
                       ip_addr.to_string().c_str(), status);
        if (handleSaiCreateStatus(SAI_API_NEIGHBOR, status) != task_success)
        {
            return;
        }
    }

    SWSS_LOG_NOTICE("Add broadcast route for ip:%s", ip_addr.to_string().c_str());
}

void IntfsOrch::removeDirectedBroadcast(const Port &port, const IpPrefix &ip_prefix)
{
    sai_status_t status;
    sai_neighbor_entry_t neighbor_entry;
    IpAddress ip_addr;

    /* If not IPv4 subnet or if /31 or /32 subnet, there is no broadcast address */
    if (!(ip_prefix.isV4()) || (ip_prefix.getMaskLength() > 30))
    {
        return;
    }
    ip_addr =  ip_prefix.getBroadcastIp();

    neighbor_entry.rif_id = port.m_rif_id;
    neighbor_entry.switch_id = gSwitchId;
    copy(neighbor_entry.ip_address, ip_addr);

    status = sai_neighbor_api->remove_neighbor_entry(&neighbor_entry);
    if (status != SAI_STATUS_SUCCESS)
    {
        if (status == SAI_STATUS_ITEM_NOT_FOUND)
        {
            SWSS_LOG_ERROR("No broadcast entry found for %s", ip_addr.to_string().c_str());
            return;
        }
        else
        {
            SWSS_LOG_ERROR("Failed to remove broadcast entry %s rv:%d",
                           ip_addr.to_string().c_str(), status);
            if (handleSaiRemoveStatus(SAI_API_NEIGHBOR, status) != task_success)
            {
                return;
            }
        }
    }

    SWSS_LOG_NOTICE("Remove broadcast route ip:%s", ip_addr.to_string().c_str());
}

void IntfsOrch::addRifToFlexCounter(const string &id, const string &name, const string &type)
{
    SWSS_LOG_ENTER();
    /* update RIF maps in COUNTERS_DB */
    vector<FieldValueTuple> rifNameVector;
    vector<FieldValueTuple> rifTypeVector;

    rifNameVector.emplace_back(name, id);
    rifTypeVector.emplace_back(id, type);

    m_rifNameTable->set("", rifNameVector);
    m_rifTypeTable->set("", rifTypeVector);

    /* update RIF in FLEX_COUNTER_DB */
    string key = getRifFlexCounterTableKey(id);

    std::ostringstream counters_stream;
    for (const auto& it: rifStatIds)
    {
        counters_stream << sai_serialize_router_interface_stat(it) << comma;
    }

    /* check the state of intf, if registering the intf to FC will result in runtime error */
    vector<FieldValueTuple> fieldValues;
    fieldValues.emplace_back(RIF_COUNTER_ID_LIST, counters_stream.str());
    m_flexCounterTable->set(key, fieldValues);
    SWSS_LOG_DEBUG("Registered interface %s to Flex counter", name.c_str());
}

void IntfsOrch::removeRifFromFlexCounter(const string &id, const string &name)
{
    SWSS_LOG_ENTER();
    /* remove it from COUNTERS_DB maps */
    m_rifNameTable->hdel("", name);
    m_rifTypeTable->hdel("", id);

    /* remove it from FLEX_COUNTER_DB */
    string key = getRifFlexCounterTableKey(id);

    m_flexCounterTable->del(key);
    SWSS_LOG_DEBUG("Unregistered interface %s from Flex counter", name.c_str());
}

string IntfsOrch::getRifFlexCounterTableKey(string key)
{
    return string(RIF_STAT_COUNTER_FLEX_COUNTER_GROUP) + ":" + key;
}

void IntfsOrch::generateInterfaceMap()
{
    m_updateMapsTimer->start();
}

bool IntfsOrch::updateSyncdIntfPfx(const string &alias, const IpPrefix &ip_prefix, bool add)
{
    if (add && m_syncdIntfses[alias].ip_addresses.count(ip_prefix) == 0)
    {
        m_syncdIntfses[alias].ip_addresses.insert(ip_prefix);
        return true;
    }

    if (!add && m_syncdIntfses[alias].ip_addresses.count(ip_prefix) > 0)
    {
        m_syncdIntfses[alias].ip_addresses.erase(ip_prefix);
        return true;
    }

    return false;
}

void IntfsOrch::doTask(SelectableTimer &timer)
{
    SWSS_LOG_ENTER();

    SWSS_LOG_DEBUG("Registering %" PRId64 " new intfs", m_rifsToAdd.size());
    string value;
    for (auto it = m_rifsToAdd.begin(); it != m_rifsToAdd.end(); )
    {
        const auto id = sai_serialize_object_id(it->m_rif_id);
        SWSS_LOG_INFO("Registering %s, id %s", it->m_alias.c_str(), id.c_str());
        std::string type;
        switch(it->m_type)
        {
            case Port::PHY:
            case Port::LAG:
            case Port::SYSTEM:
                type = "SAI_ROUTER_INTERFACE_TYPE_PORT";
                break;
            case Port::VLAN:
                type = "SAI_ROUTER_INTERFACE_TYPE_VLAN";
                break;
            case Port::SUBPORT:
                type = "SAI_ROUTER_INTERFACE_TYPE_SUB_PORT";
                break;
            default:
                SWSS_LOG_ERROR("Unsupported port type: %d", it->m_type);
                type = "";
                break;
        }
        if (m_vidToRidTable->hget("", id, value))
        {
            SWSS_LOG_INFO("Registering %s it is ready", it->m_alias.c_str());
            addRifToFlexCounter(id, it->m_alias, type);
            it = m_rifsToAdd.erase(it);
        }
        else
        {
            ++it;
        }
    }
}

bool IntfsOrch::isRemoteSystemPortIntf(string alias)
{
    Port port;
    if(gPortsOrch->getPort(alias, port))
    {
        if (port.m_type == Port::LAG)
        {
            return(port.m_system_lag_info.switch_id != gVoqMySwitchId);
        }

        return(port.m_system_port_info.type == SAI_SYSTEM_PORT_TYPE_REMOTE);
    }
    //Given alias is system port alias of the local port/LAG
    return false;
}

bool IntfsOrch::isLocalSystemPortIntf(string alias)
{
    Port port;
    if(gPortsOrch->getPort(alias, port))
    {
        if (port.m_type == Port::LAG)
        {
            return(port.m_system_lag_info.switch_id == gVoqMySwitchId);
        }

        return(port.m_system_port_info.type != SAI_SYSTEM_PORT_TYPE_REMOTE);
    }
    //Given alias is system port alias of the local port/LAG
    return false;
}

void IntfsOrch::voqSyncAddIntf(string &alias)
{
    //Sync only local interface. Confirm for the local interface and
    //get the system port alias for key for syncing to CHASSIS_APP_DB
    Port port;
    if(gPortsOrch->getPort(alias, port))
    {
        if (port.m_type == Port::LAG)
        {
            if (port.m_system_lag_info.switch_id != gVoqMySwitchId)
            {
                return;
            }
            alias = port.m_system_lag_info.alias;
        }
        else
        {
            if(port.m_system_port_info.type == SAI_SYSTEM_PORT_TYPE_REMOTE)
            {
                return;
            }
            alias = port.m_system_port_info.alias;
        }
    }
    else
    {
        SWSS_LOG_ERROR("Port does not exist for %s!", alias.c_str());
        return;
    }

    FieldValueTuple nullFv ("NULL", "NULL");
    vector<FieldValueTuple> attrs;
    attrs.push_back(nullFv);

    m_tableVoqSystemInterfaceTable->set(alias, attrs);
}

void IntfsOrch::voqSyncDelIntf(string &alias)
{
    //Sync only local interface. Confirm for the local interface and
    //get the system port alias for key for syncing to CHASSIS_APP_DB
    Port port;
    if(gPortsOrch->getPort(alias, port))
    {
        if (port.m_type == Port::LAG)
        {
            if (port.m_system_lag_info.switch_id != gVoqMySwitchId)
            {
                return;
            }
            alias = port.m_system_lag_info.alias;
        }
        else
        {
            if(port.m_system_port_info.type == SAI_SYSTEM_PORT_TYPE_REMOTE)
            {
                return;
            }
            alias = port.m_system_port_info.alias;
        }
    }
    else
    {
        SWSS_LOG_ERROR("Port does not exist for %s!", alias.c_str());
        return;
    }

    m_tableVoqSystemInterfaceTable->del(alias);
}
<|MERGE_RESOLUTION|>--- conflicted
+++ resolved
@@ -1132,7 +1132,6 @@
     }
 }
 
-<<<<<<< HEAD
 void IntfsOrch::doSagTask(vector<FieldValueTuple> data, const string& op)
 {
     if (op == SET_COMMAND)
@@ -1199,8 +1198,6 @@
     }
 }
 
-bool IntfsOrch::addRouterIntfs(sai_object_id_t vrf_id, Port &port)
-=======
 bool IntfsOrch::getSaiLoopbackAction(const string &actionStr, sai_packet_action_t &action)
 {
     const unordered_map<string, sai_packet_action_t> loopbackActionMap =
@@ -1223,7 +1220,6 @@
 }
 
 bool IntfsOrch::addRouterIntfs(sai_object_id_t vrf_id, Port &port, string loopbackActionStr)
->>>>>>> 4df5cab5
 {
     SWSS_LOG_ENTER();
 
