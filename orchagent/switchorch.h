#pragma once

#include "acltable.h"
#include "orch.h"
#include "timer.h"
#include "flex_counter/flex_counter_manager.h"
#include "switch/switch_capabilities.h"
#include "switch/switch_helper.h"
#include "switch/trimming/capabilities.h"
#include "switch/trimming/helper.h"

#define DEFAULT_ASIC_SENSORS_POLLER_INTERVAL 60
#define ASIC_SENSORS_POLLER_STATUS "ASIC_SENSORS_POLLER_STATUS"
#define ASIC_SENSORS_POLLER_INTERVAL "ASIC_SENSORS_POLLER_INTERVAL"

#define SWITCH_CAPABILITY_TABLE_PORT_TPID_CAPABLE                      "PORT_TPID_CAPABLE"
#define SWITCH_CAPABILITY_TABLE_LAG_TPID_CAPABLE                       "LAG_TPID_CAPABLE"
#define SWITCH_CAPABILITY_TABLE_ORDERED_ECMP_CAPABLE                   "ORDERED_ECMP_CAPABLE"
#define SWITCH_CAPABILITY_TABLE_PFC_DLR_INIT_CAPABLE                   "PFC_DLR_INIT_CAPABLE"
#define SWITCH_CAPABILITY_TABLE_PORT_EGRESS_SAMPLE_CAPABLE             "PORT_EGRESS_SAMPLE_CAPABLE"
#define SWITCH_CAPABILITY_TABLE_PATH_TRACING_CAPABLE                   "PATH_TRACING_CAPABLE"
#define SWITCH_CAPABILITY_TABLE_ICMP_OFFLOAD_CAPABLE                   "ICMP_OFFLOAD_CAPABLE"

#define ASIC_SDK_HEALTH_EVENT_ELIMINATE_INTERVAL 3600
#define SWITCH_CAPABILITY_TABLE_ASIC_SDK_HEALTH_EVENT_CAPABLE          "ASIC_SDK_HEALTH_EVENT"
#define SWITCH_CAPABILITY_TABLE_REG_FATAL_ASIC_SDK_HEALTH_CATEGORY     "REG_FATAL_ASIC_SDK_HEALTH_CATEGORY"
#define SWITCH_CAPABILITY_TABLE_REG_WARNING_ASIC_SDK_HEALTH_CATEGORY   "REG_WARNING_ASIC_SDK_HEALTH_CATEGORY"
#define SWITCH_CAPABILITY_TABLE_REG_NOTICE_ASIC_SDK_HEALTH_CATEGORY    "REG_NOTICE_ASIC_SDK_HEALTH_CATEGORY"
#define SWITCH_CAPABILITY_TABLE_PORT_INGRESS_MIRROR_CAPABLE            "PORT_INGRESS_MIRROR_CAPABLE"
#define SWITCH_CAPABILITY_TABLE_PORT_EGRESS_MIRROR_CAPABLE             "PORT_EGRESS_MIRROR_CAPABLE"

#define SWITCH_STAT_COUNTER_FLEX_COUNTER_GROUP "SWITCH_STAT_COUNTER"

struct WarmRestartCheck
{
    bool    checkRestartReadyState;
    bool    noFreeze;
    bool    skipPendingTaskCheck;
};

class SwitchOrch : public Orch
{
public:
    SwitchOrch(swss::DBConnector *db, std::vector<TableConnector>& connectors, TableConnector switchTable);
    bool checkRestartReady() { return m_warmRestartCheck.checkRestartReadyState; }
    bool checkRestartNoFreeze() { return m_warmRestartCheck.noFreeze; }
    bool skipPendingTaskCheck() { return m_warmRestartCheck.skipPendingTaskCheck; }
    void checkRestartReadyDone() { m_warmRestartCheck.checkRestartReadyState = false; }
    void restartCheckReply(const std::string &op, const std::string &data, std::vector<swss::FieldValueTuple> &values);
    bool setAgingFDB(uint32_t sec);
    void set_switch_capability(const std::vector<swss::FieldValueTuple>& values);
    void get_switch_capability(const std::string& capability, std::string& val);
    bool querySwitchCapability(sai_object_type_t sai_object, sai_attr_id_t attr_id);
    bool checkPfcDlrInitEnable() { return m_PfcDlrInitEnable; }
    void set_switch_pfc_dlr_init_capability();

    // Return reference to ACL group created for each stage and the bind point is
    // the switch
    std::map<sai_acl_stage_t, referenced_object> &getAclGroupsBindingToSwitch();
    // Initialize the ACL groups bind to Switch
    void initAclGroupsBindToSwitch();

    bool checkOrderedEcmpEnable() { return m_orderedEcmpEnable; }

    void onSwitchAsicSdkHealthEvent(sai_object_id_t switch_id,
                                    sai_switch_asic_sdk_health_severity_t severity,
                                    sai_timespec_t timestamp,
                                    sai_switch_asic_sdk_health_category_t category,
                                    sai_switch_health_data_t data,
                                    const sai_u8_list_t &description);

    inline bool isFatalEventReceived() const
        {
            return (m_fatalEventCount != 0);
        }

    bool bindAclTableToSwitch(acl_stage_type_t stage, sai_object_id_t table_id);
    bool unbindAclTableFromSwitch(acl_stage_type_t stage, sai_object_id_t table_id);

    // Statistics
    void generateSwitchCounterIdList();

    // Mirror capability interface for MirrorOrch
    bool isPortIngressMirrorSupported() const { return m_portIngressMirrorSupported; }
    bool isPortEgressMirrorSupported() const { return m_portEgressMirrorSupported; }

private:
    void doTask(Consumer &consumer);
    void doTask(swss::SelectableTimer &timer);
    void doCfgSwitchHashTableTask(Consumer &consumer);
    void doCfgSwitchTrimmingTableTask(Consumer &consumer);
    void doCfgSensorsTableTask(Consumer &consumer);
    void doCfgSuppressAsicSdkHealthEventTableTask(Consumer &consumer);
    void doAppSwitchTableTask(Consumer &consumer);
    void initSensorsTable();
    void querySwitchTpidCapability();
    void querySwitchPortEgressSampleCapability();
<<<<<<< HEAD
    void querySwitchMirrorOnDropCapability();
=======
    void querySwitchPortMirrorCapability();
>>>>>>> a2decc5a

    // Statistics
    void generateSwitchCounterNameMap() const;

    // Switch hash
    bool setSwitchHashFieldListSai(const SwitchHash &hash, bool isEcmpHash) const;
    bool setSwitchHashAlgorithmSai(const SwitchHash &hash, bool isEcmpHash) const;
    bool setSwitchHash(const SwitchHash &hash);

    bool getSwitchHashOidSai(sai_object_id_t &oid, bool isEcmpHash) const;
    void querySwitchHashDefaults();
    void setSwitchIcmpOffloadCapability();

    // Switch trimming
    bool setSwitchTrimmingSizeSai(const SwitchTrimming &trim) const;
    bool setSwitchTrimmingDscpModeSai(const SwitchTrimming &trim) const;
    bool setSwitchTrimmingDscpSai(const SwitchTrimming &trim) const;
    bool setSwitchTrimmingTcSai(const SwitchTrimming &trim) const;
    bool setSwitchTrimmingQueueModeSai(const SwitchTrimming &trim) const;
    bool setSwitchTrimmingQueueIndexSai(const SwitchTrimming &trim) const;
    bool setSwitchTrimming(const SwitchTrimming &trim);

    sai_status_t setSwitchTunnelVxlanParams(swss::FieldValueTuple &val);
    void setSwitchNonSaiAttributes(swss::FieldValueTuple &val);


    // Create the default ACL group for the given stage, bind point is
    // SAI_ACL_BIND_POINT_TYPE_SWITCH and group type is
    // SAI_ACL_TABLE_GROUP_TYPE_PARALLEL.
    ReturnCode createAclGroup(const sai_acl_stage_t &group_stage, referenced_object *acl_grp);

    // Bind the ACL group to switch for the given stage.
    // Set the SAI_SWITCH_ATTR_{STAGE}_ACL with the group oid.
    ReturnCode bindAclGroupToSwitch(const sai_acl_stage_t &group_stage, const referenced_object &acl_grp);

    swss::NotificationConsumer* m_restartCheckNotificationConsumer;
    void doTask(swss::NotificationConsumer& consumer);
    void doAsicSdkHealthEventNotificationConsumerTask(swss::NotificationConsumer& consumer);
    void doRestartCheckNotificationConsumerTask(swss::NotificationConsumer& consumer);
    swss::DBConnector *m_db;
    swss::Table m_switchTable;
    std::map<sai_acl_stage_t, referenced_object> m_aclGroups;
    sai_object_id_t m_switchTunnelId;

    // ASIC temperature sensors
    std::shared_ptr<swss::DBConnector> m_stateDb = nullptr;
    std::shared_ptr<swss::Table> m_asicSensorsTable= nullptr;
    swss::SelectableTimer* m_sensorsPollerTimer = nullptr;
    bool m_sensorsPollerEnabled = false;
    time_t m_sensorsPollerInterval = DEFAULT_ASIC_SENSORS_POLLER_INTERVAL;
    bool m_sensorsPollerIntervalChanged = false;
    uint8_t m_numTempSensors = 0;
    bool m_numTempSensorsInitialized = false;
    bool m_sensorsMaxTempSupported = true;
    bool m_sensorsAvgTempSupported = true;
    bool m_vxlanSportUserModeEnabled = false;
    bool m_orderedEcmpEnable = false;
    bool m_PfcDlrInitEnable = false;

    // Port mirror capabilities
    bool m_portIngressMirrorSupported = false;
    bool m_portEgressMirrorSupported = false;

    // ASIC SDK health event
    std::shared_ptr<swss::DBConnector> m_stateDbForNotification = nullptr;
    std::shared_ptr<swss::Table> m_asicSdkHealthEventTable = nullptr;
    std::set<sai_switch_attr_t> m_supportedAsicSdkHealthEventAttributes;
    std::string m_eliminateEventsSha;
    swss::SelectableTimer* m_eliminateEventsTimer = nullptr;
    uint32_t m_fatalEventCount = 0;

    void initAsicSdkHealthEventNotification();
    void registerAsicSdkHealthEventCategories(sai_switch_attr_t saiSeverity, const std::string &severityString, const std::string &suppressed_category_list="", bool isInitializing=false);

    // Switch hash SAI defaults
    struct {
        struct {
            sai_object_id_t oid = SAI_NULL_OBJECT_ID;
        } ecmpHash;
        struct {
            sai_object_id_t oid = SAI_NULL_OBJECT_ID;
        } lagHash;
    } m_switchHashDefaults;

    // Statistics
    FlexCounterManager m_counterManager;
    bool m_isSwitchCounterIdListGenerated = false;

    // Information contained in the request from
    // external program for orchagent pre-shutdown state check
    WarmRestartCheck m_warmRestartCheck = {false, false, false};

    // Switch OA capabilities
    SwitchCapabilities swCap;
    SwitchTrimmingCapabilities trimCap;

    // Switch OA helper
    SwitchHelper swHlpr;
    SwitchTrimmingHelper trimHlpr;
};<|MERGE_RESOLUTION|>--- conflicted
+++ resolved
@@ -95,11 +95,8 @@
     void initSensorsTable();
     void querySwitchTpidCapability();
     void querySwitchPortEgressSampleCapability();
-<<<<<<< HEAD
     void querySwitchMirrorOnDropCapability();
-=======
     void querySwitchPortMirrorCapability();
->>>>>>> a2decc5a
 
     // Statistics
     void generateSwitchCounterNameMap() const;
