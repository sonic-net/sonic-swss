#ifndef SWSS_ACLORCH_H
#define SWSS_ACLORCH_H

#include <iostream>
#include <sstream>
#include <thread>
#include <mutex>
#include <tuple>
#include <map>
#include <condition_variable>
#include "orch.h"
#include "portsorch.h"
#include "mirrororch.h"
#include "dtelorch.h"
#include "observer.h"

// ACL counters update interval in the DB
// Value is in seconds. Should not be less than 5 seconds
// (in worst case update of 1265 counters takes almost 5 sec)
#define COUNTERS_READ_INTERVAL 10

#define TABLE_DESCRIPTION "POLICY_DESC"
#define TABLE_TYPE        "TYPE"
#define TABLE_PORTS       "PORTS"

#define TABLE_TYPE_L3        "L3"
#define TABLE_TYPE_L3V6      "L3V6"
#define TABLE_TYPE_MIRROR    "MIRROR"
#define TABLE_TYPE_PFCWD     "PFCWD"
#define TABLE_TYPE_CTRLPLANE "CTRLPLANE"
#define TABLE_TYPE_DTEL_FLOW_WATCHLIST "DTEL_FLOW_WATCHLIST"
#define TABLE_TYPE_DTEL_DROP_WATCHLIST "DTEL_DROP_WATCHLIST"

#define RULE_PRIORITY           "PRIORITY"
#define MATCH_SRC_IP            "SRC_IP"
#define MATCH_DST_IP            "DST_IP"
#define MATCH_SRC_IPV6          "SRC_IPV6"
#define MATCH_DST_IPV6          "DST_IPV6"
#define MATCH_L4_SRC_PORT       "L4_SRC_PORT"
#define MATCH_L4_DST_PORT       "L4_DST_PORT"
#define MATCH_ETHER_TYPE        "ETHER_TYPE"
#define MATCH_IP_PROTOCOL       "IP_PROTOCOL"
#define MATCH_TCP_FLAGS         "TCP_FLAGS"
#define MATCH_IP_TYPE           "IP_TYPE"
#define MATCH_DSCP              "DSCP"
#define MATCH_L4_SRC_PORT_RANGE "L4_SRC_PORT_RANGE"
#define MATCH_L4_DST_PORT_RANGE "L4_DST_PORT_RANGE"
#define MATCH_TC                "TC"
#define MATCH_TUNNEL_VNI        "TUNNEL_VNI"
#define MATCH_INNER_ETHER_TYPE  "INNER_ETHER_TYPE"
#define MATCH_INNER_IP_PROTOCOL "INNER_IP_PROTOCOL"
#define MATCH_INNER_L4_SRC_PORT "INNER_L4_SRC_PORT"
#define MATCH_INNER_L4_DST_PORT "INNER_L4_DST_PORT"

#define ACTION_PACKET_ACTION    "PACKET_ACTION"
#define ACTION_MIRROR_ACTION    "MIRROR_ACTION"
#define ACTION_DTEL_FLOW_OP                 "FLOW_OP"
#define ACTION_DTEL_INT_SESSION             "INT_SESSION"
#define ACTION_DTEL_DROP_REPORT_ENABLE      "DROP_REPORT_ENABLE"
#define ACTION_DTEL_TAIL_DROP_REPORT_ENABLE "TAIL_DROP_REPORT_ENABLE"
#define ACTION_DTEL_FLOW_SAMPLE_PERCENT     "FLOW_SAMPLE_PERCENT"
#define ACTION_DTEL_REPORT_ALL_PACKETS      "REPORT_ALL_PACKETS"

#define PACKET_ACTION_FORWARD   "FORWARD"
#define PACKET_ACTION_DROP      "DROP"
#define PACKET_ACTION_REDIRECT  "REDIRECT"

#define DTEL_FLOW_OP_NOP        "NOP"
#define DTEL_FLOW_OP_POSTCARD   "POSTCARD"
#define DTEL_FLOW_OP_INT        "INT"
#define DTEL_FLOW_OP_IOAM       "IOAM"

#define DTEL_ENABLED             "TRUE"
#define DTEL_DISABLED            "FALSE"

#define IP_TYPE_ANY             "ANY"
#define IP_TYPE_IP              "IP"
#define IP_TYPE_NON_IP          "NON_IP"
#define IP_TYPE_IPv4ANY         "IPV4ANY"
#define IP_TYPE_NON_IPv4        "NON_IPv4"
#define IP_TYPE_IPv6ANY         "IPV6ANY"
#define IP_TYPE_NON_IPv6        "NON_IPv6"
#define IP_TYPE_ARP             "ARP"
#define IP_TYPE_ARP_REQUEST     "ARP_REQUEST"
#define IP_TYPE_ARP_REPLY       "ARP_REPLY"

#define MLNX_MAX_RANGES_COUNT   16

typedef enum
{
    ACL_TABLE_UNKNOWN,
    ACL_TABLE_L3,
    ACL_TABLE_L3V6,
    ACL_TABLE_MIRROR,
    ACL_TABLE_PFCWD,
    ACL_TABLE_CTRLPLANE,
    ACL_TABLE_DTEL_FLOW_WATCHLIST,
    ACL_TABLE_DTEL_DROP_WATCHLIST
} acl_table_type_t;

typedef map<string, acl_table_type_t> acl_table_type_lookup_t;
typedef map<string, sai_acl_entry_attr_t> acl_rule_attr_lookup_t;
typedef map<string, sai_acl_ip_type_t> acl_ip_type_lookup_t;
typedef map<string, sai_acl_dtel_flow_op_t> acl_dtel_flow_op_type_lookup_t;
typedef tuple<sai_acl_range_type_t, int, int> acl_range_properties_t;

class AclOrch;

class AclRange
{
public:
    static AclRange *create(sai_acl_range_type_t type, int min, int max);
    static bool remove(sai_acl_range_type_t type, int min, int max);
    static bool remove(sai_object_id_t *oids, int oidsCnt);
    sai_object_id_t getOid()
    {
        return m_oid;
    }

private:
    AclRange(sai_acl_range_type_t type, sai_object_id_t oid, int min, int max);
    bool remove();
    sai_object_id_t m_oid;
    int m_refCnt;
    int m_min;
    int m_max;
    sai_acl_range_type_t m_type;
    static map<acl_range_properties_t, AclRange*> m_ranges;
};

struct AclRuleCounters
{
    uint64_t packets;
    uint64_t bytes;

    AclRuleCounters(uint64_t p = 0, uint64_t b = 0) :
        packets(p),
        bytes(b)
    {
    }

    AclRuleCounters(const AclRuleCounters& rhs) :
        packets(rhs.packets),
        bytes(rhs.bytes)
    {
    }

    AclRuleCounters& operator +=(const AclRuleCounters& rhs)
    {
        packets += rhs.packets;
        bytes += rhs.bytes;
        return *this;
    }
};

class AclRule
{
public:
    AclRule(AclOrch *m_pAclOrch, string rule, string table, acl_table_type_t type);
    virtual bool validateAddPriority(string attr_name, string attr_value);
    virtual bool validateAddMatch(string attr_name, string attr_value);
    virtual bool validateAddAction(string attr_name, string attr_value) = 0;
    virtual bool validate() = 0;
    bool processIpType(string type, sai_uint32_t &ip_type);
    inline static void setRulePriorities(sai_uint32_t min, sai_uint32_t max)
    {
        m_minPriority = min;
        m_maxPriority = max;
    }

    virtual bool create();
    virtual bool remove();
    virtual void update(SubjectType, void *) = 0;
    virtual AclRuleCounters getCounters();

    string getId()
    {
        return m_id;
    }

    string getTableId()
    {
        return m_tableId;
    }

    sai_object_id_t getCounterOid()
    {
        return m_counterOid;
    }

    static shared_ptr<AclRule> makeShared(acl_table_type_t type, AclOrch *acl, MirrorOrch *mirror, DTelOrch *dtel, const string& rule, const string& table, const KeyOpFieldsValuesTuple&);
    virtual ~AclRule() {}

protected:
    virtual bool createCounter();
    virtual bool removeCounter();
    virtual bool removeRanges();

    void decreaseNextHopRefCount();

    static sai_uint32_t m_minPriority;
    static sai_uint32_t m_maxPriority;
    AclOrch *m_pAclOrch;
    string m_id;
    string m_tableId;
    acl_table_type_t m_tableType;
    sai_object_id_t m_tableOid;
    sai_object_id_t m_ruleOid;
    sai_object_id_t m_counterOid;
    uint32_t m_priority;
    map <sai_acl_entry_attr_t, sai_attribute_value_t> m_matches;
    map <sai_acl_entry_attr_t, sai_attribute_value_t> m_actions;
    string m_redirect_target_next_hop;
    string m_redirect_target_next_hop_group;
};

class AclRuleL3: public AclRule
{
public:
    AclRuleL3(AclOrch *m_pAclOrch, string rule, string table, acl_table_type_t type);

    bool validateAddAction(string attr_name, string attr_value);
    bool validateAddMatch(string attr_name, string attr_value);
    bool validate();
    void update(SubjectType, void *);
protected:
    sai_object_id_t getRedirectObjectId(const string& redirect_param);
};

class AclRuleL3V6: public AclRuleL3
{
public:
    AclRuleL3V6(AclOrch *m_pAclOrch, string rule, string table, acl_table_type_t type);
    bool validateAddMatch(string attr_name, string attr_value);
};

class AclRulePfcwd: public AclRuleL3
{
public:
    AclRulePfcwd(AclOrch *m_pAclOrch, string rule, string table, acl_table_type_t type);
    bool validateAddMatch(string attr_name, string attr_value);
};


class AclRuleMirror: public AclRule
{
public:
    AclRuleMirror(AclOrch *m_pAclOrch, MirrorOrch *m_pMirrorOrch, string rule, string table, acl_table_type_t type);
    bool validateAddAction(string attr_name, string attr_value);
    bool validateAddMatch(string attr_name, string attr_value);
    bool validate();
    bool create();
    bool remove();
    void update(SubjectType, void *);
    AclRuleCounters getCounters();

protected:
    bool m_state;
    string m_sessionName;
    AclRuleCounters counters;
    MirrorOrch *m_pMirrorOrch;
};

class AclRuleDTelFlowWatchListEntry: public AclRule
{
public:
    AclRuleDTelFlowWatchListEntry(AclOrch *m_pAclOrch, DTelOrch *m_pDTelOrch, string rule, string table, acl_table_type_t type);
    bool validateAddAction(string attr_name, string attr_value);
    bool validate();
    bool create();
    bool remove();
    void update(SubjectType, void *);

protected:
    DTelOrch *m_pDTelOrch;
    string m_intSessionId;
    bool INT_enabled;
    bool INT_session_valid;
};

class AclRuleDTelDropWatchListEntry: public AclRule
{
public:
    AclRuleDTelDropWatchListEntry(AclOrch *m_pAclOrch, DTelOrch *m_pDTelOrch, string rule, string table, acl_table_type_t type);
    bool validateAddAction(string attr_name, string attr_value);
    bool validate();
    void update(SubjectType, void *);

protected:
    DTelOrch *m_pDTelOrch;
};

struct AclTable {
    sai_object_id_t m_oid;
public:
    string id;
    string description;
    acl_table_type_t type;
    acl_stage_type_t stage;

    // Map port oid to group member oid
    std::map<sai_object_id_t, sai_object_id_t> ports;
    // Map rule name to rule data
    map<string, shared_ptr<AclRule>> rules;
    // Set to store the ACL table port alias
    set<string> portSet;
    // Set to store the not cofigured ACL table port alias
    set<string> pendingPortSet;

    AclTable()
        : type(ACL_TABLE_UNKNOWN)
        , m_oid(SAI_NULL_OBJECT_ID)
        , stage(ACL_STAGE_INGRESS)
    {}

    sai_object_id_t getOid() { return m_oid; }
    string getId() { return id; }
    bool validate();
    bool create();

    // Bind the ACL table to a port which is alread linked
    bool bind(sai_object_id_t portOid);
    // Unbind the ACL table to a port which is alread linked
    bool unbind(sai_object_id_t portOid);
    // Bind the ACL table to all ports linked
    bool bind();
    // Unbind the ACL table to all ports linked
    bool unbind();
    // Link the ACL table with a port, for future bind or unbind
    void link(sai_object_id_t portOid);
    // Add or overwrite a rule into the ACL table
    bool add(shared_ptr<AclRule> newRule);
    // Remove a rule from the ACL table
    bool remove(string rule_id);
    // Remove all rules from the ACL table
    bool clear();
};

template <class Iterable>
inline void split(string str, Iterable& out, char delim = ' ')
{
    string val;

    istringstream input(str);

    while (getline(input, val, delim))
    {
        out.push_back(val);
    }
}

class AclOrch : public Orch, public Observer
{
public:
<<<<<<< HEAD
    AclOrch(DBConnector *db, vector<string> tableNames, PortsOrch *portOrch, MirrorOrch *mirrorOrch, NeighOrch *neighOrch, RouteOrch *routeOrch);
    AclOrch(DBConnector *db, vector<string> tableNames, PortsOrch *portOrch, MirrorOrch *mirrorOrch, NeighOrch *neighOrch, RouteOrch *routeOrch, DTelOrch *m_dTelOrch);
=======
    AclOrch(vector<TableConnector>& connectors, PortsOrch *portOrch, MirrorOrch *mirrorOrch, NeighOrch *neighOrch, RouteOrch *routeOrch);
>>>>>>> 5d31b2db
    ~AclOrch();
    void update(SubjectType, void *);

    sai_object_id_t getTableById(string table_id);

    static swss::Table& getCountersTable()
    {
        return m_countersTable;
    }

    // FIXME: Add getters for them? I'd better to add a common directory of orch objects and use it everywhere
    MirrorOrch *m_mirrorOrch;
    NeighOrch *m_neighOrch;
    RouteOrch *m_routeOrch;
    DTelOrch *m_dTelOrch;

    bool addAclTable(AclTable &aclTable, string table_id);
    bool removeAclTable(string table_id);
    bool addAclRule(shared_ptr<AclRule> aclRule, string table_id);
    bool removeAclRule(string table_id, string rule_id);

private:
    void doTask(Consumer &consumer);
    void doAclTableTask(Consumer &consumer);
    void doAclRuleTask(Consumer &consumer);
    void doAclTablePortUpdateTask(Consumer &consumer);
    void doTask(SelectableTimer &timer);
    void init(DBConnector *db, vector<string> tableNames, PortsOrch *portOrch, MirrorOrch *mirrorOrch, NeighOrch *neighOrch, RouteOrch *routeOrch);

    static void collectCountersThread(AclOrch *pAclOrch);

    bool createBindAclTable(AclTable &aclTable, sai_object_id_t &table_oid);
    sai_status_t bindAclTable(sai_object_id_t table_oid, AclTable &aclTable, bool bind = true);
    sai_status_t deleteUnbindAclTable(sai_object_id_t table_oid);

    bool processAclTableType(string type, acl_table_type_t &table_type);
    bool processAclTableStage(string stage, acl_stage_type_t &acl_stage);
    bool processPorts(AclTable &aclTable, string portsList, std::function<void (sai_object_id_t)> inserter);
    bool processPendingPort(AclTable &aclTable, string portAlias, std::function<void (sai_object_id_t)> inserter);
    bool validateAclTable(AclTable &aclTable);
    sai_status_t createDTelWatchListTables();
    sai_status_t deleteDTelWatchListTables();

    //vector <AclTable> m_AclTables;
    map <sai_object_id_t, AclTable> m_AclTables;

    static mutex m_countersMutex;
    static condition_variable m_sleepGuard;
    static bool m_bCollectCounters;
    static swss::DBConnector m_db;
    static swss::Table m_countersTable;
};

#endif /* SWSS_ACLORCH_H */<|MERGE_RESOLUTION|>--- conflicted
+++ resolved
@@ -352,12 +352,8 @@
 class AclOrch : public Orch, public Observer
 {
 public:
-<<<<<<< HEAD
-    AclOrch(DBConnector *db, vector<string> tableNames, PortsOrch *portOrch, MirrorOrch *mirrorOrch, NeighOrch *neighOrch, RouteOrch *routeOrch);
-    AclOrch(DBConnector *db, vector<string> tableNames, PortsOrch *portOrch, MirrorOrch *mirrorOrch, NeighOrch *neighOrch, RouteOrch *routeOrch, DTelOrch *m_dTelOrch);
-=======
     AclOrch(vector<TableConnector>& connectors, PortsOrch *portOrch, MirrorOrch *mirrorOrch, NeighOrch *neighOrch, RouteOrch *routeOrch);
->>>>>>> 5d31b2db
+    AclOrch(vector<TableConnector>& connectors, PortsOrch *portOrch, MirrorOrch *mirrorOrch, NeighOrch *neighOrch, RouteOrch *routeOrch, DTelOrch *m_dTelOrch);
     ~AclOrch();
     void update(SubjectType, void *);
 
@@ -385,7 +381,7 @@
     void doAclRuleTask(Consumer &consumer);
     void doAclTablePortUpdateTask(Consumer &consumer);
     void doTask(SelectableTimer &timer);
-    void init(DBConnector *db, vector<string> tableNames, PortsOrch *portOrch, MirrorOrch *mirrorOrch, NeighOrch *neighOrch, RouteOrch *routeOrch);
+    void init(vector<TableConnector>& connectors, PortsOrch *portOrch, MirrorOrch *mirrorOrch, NeighOrch *neighOrch, RouteOrch *routeOrch);
 
     static void collectCountersThread(AclOrch *pAclOrch);
 
