--- conflicted
+++ resolved
@@ -105,10 +105,7 @@
 
 typedef map<string, sai_acl_entry_attr_t> acl_rule_attr_lookup_t;
 typedef map<string, sai_acl_range_type_t> acl_range_type_lookup_t;
-<<<<<<< HEAD
 typedef map<string, sai_acl_bind_point_type_t> acl_bind_point_type_lookup_t;
-=======
->>>>>>> da21172e
 typedef map<string, sai_acl_ip_type_t> acl_ip_type_lookup_t;
 typedef map<string, sai_acl_dtel_flow_op_t> acl_dtel_flow_op_type_lookup_t;
 typedef map<string, sai_packet_action_t> acl_packet_action_lookup_t;
@@ -245,18 +242,12 @@
     virtual bool create();
     virtual bool update(const AclRule& updatedRule);
     virtual bool remove();
-<<<<<<< HEAD
-
-    virtual void update(SubjectType, void *) = 0;
-=======
     virtual void onUpdate(SubjectType, void *) = 0;
->>>>>>> da21172e
     virtual void updateInPorts();
 
     virtual bool enableCounter();
     virtual bool disableCounter();
 
-<<<<<<< HEAD
     string getId() const;
     string getTableId() const;
     sai_object_id_t getOid() const;
@@ -264,38 +255,8 @@
     bool hasCounter() const;
     vector<sai_object_id_t> getInPorts();
 
-    const map<sai_acl_entry_attr_t, sai_attribute_value_t>& getMatches() const;
+    const vector<AclRangeConfig>& getRangeConfig() const;
     static shared_ptr<AclRule> makeShared(AclOrch *acl, MirrorOrch *mirror, DTelOrch *dtel, const string& rule, const string& table, const KeyOpFieldsValuesTuple&);
-=======
-    sai_object_id_t getOid() const
-    {
-        return m_ruleOid;
-    }
-
-    string getId() const
-    {
-        return m_id;
-    }
-
-    string getTableId() const
-    {
-        return m_tableId;
-    }
-
-    sai_object_id_t getCounterOid() const
-    {
-        return m_counterOid;
-    }
-
-    vector<sai_object_id_t> getInPorts() const;
-
-    bool hasCounter() const
-    {
-        return getCounterOid() != SAI_NULL_OBJECT_ID;
-    }
-
-    static shared_ptr<AclRule> makeShared(acl_table_type_t type, AclOrch *acl, MirrorOrch *mirror, DTelOrch *dtel, const string& rule, const string& table, const KeyOpFieldsValuesTuple&);
->>>>>>> da21172e
     virtual ~AclRule() {}
 
 protected:
