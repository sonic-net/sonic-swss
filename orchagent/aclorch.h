--- conflicted
+++ resolved
@@ -52,11 +52,8 @@
 #define MATCH_INNER_L4_DST_PORT "INNER_L4_DST_PORT"
 #define MATCH_BTH_OPCODE        "BTH_OPCODE"
 #define MATCH_AETH_SYNDROME     "AETH_SYNDROME"
-<<<<<<< HEAD
+#define MATCH_TUNNEL_TERM       "TUNNEL_TERM"
 #define MATCH_METADATA          "META_DATA"
-=======
-#define MATCH_TUNNEL_TERM       "TUNNEL_TERM"
->>>>>>> f650a3bd
 
 #define BIND_POINT_TYPE_PORT "PORT"
 #define BIND_POINT_TYPE_PORTCHANNEL "PORTCHANNEL"
