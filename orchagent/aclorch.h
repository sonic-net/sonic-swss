#ifndef SWSS_ACLORCH_H
#define SWSS_ACLORCH_H

#include <iostream>
#include <sstream>
#include <thread>
#include <mutex>
#include <tuple>
#include <map>
#include <condition_variable>

#include "orch.h"
#include "switchorch.h"
#include "portsorch.h"
#include "mirrororch.h"
#include "dtelorch.h"
#include "observer.h"
#include "flex_counter_manager.h"

#include "acltable.h"

<<<<<<< HEAD
#include "saiattr.h"

// ACL counters update interval in the DB
// Value is in seconds. Should not be less than 5 seconds
// (in worst case update of 1265 counters takes almost 5 sec)
#define COUNTERS_READ_INTERVAL 10

=======
>>>>>>> 5f8ebfa1
#define RULE_PRIORITY           "PRIORITY"
#define MATCH_IN_PORTS          "IN_PORTS"
#define MATCH_OUT_PORTS         "OUT_PORTS"
#define MATCH_SRC_IP            "SRC_IP"
#define MATCH_DST_IP            "DST_IP"
#define MATCH_SRC_IPV6          "SRC_IPV6"
#define MATCH_DST_IPV6          "DST_IPV6"
#define MATCH_L4_SRC_PORT       "L4_SRC_PORT"
#define MATCH_L4_DST_PORT       "L4_DST_PORT"
#define MATCH_ETHER_TYPE        "ETHER_TYPE"
#define MATCH_IP_PROTOCOL       "IP_PROTOCOL"
#define MATCH_NEXT_HEADER       "NEXT_HEADER"
#define MATCH_VLAN_ID           "VLAN_ID"
#define MATCH_TCP_FLAGS         "TCP_FLAGS"
#define MATCH_IP_TYPE           "IP_TYPE"
#define MATCH_DSCP              "DSCP"
#define MATCH_L4_SRC_PORT_RANGE "L4_SRC_PORT_RANGE"
#define MATCH_L4_DST_PORT_RANGE "L4_DST_PORT_RANGE"
#define MATCH_TC                "TC"
#define MATCH_ICMP_TYPE         "ICMP_TYPE"
#define MATCH_ICMP_CODE         "ICMP_CODE"
#define MATCH_ICMPV6_TYPE       "ICMPV6_TYPE"
#define MATCH_ICMPV6_CODE       "ICMPV6_CODE"
#define MATCH_TUNNEL_VNI        "TUNNEL_VNI"
#define MATCH_INNER_ETHER_TYPE  "INNER_ETHER_TYPE"
#define MATCH_INNER_IP_PROTOCOL "INNER_IP_PROTOCOL"
#define MATCH_INNER_L4_SRC_PORT "INNER_L4_SRC_PORT"
#define MATCH_INNER_L4_DST_PORT "INNER_L4_DST_PORT"

#define ACTION_PACKET_ACTION                "PACKET_ACTION"
#define ACTION_REDIRECT_ACTION              "REDIRECT_ACTION"
#define ACTION_DO_NOT_NAT_ACTION            "DO_NOT_NAT_ACTION"
#define ACTION_MIRROR_ACTION                "MIRROR_ACTION"
#define ACTION_MIRROR_INGRESS_ACTION        "MIRROR_INGRESS_ACTION"
#define ACTION_MIRROR_EGRESS_ACTION         "MIRROR_EGRESS_ACTION"
#define ACTION_DTEL_FLOW_OP                 "FLOW_OP"
#define ACTION_DTEL_INT_SESSION             "INT_SESSION"
#define ACTION_DTEL_DROP_REPORT_ENABLE      "DROP_REPORT_ENABLE"
#define ACTION_DTEL_TAIL_DROP_REPORT_ENABLE "TAIL_DROP_REPORT_ENABLE"
#define ACTION_DTEL_FLOW_SAMPLE_PERCENT     "FLOW_SAMPLE_PERCENT"
#define ACTION_DTEL_REPORT_ALL_PACKETS      "REPORT_ALL_PACKETS"

#define PACKET_ACTION_FORWARD     "FORWARD"
#define PACKET_ACTION_DROP        "DROP"
#define PACKET_ACTION_REDIRECT    "REDIRECT"
#define PACKET_ACTION_DO_NOT_NAT  "DO_NOT_NAT"

#define DTEL_FLOW_OP_NOP        "NOP"
#define DTEL_FLOW_OP_POSTCARD   "POSTCARD"
#define DTEL_FLOW_OP_INT        "INT"
#define DTEL_FLOW_OP_IOAM       "IOAM"

#define DTEL_ENABLED             "TRUE"
#define DTEL_DISABLED            "FALSE"

#define IP_TYPE_ANY             "ANY"
#define IP_TYPE_IP              "IP"
#define IP_TYPE_NON_IP          "NON_IP"
#define IP_TYPE_IPv4ANY         "IPV4ANY"
#define IP_TYPE_NON_IPv4        "NON_IPv4"
#define IP_TYPE_IPv6ANY         "IPV6ANY"
#define IP_TYPE_NON_IPv6        "NON_IPv6"
#define IP_TYPE_ARP             "ARP"
#define IP_TYPE_ARP_REQUEST     "ARP_REQUEST"
#define IP_TYPE_ARP_REPLY       "ARP_REPLY"

#define MLNX_MAX_RANGES_COUNT   16
#define INGRESS_TABLE_DROP      "IngressTableDrop"
#define RULE_OPER_ADD           0
#define RULE_OPER_DELETE        1

#define ACL_COUNTER_FLEX_COUNTER_GROUP "ACL_STAT_COUNTER"

typedef map<string, sai_acl_entry_attr_t> acl_rule_attr_lookup_t;
typedef map<string, sai_acl_range_type_t> acl_range_type_lookup_t;
typedef map<string, sai_acl_ip_type_t> acl_ip_type_lookup_t;
typedef map<string, sai_acl_dtel_flow_op_t> acl_dtel_flow_op_type_lookup_t;
typedef map<string, sai_packet_action_t> acl_packet_action_lookup_t;
typedef tuple<sai_acl_range_type_t, int, int> acl_range_properties_t;
typedef map<acl_stage_type_t, set<sai_acl_action_type_t>> acl_capabilities_t;
typedef map<sai_acl_action_type_t, set<int32_t>> acl_action_enum_values_capabilities_t;

class AclOrch;

struct AclRangeConfig
{
    sai_acl_range_type_t rangeType;
    uint32_t min;
    uint32_t max;
};

class AclRange
{
public:
    static AclRange *create(sai_acl_range_type_t type, int min, int max);
    static bool remove(sai_acl_range_type_t type, int min, int max);
    static bool remove(sai_object_id_t *oids, int oidsCnt);
    sai_object_id_t getOid()
    {
        return m_oid;
    }

private:
    AclRange(sai_acl_range_type_t type, sai_object_id_t oid, int min, int max);
    bool remove();
    sai_object_id_t m_oid;
    int m_refCnt;
    int m_min;
    int m_max;
    sai_acl_range_type_t m_type;
    static map<acl_range_properties_t, AclRange*> m_ranges;
};

class AclRule
{
public:
    AclRule(AclOrch *pAclOrch, string rule, string table, acl_table_type_t type, bool createCounter = true);
    virtual bool validateAddPriority(string attr_name, string attr_value);
    virtual bool validateAddMatch(string attr_name, string attr_value);
    virtual bool validateAddAction(string attr_name, string attr_value);
    virtual bool validate() = 0;
    bool processIpType(string type, sai_uint32_t &ip_type);
    inline static void setRulePriorities(sai_uint32_t min, sai_uint32_t max)
    {
        m_minPriority = min;
        m_maxPriority = max;
    }

    virtual bool create();
    virtual bool update(const AclRule& updatedRule);
    virtual bool remove();
    virtual void onUpdate(SubjectType, void *) = 0;
    virtual void updateInPorts();

    virtual bool enableCounter();
    virtual bool disableCounter();

    sai_object_id_t getOid() const
    {
        return m_ruleOid;
    }

    string getId() const
    {
        return m_id;
    }

    string getTableId() const
    {
        return m_tableId;
    }

    sai_object_id_t getCounterOid() const
    {
        return m_counterOid;
    }

<<<<<<< HEAD
    vector<sai_object_id_t> getInPorts() const;
=======
    bool hasCounter() const
    {
        return getCounterOid() != SAI_NULL_OBJECT_ID;
    }

    vector<sai_object_id_t> getInPorts()
    {
        return m_inPorts;
    }
>>>>>>> 5f8ebfa1

    static shared_ptr<AclRule> makeShared(acl_table_type_t type, AclOrch *acl, MirrorOrch *mirror, DTelOrch *dtel, const string& rule, const string& table, const KeyOpFieldsValuesTuple&);
    virtual ~AclRule() {}

protected:
    virtual bool createCounter();
    virtual bool createRule();
    virtual bool removeCounter();
    virtual bool removeRanges();
    virtual bool removeRule();

    virtual bool updatePriority(const AclRule& updatedRule);
    virtual bool updateMatches(const AclRule& updatedRule);
    virtual bool updateActions(const AclRule& updatedRule);
    virtual bool updateCounter(const AclRule& updatedRule);

    virtual bool setPriority(const sai_uint32_t &value);
    virtual bool setAction(sai_acl_entry_attr_t actionId, sai_acl_action_data_t actionData);
    virtual bool setMatch(sai_acl_entry_attr_t matchId, sai_acl_field_data_t matchData);

    virtual bool setAttribute(sai_attribute_t attr);

    void decreaseNextHopRefCount();

    bool isActionSupported(sai_acl_entry_attr_t) const;

    static sai_uint32_t m_minPriority;
    static sai_uint32_t m_maxPriority;
    AclOrch *m_pAclOrch;
    string m_id;
    string m_tableId;
    acl_table_type_t m_tableType;
    sai_object_id_t m_tableOid;
    sai_object_id_t m_ruleOid;
    sai_object_id_t m_counterOid;
    uint32_t m_priority;
    map <sai_acl_entry_attr_t, SaiAttrWrapper> m_actions;
    map <sai_acl_entry_attr_t, SaiAttrWrapper> m_matches;
    string m_redirect_target_next_hop;
    string m_redirect_target_next_hop_group;

    vector<AclRangeConfig> m_rangeConfig;
    vector<AclRange*> m_ranges;

private:
    bool m_createCounter;
};

class AclRuleL3: public AclRule
{
public:
    AclRuleL3(AclOrch *m_pAclOrch, string rule, string table, acl_table_type_t type, bool createCounter = true);

    bool validateAddAction(string attr_name, string attr_value);
    bool validateAddMatch(string attr_name, string attr_value);
    bool validate();
    void onUpdate(SubjectType, void *) override;

protected:
    sai_object_id_t getRedirectObjectId(const string& redirect_param);
};

class AclRuleL3V6: public AclRuleL3
{
public:
    AclRuleL3V6(AclOrch *m_pAclOrch, string rule, string table, acl_table_type_t type);
    bool validateAddMatch(string attr_name, string attr_value);
};

class AclRulePfcwd: public AclRuleL3
{
public:
    AclRulePfcwd(AclOrch *m_pAclOrch, string rule, string table, acl_table_type_t type, bool createCounter = false);
    bool validateAddMatch(string attr_name, string attr_value);
};

class AclRuleMux: public AclRuleL3
{
public:
    AclRuleMux(AclOrch *m_pAclOrch, string rule, string table, acl_table_type_t type, bool createCounter = false);
    bool validateAddMatch(string attr_name, string attr_value);
};

class AclRuleMirror: public AclRule
{
public:
    AclRuleMirror(AclOrch *m_pAclOrch, MirrorOrch *m_pMirrorOrch, string rule, string table, acl_table_type_t type);
    bool validateAddAction(string attr_name, string attr_value);
    bool validateAddMatch(string attr_name, string attr_value);
    bool validate();
<<<<<<< HEAD
    bool create();
    bool remove();
    void onUpdate(SubjectType, void *) override;
    AclRuleCounters getCounters();
=======
    bool createRule();
    bool removeRule();
    void update(SubjectType, void *);

    bool activate();
    bool deactivate();
>>>>>>> 5f8ebfa1

    bool update(const AclRule& updatedRule) override;
protected:
    bool m_state {false};
    string m_sessionName;
    MirrorOrch *m_pMirrorOrch {nullptr};
};

class AclRuleDTelFlowWatchListEntry: public AclRule
{
public:
    AclRuleDTelFlowWatchListEntry(AclOrch *m_pAclOrch, DTelOrch *m_pDTelOrch, string rule, string table, acl_table_type_t type);
    bool validateAddAction(string attr_name, string attr_value);
    bool validate();
<<<<<<< HEAD
    bool create();
    bool remove();
    void onUpdate(SubjectType, void *) override;

    bool update(const AclRule& updatedRule) override;
=======
    bool createRule();
    bool removeRule();
    void update(SubjectType, void *);

    bool activate();
    bool deactivate();

>>>>>>> 5f8ebfa1
protected:
    DTelOrch *m_pDTelOrch;
    string m_intSessionId;
    bool INT_enabled;
    bool INT_session_valid;
};

class AclRuleDTelDropWatchListEntry: public AclRule
{
public:
    AclRuleDTelDropWatchListEntry(AclOrch *m_pAclOrch, DTelOrch *m_pDTelOrch, string rule, string table, acl_table_type_t type);
    bool validateAddAction(string attr_name, string attr_value);
    bool validate();
    void onUpdate(SubjectType, void *) override;
protected:
    DTelOrch *m_pDTelOrch;
};

class AclRuleMclag: public AclRuleL3
{
public:
    AclRuleMclag(AclOrch *m_pAclOrch, string rule, string table, acl_table_type_t type, bool createCounter = false);
    bool validateAddMatch(string attr_name, string attr_value);
    bool validate();
};

class AclTable
{
public:
    AclTable(AclOrch *pAclOrch, string id) noexcept;
    AclTable(AclOrch *pAclOrch) noexcept;

    AclTable() = default;
    ~AclTable() = default;

    sai_object_id_t getOid() { return m_oid; }
    string getId() { return id; }

    void setDescription(const string &value) { description = value; }
    const string& getDescription() const { return description; }

    bool validateAddType(const acl_table_type_t &value);
    bool validateAddStage(const acl_stage_type_t &value);
    bool validateAddPorts(const unordered_set<string> &value);
    bool validate();
    bool create();

    // Bind the ACL table to a port which is already linked
    bool bind(sai_object_id_t portOid);
    // Unbind the ACL table to a port which is already linked
    bool unbind(sai_object_id_t portOid);
    // Bind the ACL table to all ports linked
    bool bind();
    // Unbind the ACL table to all ports linked
    bool unbind();
    // Link the ACL table with a port, for future bind or unbind
    void link(sai_object_id_t portOid);
    // Unlink the ACL table from a port after unbind
    void unlink(sai_object_id_t portOid);
    // Add or overwrite a rule into the ACL table
    bool add(shared_ptr<AclRule> newRule);
    // Update existing ACL rule
    bool updateRule(shared_ptr<AclRule> updatedRule);
    // Remove a rule from the ACL table
    bool remove(string rule_id);
    // Remove all rules from the ACL table
    bool clear();
    // Update table subject to changes
    void onUpdate(SubjectType, void *);

public:
    string id;
    string description;

    acl_table_type_t type = ACL_TABLE_UNKNOWN;
    acl_stage_type_t stage = ACL_STAGE_INGRESS;

    // Map port oid to group member oid
    std::map<sai_object_id_t, sai_object_id_t> ports;
    // Map rule name to rule data
    map<string, shared_ptr<AclRule>> rules;
    // Set to store the ACL table port alias
    set<string> portSet;
    // Set to store the not configured ACL table port alias
    set<string> pendingPortSet;

private:
    sai_object_id_t m_oid = SAI_NULL_OBJECT_ID;
    AclOrch *m_pAclOrch = nullptr;
};

class AclOrch : public Orch, public Observer
{
public:
    AclOrch(vector<TableConnector>& connectors,
            SwitchOrch              *m_switchOrch,
            PortsOrch               *portOrch,
            MirrorOrch              *mirrorOrch,
            NeighOrch               *neighOrch,
            RouteOrch               *routeOrch,
            DTelOrch                *m_dTelOrch = NULL);
    ~AclOrch();
    void update(SubjectType, void *);

    sai_object_id_t getTableById(string table_id);
    const AclTable* getTableByOid(sai_object_id_t oid) const;

    static swss::Table& getCountersTable()
    {
        return m_countersTable;
    }

    // FIXME: Add getters for them? I'd better to add a common directory of orch objects and use it everywhere
    MirrorOrch *m_mirrorOrch;
    NeighOrch *m_neighOrch;
    RouteOrch *m_routeOrch;
    DTelOrch *m_dTelOrch;

    bool addAclTable(AclTable &aclTable);
    bool removeAclTable(string table_id);
    bool updateAclTable(AclTable &currentTable, AclTable &newTable);
    bool updateAclTable(string table_id, AclTable &table);
    bool addAclRule(shared_ptr<AclRule> aclRule, string table_id);
    bool removeAclRule(string table_id, string rule_id);
    bool updateAclRule(shared_ptr<AclRule> updatedAclRule);
    bool updateAclRule(string table_id, string rule_id, string attr_name, void *data, bool oper);
    bool updateAclRule(string table_id, string rule_id, bool enableCounter);
    AclRule* getAclRule(string table_id, string rule_id);

    bool isCombinedMirrorV6Table();
    bool isAclMirrorTableSupported(acl_table_type_t type) const;
    bool isAclActionSupported(acl_stage_type_t stage, sai_acl_action_type_t action) const;
    bool isAclActionEnumValueSupported(sai_acl_action_type_t action, sai_acl_action_parameter_t param) const;

    bool m_isCombinedMirrorV6Table = true;
    map<acl_table_type_t, bool> m_mirrorTableCapabilities;

    static sai_acl_action_type_t getAclActionFromAclEntry(sai_acl_entry_attr_t attr);

    // Get the OID for the ACL bind point for a given port
    static bool getAclBindPortId(Port& port, sai_object_id_t& port_id);

    using Orch::doTask;  // Allow access to the basic doTask
    map<sai_object_id_t, AclTable>  getAclTables()
    {
        return m_AclTables;
    }

private:
    SwitchOrch *m_switchOrch;
    void doTask(Consumer &consumer);
    void doAclTableTask(Consumer &consumer);
    void doAclRuleTask(Consumer &consumer);
    void init(vector<TableConnector>& connectors, PortsOrch *portOrch, MirrorOrch *mirrorOrch, NeighOrch *neighOrch, RouteOrch *routeOrch);

    void queryMirrorTableCapability();
    void queryAclActionCapability();
    void initDefaultAclActionCapabilities(acl_stage_type_t);
    void putAclActionCapabilityInDB(acl_stage_type_t);

    template<typename AclActionAttrLookupT>
    void queryAclActionAttrEnumValues(const string& action_name,
                                      const acl_rule_attr_lookup_t& ruleAttrLookupMap,
                                      const AclActionAttrLookupT lookupMap);

    static void collectCountersThread(AclOrch *pAclOrch);

    bool createBindAclTable(AclTable &aclTable, sai_object_id_t &table_oid);
    sai_status_t bindAclTable(AclTable &aclTable, bool bind = true);
    sai_status_t deleteUnbindAclTable(sai_object_id_t table_oid);

    bool isAclTableTypeUpdated(acl_table_type_t table_type, AclTable &aclTable);
    bool processAclTableType(string type, acl_table_type_t &table_type);
    bool isAclTableStageUpdated(acl_stage_type_t acl_stage, AclTable &aclTable);
    bool processAclTableStage(string stage, acl_stage_type_t &acl_stage);
    bool processAclTablePorts(string portList, AclTable &aclTable);
    bool validateAclTable(AclTable &aclTable);
    bool updateAclTablePorts(AclTable &newTable, AclTable &curTable);
    void getAddDeletePorts(AclTable    &newT,
                           AclTable    &curT,
                           set<string> &addSet,
                           set<string> &delSet);
    sai_status_t createDTelWatchListTables();
    sai_status_t deleteDTelWatchListTables();

    void registerFlexCounter(const AclRule& rule);
    void deregisterFlexCounter(const AclRule& rule);
    string generateAclRuleIdentifierInCountersDb(const AclRule& rule) const;

    map<sai_object_id_t, AclTable> m_AclTables;
    // TODO: Move all ACL tables into one map: name -> instance
    map<string, AclTable> m_ctrlAclTables;

    static DBConnector m_countersDb;
    static Table m_countersTable;

    map<acl_stage_type_t, string> m_mirrorTableId;
    map<acl_stage_type_t, string> m_mirrorV6TableId;

    acl_capabilities_t m_aclCapabilities;
    acl_action_enum_values_capabilities_t m_aclEnumActionCapabilities;
    FlexCounterManager m_flex_counter_manager;
};

#endif /* SWSS_ACLORCH_H */<|MERGE_RESOLUTION|>--- conflicted
+++ resolved
@@ -19,16 +19,8 @@
 
 #include "acltable.h"
 
-<<<<<<< HEAD
 #include "saiattr.h"
 
-// ACL counters update interval in the DB
-// Value is in seconds. Should not be less than 5 seconds
-// (in worst case update of 1265 counters takes almost 5 sec)
-#define COUNTERS_READ_INTERVAL 10
-
-=======
->>>>>>> 5f8ebfa1
 #define RULE_PRIORITY           "PRIORITY"
 #define MATCH_IN_PORTS          "IN_PORTS"
 #define MATCH_OUT_PORTS         "OUT_PORTS"
@@ -186,19 +178,12 @@
         return m_counterOid;
     }
 
-<<<<<<< HEAD
     vector<sai_object_id_t> getInPorts() const;
-=======
+
     bool hasCounter() const
     {
         return getCounterOid() != SAI_NULL_OBJECT_ID;
     }
-
-    vector<sai_object_id_t> getInPorts()
-    {
-        return m_inPorts;
-    }
->>>>>>> 5f8ebfa1
 
     static shared_ptr<AclRule> makeShared(acl_table_type_t type, AclOrch *acl, MirrorOrch *mirror, DTelOrch *dtel, const string& rule, const string& table, const KeyOpFieldsValuesTuple&);
     virtual ~AclRule() {}
@@ -289,19 +274,12 @@
     bool validateAddAction(string attr_name, string attr_value);
     bool validateAddMatch(string attr_name, string attr_value);
     bool validate();
-<<<<<<< HEAD
-    bool create();
-    bool remove();
-    void onUpdate(SubjectType, void *) override;
-    AclRuleCounters getCounters();
-=======
     bool createRule();
     bool removeRule();
-    void update(SubjectType, void *);
+    void onUpdate(SubjectType, void *) override;
 
     bool activate();
     bool deactivate();
->>>>>>> 5f8ebfa1
 
     bool update(const AclRule& updatedRule) override;
 protected:
@@ -316,21 +294,13 @@
     AclRuleDTelFlowWatchListEntry(AclOrch *m_pAclOrch, DTelOrch *m_pDTelOrch, string rule, string table, acl_table_type_t type);
     bool validateAddAction(string attr_name, string attr_value);
     bool validate();
-<<<<<<< HEAD
-    bool create();
-    bool remove();
-    void onUpdate(SubjectType, void *) override;
-
-    bool update(const AclRule& updatedRule) override;
-=======
     bool createRule();
     bool removeRule();
-    void update(SubjectType, void *);
+    void onUpdate(SubjectType, void *) override;
 
     bool activate();
     bool deactivate();
 
->>>>>>> 5f8ebfa1
 protected:
     DTelOrch *m_pDTelOrch;
     string m_intSessionId;
