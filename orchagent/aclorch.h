#ifndef SWSS_ACLORCH_H
#define SWSS_ACLORCH_H

#include <iostream>
#include <sstream>
#include <thread>
#include <mutex>
#include <tuple>
#include <map>
#include <condition_variable>
#include "orch.h"
#include "portsorch.h"
#include "mirrororch.h"
#include "dtelorch.h"
#include "observer.h"

// ACL counters update interval in the DB
// Value is in seconds. Should not be less than 5 seconds
// (in worst case update of 1265 counters takes almost 5 sec)
#define COUNTERS_READ_INTERVAL 10

#define TABLE_DESCRIPTION "POLICY_DESC"
#define TABLE_TYPE        "TYPE"
#define TABLE_PORTS       "PORTS"

#define TABLE_TYPE_L3     "L3"
#define TABLE_TYPE_MIRROR "MIRROR"
#define TABLE_TYPE_DTEL_FLOW_WATCHLIST "DTEL_FLOW_WATCHLIST"
#define TABLE_TYPE_DTEL_DROP_WATCHLIST "DTEL_DROP_WATCHLIST"

#define RULE_PRIORITY                   "PRIORITY"
#define MATCH_SRC_IP                    "SRC_IP"
#define MATCH_DST_IP                    "DST_IP"
#define MATCH_L4_SRC_PORT               "L4_SRC_PORT"
#define MATCH_L4_DST_PORT               "L4_DST_PORT"
#define MATCH_ETHER_TYPE                "ETHER_TYPE"
#define MATCH_IP_PROTOCOL               "IP_PROTOCOL"
#define MATCH_TCP_FLAGS                 "TCP_FLAGS"
#define MATCH_IP_TYPE                   "IP_TYPE"
#define MATCH_DSCP                      "DSCP"
#define MATCH_L4_SRC_PORT_RANGE         "L4_SRC_PORT_RANGE"
#define MATCH_L4_DST_PORT_RANGE         "L4_DST_PORT_RANGE"
#define MATCH_TC                        "TC"
#define MATCH_TUNNEL_VNI                "TUNNEL_VNI"
#define MATCH_INNER_ETHER_TYPE          "INNER_ETHER_TYPE"
#define MATCH_INNER_IP_PROTOCOL         "INNER_IP_PROTOCOL"
#define MATCH_INNER_L4_SRC_PORT         "INNER_L4_SRC_PORT"
#define MATCH_INNER_L4_DST_PORT         "INNER_L4_DST_PORT"

#define ACTION_PACKET_ACTION            "PACKET_ACTION"
#define ACTION_MIRROR_ACTION            "MIRROR_ACTION"
#define ACTION_DTEL_FLOW_OP             "FLOW_OP"
#define ACTION_DTEL_INT_SESSION         "INT_SESSION"
#define ACTION_DTEL_DROP_REPORT_ENABLE  "DROP_REPORT_ENABLE"
#define ACTION_DTEL_FLOW_SAMPLE_PERCENT "FLOW_SAMPLE_PERCENT"
#define ACTION_DTEL_REPORT_ALL_PACKETS  "REPORT_ALL_PACKETS"

#define PACKET_ACTION_FORWARD   "FORWARD"
#define PACKET_ACTION_DROP      "DROP"
#define PACKET_ACTION_REDIRECT  "REDIRECT"

#define DTEL_FLOW_OP_NOP        "NOP"
#define DTEL_FLOW_OP_POSTCARD   "POSTCARD"
#define DTEL_FLOW_OP_INT        "INT"
#define DTEL_FLOW_OP_IOAM       "IOAM"

#define DTEL_ENABLED             "TRUE"
#define DTEL_DISABLED            "FALSE"

#define IP_TYPE_ANY             "ANY"
#define IP_TYPE_IP              "IP"
#define IP_TYPE_NON_IP          "NON_IP"
#define IP_TYPE_IPv4ANY         "IPV4ANY"
#define IP_TYPE_NON_IPv4        "NON_IPv4"
#define IP_TYPE_IPv6ANY         "IPV6ANY"
#define IP_TYPE_NON_IPv6        "NON_IPv6"
#define IP_TYPE_ARP             "ARP"
#define IP_TYPE_ARP_REQUEST     "ARP_REQUEST"
#define IP_TYPE_ARP_REPLY       "ARP_REPLY"

#define MLNX_MAX_RANGES_COUNT   16

typedef enum
{
    ACL_TABLE_UNKNOWN,
    ACL_TABLE_L3,
    ACL_TABLE_MIRROR,
    ACL_TABLE_DTEL_FLOW_WATCHLIST,
    ACL_TABLE_DTEL_DROP_WATCHLIST
} acl_table_type_t;

typedef map<string, acl_table_type_t> acl_table_type_lookup_t;
typedef map<string, sai_acl_entry_attr_t> acl_rule_attr_lookup_t;
typedef map<string, sai_acl_ip_type_t> acl_ip_type_lookup_t;
<<<<<<< HEAD
=======
typedef map<string, sai_acl_dtel_flow_op_t> acl_dtel_flow_op_type_lookup_t;
typedef vector<sai_object_id_t> ports_list_t;
>>>>>>> 07b725e7
typedef tuple<sai_acl_range_type_t, int, int> acl_range_properties_t;

class AclOrch;

class AclRange
{
public:
    static AclRange *create(sai_acl_range_type_t type, int min, int max);
    static bool remove(sai_acl_range_type_t type, int min, int max);
    static bool remove(sai_object_id_t *oids, int oidsCnt);
    sai_object_id_t getOid()
    {
        return m_oid;
    }

private:
    AclRange(sai_acl_range_type_t type, sai_object_id_t oid, int min, int max);
    bool remove();
    sai_object_id_t m_oid;
    int m_refCnt;
    int m_min;
    int m_max;
    sai_acl_range_type_t m_type;
    static map<acl_range_properties_t, AclRange*> m_ranges;
};

struct AclRuleCounters
{
    uint64_t packets;
    uint64_t bytes;

    AclRuleCounters(uint64_t p = 0, uint64_t b = 0) :
        packets(p),
        bytes(b)
    {
    }

    AclRuleCounters(const AclRuleCounters& rhs) :
        packets(rhs.packets),
        bytes(rhs.bytes)
    {
    }

    AclRuleCounters& operator +=(const AclRuleCounters& rhs)
    {
        packets += rhs.packets;
        bytes += rhs.bytes;
        return *this;
    }
};

class AclRule
{
public:
    AclRule(AclOrch *m_pAclOrch, string rule, string table, acl_table_type_t type);
    virtual bool validateAddPriority(string attr_name, string attr_value);
    virtual bool validateAddMatch(string attr_name, string attr_value);
    virtual bool validateAddAction(string attr_name, string attr_value) = 0;
    virtual bool validate() = 0;
    bool processIpType(string type, sai_uint32_t &ip_type);
    inline static void setRulePriorities(sai_uint32_t min, sai_uint32_t max)
    {
        m_minPriority = min;
        m_maxPriority = max;
    }

    virtual bool create();
    virtual bool remove();
    virtual void update(SubjectType, void *) = 0;
    virtual AclRuleCounters getCounters();

    string getId()
    {
        return m_id;
    }

    string getTableId()
    {
        return m_tableId;
    }

    sai_object_id_t getCounterOid()
    {
        return m_counterOid;
    }

    static shared_ptr<AclRule> makeShared(acl_table_type_t type, AclOrch *acl, MirrorOrch *mirror, DTelOrch *dtel, const string& rule, const string& table, const KeyOpFieldsValuesTuple&);
    virtual ~AclRule() {}

protected:
    virtual bool createCounter();
    virtual bool removeCounter();
    virtual bool removeRanges();

    void decreaseNextHopRefCount();

    static sai_uint32_t m_minPriority;
    static sai_uint32_t m_maxPriority;
    AclOrch *m_pAclOrch;
    string m_id;
    string m_tableId;
    acl_table_type_t m_tableType;
    sai_object_id_t m_tableOid;
    sai_object_id_t m_ruleOid;
    sai_object_id_t m_counterOid;
    uint32_t m_priority;
    map <sai_acl_entry_attr_t, sai_attribute_value_t> m_matches;
    map <sai_acl_entry_attr_t, sai_attribute_value_t> m_actions;
    string m_redirect_target_next_hop;
    string m_redirect_target_next_hop_group;
};

class AclRuleL3: public AclRule
{
public:
    AclRuleL3(AclOrch *m_pAclOrch, string rule, string table, acl_table_type_t type);

    bool validateAddAction(string attr_name, string attr_value);
    bool validateAddMatch(string attr_name, string attr_value);
    bool validate();
    void update(SubjectType, void *);
private:
    sai_object_id_t getRedirectObjectId(const string& redirect_param);
};

class AclRuleMirror: public AclRule
{
public:
    AclRuleMirror(AclOrch *m_pAclOrch, MirrorOrch *m_pMirrorOrch, string rule, string table, acl_table_type_t type);
    bool validateAddAction(string attr_name, string attr_value);
    bool validateAddMatch(string attr_name, string attr_value);
    bool validate();
    bool create();
    bool remove();
    void update(SubjectType, void *);
    AclRuleCounters getCounters();

protected:
    bool m_state;
    string m_sessionName;
    AclRuleCounters counters;
    MirrorOrch *m_pMirrorOrch;
};

<<<<<<< HEAD
class AclTable {
    sai_object_id_t m_oid;
public:
=======
class AclRuleDTelFlowWatchList: public AclRule
{
public:
    AclRuleDTelFlowWatchList(AclOrch *m_pAclOrch, DTelOrch *m_pDTelOrch, string rule, string table, acl_table_type_t type);
    bool validateAddAction(string attr_name, string attr_value);
    bool validate();
    bool remove();
    void update(SubjectType, void *);

protected:
    DTelOrch *m_pDTelOrch;
    string m_intSessionId;
    bool INT_enabled;
};

class AclRuleDTelDropWatchList: public AclRule
{
public:
    AclRuleDTelDropWatchList(AclOrch *m_pAclOrch, DTelOrch *m_pDTelOrch, string rule, string table, acl_table_type_t type);
    bool validateAddAction(string attr_name, string attr_value);
    bool validate();
    void update(SubjectType, void *);

protected:
    DTelOrch *m_pDTelOrch;
};

struct AclTable {
>>>>>>> 07b725e7
    string id;
    string description;
    acl_table_type_t type;
    // Map port oid to group member oid
    std::map<sai_object_id_t, sai_object_id_t> ports;
    // Map rule name to rule data
    map<string, shared_ptr<AclRule>> rules;

    AclTable()
        : type(ACL_TABLE_UNKNOWN)
        , m_oid(SAI_NULL_OBJECT_ID)
    {}

    sai_object_id_t getOid() { return m_oid; }
    string getId() { return id; }
    bool validate();
    bool create();

    // Bind the ACL table to a port which is alread linked
    bool bind(sai_object_id_t portOid);
    // Unbind the ACL table to a port which is alread linked
    bool unbind(sai_object_id_t portOid);
    // Bind the ACL table to all ports linked
    bool bind();
    // Unbind the ACL table to all ports linked
    bool unbind();
    // Link the ACL table with a port, for future bind or unbind
    void link(sai_object_id_t portOid);
    // Add or overwrite a rule into the ACL table
    bool add(shared_ptr<AclRule> newRule);
    // Remove a rule from the ACL table
    bool remove(string rule_id);
    // Remove all rules from the ACL table
    bool clear();
};

template <class Iterable>
inline void split(string str, Iterable& out, char delim = ' ')
{
    string val;

    istringstream input(str);

    while (getline(input, val, delim))
    {
        out.push_back(val);
    }
}

class AclOrch : public Orch, public Observer
{
public:
    AclOrch(DBConnector *db, vector<string> tableNames, PortsOrch *portOrch, MirrorOrch *mirrorOrch, NeighOrch *neighOrch, RouteOrch *routeOrch, DTelOrch *m_dTelOrch);
    ~AclOrch();
    void update(SubjectType, void *);

    sai_object_id_t getTableById(string table_id);

    static swss::Table& getCountersTable()
    {
        return m_countersTable;
    }

    // FIXME: Add getters for them? I'd better to add a common directory of orch objects and use it everywhere
    MirrorOrch *m_mirrorOrch;
    NeighOrch *m_neighOrch;
    RouteOrch *m_routeOrch;
    DTelOrch *m_dTelOrch;

    bool addAclTable(AclTable &aclTable, string table_id);
    bool removeAclTable(string table_id);
    bool addAclRule(shared_ptr<AclRule> aclRule, string table_id);
    bool removeAclRule(string table_id, string rule_id);

private:
    void doTask(Consumer &consumer);
    void doAclTableTask(Consumer &consumer);
    void doAclRuleTask(Consumer &consumer);
    void doTask(SelectableTimer &timer);

    static void collectCountersThread(AclOrch *pAclOrch);

    bool createBindAclTable(AclTable &aclTable, sai_object_id_t &table_oid);
    sai_status_t bindAclTable(sai_object_id_t table_oid, AclTable &aclTable, bool bind = true);
    sai_status_t deleteUnbindAclTable(sai_object_id_t table_oid);

    bool processAclTableType(string type, acl_table_type_t &table_type);

    bool processPorts(string portsList, std::function<void (sai_object_id_t)> inserter);
    bool validateAclTable(AclTable &aclTable);
    sai_status_t createDTelWatchListTables();
    sai_status_t deleteDTelWatchListTables();

    //vector <AclTable> m_AclTables;
    map <sai_object_id_t, AclTable> m_AclTables;

    static mutex m_countersMutex;
    static condition_variable m_sleepGuard;
    static bool m_bCollectCounters;
    static swss::DBConnector m_db;
    static swss::Table m_countersTable;
};

#endif /* SWSS_ACLORCH_H */<|MERGE_RESOLUTION|>--- conflicted
+++ resolved
@@ -92,11 +92,7 @@
 typedef map<string, acl_table_type_t> acl_table_type_lookup_t;
 typedef map<string, sai_acl_entry_attr_t> acl_rule_attr_lookup_t;
 typedef map<string, sai_acl_ip_type_t> acl_ip_type_lookup_t;
-<<<<<<< HEAD
-=======
 typedef map<string, sai_acl_dtel_flow_op_t> acl_dtel_flow_op_type_lookup_t;
-typedef vector<sai_object_id_t> ports_list_t;
->>>>>>> 07b725e7
 typedef tuple<sai_acl_range_type_t, int, int> acl_range_properties_t;
 
 class AclOrch;
@@ -241,11 +237,6 @@
     MirrorOrch *m_pMirrorOrch;
 };
 
-<<<<<<< HEAD
-class AclTable {
-    sai_object_id_t m_oid;
-public:
-=======
 class AclRuleDTelFlowWatchList: public AclRule
 {
 public:
@@ -274,7 +265,6 @@
 };
 
 struct AclTable {
->>>>>>> 07b725e7
     string id;
     string description;
     acl_table_type_t type;
