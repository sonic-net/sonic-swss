extern "C" {

#include "sai.h"
#include "saistatus.h"
#include "saiextensions.h"
#include "sairedis.h"
}

#include <inttypes.h>
#include <string.h>
#include <fstream>
#include <map>
#include <logger.h>
#include <sairedis.h>
#include <set>
#include <tuple>
#include <vector>
#include <linux/limits.h>
#include <net/if.h>
#include "timestamp.h"
#include "sai_serialize.h"
#include "saihelper.h"
#include "orch.h"

using namespace std;
using namespace swss;

#define _STR(s) #s
#define STR(s) _STR(s)

#define CONTEXT_CFG_FILE "/usr/share/sonic/hwsku/context_config.json"
#define SAI_REDIS_SYNC_OPERATION_RESPONSE_TIMEOUT (480*1000)

// hwinfo = "INTERFACE_NAME/PHY ID", mii_ioctl_data->phy_id is a __u16
#define HWINFO_MAX_SIZE IFNAMSIZ + 1 + 5

/* Initialize all global api pointers */
sai_switch_api_t*           sai_switch_api;
sai_bridge_api_t*           sai_bridge_api;
sai_virtual_router_api_t*   sai_virtual_router_api;
sai_port_api_t*             sai_port_api;
sai_vlan_api_t*             sai_vlan_api;
sai_router_interface_api_t* sai_router_intfs_api;
sai_hostif_api_t*           sai_hostif_api;
sai_neighbor_api_t*         sai_neighbor_api;
sai_next_hop_api_t*         sai_next_hop_api;
sai_next_hop_group_api_t*   sai_next_hop_group_api;
sai_route_api_t*            sai_route_api;
sai_mpls_api_t*             sai_mpls_api;
sai_lag_api_t*              sai_lag_api;
sai_policer_api_t*          sai_policer_api;
sai_tunnel_api_t*           sai_tunnel_api;
sai_queue_api_t*            sai_queue_api;
sai_scheduler_api_t*        sai_scheduler_api;
sai_scheduler_group_api_t*  sai_scheduler_group_api;
sai_wred_api_t*             sai_wred_api;
sai_qos_map_api_t*          sai_qos_map_api;
sai_buffer_api_t*           sai_buffer_api;
sai_acl_api_t*              sai_acl_api;
sai_hash_api_t*             sai_hash_api;
sai_udf_api_t*              sai_udf_api;
sai_mirror_api_t*           sai_mirror_api;
sai_fdb_api_t*              sai_fdb_api;
sai_dtel_api_t*             sai_dtel_api;
sai_samplepacket_api_t*     sai_samplepacket_api;
sai_debug_counter_api_t*    sai_debug_counter_api;
sai_nat_api_t*              sai_nat_api;
sai_isolation_group_api_t*  sai_isolation_group_api;
sai_system_port_api_t*      sai_system_port_api;
sai_macsec_api_t*           sai_macsec_api;
sai_srv6_api_t**            sai_srv6_api;;
sai_l2mc_group_api_t*       sai_l2mc_group_api;
sai_counter_api_t*          sai_counter_api;
sai_bfd_api_t*              sai_bfd_api;
sai_my_mac_api_t*           sai_my_mac_api;
sai_generic_programmable_api_t* sai_generic_programmable_api;
sai_dash_appliance_api_t*           sai_dash_appliance_api;
sai_dash_acl_api_t*                 sai_dash_acl_api;
sai_dash_vnet_api_t                 sai_dash_vnet_api;
sai_dash_outbound_ca_to_pa_api_t*   sai_dash_outbound_ca_to_pa_api;
sai_dash_pa_validation_api_t *      sai_dash_pa_validation_api;
sai_dash_outbound_routing_api_t*    sai_dash_outbound_routing_api;
sai_dash_inbound_routing_api_t*     sai_dash_inbound_routing_api;
sai_dash_eni_api_t*                 sai_dash_eni_api;
sai_dash_vip_api_t*                 sai_dash_vip_api;
sai_dash_direction_lookup_api_t*    sai_dash_direction_lookup_api;
<<<<<<< HEAD
sai_dash_ha_api_t*                 sai_dash_ha_api;
=======
sai_dash_tunnel_api_t*              sai_dash_tunnel_api;
>>>>>>> e0b2ac61
sai_twamp_api_t*                    sai_twamp_api;
sai_tam_api_t*                      sai_tam_api;
sai_stp_api_t*                      sai_stp_api;

extern sai_object_id_t gSwitchId;
extern bool gTraditionalFlexCounter;

vector<sai_object_id_t> gGearboxOids;

unique_ptr<DBConnector> gFlexCounterDb;
unique_ptr<ProducerTable> gFlexCounterGroupTable;
unique_ptr<ProducerTable> gFlexCounterTable;
unique_ptr<DBConnector> gGearBoxFlexCounterDb;
unique_ptr<ProducerTable> gGearBoxFlexCounterGroupTable;
unique_ptr<ProducerTable> gGearBoxFlexCounterTable;

static map<string, sai_switch_hardware_access_bus_t> hardware_access_map =
{
    { "mdio",  SAI_SWITCH_HARDWARE_ACCESS_BUS_MDIO },
    { "i2c", SAI_SWITCH_HARDWARE_ACCESS_BUS_I2C },
    { "cpld", SAI_SWITCH_HARDWARE_ACCESS_BUS_CPLD }
};

map<string, string> gProfileMap;

sai_status_t mdio_read(uint64_t platform_context,
  uint32_t mdio_addr, uint32_t reg_addr,
  uint32_t number_of_registers, uint32_t *data)
{
    return SAI_STATUS_NOT_IMPLEMENTED;
}

sai_status_t mdio_write(uint64_t platform_context,
  uint32_t mdio_addr, uint32_t reg_addr,
  uint32_t number_of_registers, uint32_t *data)
{
    return SAI_STATUS_NOT_IMPLEMENTED;
}

const char *test_profile_get_value (
    _In_ sai_switch_profile_id_t profile_id,
    _In_ const char *variable)
{
    SWSS_LOG_ENTER();

    auto it = gProfileMap.find(variable);

    if (it == gProfileMap.end())
        return NULL;
    return it->second.c_str();
}

int test_profile_get_next_value (
    _In_ sai_switch_profile_id_t profile_id,
    _Out_ const char **variable,
    _Out_ const char **value)
{
    SWSS_LOG_ENTER();

    static auto it = gProfileMap.begin();

    if (value == NULL)
    {
        // Restarts enumeration
        it = gProfileMap.begin();
    }
    else if (it == gProfileMap.end())
    {
        return -1;
    }
    else
    {
        *variable = it->first.c_str();
        *value = it->second.c_str();
        it++;
    }

    if (it != gProfileMap.end())
        return 0;
    else
        return -1;
}

const sai_service_method_table_t test_services = {
    test_profile_get_value,
    test_profile_get_next_value
};

void initSaiApi()
{
    SWSS_LOG_ENTER();

    if (ifstream(CONTEXT_CFG_FILE))
    {
        SWSS_LOG_NOTICE("Context config file %s exists", CONTEXT_CFG_FILE);
        gProfileMap[SAI_REDIS_KEY_CONTEXT_CONFIG] = CONTEXT_CFG_FILE;
    }

    sai_api_initialize(0, (const sai_service_method_table_t *)&test_services);

    sai_api_query(SAI_API_SWITCH,               (void **)&sai_switch_api);
    sai_api_query(SAI_API_BRIDGE,               (void **)&sai_bridge_api);
    sai_api_query(SAI_API_VIRTUAL_ROUTER,       (void **)&sai_virtual_router_api);
    sai_api_query(SAI_API_PORT,                 (void **)&sai_port_api);
    sai_api_query(SAI_API_FDB,                  (void **)&sai_fdb_api);
    sai_api_query(SAI_API_VLAN,                 (void **)&sai_vlan_api);
    sai_api_query(SAI_API_HOSTIF,               (void **)&sai_hostif_api);
    sai_api_query(SAI_API_MIRROR,               (void **)&sai_mirror_api);
    sai_api_query(SAI_API_ROUTER_INTERFACE,     (void **)&sai_router_intfs_api);
    sai_api_query(SAI_API_NEIGHBOR,             (void **)&sai_neighbor_api);
    sai_api_query(SAI_API_NEXT_HOP,             (void **)&sai_next_hop_api);
    sai_api_query(SAI_API_NEXT_HOP_GROUP,       (void **)&sai_next_hop_group_api);
    sai_api_query(SAI_API_ROUTE,                (void **)&sai_route_api);
    sai_api_query(SAI_API_MPLS,                 (void **)&sai_mpls_api);
    sai_api_query(SAI_API_LAG,                  (void **)&sai_lag_api);
    sai_api_query(SAI_API_POLICER,              (void **)&sai_policer_api);
    sai_api_query(SAI_API_TUNNEL,               (void **)&sai_tunnel_api);
    sai_api_query(SAI_API_QUEUE,                (void **)&sai_queue_api);
    sai_api_query(SAI_API_SCHEDULER,            (void **)&sai_scheduler_api);
    sai_api_query(SAI_API_WRED,                 (void **)&sai_wred_api);
    sai_api_query(SAI_API_QOS_MAP,              (void **)&sai_qos_map_api);
    sai_api_query(SAI_API_BUFFER,               (void **)&sai_buffer_api);
    sai_api_query(SAI_API_SCHEDULER_GROUP,      (void **)&sai_scheduler_group_api);
    sai_api_query(SAI_API_ACL,                  (void **)&sai_acl_api);
    sai_api_query(SAI_API_HASH,                 (void **)&sai_hash_api);
    sai_api_query(SAI_API_UDF,                  (void **)&sai_udf_api);
    sai_api_query(SAI_API_DTEL,                 (void **)&sai_dtel_api);
    sai_api_query(SAI_API_SAMPLEPACKET,         (void **)&sai_samplepacket_api);
    sai_api_query(SAI_API_DEBUG_COUNTER,        (void **)&sai_debug_counter_api);
    sai_api_query(SAI_API_NAT,                  (void **)&sai_nat_api);
    sai_api_query(SAI_API_ISOLATION_GROUP,      (void **)&sai_isolation_group_api);
    sai_api_query(SAI_API_SYSTEM_PORT,          (void **)&sai_system_port_api);
    sai_api_query(SAI_API_MACSEC,               (void **)&sai_macsec_api);
    sai_api_query(SAI_API_SRV6,                 (void **)&sai_srv6_api);
    sai_api_query(SAI_API_L2MC_GROUP,           (void **)&sai_l2mc_group_api);
    sai_api_query(SAI_API_COUNTER,              (void **)&sai_counter_api);
    sai_api_query(SAI_API_BFD,                  (void **)&sai_bfd_api);
    sai_api_query(SAI_API_MY_MAC,               (void **)&sai_my_mac_api);
    sai_api_query(SAI_API_GENERIC_PROGRAMMABLE, (void **)&sai_generic_programmable_api);
    sai_api_query((sai_api_t)SAI_API_DASH_APPLIANCE,            (void**)&sai_dash_appliance_api);
    sai_api_query((sai_api_t)SAI_API_DASH_ACL,                  (void**)&sai_dash_acl_api);
    sai_api_query((sai_api_t)SAI_API_DASH_VNET,                 (void**)&sai_dash_vnet_api);
    sai_api_query((sai_api_t)SAI_API_DASH_OUTBOUND_CA_TO_PA,    (void**)&sai_dash_outbound_ca_to_pa_api);
    sai_api_query((sai_api_t)SAI_API_DASH_PA_VALIDATION,        (void**)&sai_dash_pa_validation_api);
    sai_api_query((sai_api_t)SAI_API_DASH_OUTBOUND_ROUTING,     (void**)&sai_dash_outbound_routing_api);
    sai_api_query((sai_api_t)SAI_API_DASH_INBOUND_ROUTING,      (void**)&sai_dash_inbound_routing_api);
    sai_api_query((sai_api_t)SAI_API_DASH_ENI,                  (void**)&sai_dash_eni_api);
    sai_api_query((sai_api_t)SAI_API_DASH_VIP,                  (void**)&sai_dash_vip_api);
    sai_api_query((sai_api_t)SAI_API_DASH_DIRECTION_LOOKUP,     (void**)&sai_dash_direction_lookup_api);
<<<<<<< HEAD
    sai_api_query((sai_api_t)SAI_API_DASH_HA,                  (void**)&sai_dash_ha_api);
=======
    sai_api_query((sai_api_t)SAI_API_DASH_TUNNEL,               (void**)&sai_dash_tunnel_api);
>>>>>>> e0b2ac61
    sai_api_query(SAI_API_TWAMP,                (void **)&sai_twamp_api);
    sai_api_query(SAI_API_TAM,                  (void **)&sai_tam_api);
    sai_api_query(SAI_API_STP,                  (void **)&sai_stp_api);

    sai_log_set(SAI_API_SWITCH,                 SAI_LOG_LEVEL_NOTICE);
    sai_log_set(SAI_API_BRIDGE,                 SAI_LOG_LEVEL_NOTICE);
    sai_log_set(SAI_API_VIRTUAL_ROUTER,         SAI_LOG_LEVEL_NOTICE);
    sai_log_set(SAI_API_PORT,                   SAI_LOG_LEVEL_NOTICE);
    sai_log_set(SAI_API_FDB,                    SAI_LOG_LEVEL_NOTICE);
    sai_log_set(SAI_API_VLAN,                   SAI_LOG_LEVEL_NOTICE);
    sai_log_set(SAI_API_HOSTIF,                 SAI_LOG_LEVEL_NOTICE);
    sai_log_set(SAI_API_MIRROR,                 SAI_LOG_LEVEL_NOTICE);
    sai_log_set(SAI_API_ROUTER_INTERFACE,       SAI_LOG_LEVEL_NOTICE);
    sai_log_set(SAI_API_NEIGHBOR,               SAI_LOG_LEVEL_NOTICE);
    sai_log_set(SAI_API_NEXT_HOP,               SAI_LOG_LEVEL_NOTICE);
    sai_log_set(SAI_API_NEXT_HOP_GROUP,         SAI_LOG_LEVEL_NOTICE);
    sai_log_set(SAI_API_ROUTE,                  SAI_LOG_LEVEL_NOTICE);
    sai_log_set(SAI_API_MPLS,                   SAI_LOG_LEVEL_NOTICE);
    sai_log_set(SAI_API_LAG,                    SAI_LOG_LEVEL_NOTICE);
    sai_log_set(SAI_API_POLICER,                SAI_LOG_LEVEL_NOTICE);
    sai_log_set(SAI_API_TUNNEL,                 SAI_LOG_LEVEL_NOTICE);
    sai_log_set(SAI_API_QUEUE,                  SAI_LOG_LEVEL_NOTICE);
    sai_log_set(SAI_API_SCHEDULER,              SAI_LOG_LEVEL_NOTICE);
    sai_log_set(SAI_API_WRED,                   SAI_LOG_LEVEL_NOTICE);
    sai_log_set(SAI_API_QOS_MAP,                SAI_LOG_LEVEL_NOTICE);
    sai_log_set(SAI_API_BUFFER,                 SAI_LOG_LEVEL_NOTICE);
    sai_log_set(SAI_API_SCHEDULER_GROUP,        SAI_LOG_LEVEL_NOTICE);
    sai_log_set(SAI_API_ACL,                    SAI_LOG_LEVEL_NOTICE);
    sai_log_set(SAI_API_HASH,                   SAI_LOG_LEVEL_NOTICE);
    sai_log_set(SAI_API_UDF,                    SAI_LOG_LEVEL_NOTICE);
    sai_log_set(SAI_API_DTEL,                   SAI_LOG_LEVEL_NOTICE);
    sai_log_set(SAI_API_SAMPLEPACKET,           SAI_LOG_LEVEL_NOTICE);
    sai_log_set(SAI_API_DEBUG_COUNTER,          SAI_LOG_LEVEL_NOTICE);
    sai_log_set((sai_api_t)SAI_API_NAT,         SAI_LOG_LEVEL_NOTICE);
    sai_log_set(SAI_API_SYSTEM_PORT,            SAI_LOG_LEVEL_NOTICE);
    sai_log_set(SAI_API_MACSEC,                 SAI_LOG_LEVEL_NOTICE);
    sai_log_set(SAI_API_SRV6,                   SAI_LOG_LEVEL_NOTICE);
    sai_log_set(SAI_API_L2MC_GROUP,             SAI_LOG_LEVEL_NOTICE);
    sai_log_set(SAI_API_COUNTER,                SAI_LOG_LEVEL_NOTICE);
    sai_log_set(SAI_API_BFD,                    SAI_LOG_LEVEL_NOTICE);
    sai_log_set(SAI_API_MY_MAC,                 SAI_LOG_LEVEL_NOTICE);
    sai_log_set(SAI_API_GENERIC_PROGRAMMABLE,   SAI_LOG_LEVEL_NOTICE);
    sai_log_set(SAI_API_TWAMP,                  SAI_LOG_LEVEL_NOTICE);
    sai_log_set(SAI_API_TAM,                    SAI_LOG_LEVEL_NOTICE);
    sai_log_set(SAI_API_STP,                    SAI_LOG_LEVEL_NOTICE);
}

void initFlexCounterTables()
{
    if (gTraditionalFlexCounter)
    {
        gFlexCounterDb = std::make_unique<DBConnector>("FLEX_COUNTER_DB", 0);
        gFlexCounterTable = std::make_unique<ProducerTable>(gFlexCounterDb.get(), FLEX_COUNTER_TABLE);
        gFlexCounterGroupTable = std::make_unique<ProducerTable>(gFlexCounterDb.get(), FLEX_COUNTER_GROUP_TABLE);

        gGearBoxFlexCounterDb = std::make_unique<DBConnector>("GB_FLEX_COUNTER_DB", 0);
        gGearBoxFlexCounterTable = std::make_unique<ProducerTable>(gGearBoxFlexCounterDb.get(), FLEX_COUNTER_TABLE);
        gGearBoxFlexCounterGroupTable = std::make_unique<ProducerTable>(gGearBoxFlexCounterDb.get(), FLEX_COUNTER_GROUP_TABLE);
    }
}

void initSaiRedis()
{
    /**
     * NOTE: Notice that all Redis attributes here are using SAI_NULL_OBJECT_ID
     * as the switch ID, because those operations don't require actual switch
     * to be performed, and they should be executed before creating switch.
     */

    sai_attribute_t attr;
    sai_status_t status;

    auto record_filename = Recorder::Instance().sairedis.getFile();
    auto record_location = Recorder::Instance().sairedis.getLoc();

    /* set recording dir before enable recording */
    if (Recorder::Instance().sairedis.isRecord())
    {
        attr.id = SAI_REDIS_SWITCH_ATTR_RECORDING_OUTPUT_DIR;
        attr.value.s8list.count = (uint32_t)record_location.size();
        attr.value.s8list.list = (int8_t*)const_cast<char *>(record_location.c_str());

        status = sai_switch_api->set_switch_attribute(gSwitchId, &attr);
        if (status != SAI_STATUS_SUCCESS)
        {
            SWSS_LOG_ERROR("Failed to set SAI Redis recording output folder to %s, rv:%d",
                record_location.c_str(), status);
            exit(EXIT_FAILURE);
        }

        attr.id = SAI_REDIS_SWITCH_ATTR_RECORDING_FILENAME;
        attr.value.s8list.count = (uint32_t)record_filename.size();
        attr.value.s8list.list = (int8_t*)const_cast<char *>(record_filename.c_str());

        status = sai_switch_api->set_switch_attribute(gSwitchId, &attr);
        if (status != SAI_STATUS_SUCCESS)
        {
            SWSS_LOG_ERROR("Failed to set SAI Redis recording logfile to %s, rv:%d",
                record_filename.c_str(), status);
            exit(EXIT_FAILURE);
        }

    }

    /* Disable/enable SAI Redis recording */
    attr.id = SAI_REDIS_SWITCH_ATTR_RECORD;
    attr.value.booldata = Recorder::Instance().sairedis.isRecord();

    status = sai_switch_api->set_switch_attribute(gSwitchId, &attr);
    if (status != SAI_STATUS_SUCCESS)
    {
        SWSS_LOG_ERROR("Failed to %s SAI Redis recording, rv:%d",
            Recorder::Instance().sairedis.isRecord() ? "enable" : "disable", status);
        exit(EXIT_FAILURE);
    }

    attr.id = SAI_REDIS_SWITCH_ATTR_USE_PIPELINE;
    attr.value.booldata = true;

    status = sai_switch_api->set_switch_attribute(gSwitchId, &attr);
    if (status != SAI_STATUS_SUCCESS)
    {
        SWSS_LOG_ERROR("Failed to enable redis pipeline, rv:%d", status);
        exit(EXIT_FAILURE);
    }
    SWSS_LOG_NOTICE("Enable redis pipeline");

    char *platform = getenv("platform");
    if (platform && (strstr(platform, MLNX_PLATFORM_SUBSTRING) || strstr(platform, XS_PLATFORM_SUBSTRING)))
    {
        /* We set this long timeout in order for Orchagent to wait enough time for
         * response from syncd. It is needed since in init, systemd syncd startup
         * script first calls FW upgrade script (that might take up to 7 minutes
         * in systems with Gearbox) and only then launches syncd container */
        attr.id = SAI_REDIS_SWITCH_ATTR_SYNC_OPERATION_RESPONSE_TIMEOUT;
        attr.value.u64 = SAI_REDIS_SYNC_OPERATION_RESPONSE_TIMEOUT;
        status = sai_switch_api->set_switch_attribute(gSwitchId, &attr);

        if (status != SAI_STATUS_SUCCESS)
        {
            SWSS_LOG_ERROR("Failed to set SAI REDIS response timeout");
            exit(EXIT_FAILURE);
        }

        SWSS_LOG_NOTICE("SAI REDIS response timeout set successfully to %" PRIu64 " ", attr.value.u64);
    }

    attr.id = SAI_REDIS_SWITCH_ATTR_NOTIFY_SYNCD;
    attr.value.s32 = SAI_REDIS_NOTIFY_SYNCD_INIT_VIEW;
    status = sai_switch_api->set_switch_attribute(gSwitchId, &attr);

    if (status != SAI_STATUS_SUCCESS)
    {
        SWSS_LOG_ERROR("Failed to notify syncd INIT_VIEW, rv:%d gSwitchId %" PRIx64, status, gSwitchId);
        exit(EXIT_FAILURE);
    }
    SWSS_LOG_NOTICE("Notify syncd INIT_VIEW");

    if (platform && (strstr(platform, MLNX_PLATFORM_SUBSTRING) || strstr(platform, XS_PLATFORM_SUBSTRING)))
    {
        /* Set timeout back to the default value */
        attr.id = SAI_REDIS_SWITCH_ATTR_SYNC_OPERATION_RESPONSE_TIMEOUT;
        attr.value.u64 = SAI_REDIS_DEFAULT_SYNC_OPERATION_RESPONSE_TIMEOUT;
        status = sai_switch_api->set_switch_attribute(gSwitchId, &attr);

        if (status != SAI_STATUS_SUCCESS)
        {
            SWSS_LOG_ERROR("Failed to set SAI REDIS response timeout");
            exit(EXIT_FAILURE);
        }

        SWSS_LOG_NOTICE("SAI REDIS response timeout set successfully to %" PRIu64 " ", attr.value.u64);
    }
}

sai_status_t initSaiPhyApi(swss::gearbox_phy_t *phy)
{
    sai_object_id_t phyOid;
    sai_attribute_t attr;
    vector<sai_attribute_t> attrs;
    sai_status_t status;
    char fwPath[PATH_MAX];
    char hwinfo[HWINFO_MAX_SIZE + 1];

    SWSS_LOG_ENTER();

    attr.id = SAI_SWITCH_ATTR_INIT_SWITCH;
    attr.value.booldata = true;
    attrs.push_back(attr);

    attr.id = SAI_SWITCH_ATTR_TYPE;
    attr.value.u32 = SAI_SWITCH_TYPE_PHY;
    attrs.push_back(attr);

    attr.id = SAI_SWITCH_ATTR_SWITCH_PROFILE_ID;
    attr.value.u32 = 0;
    attrs.push_back(attr);

    if( phy->hwinfo.length() > HWINFO_MAX_SIZE ) {
       SWSS_LOG_ERROR( "hwinfo string attribute is too long." );
       return SAI_STATUS_FAILURE;
    }
    strncpy(hwinfo, phy->hwinfo.c_str(), phy->hwinfo.length());

    attr.id = SAI_SWITCH_ATTR_SWITCH_HARDWARE_INFO;
    attr.value.s8list.count = (uint32_t) phy->hwinfo.length();
    attr.value.s8list.list = (int8_t *) hwinfo;
    attrs.push_back(attr);

    if (phy->firmware.length() == 0)
    {
        attr.id = SAI_SWITCH_ATTR_FIRMWARE_LOAD_METHOD;
        attr.value.u32 = SAI_SWITCH_FIRMWARE_LOAD_METHOD_NONE;
        attrs.push_back(attr);
    }
    else
    {
        attr.id = SAI_SWITCH_ATTR_FIRMWARE_LOAD_METHOD;
        attr.value.u32 = SAI_SWITCH_FIRMWARE_LOAD_METHOD_INTERNAL;
        attrs.push_back(attr);

        strncpy(fwPath, phy->firmware.c_str(), PATH_MAX - 1);

        attr.id = SAI_SWITCH_ATTR_FIRMWARE_PATH_NAME;
        attr.value.s8list.list = (int8_t *) fwPath;
        attr.value.s8list.count = (uint32_t) strlen(fwPath) + 1;
        attrs.push_back(attr);

        attr.id = SAI_SWITCH_ATTR_FIRMWARE_LOAD_TYPE;
        attr.value.u32 = SAI_SWITCH_FIRMWARE_LOAD_TYPE_AUTO;
        attrs.push_back(attr);
    }

    attr.id = SAI_SWITCH_ATTR_REGISTER_READ;
    attr.value.ptr = (void *) mdio_read;
    attrs.push_back(attr);

    attr.id = SAI_SWITCH_ATTR_REGISTER_WRITE;
    attr.value.ptr = (void *) mdio_write;
    attrs.push_back(attr);

    attr.id = SAI_SWITCH_ATTR_HARDWARE_ACCESS_BUS;
    attr.value.u32 = hardware_access_map[phy->access];
    attrs.push_back(attr);

    attr.id = SAI_SWITCH_ATTR_PLATFROM_CONTEXT;
    attr.value.u64 = phy->address;
    attrs.push_back(attr);

    /* Must be last Attribute */
    attr.id = SAI_REDIS_SWITCH_ATTR_CONTEXT;
    attr.value.u64 = phy->context_id;
    attrs.push_back(attr);

    status = sai_switch_api->create_switch(&phyOid, (uint32_t)attrs.size(), attrs.data());

    if (status != SAI_STATUS_SUCCESS)
    {
        SWSS_LOG_ERROR("BOX: Failed to create PHY:%d rtn:%d", phy->phy_id, status);
        return status;
    }
    SWSS_LOG_NOTICE("BOX: Created PHY:%d Oid:0x%" PRIx64, phy->phy_id, phyOid);

    phy->phy_oid = sai_serialize_object_id(phyOid);

    if (phy->firmware.length() != 0)
    {
        attr.id = SAI_SWITCH_ATTR_FIRMWARE_MAJOR_VERSION;
        status = sai_switch_api->get_switch_attribute(phyOid, 1, &attr);
        if (status != SAI_STATUS_SUCCESS)
        {
            SWSS_LOG_ERROR("BOX: Failed to get firmware major version for hwinfo:%s, phy:%d, rtn:%d",
                           phy->hwinfo.c_str(), phy->phy_id, status);
            return status;
        }
        else
        {
            phy->firmware_major_version = string(attr.value.chardata);
        }
    }

    gGearboxOids.push_back(phyOid);

    return status;
}

task_process_status handleSaiCreateStatus(sai_api_t api, sai_status_t status, void *context)
{
    /*
     * This function aims to provide coarse handling of failures in sairedis create
     * operation (i.e., notify users by throwing excepions when failures happen).
     * Return value: task_success - Handled the status successfully. No need to retry this SAI operation.
     *               task_need_retry - Cannot handle the status. Need to retry the SAI operation.
     *               task_failed - Failed to handle the status but another attempt is unlikely to resolve the failure.
     * TODO: 1. Add general handling logic for specific statuses (e.g., SAI_STATUS_ITEM_ALREADY_EXISTS)
     *       2. Develop fine-grain failure handling mechanisms and replace this coarse handling
     *          in each orch.
     *       3. Take the type of sai api into consideration.
     */
    switch (api)
    {
        case SAI_API_FDB:
            switch (status)
            {
                case SAI_STATUS_SUCCESS:
                    SWSS_LOG_WARN("SAI_STATUS_SUCCESS is not expected in handleSaiCreateStatus");
                    return task_success;
                case SAI_STATUS_ITEM_ALREADY_EXISTS:
                    /*
                     *  In FDB creation, there are scenarios where the hardware learns an FDB entry before orchagent.
                     *  In such cases, the FDB SAI creation would report the status of SAI_STATUS_ITEM_ALREADY_EXISTS,
                     *  and orchagent should ignore the error and treat it as entry was explicitly created.
                     */
                    return task_success;
                default:
                    SWSS_LOG_ERROR("Encountered failure in create operation, exiting orchagent, SAI API: %s, status: %s",
                                sai_serialize_api(api).c_str(), sai_serialize_status(status).c_str());
                    handleSaiFailure(true);
                    break;
            }
            break;
        case SAI_API_HOSTIF:
            switch (status)
            {
                case SAI_STATUS_SUCCESS:
                    return task_success;
                case SAI_STATUS_FAILURE:
                    /*
                     * Host interface maybe failed due to lane not available.
                     * In some scenarios, like SONiC virtual machine, the invalid lane may be not enabled by VM configuration,
                     * So just ignore the failure and report an error log.
                     */
                    return task_ignore;
                default:
                    SWSS_LOG_ERROR("Encountered failure in create operation, exiting orchagent, SAI API: %s, status: %s",
                                sai_serialize_api(api).c_str(), sai_serialize_status(status).c_str());
                    handleSaiFailure(true);
                    break;
            }
            break;
        case SAI_API_ROUTE:
            switch (status)
            {
                case SAI_STATUS_SUCCESS:
                    SWSS_LOG_WARN("SAI_STATUS_SUCCESS is not expected in handleSaiCreateStatus");
                    return task_success;
                case SAI_STATUS_ITEM_ALREADY_EXISTS:
                case SAI_STATUS_NOT_EXECUTED:
                    /* With VNET routes, the same route can be learned via multiple
                    sources, like via BGP. Handle this gracefully */
                    return task_success;
                case SAI_STATUS_TABLE_FULL:
                    return task_need_retry;
                default:
                    SWSS_LOG_ERROR("Encountered failure in create operation, exiting orchagent, SAI API: %s, status: %s",
                                sai_serialize_api(api).c_str(), sai_serialize_status(status).c_str());
                    handleSaiFailure(true);
                    break;
            }
            break;
        case SAI_API_NEIGHBOR:
        case SAI_API_NEXT_HOP:
        case SAI_API_NEXT_HOP_GROUP:
            switch(status)
            {
                case SAI_STATUS_SUCCESS:
                    SWSS_LOG_WARN("SAI_STATUS_SUCCESS is not expected in handleSaiCreateStatus");
                    return task_success;
                case SAI_STATUS_ITEM_ALREADY_EXISTS:
                    return task_success;
                case SAI_STATUS_TABLE_FULL:
                    return task_need_retry;
                default:
                    SWSS_LOG_ERROR("Encountered failure in create operation, exiting orchagent, SAI API: %s, status: %s",
                                sai_serialize_api(api).c_str(), sai_serialize_status(status).c_str());
                    handleSaiFailure(true);
                    break;
            }
            break;
        default:
            switch (status)
            {
                case SAI_STATUS_SUCCESS:
                    SWSS_LOG_WARN("SAI_STATUS_SUCCESS is not expected in handleSaiCreateStatus");
                    return task_success;
                default:
                    SWSS_LOG_ERROR("Encountered failure in create operation, exiting orchagent, SAI API: %s, status: %s",
                                sai_serialize_api(api).c_str(), sai_serialize_status(status).c_str());
                    handleSaiFailure(true);
                    break;
            }
    }
    return task_need_retry;
}

task_process_status handleSaiSetStatus(sai_api_t api, sai_status_t status, void *context)
{
    /*
     * This function aims to provide coarse handling of failures in sairedis set
     * operation (i.e., notify users by throwing excepions when failures happen).
     * Return value: task_success - Handled the status successfully. No need to retry this SAI operation.
     *               task_need_retry - Cannot handle the status. Need to retry the SAI operation.
     *               task_failed - Failed to handle the status but another attempt is unlikely to resolve the failure.
     * TODO: 1. Add general handling logic for specific statuses
     *       2. Develop fine-grain failure handling mechanisms and replace this coarse handling
     *          in each orch.
     *       3. Take the type of sai api into consideration.
     */
    if (status == SAI_STATUS_SUCCESS)
    {
        SWSS_LOG_WARN("SAI_STATUS_SUCCESS is not expected in handleSaiSetStatus");
        return task_success;
    }

    switch (api)
    {
        case SAI_API_PORT:
            switch (status)
            {
                case SAI_STATUS_INVALID_ATTR_VALUE_0:
                    /*
                     * If user gives an invalid attribute value, no need to retry or exit orchagent, just fail the current task
                     * and let user correct the configuration.
                     */
                    SWSS_LOG_ERROR("Encountered SAI_STATUS_INVALID_ATTR_VALUE_0 in set operation, task failed, SAI API: %s, status: %s",
                            sai_serialize_api(api).c_str(), sai_serialize_status(status).c_str());
                    return task_failed;
                default:
                    SWSS_LOG_ERROR("Encountered failure in set operation, exiting orchagent, SAI API: %s, status: %s",
                            sai_serialize_api(api).c_str(), sai_serialize_status(status).c_str());
                    handleSaiFailure(true);
                    break;
            }
            break;
        case SAI_API_TUNNEL:
            switch (status)
            {
                case SAI_STATUS_ATTR_NOT_SUPPORTED_0:
                    SWSS_LOG_ERROR("Encountered SAI_STATUS_ATTR_NOT_SUPPORTED_0 in set operation, task failed, SAI API: %s, status: %s",
                            sai_serialize_api(api).c_str(), sai_serialize_status(status).c_str());
                    return task_failed;
                default:
                    SWSS_LOG_ERROR("Encountered failure in set operation, exiting orchagent, SAI API: %s, status: %s",
                            sai_serialize_api(api).c_str(), sai_serialize_status(status).c_str());
                    handleSaiFailure(true);
                    break;
            }
            break;
        case SAI_API_BUFFER:
            switch (status)
            {
                case SAI_STATUS_INSUFFICIENT_RESOURCES:
                    SWSS_LOG_ERROR("Encountered SAI_STATUS_INSUFFICIENT_RESOURCES in set operation, task failed, SAI API: %s, status: %s",
                                   sai_serialize_api(api).c_str(), sai_serialize_status(status).c_str());
                    return task_failed;
                default:
                    SWSS_LOG_ERROR("Encountered failure in set operation, exiting orchagent, SAI API: %s, status: %s",
                            sai_serialize_api(api).c_str(), sai_serialize_status(status).c_str());
                    handleSaiFailure(true);
                    break;
            }
            break;
        default:
            SWSS_LOG_ERROR("Encountered failure in set operation, exiting orchagent, SAI API: %s, status: %s",
                        sai_serialize_api(api).c_str(), sai_serialize_status(status).c_str());
            handleSaiFailure(true);
            break;
    }

    return task_need_retry;
}

task_process_status handleSaiRemoveStatus(sai_api_t api, sai_status_t status, void *context)
{
    /*
     * This function aims to provide coarse handling of failures in sairedis remove
     * operation (i.e., notify users by throwing excepions when failures happen).
     * Return value: task_success - Handled the status successfully. No need to retry this SAI operation.
     *               task_need_retry - Cannot handle the status. Need to retry the SAI operation.
     *               task_failed - Failed to handle the status but another attempt is unlikely to resolve the failure.
     * TODO: 1. Add general handling logic for specific statuses (e.g., SAI_STATUS_OBJECT_IN_USE,
     *          SAI_STATUS_ITEM_NOT_FOUND)
     *       2. Develop fine-grain failure handling mechanisms and replace this coarse handling
     *          in each orch.
     *       3. Take the type of sai api into consideration.
     */
    switch (api)
    {
        case SAI_API_ROUTE:
            switch (status)
            {
                case SAI_STATUS_SUCCESS:
                    SWSS_LOG_WARN("SAI_STATUS_SUCCESS is not expected in handleSaiRemoveStatus");
                    return task_success;
                case SAI_STATUS_ITEM_NOT_FOUND:
                case SAI_STATUS_NOT_EXECUTED:
                    /* When the same route is learned via multiple sources,
                       there can be a duplicate remove operation. Handle this gracefully */
                    return task_success;
                default:
                    SWSS_LOG_ERROR("Encountered failure in remove operation, exiting orchagent, SAI API: %s, status: %s",
                                sai_serialize_api(api).c_str(), sai_serialize_status(status).c_str());
                    handleSaiFailure(true);
                    break;
            }
            break;
        case SAI_API_NEIGHBOR:
        case SAI_API_NEXT_HOP:
        case SAI_API_NEXT_HOP_GROUP:
            switch (status)
            {
                case SAI_STATUS_SUCCESS:
                    SWSS_LOG_WARN("SAI_STATUS_SUCCESS is not expected in handleSaiRemoveStatus");
                    return task_success;
                case SAI_STATUS_ITEM_NOT_FOUND:
                    return task_success;
                default:
                    SWSS_LOG_ERROR("Encountered failure in remove operation, exiting orchagent, SAI API: %s, status: %s",
                                sai_serialize_api(api).c_str(), sai_serialize_status(status).c_str());
                    handleSaiFailure(true);
                    break;
            }
            break;
        default:
            switch (status)
            {
                case SAI_STATUS_SUCCESS:
                    SWSS_LOG_WARN("SAI_STATUS_SUCCESS is not expected in handleSaiRemoveStatus");
                    return task_success;
                default:
                    SWSS_LOG_ERROR("Encountered failure in remove operation, exiting orchagent, SAI API: %s, status: %s",
                        sai_serialize_api(api).c_str(), sai_serialize_status(status).c_str());
                    handleSaiFailure(true);
                    break;
            }
    }
    return task_need_retry;
}

task_process_status handleSaiGetStatus(sai_api_t api, sai_status_t status, void *context)
{
    /*
     * This function aims to provide coarse handling of failures in sairedis get
     * operation (i.e., notify users by throwing excepions when failures happen).
     * Return value: task_success - Handled the status successfully. No need to retry this SAI operation.
     *               task_need_retry - Cannot handle the status. Need to retry the SAI operation.
     *               task_failed - Failed to handle the status but another attempt is unlikely to resolve the failure.
     * TODO: 1. Add general handling logic for specific statuses
     *       2. Develop fine-grain failure handling mechanisms and replace this coarse handling
     *          in each orch.
     *       3. Take the type of sai api into consideration.
     */
    switch (status)
    {
        case SAI_STATUS_SUCCESS:
            SWSS_LOG_WARN("SAI_STATUS_SUCCESS is not expected in handleSaiGetStatus");
            return task_success;
        case SAI_STATUS_NOT_IMPLEMENTED:
            SWSS_LOG_ERROR("Encountered failure in get operation due to the function is not implemented, exiting orchagent, SAI API: %s",
                        sai_serialize_api(api).c_str());
            throw std::logic_error("SAI get function not implemented");
        default:
            SWSS_LOG_ERROR("Encountered failure in get operation, SAI API: %s, status: %s",
                        sai_serialize_api(api).c_str(), sai_serialize_status(status).c_str());
    }
    return task_failed;
}

bool parseHandleSaiStatusFailure(task_process_status status)
{
    /*
     * This function parses task process status from SAI failure handling function to whether a retry is needed.
     * Return value: true - no retry is needed.
     *               false - retry is needed.
     */
    switch (status)
    {
        case task_need_retry:
            return false;
        case task_failed:
            return true;
        default:
            SWSS_LOG_WARN("task_process_status %d is not expected in parseHandleSaiStatusFailure", status);
    }
    return true;
}

/* Handling SAI failure. Request redis to invoke SAI failure dump and abort if set*/
void handleSaiFailure(bool abort_on_failure)
{
    SWSS_LOG_ENTER();

    sai_attribute_t attr;

    attr.id = SAI_REDIS_SWITCH_ATTR_NOTIFY_SYNCD;
    attr.value.s32 =  SAI_REDIS_NOTIFY_SYNCD_INVOKE_DUMP;
    sai_status_t status = sai_switch_api->set_switch_attribute(gSwitchId, &attr);
    if (status != SAI_STATUS_SUCCESS)
    {
        SWSS_LOG_ERROR("Failed to take sai failure dump %d", status);
    }
    if (abort_on_failure)
    {
        abort();
    }
}


static inline void initSaiRedisCounterEmptyParameter(sai_s8_list_t &sai_s8_list)
{
    sai_s8_list.list = nullptr;
    sai_s8_list.count = 0;
}

static inline void initSaiRedisCounterEmptyParameter(sai_redis_flex_counter_group_parameter_t &flex_counter_group_param)
{
    initSaiRedisCounterEmptyParameter(flex_counter_group_param.poll_interval);
    initSaiRedisCounterEmptyParameter(flex_counter_group_param.operation);
    initSaiRedisCounterEmptyParameter(flex_counter_group_param.stats_mode);
    initSaiRedisCounterEmptyParameter(flex_counter_group_param.plugin_name);
    initSaiRedisCounterEmptyParameter(flex_counter_group_param.plugins);
    initSaiRedisCounterEmptyParameter(flex_counter_group_param.bulk_chunk_size);
    initSaiRedisCounterEmptyParameter(flex_counter_group_param.bulk_chunk_size_per_prefix);
}

static inline void initSaiRedisCounterParameterFromString(sai_s8_list_t &sai_s8_list, const std::string &str)
{
    if (str.length() > 0)
    {
        sai_s8_list.list = (int8_t*)const_cast<char *>(str.c_str());
        sai_s8_list.count = (uint32_t)str.length();
    }
    else
    {
        initSaiRedisCounterEmptyParameter(sai_s8_list);
    }
}

static inline void notifySyncdCounterOperation(bool is_gearbox, const sai_attribute_t &attr)
{
    if (sai_switch_api == nullptr)
    {
        // This can happen during destruction of the orchagent daemon.
        SWSS_LOG_ERROR("sai_switch_api is NULL");
        return;
    }

    if (!is_gearbox)
    {
        sai_switch_api->set_switch_attribute(gSwitchId, &attr);
    }
    else
    {
        for (auto gearbox_oid : gGearboxOids)
        {
            sai_switch_api->set_switch_attribute(gearbox_oid, &attr);
        }
    }
}

static inline void operateFlexCounterDbSingleField(std::vector<FieldValueTuple> &fvTuples,
                                            const string &field, const string &value)
{
    if (!field.empty() && !value.empty())
    {
        fvTuples.emplace_back(field, value);
    }
}

static inline void operateFlexCounterGroupDatabase(const string &group,
                                            const string &poll_interval,
                                            const string &stats_mode,
                                            const string &plugin_name,
                                            const string &plugins,
                                            const string &operation,
                                            bool is_gearbox)
{
    std::vector<FieldValueTuple> fvTuples;
    auto &flexCounterGroupTable = is_gearbox ? gGearBoxFlexCounterGroupTable : gFlexCounterGroupTable;

    operateFlexCounterDbSingleField(fvTuples, POLL_INTERVAL_FIELD, poll_interval);
    operateFlexCounterDbSingleField(fvTuples, STATS_MODE_FIELD, stats_mode);
    operateFlexCounterDbSingleField(fvTuples, plugin_name, plugins);
    operateFlexCounterDbSingleField(fvTuples, FLEX_COUNTER_STATUS_FIELD, operation);

    flexCounterGroupTable->set(group, fvTuples);
}
void setFlexCounterGroupParameter(const string &group,
                                  const string &poll_interval,
                                  const string &stats_mode,
                                  const string &plugin_name,
                                  const string &plugins,
                                  const string &operation,
                                  bool is_gearbox)
{
    if (gTraditionalFlexCounter)
    {
        operateFlexCounterGroupDatabase(group, poll_interval, stats_mode, plugin_name, plugins, operation, is_gearbox);
        return;
    }

    sai_attribute_t attr;
    sai_redis_flex_counter_group_parameter_t flex_counter_group_param;

    attr.id = SAI_REDIS_SWITCH_ATTR_FLEX_COUNTER_GROUP;
    attr.value.ptr = &flex_counter_group_param;

    initSaiRedisCounterEmptyParameter(flex_counter_group_param.bulk_chunk_size);
    initSaiRedisCounterEmptyParameter(flex_counter_group_param.bulk_chunk_size_per_prefix);
    initSaiRedisCounterParameterFromString(flex_counter_group_param.counter_group_name, group);
    initSaiRedisCounterParameterFromString(flex_counter_group_param.poll_interval, poll_interval);
    initSaiRedisCounterParameterFromString(flex_counter_group_param.operation, operation);
    initSaiRedisCounterParameterFromString(flex_counter_group_param.stats_mode, stats_mode);
    initSaiRedisCounterParameterFromString(flex_counter_group_param.plugin_name, plugin_name);
    initSaiRedisCounterParameterFromString(flex_counter_group_param.plugins, plugins);

    notifySyncdCounterOperation(is_gearbox, attr);
}

void setFlexCounterGroupOperation(const string &group,
                                  const string &operation,
                                  bool is_gearbox)
{
    if (gTraditionalFlexCounter)
    {
        operateFlexCounterGroupDatabase(group, "", "", "", "", operation, is_gearbox);
        return;
    }

    sai_attribute_t attr;
    sai_redis_flex_counter_group_parameter_t flex_counter_group_param;

    attr.id = SAI_REDIS_SWITCH_ATTR_FLEX_COUNTER_GROUP;
    attr.value.ptr = &flex_counter_group_param;

    initSaiRedisCounterEmptyParameter(flex_counter_group_param);
    initSaiRedisCounterParameterFromString(flex_counter_group_param.counter_group_name, group);
    initSaiRedisCounterParameterFromString(flex_counter_group_param.operation, operation);

    notifySyncdCounterOperation(is_gearbox, attr);
}

void setFlexCounterGroupPollInterval(const string &group,
                                     const string &poll_interval,
                                     bool is_gearbox)
{
    if (gTraditionalFlexCounter)
    {
        operateFlexCounterGroupDatabase(group, poll_interval, "", "", "", "", is_gearbox);
        return;
    }

    sai_attribute_t attr;
    sai_redis_flex_counter_group_parameter_t flex_counter_group_param;

    attr.id = SAI_REDIS_SWITCH_ATTR_FLEX_COUNTER_GROUP;
    attr.value.ptr = &flex_counter_group_param;

    initSaiRedisCounterEmptyParameter(flex_counter_group_param);
    initSaiRedisCounterParameterFromString(flex_counter_group_param.counter_group_name, group);
    initSaiRedisCounterParameterFromString(flex_counter_group_param.poll_interval, poll_interval);

    notifySyncdCounterOperation(is_gearbox, attr);
}

void setFlexCounterGroupStatsMode(const std::string &group,
                                  const std::string &stats_mode,
                                  bool is_gearbox)
{
    if (gTraditionalFlexCounter)
    {
        operateFlexCounterGroupDatabase(group, "", stats_mode, "", "", "", is_gearbox);
        return;
    }

    sai_attribute_t attr;
    sai_redis_flex_counter_group_parameter_t flex_counter_group_param;

    attr.id = SAI_REDIS_SWITCH_ATTR_FLEX_COUNTER_GROUP;
    attr.value.ptr = &flex_counter_group_param;

    initSaiRedisCounterEmptyParameter(flex_counter_group_param);
    initSaiRedisCounterParameterFromString(flex_counter_group_param.counter_group_name, group);
    initSaiRedisCounterParameterFromString(flex_counter_group_param.stats_mode, stats_mode);

    notifySyncdCounterOperation(is_gearbox, attr);
}

void setFlexCounterGroupBulkChunkSize(const std::string &group,
                                      const std::string &bulk_chunk_size,
                                      const std::string &bulk_chunk_size_per_prefix,
                                      bool is_gearbox)
{
    sai_attribute_t attr;
    sai_redis_flex_counter_group_parameter_t flex_counter_group_param;

    attr.id = SAI_REDIS_SWITCH_ATTR_FLEX_COUNTER_GROUP;
    attr.value.ptr = &flex_counter_group_param;

    initSaiRedisCounterEmptyParameter(flex_counter_group_param);
    initSaiRedisCounterParameterFromString(flex_counter_group_param.counter_group_name, group);
    initSaiRedisCounterParameterFromString(flex_counter_group_param.bulk_chunk_size, bulk_chunk_size);
    initSaiRedisCounterParameterFromString(flex_counter_group_param.bulk_chunk_size_per_prefix, bulk_chunk_size_per_prefix);

    notifySyncdCounterOperation(is_gearbox, attr);
}

void delFlexCounterGroup(const std::string &group,
                         bool is_gearbox)
{
    if (gTraditionalFlexCounter)
    {
        auto &flexCounterGroupTable = is_gearbox ? gGearBoxFlexCounterGroupTable : gFlexCounterGroupTable;

        if (flexCounterGroupTable != nullptr)
        {
            flexCounterGroupTable->del(group);
        }

        return;
    }

    sai_attribute_t attr;
    sai_redis_flex_counter_group_parameter_t flex_counter_group_param;

    attr.id = SAI_REDIS_SWITCH_ATTR_FLEX_COUNTER_GROUP;
    attr.value.ptr = &flex_counter_group_param;

    initSaiRedisCounterEmptyParameter(flex_counter_group_param);
    initSaiRedisCounterParameterFromString(flex_counter_group_param.counter_group_name, group);

    notifySyncdCounterOperation(is_gearbox, attr);
}

void startFlexCounterPolling(sai_object_id_t switch_oid,
                             const std::string &key,
                             const std::string &counter_ids,
                             const std::string &counter_field_name,
                             const std::string &stats_mode)
{
    if (gTraditionalFlexCounter)
    {
        std::vector<FieldValueTuple> fvTuples;
        auto &flexCounterTable = switch_oid == gSwitchId ? gFlexCounterTable : gGearBoxFlexCounterTable;

        operateFlexCounterDbSingleField(fvTuples, counter_field_name, counter_ids);
        operateFlexCounterDbSingleField(fvTuples, STATS_MODE_FIELD, stats_mode);

        flexCounterTable->set(key, fvTuples);

        return;
    }

    sai_attribute_t attr;
    sai_redis_flex_counter_parameter_t flex_counter_param;

    attr.id = SAI_REDIS_SWITCH_ATTR_FLEX_COUNTER;
    attr.value.ptr = &flex_counter_param;

    initSaiRedisCounterParameterFromString(flex_counter_param.counter_key, key);
    initSaiRedisCounterParameterFromString(flex_counter_param.counter_ids, counter_ids);
    initSaiRedisCounterParameterFromString(flex_counter_param.counter_field_name, counter_field_name);
    initSaiRedisCounterParameterFromString(flex_counter_param.stats_mode, stats_mode);

    sai_switch_api->set_switch_attribute(switch_oid, &attr);
}

void stopFlexCounterPolling(sai_object_id_t switch_oid,
                            const std::string &key)
{
    if (gTraditionalFlexCounter)
    {
        auto &flexCounterTable = switch_oid == gSwitchId ? gFlexCounterTable : gGearBoxFlexCounterTable;

        if (flexCounterTable != nullptr)
        {
            flexCounterTable->del(key);
        }

        return;
    }

    sai_attribute_t attr;
    sai_redis_flex_counter_parameter_t flex_counter_param;

    attr.id = SAI_REDIS_SWITCH_ATTR_FLEX_COUNTER;
    attr.value.ptr = &flex_counter_param;

    initSaiRedisCounterParameterFromString(flex_counter_param.counter_key, key);
    initSaiRedisCounterEmptyParameter(flex_counter_param.counter_ids);
    initSaiRedisCounterEmptyParameter(flex_counter_param.counter_field_name);
    initSaiRedisCounterEmptyParameter(flex_counter_param.stats_mode);

    sai_switch_api->set_switch_attribute(switch_oid, &attr);
}

/*
    Use metadata info of the SAI object to infer all the available stats
    Syncd already has logic to filter out the supported stats
*/
std::vector<sai_stat_id_t> queryAvailableCounterStats(const sai_object_type_t object_type)
{
    std::vector<sai_stat_id_t> stat_list;
    auto info = sai_metadata_get_object_type_info(object_type);

    if (!info)
    {
        SWSS_LOG_ERROR("Metadata info query failed, invalid object: %d", object_type);
        return stat_list;
    }

    SWSS_LOG_NOTICE("SAI object %s supports stat type %s",
            sai_serialize_object_type(object_type).c_str(),
            info->statenum->name);

    auto statenumlist = info->statenum->values;
    auto statnumcount = (uint32_t)info->statenum->valuescount;
    stat_list.reserve(statnumcount);

    for (uint32_t i = 0; i < statnumcount; i++)
    {
        stat_list.push_back(static_cast<sai_stat_id_t>(statenumlist[i]));
    }
    return stat_list;
}<|MERGE_RESOLUTION|>--- conflicted
+++ resolved
@@ -84,11 +84,8 @@
 sai_dash_eni_api_t*                 sai_dash_eni_api;
 sai_dash_vip_api_t*                 sai_dash_vip_api;
 sai_dash_direction_lookup_api_t*    sai_dash_direction_lookup_api;
-<<<<<<< HEAD
-sai_dash_ha_api_t*                 sai_dash_ha_api;
-=======
 sai_dash_tunnel_api_t*              sai_dash_tunnel_api;
->>>>>>> e0b2ac61
+sai_dash_ha_api_t*                  sai_dash_ha_api;
 sai_twamp_api_t*                    sai_twamp_api;
 sai_tam_api_t*                      sai_tam_api;
 sai_stp_api_t*                      sai_stp_api;
@@ -238,11 +235,6 @@
     sai_api_query((sai_api_t)SAI_API_DASH_ENI,                  (void**)&sai_dash_eni_api);
     sai_api_query((sai_api_t)SAI_API_DASH_VIP,                  (void**)&sai_dash_vip_api);
     sai_api_query((sai_api_t)SAI_API_DASH_DIRECTION_LOOKUP,     (void**)&sai_dash_direction_lookup_api);
-<<<<<<< HEAD
-    sai_api_query((sai_api_t)SAI_API_DASH_HA,                  (void**)&sai_dash_ha_api);
-=======
-    sai_api_query((sai_api_t)SAI_API_DASH_TUNNEL,               (void**)&sai_dash_tunnel_api);
->>>>>>> e0b2ac61
     sai_api_query(SAI_API_TWAMP,                (void **)&sai_twamp_api);
     sai_api_query(SAI_API_TAM,                  (void **)&sai_tam_api);
     sai_api_query(SAI_API_STP,                  (void **)&sai_stp_api);
