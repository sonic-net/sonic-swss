extern "C" {

#include "sai.h"
#include "saistatus.h"
#include "saiextensions.h"
#include "sairedis.h"
}

#include <inttypes.h>
#include <string.h>
#include <fstream>
#include <map>
#include <logger.h>
#include <sairedis.h>
#include <set>
#include <tuple>
#include <vector>
#include <linux/limits.h>
#include <net/if.h>
#include "timestamp.h"
#include "sai_serialize.h"
#include "saihelper.h"
#include "orch.h"

using namespace std;
using namespace swss;

#define _STR(s) #s
#define STR(s) _STR(s)

#define CONTEXT_CFG_FILE "/usr/share/sonic/hwsku/context_config.json"
#define SAI_REDIS_SYNC_OPERATION_RESPONSE_TIMEOUT (480*1000)

// hwinfo = "INTERFACE_NAME/PHY ID", mii_ioctl_data->phy_id is a __u16
#define HWINFO_MAX_SIZE IFNAMSIZ + 1 + 5

/* Initialize all global api pointers */
sai_switch_api_t*           sai_switch_api;
sai_bridge_api_t*           sai_bridge_api;
sai_virtual_router_api_t*   sai_virtual_router_api;
sai_port_api_t*             sai_port_api;
sai_vlan_api_t*             sai_vlan_api;
sai_router_interface_api_t* sai_router_intfs_api;
sai_hostif_api_t*           sai_hostif_api;
sai_neighbor_api_t*         sai_neighbor_api;
sai_next_hop_api_t*         sai_next_hop_api;
sai_next_hop_group_api_t*   sai_next_hop_group_api;
sai_route_api_t*            sai_route_api;
sai_mpls_api_t*             sai_mpls_api;
sai_lag_api_t*              sai_lag_api;
sai_policer_api_t*          sai_policer_api;
sai_tunnel_api_t*           sai_tunnel_api;
sai_queue_api_t*            sai_queue_api;
sai_scheduler_api_t*        sai_scheduler_api;
sai_scheduler_group_api_t*  sai_scheduler_group_api;
sai_wred_api_t*             sai_wred_api;
sai_qos_map_api_t*          sai_qos_map_api;
sai_buffer_api_t*           sai_buffer_api;
sai_acl_api_t*              sai_acl_api;
sai_hash_api_t*             sai_hash_api;
sai_udf_api_t*              sai_udf_api;
sai_mirror_api_t*           sai_mirror_api;
sai_fdb_api_t*              sai_fdb_api;
sai_dtel_api_t*             sai_dtel_api;
sai_samplepacket_api_t*     sai_samplepacket_api;
sai_debug_counter_api_t*    sai_debug_counter_api;
sai_nat_api_t*              sai_nat_api;
sai_isolation_group_api_t*  sai_isolation_group_api;
sai_system_port_api_t*      sai_system_port_api;
sai_macsec_api_t*           sai_macsec_api;
sai_srv6_api_t**            sai_srv6_api;;
sai_l2mc_group_api_t*       sai_l2mc_group_api;
sai_counter_api_t*          sai_counter_api;
sai_bfd_api_t*              sai_bfd_api;
sai_icmp_echo_api_t*        sai_icmp_echo_api;
sai_my_mac_api_t*           sai_my_mac_api;
sai_generic_programmable_api_t* sai_generic_programmable_api;
sai_dash_appliance_api_t*           sai_dash_appliance_api;
sai_dash_acl_api_t*                 sai_dash_acl_api;
sai_dash_vnet_api_t                 sai_dash_vnet_api;
sai_dash_outbound_ca_to_pa_api_t*   sai_dash_outbound_ca_to_pa_api;
sai_dash_pa_validation_api_t *      sai_dash_pa_validation_api;
sai_dash_outbound_routing_api_t*    sai_dash_outbound_routing_api;
sai_dash_inbound_routing_api_t*     sai_dash_inbound_routing_api;
sai_dash_eni_api_t*                 sai_dash_eni_api;
sai_dash_vip_api_t*                 sai_dash_vip_api;
sai_dash_direction_lookup_api_t*    sai_dash_direction_lookup_api;
sai_dash_tunnel_api_t*              sai_dash_tunnel_api;
sai_dash_ha_api_t*                  sai_dash_ha_api;
sai_twamp_api_t*                    sai_twamp_api;
sai_tam_api_t*                      sai_tam_api;
sai_stp_api_t*                      sai_stp_api;
sai_dash_meter_api_t*               sai_dash_meter_api;
<<<<<<< HEAD
sai_dash_outbound_port_map_api_t*   sai_dash_outbound_port_map_api;
=======
sai_dash_trusted_vni_api_t*         sai_dash_trusted_vni_api;
>>>>>>> bd737056

extern sai_object_id_t gSwitchId;
extern bool gTraditionalFlexCounter;
extern bool gSyncMode;
extern sai_redis_communication_mode_t gRedisCommunicationMode;
extern event_handle_t g_events_handle;

vector<sai_object_id_t> gGearboxOids;

unique_ptr<DBConnector> gFlexCounterDb;
unique_ptr<ProducerTable> gFlexCounterGroupTable;
unique_ptr<ProducerTable> gFlexCounterTable;
unique_ptr<DBConnector> gGearBoxFlexCounterDb;
unique_ptr<ProducerTable> gGearBoxFlexCounterGroupTable;
unique_ptr<ProducerTable> gGearBoxFlexCounterTable;

static map<string, sai_switch_hardware_access_bus_t> hardware_access_map =
{
    { "mdio",  SAI_SWITCH_HARDWARE_ACCESS_BUS_MDIO },
    { "i2c", SAI_SWITCH_HARDWARE_ACCESS_BUS_I2C },
    { "cpld", SAI_SWITCH_HARDWARE_ACCESS_BUS_CPLD }
};

map<string, string> gProfileMap;

sai_status_t mdio_read(uint64_t platform_context,
  uint32_t mdio_addr, uint32_t reg_addr,
  uint32_t number_of_registers, uint32_t *data)
{
    return SAI_STATUS_NOT_IMPLEMENTED;
}

sai_status_t mdio_write(uint64_t platform_context,
  uint32_t mdio_addr, uint32_t reg_addr,
  uint32_t number_of_registers, uint32_t *data)
{
    return SAI_STATUS_NOT_IMPLEMENTED;
}

const char *test_profile_get_value (
    _In_ sai_switch_profile_id_t profile_id,
    _In_ const char *variable)
{
    SWSS_LOG_ENTER();

    auto it = gProfileMap.find(variable);

    if (it == gProfileMap.end())
        return NULL;
    return it->second.c_str();
}

int test_profile_get_next_value (
    _In_ sai_switch_profile_id_t profile_id,
    _Out_ const char **variable,
    _Out_ const char **value)
{
    SWSS_LOG_ENTER();

    static auto it = gProfileMap.begin();

    if (value == NULL)
    {
        // Restarts enumeration
        it = gProfileMap.begin();
    }
    else if (it == gProfileMap.end())
    {
        return -1;
    }
    else
    {
        *variable = it->first.c_str();
        *value = it->second.c_str();
        it++;
    }

    if (it != gProfileMap.end())
        return 0;
    else
        return -1;
}

const sai_service_method_table_t test_services = {
    test_profile_get_value,
    test_profile_get_next_value
};

void initSaiApi()
{
    SWSS_LOG_ENTER();

    if (ifstream(CONTEXT_CFG_FILE))
    {
        SWSS_LOG_NOTICE("Context config file %s exists", CONTEXT_CFG_FILE);
        gProfileMap[SAI_REDIS_KEY_CONTEXT_CONFIG] = CONTEXT_CFG_FILE;
    }

    sai_api_initialize(0, (const sai_service_method_table_t *)&test_services);

    sai_api_query(SAI_API_SWITCH,               (void **)&sai_switch_api);
    sai_api_query(SAI_API_BRIDGE,               (void **)&sai_bridge_api);
    sai_api_query(SAI_API_VIRTUAL_ROUTER,       (void **)&sai_virtual_router_api);
    sai_api_query(SAI_API_PORT,                 (void **)&sai_port_api);
    sai_api_query(SAI_API_FDB,                  (void **)&sai_fdb_api);
    sai_api_query(SAI_API_VLAN,                 (void **)&sai_vlan_api);
    sai_api_query(SAI_API_HOSTIF,               (void **)&sai_hostif_api);
    sai_api_query(SAI_API_MIRROR,               (void **)&sai_mirror_api);
    sai_api_query(SAI_API_ROUTER_INTERFACE,     (void **)&sai_router_intfs_api);
    sai_api_query(SAI_API_NEIGHBOR,             (void **)&sai_neighbor_api);
    sai_api_query(SAI_API_NEXT_HOP,             (void **)&sai_next_hop_api);
    sai_api_query(SAI_API_NEXT_HOP_GROUP,       (void **)&sai_next_hop_group_api);
    sai_api_query(SAI_API_ROUTE,                (void **)&sai_route_api);
    sai_api_query(SAI_API_MPLS,                 (void **)&sai_mpls_api);
    sai_api_query(SAI_API_LAG,                  (void **)&sai_lag_api);
    sai_api_query(SAI_API_POLICER,              (void **)&sai_policer_api);
    sai_api_query(SAI_API_TUNNEL,               (void **)&sai_tunnel_api);
    sai_api_query(SAI_API_QUEUE,                (void **)&sai_queue_api);
    sai_api_query(SAI_API_SCHEDULER,            (void **)&sai_scheduler_api);
    sai_api_query(SAI_API_WRED,                 (void **)&sai_wred_api);
    sai_api_query(SAI_API_QOS_MAP,              (void **)&sai_qos_map_api);
    sai_api_query(SAI_API_BUFFER,               (void **)&sai_buffer_api);
    sai_api_query(SAI_API_SCHEDULER_GROUP,      (void **)&sai_scheduler_group_api);
    sai_api_query(SAI_API_ACL,                  (void **)&sai_acl_api);
    sai_api_query(SAI_API_HASH,                 (void **)&sai_hash_api);
    sai_api_query(SAI_API_UDF,                  (void **)&sai_udf_api);
    sai_api_query(SAI_API_DTEL,                 (void **)&sai_dtel_api);
    sai_api_query(SAI_API_SAMPLEPACKET,         (void **)&sai_samplepacket_api);
    sai_api_query(SAI_API_DEBUG_COUNTER,        (void **)&sai_debug_counter_api);
    sai_api_query(SAI_API_NAT,                  (void **)&sai_nat_api);
    sai_api_query(SAI_API_ISOLATION_GROUP,      (void **)&sai_isolation_group_api);
    sai_api_query(SAI_API_SYSTEM_PORT,          (void **)&sai_system_port_api);
    sai_api_query(SAI_API_MACSEC,               (void **)&sai_macsec_api);
    sai_api_query(SAI_API_SRV6,                 (void **)&sai_srv6_api);
    sai_api_query(SAI_API_L2MC_GROUP,           (void **)&sai_l2mc_group_api);
    sai_api_query(SAI_API_COUNTER,              (void **)&sai_counter_api);
    sai_api_query(SAI_API_BFD,                  (void **)&sai_bfd_api);
    sai_api_query(SAI_API_ICMP_ECHO,            (void **)&sai_icmp_echo_api);
    sai_api_query(SAI_API_MY_MAC,               (void **)&sai_my_mac_api);
    sai_api_query(SAI_API_GENERIC_PROGRAMMABLE, (void **)&sai_generic_programmable_api);
    sai_api_query((sai_api_t)SAI_API_DASH_APPLIANCE,            (void**)&sai_dash_appliance_api);
    sai_api_query((sai_api_t)SAI_API_DASH_ACL,                  (void**)&sai_dash_acl_api);
    sai_api_query((sai_api_t)SAI_API_DASH_VNET,                 (void**)&sai_dash_vnet_api);
    sai_api_query((sai_api_t)SAI_API_DASH_OUTBOUND_CA_TO_PA,    (void**)&sai_dash_outbound_ca_to_pa_api);
    sai_api_query((sai_api_t)SAI_API_DASH_PA_VALIDATION,        (void**)&sai_dash_pa_validation_api);
    sai_api_query((sai_api_t)SAI_API_DASH_OUTBOUND_ROUTING,     (void**)&sai_dash_outbound_routing_api);
    sai_api_query((sai_api_t)SAI_API_DASH_INBOUND_ROUTING,      (void**)&sai_dash_inbound_routing_api);
    sai_api_query((sai_api_t)SAI_API_DASH_METER,                (void**)&sai_dash_meter_api);
    sai_api_query((sai_api_t)SAI_API_DASH_ENI,                  (void**)&sai_dash_eni_api);
    sai_api_query((sai_api_t)SAI_API_DASH_VIP,                  (void**)&sai_dash_vip_api);
    sai_api_query((sai_api_t)SAI_API_DASH_DIRECTION_LOOKUP,     (void**)&sai_dash_direction_lookup_api);
    sai_api_query((sai_api_t)SAI_API_DASH_TUNNEL,               (void**)&sai_dash_tunnel_api);
    sai_api_query((sai_api_t)SAI_API_DASH_HA,                   (void**)&sai_dash_ha_api);
    sai_api_query((sai_api_t)SAI_API_DASH_OUTBOUND_PORT_MAP,    (void**)&sai_dash_outbound_port_map_api);
    sai_api_query(SAI_API_TWAMP,                (void **)&sai_twamp_api);
    sai_api_query(SAI_API_TAM,                  (void **)&sai_tam_api);
    sai_api_query(SAI_API_STP,                  (void **)&sai_stp_api);

    sai_log_set(SAI_API_SWITCH,                 SAI_LOG_LEVEL_NOTICE);
    sai_log_set(SAI_API_BRIDGE,                 SAI_LOG_LEVEL_NOTICE);
    sai_log_set(SAI_API_VIRTUAL_ROUTER,         SAI_LOG_LEVEL_NOTICE);
    sai_log_set(SAI_API_PORT,                   SAI_LOG_LEVEL_NOTICE);
    sai_log_set(SAI_API_FDB,                    SAI_LOG_LEVEL_NOTICE);
    sai_log_set(SAI_API_VLAN,                   SAI_LOG_LEVEL_NOTICE);
    sai_log_set(SAI_API_HOSTIF,                 SAI_LOG_LEVEL_NOTICE);
    sai_log_set(SAI_API_MIRROR,                 SAI_LOG_LEVEL_NOTICE);
    sai_log_set(SAI_API_ROUTER_INTERFACE,       SAI_LOG_LEVEL_NOTICE);
    sai_log_set(SAI_API_NEIGHBOR,               SAI_LOG_LEVEL_NOTICE);
    sai_log_set(SAI_API_NEXT_HOP,               SAI_LOG_LEVEL_NOTICE);
    sai_log_set(SAI_API_NEXT_HOP_GROUP,         SAI_LOG_LEVEL_NOTICE);
    sai_log_set(SAI_API_ROUTE,                  SAI_LOG_LEVEL_NOTICE);
    sai_log_set(SAI_API_MPLS,                   SAI_LOG_LEVEL_NOTICE);
    sai_log_set(SAI_API_LAG,                    SAI_LOG_LEVEL_NOTICE);
    sai_log_set(SAI_API_POLICER,                SAI_LOG_LEVEL_NOTICE);
    sai_log_set(SAI_API_TUNNEL,                 SAI_LOG_LEVEL_NOTICE);
    sai_log_set(SAI_API_QUEUE,                  SAI_LOG_LEVEL_NOTICE);
    sai_log_set(SAI_API_SCHEDULER,              SAI_LOG_LEVEL_NOTICE);
    sai_log_set(SAI_API_WRED,                   SAI_LOG_LEVEL_NOTICE);
    sai_log_set(SAI_API_QOS_MAP,                SAI_LOG_LEVEL_NOTICE);
    sai_log_set(SAI_API_BUFFER,                 SAI_LOG_LEVEL_NOTICE);
    sai_log_set(SAI_API_SCHEDULER_GROUP,        SAI_LOG_LEVEL_NOTICE);
    sai_log_set(SAI_API_ACL,                    SAI_LOG_LEVEL_NOTICE);
    sai_log_set(SAI_API_HASH,                   SAI_LOG_LEVEL_NOTICE);
    sai_log_set(SAI_API_UDF,                    SAI_LOG_LEVEL_NOTICE);
    sai_log_set(SAI_API_DTEL,                   SAI_LOG_LEVEL_NOTICE);
    sai_log_set(SAI_API_SAMPLEPACKET,           SAI_LOG_LEVEL_NOTICE);
    sai_log_set(SAI_API_DEBUG_COUNTER,          SAI_LOG_LEVEL_NOTICE);
    sai_log_set((sai_api_t)SAI_API_NAT,         SAI_LOG_LEVEL_NOTICE);
    sai_log_set(SAI_API_SYSTEM_PORT,            SAI_LOG_LEVEL_NOTICE);
    sai_log_set(SAI_API_MACSEC,                 SAI_LOG_LEVEL_NOTICE);
    sai_log_set(SAI_API_SRV6,                   SAI_LOG_LEVEL_NOTICE);
    sai_log_set(SAI_API_L2MC_GROUP,             SAI_LOG_LEVEL_NOTICE);
    sai_log_set(SAI_API_COUNTER,                SAI_LOG_LEVEL_NOTICE);
    sai_log_set(SAI_API_BFD,                    SAI_LOG_LEVEL_NOTICE);
    sai_log_set(SAI_API_ICMP_ECHO,              SAI_LOG_LEVEL_NOTICE);
    sai_log_set(SAI_API_MY_MAC,                 SAI_LOG_LEVEL_NOTICE);
    sai_log_set(SAI_API_GENERIC_PROGRAMMABLE,   SAI_LOG_LEVEL_NOTICE);
    sai_log_set(SAI_API_TWAMP,                  SAI_LOG_LEVEL_NOTICE);
    sai_log_set(SAI_API_TAM,                    SAI_LOG_LEVEL_NOTICE);
    sai_log_set(SAI_API_STP,                    SAI_LOG_LEVEL_NOTICE);
}

void initFlexCounterTables()
{
    if (gTraditionalFlexCounter)
    {
        gFlexCounterDb = std::make_unique<DBConnector>("FLEX_COUNTER_DB", 0);
        gFlexCounterTable = std::make_unique<ProducerTable>(gFlexCounterDb.get(), FLEX_COUNTER_TABLE);
        gFlexCounterGroupTable = std::make_unique<ProducerTable>(gFlexCounterDb.get(), FLEX_COUNTER_GROUP_TABLE);

        gGearBoxFlexCounterDb = std::make_unique<DBConnector>("GB_FLEX_COUNTER_DB", 0);
        gGearBoxFlexCounterTable = std::make_unique<ProducerTable>(gGearBoxFlexCounterDb.get(), FLEX_COUNTER_TABLE);
        gGearBoxFlexCounterGroupTable = std::make_unique<ProducerTable>(gGearBoxFlexCounterDb.get(), FLEX_COUNTER_GROUP_TABLE);
    }
}

void initSaiRedis()
{
    // SAI_REDIS_SWITCH_ATTR_SYNC_MODE attribute only setBuffer and g_syncMode to true
    // since it is not using ASIC_DB, we can execute it before create_switch
    // when g_syncMode is set to true here, create_switch will wait the response from syncd
    if (gSyncMode)
    {
        SWSS_LOG_WARN("sync mode is depreacated, use -z param");

        gRedisCommunicationMode = SAI_REDIS_COMMUNICATION_MODE_REDIS_SYNC;
    }

    /**
     * NOTE: Notice that all Redis attributes here are using SAI_NULL_OBJECT_ID
     * as the switch ID, because those operations don't require actual switch
     * to be performed, and they should be executed before creating switch.
     */

    sai_attribute_t attr;
    sai_status_t status;

    attr.id = SAI_REDIS_SWITCH_ATTR_REDIS_COMMUNICATION_MODE;
    attr.value.s32 = gRedisCommunicationMode;

    status = sai_switch_api->set_switch_attribute(gSwitchId, &attr);
    if (status != SAI_STATUS_SUCCESS)
    {
        SWSS_LOG_ERROR("Failed to set communication mode, rv:%d", status);
        return handleSaiFailure(SAI_API_SWITCH, "set", status);
    }

    auto record_filename = Recorder::Instance().sairedis.getFile();
    auto record_location = Recorder::Instance().sairedis.getLoc();

    /* set recording dir before enable recording */
    if (Recorder::Instance().sairedis.isRecord())
    {
        attr.id = SAI_REDIS_SWITCH_ATTR_RECORDING_OUTPUT_DIR;
        attr.value.s8list.count = (uint32_t)record_location.size();
        attr.value.s8list.list = (int8_t*)const_cast<char *>(record_location.c_str());

        status = sai_switch_api->set_switch_attribute(gSwitchId, &attr);
        if (status != SAI_STATUS_SUCCESS)
        {
            SWSS_LOG_ERROR("Failed to set SAI Redis recording output folder to %s, rv:%d",
                record_location.c_str(), status);
            return handleSaiFailure(SAI_API_SWITCH, "set", status);
        }

        attr.id = SAI_REDIS_SWITCH_ATTR_RECORDING_FILENAME;
        attr.value.s8list.count = (uint32_t)record_filename.size();
        attr.value.s8list.list = (int8_t*)const_cast<char *>(record_filename.c_str());

        status = sai_switch_api->set_switch_attribute(gSwitchId, &attr);
        if (status != SAI_STATUS_SUCCESS)
        {
            SWSS_LOG_ERROR("Failed to set SAI Redis recording logfile to %s, rv:%d",
                record_filename.c_str(), status);
            return handleSaiFailure(SAI_API_SWITCH, "set", status);
        }

    }

    /* Disable/enable SAI Redis recording */
    attr.id = SAI_REDIS_SWITCH_ATTR_RECORD;
    attr.value.booldata = Recorder::Instance().sairedis.isRecord();

    status = sai_switch_api->set_switch_attribute(gSwitchId, &attr);
    if (status != SAI_STATUS_SUCCESS)
    {
        SWSS_LOG_ERROR("Failed to %s SAI Redis recording, rv:%d",
            Recorder::Instance().sairedis.isRecord() ? "enable" : "disable", status);
        return handleSaiFailure(SAI_API_SWITCH, "set", status);
    }

    if (gRedisCommunicationMode == SAI_REDIS_COMMUNICATION_MODE_REDIS_ASYNC)
    {
        SWSS_LOG_NOTICE("Enable redis pipeline");
        attr.id = SAI_REDIS_SWITCH_ATTR_USE_PIPELINE;
        attr.value.booldata = true;

        status = sai_switch_api->set_switch_attribute(gSwitchId, &attr);
        if (status != SAI_STATUS_SUCCESS)
        {
            SWSS_LOG_ERROR("Failed to enable redis pipeline, rv:%d", status);
            return handleSaiFailure(SAI_API_SWITCH, "set", status);
        }
    }

    char *platform = getenv("platform");
    if (platform && (strstr(platform, MLNX_PLATFORM_SUBSTRING) || strstr(platform, XS_PLATFORM_SUBSTRING) || strstr(platform, MRVL_PRST_PLATFORM_SUBSTRING)))
    {
        /* We set this long timeout in order for Orchagent to wait enough time for
         * response from syncd. It is needed since in init, systemd syncd startup
         * script first calls FW upgrade script (that might take up to 7 minutes
         * in systems with Gearbox) and only then launches syncd container */
        attr.id = SAI_REDIS_SWITCH_ATTR_SYNC_OPERATION_RESPONSE_TIMEOUT;
        attr.value.u64 = SAI_REDIS_SYNC_OPERATION_RESPONSE_TIMEOUT;
        status = sai_switch_api->set_switch_attribute(gSwitchId, &attr);

        if (status != SAI_STATUS_SUCCESS)
        {
            SWSS_LOG_ERROR("Failed to set SAI REDIS response timeout");
            return handleSaiFailure(SAI_API_SWITCH, "set", status);
        }

        SWSS_LOG_NOTICE("SAI REDIS response timeout set successfully to %" PRIu64 " ", attr.value.u64);
    }

    attr.id = SAI_REDIS_SWITCH_ATTR_NOTIFY_SYNCD;
    attr.value.s32 = SAI_REDIS_NOTIFY_SYNCD_INIT_VIEW;
    status = sai_switch_api->set_switch_attribute(gSwitchId, &attr);

    if (status != SAI_STATUS_SUCCESS)
    {
        SWSS_LOG_ERROR("Failed to notify syncd INIT_VIEW, rv:%d gSwitchId %" PRIx64, status, gSwitchId);
        return handleSaiFailure(SAI_API_SWITCH, "set", status);
    }
    SWSS_LOG_NOTICE("Notify syncd INIT_VIEW");

    if (platform && (strstr(platform, MLNX_PLATFORM_SUBSTRING) || strstr(platform, XS_PLATFORM_SUBSTRING)))
    {
        /* Set timeout back to the default value */
        attr.id = SAI_REDIS_SWITCH_ATTR_SYNC_OPERATION_RESPONSE_TIMEOUT;
        attr.value.u64 = SAI_REDIS_DEFAULT_SYNC_OPERATION_RESPONSE_TIMEOUT;
        status = sai_switch_api->set_switch_attribute(gSwitchId, &attr);

        if (status != SAI_STATUS_SUCCESS)
        {
            SWSS_LOG_ERROR("Failed to set SAI REDIS response timeout");
            return handleSaiFailure(SAI_API_SWITCH, "set", status);
        }

        SWSS_LOG_NOTICE("SAI REDIS response timeout set successfully to %" PRIu64 " ", attr.value.u64);
    }
}

sai_status_t initSaiPhyApi(swss::gearbox_phy_t *phy)
{
    sai_object_id_t phyOid;
    sai_attribute_t attr;
    vector<sai_attribute_t> attrs;
    sai_status_t status;
    char fwPath[PATH_MAX];
    char hwinfo[HWINFO_MAX_SIZE + 1];

    SWSS_LOG_ENTER();

    attr.id = SAI_SWITCH_ATTR_INIT_SWITCH;
    attr.value.booldata = true;
    attrs.push_back(attr);

    attr.id = SAI_SWITCH_ATTR_TYPE;
    attr.value.u32 = SAI_SWITCH_TYPE_PHY;
    attrs.push_back(attr);

    attr.id = SAI_SWITCH_ATTR_SWITCH_PROFILE_ID;
    attr.value.u32 = 0;
    attrs.push_back(attr);

    if( phy->hwinfo.length() > HWINFO_MAX_SIZE ) {
       SWSS_LOG_ERROR( "hwinfo string attribute is too long." );
       return SAI_STATUS_FAILURE;
    }
    strncpy(hwinfo, phy->hwinfo.c_str(), phy->hwinfo.length());

    attr.id = SAI_SWITCH_ATTR_SWITCH_HARDWARE_INFO;
    attr.value.s8list.count = (uint32_t) phy->hwinfo.length();
    attr.value.s8list.list = (int8_t *) hwinfo;
    attrs.push_back(attr);

    if (phy->firmware.length() == 0)
    {
        attr.id = SAI_SWITCH_ATTR_FIRMWARE_LOAD_METHOD;
        attr.value.u32 = SAI_SWITCH_FIRMWARE_LOAD_METHOD_NONE;
        attrs.push_back(attr);
    }
    else
    {
        attr.id = SAI_SWITCH_ATTR_FIRMWARE_LOAD_METHOD;
        attr.value.u32 = SAI_SWITCH_FIRMWARE_LOAD_METHOD_INTERNAL;
        attrs.push_back(attr);

        strncpy(fwPath, phy->firmware.c_str(), PATH_MAX - 1);

        attr.id = SAI_SWITCH_ATTR_FIRMWARE_PATH_NAME;
        attr.value.s8list.list = (int8_t *) fwPath;
        attr.value.s8list.count = (uint32_t) strlen(fwPath) + 1;
        attrs.push_back(attr);

        attr.id = SAI_SWITCH_ATTR_FIRMWARE_LOAD_TYPE;
        attr.value.u32 = SAI_SWITCH_FIRMWARE_LOAD_TYPE_AUTO;
        attrs.push_back(attr);
    }

    attr.id = SAI_SWITCH_ATTR_REGISTER_READ;
    attr.value.ptr = (void *) mdio_read;
    attrs.push_back(attr);

    attr.id = SAI_SWITCH_ATTR_REGISTER_WRITE;
    attr.value.ptr = (void *) mdio_write;
    attrs.push_back(attr);

    attr.id = SAI_SWITCH_ATTR_HARDWARE_ACCESS_BUS;
    attr.value.u32 = hardware_access_map[phy->access];
    attrs.push_back(attr);

    attr.id = SAI_SWITCH_ATTR_PLATFROM_CONTEXT;
    attr.value.u64 = phy->address;
    attrs.push_back(attr);

    /* Must be last Attribute */
    attr.id = SAI_REDIS_SWITCH_ATTR_CONTEXT;
    attr.value.u64 = phy->context_id;
    attrs.push_back(attr);

    status = sai_switch_api->create_switch(&phyOid, (uint32_t)attrs.size(), attrs.data());

    if (status != SAI_STATUS_SUCCESS)
    {
        SWSS_LOG_ERROR("BOX: Failed to create PHY:%d rtn:%d", phy->phy_id, status);
        return status;
    }
    SWSS_LOG_NOTICE("BOX: Created PHY:%d Oid:0x%" PRIx64, phy->phy_id, phyOid);

    phy->phy_oid = sai_serialize_object_id(phyOid);

    if (phy->firmware.length() != 0)
    {
        attr.id = SAI_SWITCH_ATTR_FIRMWARE_MAJOR_VERSION;
        status = sai_switch_api->get_switch_attribute(phyOid, 1, &attr);
        if (status != SAI_STATUS_SUCCESS)
        {
            SWSS_LOG_ERROR("BOX: Failed to get firmware major version for hwinfo:%s, phy:%d, rtn:%d",
                           phy->hwinfo.c_str(), phy->phy_id, status);
            return status;
        }
        else
        {
            phy->firmware_major_version = string(attr.value.chardata);
        }
    }

    gGearboxOids.push_back(phyOid);

    return status;
}

task_process_status handleSaiCreateStatus(sai_api_t api, sai_status_t status, void *context)
{
    /*
     * This function aims to provide coarse handling of failures in sairedis create
     * operation (i.e., notify users by throwing excepions when failures happen).
     * Return value: task_success - Handled the status successfully. No need to retry this SAI operation.
     *               task_need_retry - Cannot handle the status. Need to retry the SAI operation.
     *               task_failed - Failed to handle the status but another attempt is unlikely to resolve the failure.
     * TODO: 1. Add general handling logic for specific statuses (e.g., SAI_STATUS_ITEM_ALREADY_EXISTS)
     *       2. Develop fine-grain failure handling mechanisms and replace this coarse handling
     *          in each orch.
     *       3. Take the type of sai api into consideration.
     */
    string s_api = sai_serialize_api(api);
    string s_status = sai_serialize_status(status);

    switch (status)
    {
        case SAI_STATUS_SUCCESS:
            return task_success;
        case SAI_STATUS_ITEM_NOT_FOUND:
        case SAI_STATUS_ADDR_NOT_FOUND:
        case SAI_STATUS_OBJECT_IN_USE:
            SWSS_LOG_WARN("Status %s is not expected for create operation, SAI API: %s",
                            s_status.c_str(), s_api.c_str());
            return task_success;
        case SAI_STATUS_ITEM_ALREADY_EXISTS:
            SWSS_LOG_NOTICE("Returning success for create operation, SAI API: %s, status: %s",
                                s_api.c_str(), s_status.c_str());
            return task_success;
        case SAI_STATUS_INSUFFICIENT_RESOURCES:
        case SAI_STATUS_TABLE_FULL:
        case SAI_STATUS_NO_MEMORY:
        case SAI_STATUS_NV_STORAGE_FULL:
            return task_need_retry;
        default:
            handleSaiFailure(api, "create", status);
            break;
    }
    return task_failed;
}

task_process_status handleSaiSetStatus(sai_api_t api, sai_status_t status, void *context)
{
    /*
     * This function aims to provide coarse handling of failures in sairedis set
     * operation (i.e., notify users by throwing excepions when failures happen).
     * Return value: task_success - Handled the status successfully. No need to retry this SAI operation.
     *               task_need_retry - Cannot handle the status. Need to retry the SAI operation.
     *               task_failed - Failed to handle the status but another attempt is unlikely to resolve the failure.
     * TODO: 1. Add general handling logic for specific statuses
     *       2. Develop fine-grain failure handling mechanisms and replace this coarse handling
     *          in each orch.
     *       3. Take the type of sai api into consideration.
     */
    string s_api = sai_serialize_api(api);
    string s_status = sai_serialize_status(status);

    switch (status)
    {
        case SAI_STATUS_SUCCESS:
            return task_success;
        case SAI_STATUS_OBJECT_IN_USE:
            SWSS_LOG_WARN("Status %s is not expected for set operation, SAI API: %s",
                            s_status.c_str(), s_api.c_str());
            return task_success;
        case SAI_STATUS_ITEM_ALREADY_EXISTS:
        case SAI_STATUS_ITEM_NOT_FOUND:
        case SAI_STATUS_ADDR_NOT_FOUND:
            /* There are specific cases especially with dual-TORs where tunnel
             * routes and non-tunnel routes could be create for the same prefix
             * which can potentially lead to conditions where ITEM_NOT_FOUND can
             * be returned. This needs special handling in muxorch/routeorch.
             */
            SWSS_LOG_NOTICE("Returning success for set operation, SAI API: %s, status: %s",
                                s_api.c_str(), s_status.c_str());
            return task_success;
        case SAI_STATUS_INSUFFICIENT_RESOURCES:
        case SAI_STATUS_TABLE_FULL:
        case SAI_STATUS_NO_MEMORY:
        case SAI_STATUS_NV_STORAGE_FULL:
            return task_need_retry;
        default:
            handleSaiFailure(api, "set", status);
            break;
    }
    return task_failed;
}

task_process_status handleSaiRemoveStatus(sai_api_t api, sai_status_t status, void *context)
{
    /*
     * This function aims to provide coarse handling of failures in sairedis remove
     * operation (i.e., notify users by throwing excepions when failures happen).
     * Return value: task_success - Handled the status successfully. No need to retry this SAI operation.
     *               task_need_retry - Cannot handle the status. Need to retry the SAI operation.
     *               task_failed - Failed to handle the status but another attempt is unlikely to resolve the failure.
     * TODO: 1. Add general handling logic for specific statuses (e.g., SAI_STATUS_OBJECT_IN_USE,
     *          SAI_STATUS_ITEM_NOT_FOUND)
     *       2. Develop fine-grain failure handling mechanisms and replace this coarse handling
     *          in each orch.
     *       3. Take the type of sai api into consideration.
     */
    string s_api = sai_serialize_api(api);
    string s_status = sai_serialize_status(status);

    switch (status)
    {
        case SAI_STATUS_SUCCESS:
            return task_success;
        case SAI_STATUS_ITEM_ALREADY_EXISTS:
        case SAI_STATUS_INSUFFICIENT_RESOURCES:
        case SAI_STATUS_TABLE_FULL:
        case SAI_STATUS_NO_MEMORY:
        case SAI_STATUS_NV_STORAGE_FULL:
            SWSS_LOG_WARN("Status %s is not expected for remove operation, SAI API: %s",
                            s_status.c_str(), s_api.c_str());
            return task_success;
        case SAI_STATUS_ITEM_NOT_FOUND:
        case SAI_STATUS_ADDR_NOT_FOUND:
            SWSS_LOG_NOTICE("Returning success for remove operation, SAI API: %s, status: %s",
                                s_api.c_str(), s_status.c_str());
            return task_success;
        case SAI_STATUS_OBJECT_IN_USE:
            return task_need_retry;
        default:
            handleSaiFailure(api, "remove", status);
            break;
    }
    return task_failed;
}

task_process_status handleSaiGetStatus(sai_api_t api, sai_status_t status, void *context)
{
    /*
     * This function aims to provide coarse handling of failures in sairedis get
     * operation (i.e., notify users by throwing excepions when failures happen).
     * Return value: task_success - Handled the status successfully. No need to retry this SAI operation.
     *               task_need_retry - Cannot handle the status. Need to retry the SAI operation.
     *               task_failed - Failed to handle the status but another attempt is unlikely to resolve the failure.
     * TODO: 1. Add general handling logic for specific statuses
     *       2. Develop fine-grain failure handling mechanisms and replace this coarse handling
     *          in each orch.
     *       3. Take the type of sai api into consideration.
     */
    string s_api = sai_serialize_api(api);
    string s_status = sai_serialize_status(status);

    switch (status)
    {
        case SAI_STATUS_SUCCESS:
            return task_success;
        default:
            /*
             * handleSaiFailure() is not called for GET failures as it might
             * overwhelm the system if there are too many such calls
             */
            SWSS_LOG_NOTICE("Encountered failure in GET operation, SAI API: %s, status: %s",
                        s_api.c_str(), s_status.c_str());
            break;
    }
    return task_failed;
}

bool parseHandleSaiStatusFailure(task_process_status status)
{
    /*
     * This function parses task process status from SAI failure handling function to whether a retry is needed.
     * Return value: true - no retry is needed.
     *               false - retry is needed.
     */
    switch (status)
    {
        case task_need_retry:
            return false;
        case task_failed:
            return true;
        default:
            SWSS_LOG_WARN("task_process_status %d is not expected in parseHandleSaiStatusFailure", status);
    }
    return true;
}

/* Handling SAI failure. Request redis to invoke SAI failure dump */
void handleSaiFailure(sai_api_t api, string oper, sai_status_t status)
{
    SWSS_LOG_ENTER();

    string s_api = sai_serialize_api(api);
    string s_status = sai_serialize_status(status);
    SWSS_LOG_ERROR("Encountered failure in %s operation, SAI API: %s, status: %s",
                        oper.c_str(), s_api.c_str(), s_status.c_str());

    // Publish a structured syslog event
    event_params_t params = {
        { "operation", oper },
        { "api", s_api },
        { "status", s_status }};
    event_publish(g_events_handle, "sai-operation-failure", &params);

    sai_attribute_t attr;

    attr.id = SAI_REDIS_SWITCH_ATTR_NOTIFY_SYNCD;
    attr.value.s32 =  SAI_REDIS_NOTIFY_SYNCD_INVOKE_DUMP;
    status = sai_switch_api->set_switch_attribute(gSwitchId, &attr);
    if (status != SAI_STATUS_SUCCESS)
    {
        SWSS_LOG_ERROR("Failed to take sai failure dump %d", status);
    }
}

static inline void initSaiRedisCounterEmptyParameter(sai_s8_list_t &sai_s8_list)
{
    sai_s8_list.list = nullptr;
    sai_s8_list.count = 0;
}

static inline void initSaiRedisCounterEmptyParameter(sai_redis_flex_counter_group_parameter_t &flex_counter_group_param)
{
    initSaiRedisCounterEmptyParameter(flex_counter_group_param.poll_interval);
    initSaiRedisCounterEmptyParameter(flex_counter_group_param.operation);
    initSaiRedisCounterEmptyParameter(flex_counter_group_param.stats_mode);
    initSaiRedisCounterEmptyParameter(flex_counter_group_param.plugin_name);
    initSaiRedisCounterEmptyParameter(flex_counter_group_param.plugins);
    initSaiRedisCounterEmptyParameter(flex_counter_group_param.bulk_chunk_size);
    initSaiRedisCounterEmptyParameter(flex_counter_group_param.bulk_chunk_size_per_prefix);
}

static inline void initSaiRedisCounterParameterFromString(sai_s8_list_t &sai_s8_list, const std::string &str)
{
    if (str.length() > 0)
    {
        sai_s8_list.list = (int8_t*)const_cast<char *>(str.c_str());
        sai_s8_list.count = (uint32_t)str.length();
    }
    else
    {
        initSaiRedisCounterEmptyParameter(sai_s8_list);
    }
}

static inline void notifySyncdCounterOperation(bool is_gearbox, const sai_attribute_t &attr)
{
    if (sai_switch_api == nullptr)
    {
        // This can happen during destruction of the orchagent daemon.
        SWSS_LOG_ERROR("sai_switch_api is NULL");
        return;
    }

    if (!is_gearbox)
    {
        sai_switch_api->set_switch_attribute(gSwitchId, &attr);
    }
    else
    {
        for (auto gearbox_oid : gGearboxOids)
        {
            sai_switch_api->set_switch_attribute(gearbox_oid, &attr);
        }
    }
}

static inline void operateFlexCounterDbSingleField(std::vector<FieldValueTuple> &fvTuples,
                                            const string &field, const string &value)
{
    if (!field.empty() && !value.empty())
    {
        fvTuples.emplace_back(field, value);
    }
}

static inline void operateFlexCounterGroupDatabase(const string &group,
                                            const string &poll_interval,
                                            const string &stats_mode,
                                            const string &plugin_name,
                                            const string &plugins,
                                            const string &operation,
                                            bool is_gearbox)
{
    std::vector<FieldValueTuple> fvTuples;
    auto &flexCounterGroupTable = is_gearbox ? gGearBoxFlexCounterGroupTable : gFlexCounterGroupTable;

    operateFlexCounterDbSingleField(fvTuples, POLL_INTERVAL_FIELD, poll_interval);
    operateFlexCounterDbSingleField(fvTuples, STATS_MODE_FIELD, stats_mode);
    operateFlexCounterDbSingleField(fvTuples, plugin_name, plugins);
    operateFlexCounterDbSingleField(fvTuples, FLEX_COUNTER_STATUS_FIELD, operation);

    flexCounterGroupTable->set(group, fvTuples);
}
void setFlexCounterGroupParameter(const string &group,
                                  const string &poll_interval,
                                  const string &stats_mode,
                                  const string &plugin_name,
                                  const string &plugins,
                                  const string &operation,
                                  bool is_gearbox)
{
    if (gTraditionalFlexCounter)
    {
        operateFlexCounterGroupDatabase(group, poll_interval, stats_mode, plugin_name, plugins, operation, is_gearbox);
        return;
    }

    sai_attribute_t attr;
    sai_redis_flex_counter_group_parameter_t flex_counter_group_param;

    attr.id = SAI_REDIS_SWITCH_ATTR_FLEX_COUNTER_GROUP;
    attr.value.ptr = &flex_counter_group_param;

    initSaiRedisCounterEmptyParameter(flex_counter_group_param.bulk_chunk_size);
    initSaiRedisCounterEmptyParameter(flex_counter_group_param.bulk_chunk_size_per_prefix);
    initSaiRedisCounterParameterFromString(flex_counter_group_param.counter_group_name, group);
    initSaiRedisCounterParameterFromString(flex_counter_group_param.poll_interval, poll_interval);
    initSaiRedisCounterParameterFromString(flex_counter_group_param.operation, operation);
    initSaiRedisCounterParameterFromString(flex_counter_group_param.stats_mode, stats_mode);
    initSaiRedisCounterParameterFromString(flex_counter_group_param.plugin_name, plugin_name);
    initSaiRedisCounterParameterFromString(flex_counter_group_param.plugins, plugins);

    notifySyncdCounterOperation(is_gearbox, attr);
}

void setFlexCounterGroupOperation(const string &group,
                                  const string &operation,
                                  bool is_gearbox)
{
    if (gTraditionalFlexCounter)
    {
        operateFlexCounterGroupDatabase(group, "", "", "", "", operation, is_gearbox);
        return;
    }

    sai_attribute_t attr;
    sai_redis_flex_counter_group_parameter_t flex_counter_group_param;

    attr.id = SAI_REDIS_SWITCH_ATTR_FLEX_COUNTER_GROUP;
    attr.value.ptr = &flex_counter_group_param;

    initSaiRedisCounterEmptyParameter(flex_counter_group_param);
    initSaiRedisCounterParameterFromString(flex_counter_group_param.counter_group_name, group);
    initSaiRedisCounterParameterFromString(flex_counter_group_param.operation, operation);

    notifySyncdCounterOperation(is_gearbox, attr);
}

void setFlexCounterGroupPollInterval(const string &group,
                                     const string &poll_interval,
                                     bool is_gearbox)
{
    if (gTraditionalFlexCounter)
    {
        operateFlexCounterGroupDatabase(group, poll_interval, "", "", "", "", is_gearbox);
        return;
    }

    sai_attribute_t attr;
    sai_redis_flex_counter_group_parameter_t flex_counter_group_param;

    attr.id = SAI_REDIS_SWITCH_ATTR_FLEX_COUNTER_GROUP;
    attr.value.ptr = &flex_counter_group_param;

    initSaiRedisCounterEmptyParameter(flex_counter_group_param);
    initSaiRedisCounterParameterFromString(flex_counter_group_param.counter_group_name, group);
    initSaiRedisCounterParameterFromString(flex_counter_group_param.poll_interval, poll_interval);

    notifySyncdCounterOperation(is_gearbox, attr);
}

void setFlexCounterGroupStatsMode(const std::string &group,
                                  const std::string &stats_mode,
                                  bool is_gearbox)
{
    if (gTraditionalFlexCounter)
    {
        operateFlexCounterGroupDatabase(group, "", stats_mode, "", "", "", is_gearbox);
        return;
    }

    sai_attribute_t attr;
    sai_redis_flex_counter_group_parameter_t flex_counter_group_param;

    attr.id = SAI_REDIS_SWITCH_ATTR_FLEX_COUNTER_GROUP;
    attr.value.ptr = &flex_counter_group_param;

    initSaiRedisCounterEmptyParameter(flex_counter_group_param);
    initSaiRedisCounterParameterFromString(flex_counter_group_param.counter_group_name, group);
    initSaiRedisCounterParameterFromString(flex_counter_group_param.stats_mode, stats_mode);

    notifySyncdCounterOperation(is_gearbox, attr);
}

void setFlexCounterGroupBulkChunkSize(const std::string &group,
                                      const std::string &bulk_chunk_size,
                                      const std::string &bulk_chunk_size_per_prefix,
                                      bool is_gearbox)
{
    sai_attribute_t attr;
    sai_redis_flex_counter_group_parameter_t flex_counter_group_param;

    attr.id = SAI_REDIS_SWITCH_ATTR_FLEX_COUNTER_GROUP;
    attr.value.ptr = &flex_counter_group_param;

    initSaiRedisCounterEmptyParameter(flex_counter_group_param);
    initSaiRedisCounterParameterFromString(flex_counter_group_param.counter_group_name, group);
    initSaiRedisCounterParameterFromString(flex_counter_group_param.bulk_chunk_size, bulk_chunk_size);
    initSaiRedisCounterParameterFromString(flex_counter_group_param.bulk_chunk_size_per_prefix, bulk_chunk_size_per_prefix);

    notifySyncdCounterOperation(is_gearbox, attr);
}

void delFlexCounterGroup(const std::string &group,
                         bool is_gearbox)
{
    if (gTraditionalFlexCounter)
    {
        auto &flexCounterGroupTable = is_gearbox ? gGearBoxFlexCounterGroupTable : gFlexCounterGroupTable;

        if (flexCounterGroupTable != nullptr)
        {
            flexCounterGroupTable->del(group);
        }

        return;
    }

    sai_attribute_t attr;
    sai_redis_flex_counter_group_parameter_t flex_counter_group_param;

    attr.id = SAI_REDIS_SWITCH_ATTR_FLEX_COUNTER_GROUP;
    attr.value.ptr = &flex_counter_group_param;

    initSaiRedisCounterEmptyParameter(flex_counter_group_param);
    initSaiRedisCounterParameterFromString(flex_counter_group_param.counter_group_name, group);

    notifySyncdCounterOperation(is_gearbox, attr);
}

void startFlexCounterPolling(sai_object_id_t switch_oid,
                             const std::string &key,
                             const std::string &counter_ids,
                             const std::string &counter_field_name,
                             const std::string &stats_mode)
{
    if (gTraditionalFlexCounter)
    {
        std::vector<FieldValueTuple> fvTuples;
        auto &flexCounterTable = switch_oid == gSwitchId ? gFlexCounterTable : gGearBoxFlexCounterTable;

        operateFlexCounterDbSingleField(fvTuples, counter_field_name, counter_ids);
        operateFlexCounterDbSingleField(fvTuples, STATS_MODE_FIELD, stats_mode);

        flexCounterTable->set(key, fvTuples);

        return;
    }

    sai_attribute_t attr;
    sai_redis_flex_counter_parameter_t flex_counter_param;

    attr.id = SAI_REDIS_SWITCH_ATTR_FLEX_COUNTER;
    attr.value.ptr = &flex_counter_param;

    initSaiRedisCounterParameterFromString(flex_counter_param.counter_key, key);
    initSaiRedisCounterParameterFromString(flex_counter_param.counter_ids, counter_ids);
    initSaiRedisCounterParameterFromString(flex_counter_param.counter_field_name, counter_field_name);
    initSaiRedisCounterParameterFromString(flex_counter_param.stats_mode, stats_mode);

    sai_switch_api->set_switch_attribute(switch_oid, &attr);
}

void stopFlexCounterPolling(sai_object_id_t switch_oid,
                            const std::string &key)
{
    if (gTraditionalFlexCounter)
    {
        auto &flexCounterTable = switch_oid == gSwitchId ? gFlexCounterTable : gGearBoxFlexCounterTable;

        if (flexCounterTable != nullptr)
        {
            flexCounterTable->del(key);
        }

        return;
    }

    sai_attribute_t attr;
    sai_redis_flex_counter_parameter_t flex_counter_param;

    attr.id = SAI_REDIS_SWITCH_ATTR_FLEX_COUNTER;
    attr.value.ptr = &flex_counter_param;

    initSaiRedisCounterParameterFromString(flex_counter_param.counter_key, key);
    initSaiRedisCounterEmptyParameter(flex_counter_param.counter_ids);
    initSaiRedisCounterEmptyParameter(flex_counter_param.counter_field_name);
    initSaiRedisCounterEmptyParameter(flex_counter_param.stats_mode);

    sai_switch_api->set_switch_attribute(switch_oid, &attr);
}

/*
    Use metadata info of the SAI object to infer all the available stats
    Syncd already has logic to filter out the supported stats
*/
std::vector<sai_stat_id_t> queryAvailableCounterStats(const sai_object_type_t object_type)
{
    std::vector<sai_stat_id_t> stat_list;
    auto info = sai_metadata_get_object_type_info(object_type);

    if (!info)
    {
        SWSS_LOG_ERROR("Metadata info query failed, invalid object: %d", object_type);
        return stat_list;
    }

    SWSS_LOG_NOTICE("SAI object %s supports stat type %s",
            sai_serialize_object_type(object_type).c_str(),
            info->statenum->name);

    auto statenumlist = info->statenum->values;
    auto statnumcount = (uint32_t)info->statenum->valuescount;
    stat_list.reserve(statnumcount);

    for (uint32_t i = 0; i < statnumcount; i++)
    {
        stat_list.push_back(static_cast<sai_stat_id_t>(statenumlist[i]));
    }
    return stat_list;
}

void writeResultToDB(const std::unique_ptr<swss::Table>& table, const string& key,
                     uint32_t res, const string& version)
{
    SWSS_LOG_ENTER();

    if (!table)
    {
        SWSS_LOG_WARN("Table passed in is NULL");
        return;
    }

    std::vector<FieldValueTuple> fvVector;

    fvVector.emplace_back("result", std::to_string(res));

    if (!version.empty())
    {
        fvVector.emplace_back("version", version);
    }

    try
    {
        table->set(key, fvVector);
    }
    catch (const exception &e)
    {
        SWSS_LOG_ERROR("Exception caught while writing to DB: %s", e.what());
        return;
    }
    SWSS_LOG_INFO("Wrote result to DB for key %s", key.c_str());
}

void removeResultFromDB(const std::unique_ptr<swss::Table>& table, const string& key)
{
    SWSS_LOG_ENTER();

    if (!table)
    {
        SWSS_LOG_WARN("Table passed in is NULL");
        return;
    }

    try
    {
        table->del(key);
    }
    catch (const exception &e)
    {
        SWSS_LOG_ERROR("Exception caught while removing from DB: %s", e.what());
        return;
    }
    SWSS_LOG_INFO("Removed result from DB for key %s", key.c_str());
}<|MERGE_RESOLUTION|>--- conflicted
+++ resolved
@@ -91,11 +91,8 @@
 sai_tam_api_t*                      sai_tam_api;
 sai_stp_api_t*                      sai_stp_api;
 sai_dash_meter_api_t*               sai_dash_meter_api;
-<<<<<<< HEAD
 sai_dash_outbound_port_map_api_t*   sai_dash_outbound_port_map_api;
-=======
 sai_dash_trusted_vni_api_t*         sai_dash_trusted_vni_api;
->>>>>>> bd737056
 
 extern sai_object_id_t gSwitchId;
 extern bool gTraditionalFlexCounter;
