extern "C" {

#include "sai.h"
#include "saistatus.h"
#include "saiextensions.h"
#include "sairedis.h"
}

#include <inttypes.h>
#include <string.h>
#include <fstream>
#include <map>
#include <logger.h>
#include <sairedis.h>
#include <set>
#include <tuple>
#include <vector>
#include <linux/limits.h>
#include <net/if.h>
#include "timestamp.h"
#include "sai_serialize.h"
#include "saihelper.h"
#include "orch.h"

using namespace std;
using namespace swss;

#define _STR(s) #s
#define STR(s) _STR(s)

#define CONTEXT_CFG_FILE "/usr/share/sonic/hwsku/context_config.json"
#define SAI_REDIS_SYNC_OPERATION_RESPONSE_TIMEOUT (480*1000)

// hwinfo = "INTERFACE_NAME/PHY ID", mii_ioctl_data->phy_id is a __u16
#define HWINFO_MAX_SIZE IFNAMSIZ + 1 + 5

/* Initialize all global api pointers */
sai_switch_api_t*           sai_switch_api;
sai_bridge_api_t*           sai_bridge_api;
sai_virtual_router_api_t*   sai_virtual_router_api;
sai_port_api_t*             sai_port_api;
sai_vlan_api_t*             sai_vlan_api;
sai_router_interface_api_t* sai_router_intfs_api;
sai_hostif_api_t*           sai_hostif_api;
sai_neighbor_api_t*         sai_neighbor_api;
sai_next_hop_api_t*         sai_next_hop_api;
sai_next_hop_group_api_t*   sai_next_hop_group_api;
sai_route_api_t*            sai_route_api;
sai_mpls_api_t*             sai_mpls_api;
sai_lag_api_t*              sai_lag_api;
sai_policer_api_t*          sai_policer_api;
sai_tunnel_api_t*           sai_tunnel_api;
sai_queue_api_t*            sai_queue_api;
sai_scheduler_api_t*        sai_scheduler_api;
sai_scheduler_group_api_t*  sai_scheduler_group_api;
sai_wred_api_t*             sai_wred_api;
sai_qos_map_api_t*          sai_qos_map_api;
sai_buffer_api_t*           sai_buffer_api;
sai_acl_api_t*              sai_acl_api;
sai_hash_api_t*             sai_hash_api;
sai_udf_api_t*              sai_udf_api;
sai_mirror_api_t*           sai_mirror_api;
sai_fdb_api_t*              sai_fdb_api;
sai_dtel_api_t*             sai_dtel_api;
sai_samplepacket_api_t*     sai_samplepacket_api;
sai_debug_counter_api_t*    sai_debug_counter_api;
sai_nat_api_t*              sai_nat_api;
sai_isolation_group_api_t*  sai_isolation_group_api;
sai_system_port_api_t*      sai_system_port_api;
sai_macsec_api_t*           sai_macsec_api;
sai_srv6_api_t**            sai_srv6_api;;
sai_l2mc_group_api_t*       sai_l2mc_group_api;
sai_counter_api_t*          sai_counter_api;
sai_bfd_api_t*              sai_bfd_api;
sai_my_mac_api_t*           sai_my_mac_api;
sai_generic_programmable_api_t* sai_generic_programmable_api;
sai_dash_appliance_api_t*           sai_dash_appliance_api;
sai_dash_acl_api_t*                 sai_dash_acl_api;
sai_dash_vnet_api_t                 sai_dash_vnet_api;
sai_dash_outbound_ca_to_pa_api_t*   sai_dash_outbound_ca_to_pa_api;
sai_dash_pa_validation_api_t *      sai_dash_pa_validation_api;
sai_dash_outbound_routing_api_t*    sai_dash_outbound_routing_api;
sai_dash_inbound_routing_api_t*     sai_dash_inbound_routing_api;
sai_dash_eni_api_t*                 sai_dash_eni_api;
sai_dash_vip_api_t*                 sai_dash_vip_api;
sai_dash_direction_lookup_api_t*    sai_dash_direction_lookup_api;
sai_twamp_api_t*                    sai_twamp_api;
sai_tam_api_t*                      sai_tam_api;
<<<<<<< HEAD
sai_dash_meter_api_t*               sai_dash_meter_api;
=======
sai_stp_api_t*                      sai_stp_api;
>>>>>>> 4ff8153a

extern sai_object_id_t gSwitchId;
extern bool gTraditionalFlexCounter;

vector<sai_object_id_t> gGearboxOids;

unique_ptr<DBConnector> gFlexCounterDb;
unique_ptr<ProducerTable> gFlexCounterGroupTable;
unique_ptr<ProducerTable> gFlexCounterTable;
unique_ptr<DBConnector> gGearBoxFlexCounterDb;
unique_ptr<ProducerTable> gGearBoxFlexCounterGroupTable;
unique_ptr<ProducerTable> gGearBoxFlexCounterTable;

static map<string, sai_switch_hardware_access_bus_t> hardware_access_map =
{
    { "mdio",  SAI_SWITCH_HARDWARE_ACCESS_BUS_MDIO },
    { "i2c", SAI_SWITCH_HARDWARE_ACCESS_BUS_I2C },
    { "cpld", SAI_SWITCH_HARDWARE_ACCESS_BUS_CPLD }
};

map<string, string> gProfileMap;

sai_status_t mdio_read(uint64_t platform_context,
  uint32_t mdio_addr, uint32_t reg_addr,
  uint32_t number_of_registers, uint32_t *data)
{
    return SAI_STATUS_NOT_IMPLEMENTED;
}

sai_status_t mdio_write(uint64_t platform_context,
  uint32_t mdio_addr, uint32_t reg_addr,
  uint32_t number_of_registers, uint32_t *data)
{
    return SAI_STATUS_NOT_IMPLEMENTED;
}

const char *test_profile_get_value (
    _In_ sai_switch_profile_id_t profile_id,
    _In_ const char *variable)
{
    SWSS_LOG_ENTER();

    auto it = gProfileMap.find(variable);

    if (it == gProfileMap.end())
        return NULL;
    return it->second.c_str();
}

int test_profile_get_next_value (
    _In_ sai_switch_profile_id_t profile_id,
    _Out_ const char **variable,
    _Out_ const char **value)
{
    SWSS_LOG_ENTER();

    static auto it = gProfileMap.begin();

    if (value == NULL)
    {
        // Restarts enumeration
        it = gProfileMap.begin();
    }
    else if (it == gProfileMap.end())
    {
        return -1;
    }
    else
    {
        *variable = it->first.c_str();
        *value = it->second.c_str();
        it++;
    }

    if (it != gProfileMap.end())
        return 0;
    else
        return -1;
}

const sai_service_method_table_t test_services = {
    test_profile_get_value,
    test_profile_get_next_value
};

void initSaiApi()
{
    SWSS_LOG_ENTER();

    if (ifstream(CONTEXT_CFG_FILE))
    {
        SWSS_LOG_NOTICE("Context config file %s exists", CONTEXT_CFG_FILE);
        gProfileMap[SAI_REDIS_KEY_CONTEXT_CONFIG] = CONTEXT_CFG_FILE;
    }

    sai_api_initialize(0, (const sai_service_method_table_t *)&test_services);

    sai_api_query(SAI_API_SWITCH,               (void **)&sai_switch_api);
    sai_api_query(SAI_API_BRIDGE,               (void **)&sai_bridge_api);
    sai_api_query(SAI_API_VIRTUAL_ROUTER,       (void **)&sai_virtual_router_api);
    sai_api_query(SAI_API_PORT,                 (void **)&sai_port_api);
    sai_api_query(SAI_API_FDB,                  (void **)&sai_fdb_api);
    sai_api_query(SAI_API_VLAN,                 (void **)&sai_vlan_api);
    sai_api_query(SAI_API_HOSTIF,               (void **)&sai_hostif_api);
    sai_api_query(SAI_API_MIRROR,               (void **)&sai_mirror_api);
    sai_api_query(SAI_API_ROUTER_INTERFACE,     (void **)&sai_router_intfs_api);
    sai_api_query(SAI_API_NEIGHBOR,             (void **)&sai_neighbor_api);
    sai_api_query(SAI_API_NEXT_HOP,             (void **)&sai_next_hop_api);
    sai_api_query(SAI_API_NEXT_HOP_GROUP,       (void **)&sai_next_hop_group_api);
    sai_api_query(SAI_API_ROUTE,                (void **)&sai_route_api);
    sai_api_query(SAI_API_MPLS,                 (void **)&sai_mpls_api);
    sai_api_query(SAI_API_LAG,                  (void **)&sai_lag_api);
    sai_api_query(SAI_API_POLICER,              (void **)&sai_policer_api);
    sai_api_query(SAI_API_TUNNEL,               (void **)&sai_tunnel_api);
    sai_api_query(SAI_API_QUEUE,                (void **)&sai_queue_api);
    sai_api_query(SAI_API_SCHEDULER,            (void **)&sai_scheduler_api);
    sai_api_query(SAI_API_WRED,                 (void **)&sai_wred_api);
    sai_api_query(SAI_API_QOS_MAP,              (void **)&sai_qos_map_api);
    sai_api_query(SAI_API_BUFFER,               (void **)&sai_buffer_api);
    sai_api_query(SAI_API_SCHEDULER_GROUP,      (void **)&sai_scheduler_group_api);
    sai_api_query(SAI_API_ACL,                  (void **)&sai_acl_api);
    sai_api_query(SAI_API_HASH,                 (void **)&sai_hash_api);
    sai_api_query(SAI_API_UDF,                  (void **)&sai_udf_api);
    sai_api_query(SAI_API_DTEL,                 (void **)&sai_dtel_api);
    sai_api_query(SAI_API_SAMPLEPACKET,         (void **)&sai_samplepacket_api);
    sai_api_query(SAI_API_DEBUG_COUNTER,        (void **)&sai_debug_counter_api);
    sai_api_query(SAI_API_NAT,                  (void **)&sai_nat_api);
    sai_api_query(SAI_API_ISOLATION_GROUP,      (void **)&sai_isolation_group_api);
    sai_api_query(SAI_API_SYSTEM_PORT,          (void **)&sai_system_port_api);
    sai_api_query(SAI_API_MACSEC,               (void **)&sai_macsec_api);
    sai_api_query(SAI_API_SRV6,                 (void **)&sai_srv6_api);
    sai_api_query(SAI_API_L2MC_GROUP,           (void **)&sai_l2mc_group_api);
    sai_api_query(SAI_API_COUNTER,              (void **)&sai_counter_api);
    sai_api_query(SAI_API_BFD,                  (void **)&sai_bfd_api);
    sai_api_query(SAI_API_MY_MAC,               (void **)&sai_my_mac_api);
    sai_api_query(SAI_API_GENERIC_PROGRAMMABLE, (void **)&sai_generic_programmable_api);
    sai_api_query((sai_api_t)SAI_API_DASH_APPLIANCE,            (void**)&sai_dash_appliance_api);
    sai_api_query((sai_api_t)SAI_API_DASH_ACL,                  (void**)&sai_dash_acl_api);
    sai_api_query((sai_api_t)SAI_API_DASH_VNET,                 (void**)&sai_dash_vnet_api);
    sai_api_query((sai_api_t)SAI_API_DASH_OUTBOUND_CA_TO_PA,    (void**)&sai_dash_outbound_ca_to_pa_api);
    sai_api_query((sai_api_t)SAI_API_DASH_PA_VALIDATION,        (void**)&sai_dash_pa_validation_api);
    sai_api_query((sai_api_t)SAI_API_DASH_OUTBOUND_ROUTING,     (void**)&sai_dash_outbound_routing_api);
    sai_api_query((sai_api_t)SAI_API_DASH_INBOUND_ROUTING,      (void**)&sai_dash_inbound_routing_api);
    sai_api_query((sai_api_t)SAI_API_DASH_METER,                (void**)&sai_dash_meter_api);
    sai_api_query((sai_api_t)SAI_API_DASH_ENI,                  (void**)&sai_dash_eni_api);
    sai_api_query((sai_api_t)SAI_API_DASH_VIP,                  (void**)&sai_dash_vip_api);
    sai_api_query((sai_api_t)SAI_API_DASH_DIRECTION_LOOKUP,     (void**)&sai_dash_direction_lookup_api);
    sai_api_query(SAI_API_TWAMP,                (void **)&sai_twamp_api);
    sai_api_query(SAI_API_TAM,                  (void **)&sai_tam_api);
    sai_api_query(SAI_API_STP,                  (void **)&sai_stp_api);

    sai_log_set(SAI_API_SWITCH,                 SAI_LOG_LEVEL_NOTICE);
    sai_log_set(SAI_API_BRIDGE,                 SAI_LOG_LEVEL_NOTICE);
    sai_log_set(SAI_API_VIRTUAL_ROUTER,         SAI_LOG_LEVEL_NOTICE);
    sai_log_set(SAI_API_PORT,                   SAI_LOG_LEVEL_NOTICE);
    sai_log_set(SAI_API_FDB,                    SAI_LOG_LEVEL_NOTICE);
    sai_log_set(SAI_API_VLAN,                   SAI_LOG_LEVEL_NOTICE);
    sai_log_set(SAI_API_HOSTIF,                 SAI_LOG_LEVEL_NOTICE);
    sai_log_set(SAI_API_MIRROR,                 SAI_LOG_LEVEL_NOTICE);
    sai_log_set(SAI_API_ROUTER_INTERFACE,       SAI_LOG_LEVEL_NOTICE);
    sai_log_set(SAI_API_NEIGHBOR,               SAI_LOG_LEVEL_NOTICE);
    sai_log_set(SAI_API_NEXT_HOP,               SAI_LOG_LEVEL_NOTICE);
    sai_log_set(SAI_API_NEXT_HOP_GROUP,         SAI_LOG_LEVEL_NOTICE);
    sai_log_set(SAI_API_ROUTE,                  SAI_LOG_LEVEL_NOTICE);
    sai_log_set(SAI_API_MPLS,                   SAI_LOG_LEVEL_NOTICE);
    sai_log_set(SAI_API_LAG,                    SAI_LOG_LEVEL_NOTICE);
    sai_log_set(SAI_API_POLICER,                SAI_LOG_LEVEL_NOTICE);
    sai_log_set(SAI_API_TUNNEL,                 SAI_LOG_LEVEL_NOTICE);
    sai_log_set(SAI_API_QUEUE,                  SAI_LOG_LEVEL_NOTICE);
    sai_log_set(SAI_API_SCHEDULER,              SAI_LOG_LEVEL_NOTICE);
    sai_log_set(SAI_API_WRED,                   SAI_LOG_LEVEL_NOTICE);
    sai_log_set(SAI_API_QOS_MAP,                SAI_LOG_LEVEL_NOTICE);
    sai_log_set(SAI_API_BUFFER,                 SAI_LOG_LEVEL_NOTICE);
    sai_log_set(SAI_API_SCHEDULER_GROUP,        SAI_LOG_LEVEL_NOTICE);
    sai_log_set(SAI_API_ACL,                    SAI_LOG_LEVEL_NOTICE);
    sai_log_set(SAI_API_HASH,                   SAI_LOG_LEVEL_NOTICE);
    sai_log_set(SAI_API_UDF,                    SAI_LOG_LEVEL_NOTICE);
    sai_log_set(SAI_API_DTEL,                   SAI_LOG_LEVEL_NOTICE);
    sai_log_set(SAI_API_SAMPLEPACKET,           SAI_LOG_LEVEL_NOTICE);
    sai_log_set(SAI_API_DEBUG_COUNTER,          SAI_LOG_LEVEL_NOTICE);
    sai_log_set((sai_api_t)SAI_API_NAT,         SAI_LOG_LEVEL_NOTICE);
    sai_log_set(SAI_API_SYSTEM_PORT,            SAI_LOG_LEVEL_NOTICE);
    sai_log_set(SAI_API_MACSEC,                 SAI_LOG_LEVEL_NOTICE);
    sai_log_set(SAI_API_SRV6,                   SAI_LOG_LEVEL_NOTICE);
    sai_log_set(SAI_API_L2MC_GROUP,             SAI_LOG_LEVEL_NOTICE);
    sai_log_set(SAI_API_COUNTER,                SAI_LOG_LEVEL_NOTICE);
    sai_log_set(SAI_API_BFD,                    SAI_LOG_LEVEL_NOTICE);
    sai_log_set(SAI_API_MY_MAC,                 SAI_LOG_LEVEL_NOTICE);
    sai_log_set(SAI_API_GENERIC_PROGRAMMABLE,   SAI_LOG_LEVEL_NOTICE);
    sai_log_set(SAI_API_TWAMP,                  SAI_LOG_LEVEL_NOTICE);
    sai_log_set(SAI_API_TAM,                    SAI_LOG_LEVEL_NOTICE);
    sai_log_set(SAI_API_STP,                    SAI_LOG_LEVEL_NOTICE);
}

void initFlexCounterTables()
{
    if (gTraditionalFlexCounter)
    {
        gFlexCounterDb = std::make_unique<DBConnector>("FLEX_COUNTER_DB", 0);
        gFlexCounterTable = std::make_unique<ProducerTable>(gFlexCounterDb.get(), FLEX_COUNTER_TABLE);
        gFlexCounterGroupTable = std::make_unique<ProducerTable>(gFlexCounterDb.get(), FLEX_COUNTER_GROUP_TABLE);

        gGearBoxFlexCounterDb = std::make_unique<DBConnector>("GB_FLEX_COUNTER_DB", 0);
        gGearBoxFlexCounterTable = std::make_unique<ProducerTable>(gGearBoxFlexCounterDb.get(), FLEX_COUNTER_TABLE);
        gGearBoxFlexCounterGroupTable = std::make_unique<ProducerTable>(gGearBoxFlexCounterDb.get(), FLEX_COUNTER_GROUP_TABLE);
    }
}

void initSaiRedis()
{
    /**
     * NOTE: Notice that all Redis attributes here are using SAI_NULL_OBJECT_ID
     * as the switch ID, because those operations don't require actual switch
     * to be performed, and they should be executed before creating switch.
     */

    sai_attribute_t attr;
    sai_status_t status;

    auto record_filename = Recorder::Instance().sairedis.getFile();
    auto record_location = Recorder::Instance().sairedis.getLoc();

    /* set recording dir before enable recording */
    if (Recorder::Instance().sairedis.isRecord())
    {
        attr.id = SAI_REDIS_SWITCH_ATTR_RECORDING_OUTPUT_DIR;
        attr.value.s8list.count = (uint32_t)record_location.size();
        attr.value.s8list.list = (int8_t*)const_cast<char *>(record_location.c_str());

        status = sai_switch_api->set_switch_attribute(gSwitchId, &attr);
        if (status != SAI_STATUS_SUCCESS)
        {
            SWSS_LOG_ERROR("Failed to set SAI Redis recording output folder to %s, rv:%d",
                record_location.c_str(), status);
            exit(EXIT_FAILURE);
        }

        attr.id = SAI_REDIS_SWITCH_ATTR_RECORDING_FILENAME;
        attr.value.s8list.count = (uint32_t)record_filename.size();
        attr.value.s8list.list = (int8_t*)const_cast<char *>(record_filename.c_str());

        status = sai_switch_api->set_switch_attribute(gSwitchId, &attr);
        if (status != SAI_STATUS_SUCCESS)
        {
            SWSS_LOG_ERROR("Failed to set SAI Redis recording logfile to %s, rv:%d",
                record_filename.c_str(), status);
            exit(EXIT_FAILURE);
        }

    }

    /* Disable/enable SAI Redis recording */
    attr.id = SAI_REDIS_SWITCH_ATTR_RECORD;
    attr.value.booldata = Recorder::Instance().sairedis.isRecord();

    status = sai_switch_api->set_switch_attribute(gSwitchId, &attr);
    if (status != SAI_STATUS_SUCCESS)
    {
        SWSS_LOG_ERROR("Failed to %s SAI Redis recording, rv:%d",
            Recorder::Instance().sairedis.isRecord() ? "enable" : "disable", status);
        exit(EXIT_FAILURE);
    }

    attr.id = SAI_REDIS_SWITCH_ATTR_USE_PIPELINE;
    attr.value.booldata = true;

    status = sai_switch_api->set_switch_attribute(gSwitchId, &attr);
    if (status != SAI_STATUS_SUCCESS)
    {
        SWSS_LOG_ERROR("Failed to enable redis pipeline, rv:%d", status);
        exit(EXIT_FAILURE);
    }
    SWSS_LOG_NOTICE("Enable redis pipeline");

    char *platform = getenv("platform");
    if (platform && (strstr(platform, MLNX_PLATFORM_SUBSTRING) || strstr(platform, XS_PLATFORM_SUBSTRING)))
    {
        /* We set this long timeout in order for Orchagent to wait enough time for
         * response from syncd. It is needed since in init, systemd syncd startup
         * script first calls FW upgrade script (that might take up to 7 minutes
         * in systems with Gearbox) and only then launches syncd container */
        attr.id = SAI_REDIS_SWITCH_ATTR_SYNC_OPERATION_RESPONSE_TIMEOUT;
        attr.value.u64 = SAI_REDIS_SYNC_OPERATION_RESPONSE_TIMEOUT;
        status = sai_switch_api->set_switch_attribute(gSwitchId, &attr);

        if (status != SAI_STATUS_SUCCESS)
        {
            SWSS_LOG_ERROR("Failed to set SAI REDIS response timeout");
            exit(EXIT_FAILURE);
        }

        SWSS_LOG_NOTICE("SAI REDIS response timeout set successfully to %" PRIu64 " ", attr.value.u64);
    }

    attr.id = SAI_REDIS_SWITCH_ATTR_NOTIFY_SYNCD;
    attr.value.s32 = SAI_REDIS_NOTIFY_SYNCD_INIT_VIEW;
    status = sai_switch_api->set_switch_attribute(gSwitchId, &attr);

    if (status != SAI_STATUS_SUCCESS)
    {
        SWSS_LOG_ERROR("Failed to notify syncd INIT_VIEW, rv:%d gSwitchId %" PRIx64, status, gSwitchId);
        exit(EXIT_FAILURE);
    }
    SWSS_LOG_NOTICE("Notify syncd INIT_VIEW");

    if (platform && (strstr(platform, MLNX_PLATFORM_SUBSTRING) || strstr(platform, XS_PLATFORM_SUBSTRING)))
    {
        /* Set timeout back to the default value */
        attr.id = SAI_REDIS_SWITCH_ATTR_SYNC_OPERATION_RESPONSE_TIMEOUT;
        attr.value.u64 = SAI_REDIS_DEFAULT_SYNC_OPERATION_RESPONSE_TIMEOUT;
        status = sai_switch_api->set_switch_attribute(gSwitchId, &attr);

        if (status != SAI_STATUS_SUCCESS)
        {
            SWSS_LOG_ERROR("Failed to set SAI REDIS response timeout");
            exit(EXIT_FAILURE);
        }

        SWSS_LOG_NOTICE("SAI REDIS response timeout set successfully to %" PRIu64 " ", attr.value.u64);
    }
}

sai_status_t initSaiPhyApi(swss::gearbox_phy_t *phy)
{
    sai_object_id_t phyOid;
    sai_attribute_t attr;
    vector<sai_attribute_t> attrs;
    sai_status_t status;
    char fwPath[PATH_MAX];
    char hwinfo[HWINFO_MAX_SIZE + 1];

    SWSS_LOG_ENTER();

    attr.id = SAI_SWITCH_ATTR_INIT_SWITCH;
    attr.value.booldata = true;
    attrs.push_back(attr);

    attr.id = SAI_SWITCH_ATTR_TYPE;
    attr.value.u32 = SAI_SWITCH_TYPE_PHY;
    attrs.push_back(attr);

    attr.id = SAI_SWITCH_ATTR_SWITCH_PROFILE_ID;
    attr.value.u32 = 0;
    attrs.push_back(attr);

    if( phy->hwinfo.length() > HWINFO_MAX_SIZE ) {
       SWSS_LOG_ERROR( "hwinfo string attribute is too long." );
       return SAI_STATUS_FAILURE;
    }
    strncpy(hwinfo, phy->hwinfo.c_str(), phy->hwinfo.length());

    attr.id = SAI_SWITCH_ATTR_SWITCH_HARDWARE_INFO;
    attr.value.s8list.count = (uint32_t) phy->hwinfo.length();
    attr.value.s8list.list = (int8_t *) hwinfo;
    attrs.push_back(attr);

    if (phy->firmware.length() == 0)
    {
        attr.id = SAI_SWITCH_ATTR_FIRMWARE_LOAD_METHOD;
        attr.value.u32 = SAI_SWITCH_FIRMWARE_LOAD_METHOD_NONE;
        attrs.push_back(attr);
    }
    else
    {
        attr.id = SAI_SWITCH_ATTR_FIRMWARE_LOAD_METHOD;
        attr.value.u32 = SAI_SWITCH_FIRMWARE_LOAD_METHOD_INTERNAL;
        attrs.push_back(attr);

        strncpy(fwPath, phy->firmware.c_str(), PATH_MAX - 1);

        attr.id = SAI_SWITCH_ATTR_FIRMWARE_PATH_NAME;
        attr.value.s8list.list = (int8_t *) fwPath;
        attr.value.s8list.count = (uint32_t) strlen(fwPath) + 1;
        attrs.push_back(attr);

        attr.id = SAI_SWITCH_ATTR_FIRMWARE_LOAD_TYPE;
        attr.value.u32 = SAI_SWITCH_FIRMWARE_LOAD_TYPE_AUTO;
        attrs.push_back(attr);
    }

    attr.id = SAI_SWITCH_ATTR_REGISTER_READ;
    attr.value.ptr = (void *) mdio_read;
    attrs.push_back(attr);

    attr.id = SAI_SWITCH_ATTR_REGISTER_WRITE;
    attr.value.ptr = (void *) mdio_write;
    attrs.push_back(attr);

    attr.id = SAI_SWITCH_ATTR_HARDWARE_ACCESS_BUS;
    attr.value.u32 = hardware_access_map[phy->access];
    attrs.push_back(attr);

    attr.id = SAI_SWITCH_ATTR_PLATFROM_CONTEXT;
    attr.value.u64 = phy->address;
    attrs.push_back(attr);

    /* Must be last Attribute */
    attr.id = SAI_REDIS_SWITCH_ATTR_CONTEXT;
    attr.value.u64 = phy->context_id;
    attrs.push_back(attr);

    status = sai_switch_api->create_switch(&phyOid, (uint32_t)attrs.size(), attrs.data());

    if (status != SAI_STATUS_SUCCESS)
    {
        SWSS_LOG_ERROR("BOX: Failed to create PHY:%d rtn:%d", phy->phy_id, status);
        return status;
    }
    SWSS_LOG_NOTICE("BOX: Created PHY:%d Oid:0x%" PRIx64, phy->phy_id, phyOid);

    phy->phy_oid = sai_serialize_object_id(phyOid);

    if (phy->firmware.length() != 0)
    {
        attr.id = SAI_SWITCH_ATTR_FIRMWARE_MAJOR_VERSION;
        status = sai_switch_api->get_switch_attribute(phyOid, 1, &attr);
        if (status != SAI_STATUS_SUCCESS)
        {
            SWSS_LOG_ERROR("BOX: Failed to get firmware major version for hwinfo:%s, phy:%d, rtn:%d",
                           phy->hwinfo.c_str(), phy->phy_id, status);
            return status;
        }
        else
        {
            phy->firmware_major_version = string(attr.value.chardata);
        }
    }

    gGearboxOids.push_back(phyOid);

    return status;
}

task_process_status handleSaiCreateStatus(sai_api_t api, sai_status_t status, void *context)
{
    /*
     * This function aims to provide coarse handling of failures in sairedis create
     * operation (i.e., notify users by throwing excepions when failures happen).
     * Return value: task_success - Handled the status successfully. No need to retry this SAI operation.
     *               task_need_retry - Cannot handle the status. Need to retry the SAI operation.
     *               task_failed - Failed to handle the status but another attempt is unlikely to resolve the failure.
     * TODO: 1. Add general handling logic for specific statuses (e.g., SAI_STATUS_ITEM_ALREADY_EXISTS)
     *       2. Develop fine-grain failure handling mechanisms and replace this coarse handling
     *          in each orch.
     *       3. Take the type of sai api into consideration.
     */
    switch (api)
    {
        case SAI_API_FDB:
            switch (status)
            {
                case SAI_STATUS_SUCCESS:
                    SWSS_LOG_WARN("SAI_STATUS_SUCCESS is not expected in handleSaiCreateStatus");
                    return task_success;
                case SAI_STATUS_ITEM_ALREADY_EXISTS:
                    /*
                     *  In FDB creation, there are scenarios where the hardware learns an FDB entry before orchagent.
                     *  In such cases, the FDB SAI creation would report the status of SAI_STATUS_ITEM_ALREADY_EXISTS,
                     *  and orchagent should ignore the error and treat it as entry was explicitly created.
                     */
                    return task_success;
                default:
                    SWSS_LOG_ERROR("Encountered failure in create operation, exiting orchagent, SAI API: %s, status: %s",
                                sai_serialize_api(api).c_str(), sai_serialize_status(status).c_str());
                    handleSaiFailure(true);
                    break;
            }
            break;
        case SAI_API_HOSTIF:
            switch (status)
            {
                case SAI_STATUS_SUCCESS:
                    return task_success;
                case SAI_STATUS_FAILURE:
                    /*
                     * Host interface maybe failed due to lane not available.
                     * In some scenarios, like SONiC virtual machine, the invalid lane may be not enabled by VM configuration,
                     * So just ignore the failure and report an error log.
                     */
                    return task_ignore;
                default:
                    SWSS_LOG_ERROR("Encountered failure in create operation, exiting orchagent, SAI API: %s, status: %s",
                                sai_serialize_api(api).c_str(), sai_serialize_status(status).c_str());
                    handleSaiFailure(true);
                    break;
            }
            break;
        case SAI_API_ROUTE:
            switch (status)
            {
                case SAI_STATUS_SUCCESS:
                    SWSS_LOG_WARN("SAI_STATUS_SUCCESS is not expected in handleSaiCreateStatus");
                    return task_success;
                case SAI_STATUS_ITEM_ALREADY_EXISTS:
                case SAI_STATUS_NOT_EXECUTED:
                    /* With VNET routes, the same route can be learned via multiple
                    sources, like via BGP. Handle this gracefully */
                    return task_success;
                case SAI_STATUS_TABLE_FULL:
                    return task_need_retry;
                default:
                    SWSS_LOG_ERROR("Encountered failure in create operation, exiting orchagent, SAI API: %s, status: %s",
                                sai_serialize_api(api).c_str(), sai_serialize_status(status).c_str());
                    handleSaiFailure(true);
                    break;
            }
            break;
        case SAI_API_NEIGHBOR:
        case SAI_API_NEXT_HOP:
        case SAI_API_NEXT_HOP_GROUP:
            switch(status)
            {
                case SAI_STATUS_SUCCESS:
                    SWSS_LOG_WARN("SAI_STATUS_SUCCESS is not expected in handleSaiCreateStatus");
                    return task_success;
                case SAI_STATUS_ITEM_ALREADY_EXISTS:
                    return task_success;
                case SAI_STATUS_TABLE_FULL:
                    return task_need_retry;
                default:
                    SWSS_LOG_ERROR("Encountered failure in create operation, exiting orchagent, SAI API: %s, status: %s",
                                sai_serialize_api(api).c_str(), sai_serialize_status(status).c_str());
                    handleSaiFailure(true);
                    break;
            }
            break;
        default:
            switch (status)
            {
                case SAI_STATUS_SUCCESS:
                    SWSS_LOG_WARN("SAI_STATUS_SUCCESS is not expected in handleSaiCreateStatus");
                    return task_success;
                default:
                    SWSS_LOG_ERROR("Encountered failure in create operation, exiting orchagent, SAI API: %s, status: %s",
                                sai_serialize_api(api).c_str(), sai_serialize_status(status).c_str());
                    handleSaiFailure(true);
                    break;
            }
    }
    return task_need_retry;
}

task_process_status handleSaiSetStatus(sai_api_t api, sai_status_t status, void *context)
{
    /*
     * This function aims to provide coarse handling of failures in sairedis set
     * operation (i.e., notify users by throwing excepions when failures happen).
     * Return value: task_success - Handled the status successfully. No need to retry this SAI operation.
     *               task_need_retry - Cannot handle the status. Need to retry the SAI operation.
     *               task_failed - Failed to handle the status but another attempt is unlikely to resolve the failure.
     * TODO: 1. Add general handling logic for specific statuses
     *       2. Develop fine-grain failure handling mechanisms and replace this coarse handling
     *          in each orch.
     *       3. Take the type of sai api into consideration.
     */
    if (status == SAI_STATUS_SUCCESS)
    {
        SWSS_LOG_WARN("SAI_STATUS_SUCCESS is not expected in handleSaiSetStatus");
        return task_success;
    }

    switch (api)
    {
        case SAI_API_PORT:
            switch (status)
            {
                case SAI_STATUS_INVALID_ATTR_VALUE_0:
                    /*
                     * If user gives an invalid attribute value, no need to retry or exit orchagent, just fail the current task
                     * and let user correct the configuration.
                     */
                    SWSS_LOG_ERROR("Encountered SAI_STATUS_INVALID_ATTR_VALUE_0 in set operation, task failed, SAI API: %s, status: %s",
                            sai_serialize_api(api).c_str(), sai_serialize_status(status).c_str());
                    return task_failed;
                default:
                    SWSS_LOG_ERROR("Encountered failure in set operation, exiting orchagent, SAI API: %s, status: %s",
                            sai_serialize_api(api).c_str(), sai_serialize_status(status).c_str());
                    handleSaiFailure(true);
                    break;
            }
            break;
        case SAI_API_TUNNEL:
            switch (status)
            {
                case SAI_STATUS_ATTR_NOT_SUPPORTED_0:
                    SWSS_LOG_ERROR("Encountered SAI_STATUS_ATTR_NOT_SUPPORTED_0 in set operation, task failed, SAI API: %s, status: %s",
                            sai_serialize_api(api).c_str(), sai_serialize_status(status).c_str());
                    return task_failed;
                default:
                    SWSS_LOG_ERROR("Encountered failure in set operation, exiting orchagent, SAI API: %s, status: %s",
                            sai_serialize_api(api).c_str(), sai_serialize_status(status).c_str());
                    handleSaiFailure(true);
                    break;
            }
            break;
        case SAI_API_BUFFER:
            switch (status)
            {
                case SAI_STATUS_INSUFFICIENT_RESOURCES:
                    SWSS_LOG_ERROR("Encountered SAI_STATUS_INSUFFICIENT_RESOURCES in set operation, task failed, SAI API: %s, status: %s",
                                   sai_serialize_api(api).c_str(), sai_serialize_status(status).c_str());
                    return task_failed;
                default:
                    SWSS_LOG_ERROR("Encountered failure in set operation, exiting orchagent, SAI API: %s, status: %s",
                            sai_serialize_api(api).c_str(), sai_serialize_status(status).c_str());
                    handleSaiFailure(true);
                    break;
            }
            break;
        default:
            SWSS_LOG_ERROR("Encountered failure in set operation, exiting orchagent, SAI API: %s, status: %s",
                        sai_serialize_api(api).c_str(), sai_serialize_status(status).c_str());
            handleSaiFailure(true);
            break;
    }

    return task_need_retry;
}

task_process_status handleSaiRemoveStatus(sai_api_t api, sai_status_t status, void *context)
{
    /*
     * This function aims to provide coarse handling of failures in sairedis remove
     * operation (i.e., notify users by throwing excepions when failures happen).
     * Return value: task_success - Handled the status successfully. No need to retry this SAI operation.
     *               task_need_retry - Cannot handle the status. Need to retry the SAI operation.
     *               task_failed - Failed to handle the status but another attempt is unlikely to resolve the failure.
     * TODO: 1. Add general handling logic for specific statuses (e.g., SAI_STATUS_OBJECT_IN_USE,
     *          SAI_STATUS_ITEM_NOT_FOUND)
     *       2. Develop fine-grain failure handling mechanisms and replace this coarse handling
     *          in each orch.
     *       3. Take the type of sai api into consideration.
     */
    switch (api)
    {
        case SAI_API_ROUTE:
            switch (status)
            {
                case SAI_STATUS_SUCCESS:
                    SWSS_LOG_WARN("SAI_STATUS_SUCCESS is not expected in handleSaiRemoveStatus");
                    return task_success;
                case SAI_STATUS_ITEM_NOT_FOUND:
                case SAI_STATUS_NOT_EXECUTED:
                    /* When the same route is learned via multiple sources,
                       there can be a duplicate remove operation. Handle this gracefully */
                    return task_success;
                default:
                    SWSS_LOG_ERROR("Encountered failure in remove operation, exiting orchagent, SAI API: %s, status: %s",
                                sai_serialize_api(api).c_str(), sai_serialize_status(status).c_str());
                    handleSaiFailure(true);
                    break;
            }
            break;
        case SAI_API_NEIGHBOR:
        case SAI_API_NEXT_HOP:
        case SAI_API_NEXT_HOP_GROUP:
            switch (status)
            {
                case SAI_STATUS_SUCCESS:
                    SWSS_LOG_WARN("SAI_STATUS_SUCCESS is not expected in handleSaiRemoveStatus");
                    return task_success;
                case SAI_STATUS_ITEM_NOT_FOUND:
                    return task_success;
                default:
                    SWSS_LOG_ERROR("Encountered failure in remove operation, exiting orchagent, SAI API: %s, status: %s",
                                sai_serialize_api(api).c_str(), sai_serialize_status(status).c_str());
                    handleSaiFailure(true);
                    break;
            }
            break;
        default:
            switch (status)
            {
                case SAI_STATUS_SUCCESS:
                    SWSS_LOG_WARN("SAI_STATUS_SUCCESS is not expected in handleSaiRemoveStatus");
                    return task_success;
                default:
                    SWSS_LOG_ERROR("Encountered failure in remove operation, exiting orchagent, SAI API: %s, status: %s",
                        sai_serialize_api(api).c_str(), sai_serialize_status(status).c_str());
                    handleSaiFailure(true);
                    break;
            }
    }
    return task_need_retry;
}

task_process_status handleSaiGetStatus(sai_api_t api, sai_status_t status, void *context)
{
    /*
     * This function aims to provide coarse handling of failures in sairedis get
     * operation (i.e., notify users by throwing excepions when failures happen).
     * Return value: task_success - Handled the status successfully. No need to retry this SAI operation.
     *               task_need_retry - Cannot handle the status. Need to retry the SAI operation.
     *               task_failed - Failed to handle the status but another attempt is unlikely to resolve the failure.
     * TODO: 1. Add general handling logic for specific statuses
     *       2. Develop fine-grain failure handling mechanisms and replace this coarse handling
     *          in each orch.
     *       3. Take the type of sai api into consideration.
     */
    switch (status)
    {
        case SAI_STATUS_SUCCESS:
            SWSS_LOG_WARN("SAI_STATUS_SUCCESS is not expected in handleSaiGetStatus");
            return task_success;
        case SAI_STATUS_NOT_IMPLEMENTED:
            SWSS_LOG_ERROR("Encountered failure in get operation due to the function is not implemented, exiting orchagent, SAI API: %s",
                        sai_serialize_api(api).c_str());
            throw std::logic_error("SAI get function not implemented");
        default:
            SWSS_LOG_ERROR("Encountered failure in get operation, SAI API: %s, status: %s",
                        sai_serialize_api(api).c_str(), sai_serialize_status(status).c_str());
    }
    return task_failed;
}

bool parseHandleSaiStatusFailure(task_process_status status)
{
    /*
     * This function parses task process status from SAI failure handling function to whether a retry is needed.
     * Return value: true - no retry is needed.
     *               false - retry is needed.
     */
    switch (status)
    {
        case task_need_retry:
            return false;
        case task_failed:
            return true;
        default:
            SWSS_LOG_WARN("task_process_status %d is not expected in parseHandleSaiStatusFailure", status);
    }
    return true;
}

/* Handling SAI failure. Request redis to invoke SAI failure dump and abort if set*/
void handleSaiFailure(bool abort_on_failure)
{
    SWSS_LOG_ENTER();

    sai_attribute_t attr;

    attr.id = SAI_REDIS_SWITCH_ATTR_NOTIFY_SYNCD;
    attr.value.s32 =  SAI_REDIS_NOTIFY_SYNCD_INVOKE_DUMP;
    sai_status_t status = sai_switch_api->set_switch_attribute(gSwitchId, &attr);
    if (status != SAI_STATUS_SUCCESS)
    {
        SWSS_LOG_ERROR("Failed to take sai failure dump %d", status);
    }
    if (abort_on_failure)
    {
        abort();
    }
}


static inline void initSaiRedisCounterEmptyParameter(sai_s8_list_t &sai_s8_list)
{
    sai_s8_list.list = nullptr;
    sai_s8_list.count = 0;
}

static inline void initSaiRedisCounterEmptyParameter(sai_redis_flex_counter_group_parameter_t &flex_counter_group_param)
{
    initSaiRedisCounterEmptyParameter(flex_counter_group_param.poll_interval);
    initSaiRedisCounterEmptyParameter(flex_counter_group_param.operation);
    initSaiRedisCounterEmptyParameter(flex_counter_group_param.stats_mode);
    initSaiRedisCounterEmptyParameter(flex_counter_group_param.plugin_name);
    initSaiRedisCounterEmptyParameter(flex_counter_group_param.plugins);
}

static inline void initSaiRedisCounterParameterFromString(sai_s8_list_t &sai_s8_list, const std::string &str)
{
    if (str.length() > 0)
    {
        sai_s8_list.list = (int8_t*)const_cast<char *>(str.c_str());
        sai_s8_list.count = (uint32_t)str.length();
    }
    else
    {
        initSaiRedisCounterEmptyParameter(sai_s8_list);
    }
}

static inline void notifySyncdCounterOperation(bool is_gearbox, const sai_attribute_t &attr)
{
    if (sai_switch_api == nullptr)
    {
        // This can happen during destruction of the orchagent daemon.
        SWSS_LOG_ERROR("sai_switch_api is NULL");
        return;
    }

    if (!is_gearbox)
    {
        sai_switch_api->set_switch_attribute(gSwitchId, &attr);
    }
    else
    {
        for (auto gearbox_oid : gGearboxOids)
        {
            sai_switch_api->set_switch_attribute(gearbox_oid, &attr);
        }
    }
}

static inline void operateFlexCounterDbSingleField(std::vector<FieldValueTuple> &fvTuples,
                                            const string &field, const string &value)
{
    if (!field.empty() && !value.empty())
    {
        fvTuples.emplace_back(field, value);
    }
}

static inline void operateFlexCounterGroupDatabase(const string &group,
                                            const string &poll_interval,
                                            const string &stats_mode,
                                            const string &plugin_name,
                                            const string &plugins,
                                            const string &operation,
                                            bool is_gearbox)
{
    std::vector<FieldValueTuple> fvTuples;
    auto &flexCounterGroupTable = is_gearbox ? gGearBoxFlexCounterGroupTable : gFlexCounterGroupTable;

    operateFlexCounterDbSingleField(fvTuples, POLL_INTERVAL_FIELD, poll_interval);
    operateFlexCounterDbSingleField(fvTuples, STATS_MODE_FIELD, stats_mode);
    operateFlexCounterDbSingleField(fvTuples, plugin_name, plugins);
    operateFlexCounterDbSingleField(fvTuples, FLEX_COUNTER_STATUS_FIELD, operation);

    flexCounterGroupTable->set(group, fvTuples);
}
void setFlexCounterGroupParameter(const string &group,
                                  const string &poll_interval,
                                  const string &stats_mode,
                                  const string &plugin_name,
                                  const string &plugins,
                                  const string &operation,
                                  bool is_gearbox)
{
    if (gTraditionalFlexCounter)
    {
        operateFlexCounterGroupDatabase(group, poll_interval, stats_mode, plugin_name, plugins, operation, is_gearbox);
        return;
    }

    sai_attribute_t attr;
    sai_redis_flex_counter_group_parameter_t flex_counter_group_param;

    attr.id = SAI_REDIS_SWITCH_ATTR_FLEX_COUNTER_GROUP;
    attr.value.ptr = &flex_counter_group_param;

    initSaiRedisCounterParameterFromString(flex_counter_group_param.counter_group_name, group);
    initSaiRedisCounterParameterFromString(flex_counter_group_param.poll_interval, poll_interval);
    initSaiRedisCounterParameterFromString(flex_counter_group_param.operation, operation);
    initSaiRedisCounterParameterFromString(flex_counter_group_param.stats_mode, stats_mode);
    initSaiRedisCounterParameterFromString(flex_counter_group_param.plugin_name, plugin_name);
    initSaiRedisCounterParameterFromString(flex_counter_group_param.plugins, plugins);

    notifySyncdCounterOperation(is_gearbox, attr);
}

void setFlexCounterGroupOperation(const string &group,
                                  const string &operation,
                                  bool is_gearbox)
{
    if (gTraditionalFlexCounter)
    {
        operateFlexCounterGroupDatabase(group, "", "", "", "", operation, is_gearbox);
        return;
    }

    sai_attribute_t attr;
    sai_redis_flex_counter_group_parameter_t flex_counter_group_param;

    attr.id = SAI_REDIS_SWITCH_ATTR_FLEX_COUNTER_GROUP;
    attr.value.ptr = &flex_counter_group_param;

    initSaiRedisCounterEmptyParameter(flex_counter_group_param);
    initSaiRedisCounterParameterFromString(flex_counter_group_param.counter_group_name, group);
    initSaiRedisCounterParameterFromString(flex_counter_group_param.operation, operation);

    notifySyncdCounterOperation(is_gearbox, attr);
}

void setFlexCounterGroupPollInterval(const string &group,
                                     const string &poll_interval,
                                     bool is_gearbox)
{
    if (gTraditionalFlexCounter)
    {
        operateFlexCounterGroupDatabase(group, poll_interval, "", "", "", "", is_gearbox);
        return;
    }

    sai_attribute_t attr;
    sai_redis_flex_counter_group_parameter_t flex_counter_group_param;

    attr.id = SAI_REDIS_SWITCH_ATTR_FLEX_COUNTER_GROUP;
    attr.value.ptr = &flex_counter_group_param;

    initSaiRedisCounterEmptyParameter(flex_counter_group_param);
    initSaiRedisCounterParameterFromString(flex_counter_group_param.counter_group_name, group);
    initSaiRedisCounterParameterFromString(flex_counter_group_param.poll_interval, poll_interval);

    notifySyncdCounterOperation(is_gearbox, attr);
}

void setFlexCounterGroupStatsMode(const std::string &group,
                                  const std::string &stats_mode,
                                  bool is_gearbox)
{
    if (gTraditionalFlexCounter)
    {
        operateFlexCounterGroupDatabase(group, "", stats_mode, "", "", "", is_gearbox);
        return;
    }

    sai_attribute_t attr;
    sai_redis_flex_counter_group_parameter_t flex_counter_group_param;

    attr.id = SAI_REDIS_SWITCH_ATTR_FLEX_COUNTER_GROUP;
    attr.value.ptr = &flex_counter_group_param;

    initSaiRedisCounterEmptyParameter(flex_counter_group_param);
    initSaiRedisCounterParameterFromString(flex_counter_group_param.counter_group_name, group);
    initSaiRedisCounterParameterFromString(flex_counter_group_param.stats_mode, stats_mode);

    notifySyncdCounterOperation(is_gearbox, attr);
}

void delFlexCounterGroup(const std::string &group,
                         bool is_gearbox)
{
    if (gTraditionalFlexCounter)
    {
        auto &flexCounterGroupTable = is_gearbox ? gGearBoxFlexCounterGroupTable : gFlexCounterGroupTable;

        if (flexCounterGroupTable != nullptr)
        {
            flexCounterGroupTable->del(group);
        }

        return;
    }

    sai_attribute_t attr;
    sai_redis_flex_counter_group_parameter_t flex_counter_group_param;

    attr.id = SAI_REDIS_SWITCH_ATTR_FLEX_COUNTER_GROUP;
    attr.value.ptr = &flex_counter_group_param;

    initSaiRedisCounterEmptyParameter(flex_counter_group_param);
    initSaiRedisCounterParameterFromString(flex_counter_group_param.counter_group_name, group);

    notifySyncdCounterOperation(is_gearbox, attr);
}

void startFlexCounterPolling(sai_object_id_t switch_oid,
                             const std::string &key,
                             const std::string &counter_ids,
                             const std::string &counter_field_name,
                             const std::string &stats_mode)
{
    if (gTraditionalFlexCounter)
    {
        std::vector<FieldValueTuple> fvTuples;
        auto &flexCounterTable = switch_oid == gSwitchId ? gFlexCounterTable : gGearBoxFlexCounterTable;

        operateFlexCounterDbSingleField(fvTuples, counter_field_name, counter_ids);
        operateFlexCounterDbSingleField(fvTuples, STATS_MODE_FIELD, stats_mode);

        flexCounterTable->set(key, fvTuples);

        return;
    }

    sai_attribute_t attr;
    sai_redis_flex_counter_parameter_t flex_counter_param;

    attr.id = SAI_REDIS_SWITCH_ATTR_FLEX_COUNTER;
    attr.value.ptr = &flex_counter_param;

    initSaiRedisCounterParameterFromString(flex_counter_param.counter_key, key);
    initSaiRedisCounterParameterFromString(flex_counter_param.counter_ids, counter_ids);
    initSaiRedisCounterParameterFromString(flex_counter_param.counter_field_name, counter_field_name);
    initSaiRedisCounterParameterFromString(flex_counter_param.stats_mode, stats_mode);

    sai_switch_api->set_switch_attribute(switch_oid, &attr);
}

void stopFlexCounterPolling(sai_object_id_t switch_oid,
                            const std::string &key)
{
    if (gTraditionalFlexCounter)
    {
        auto &flexCounterTable = switch_oid == gSwitchId ? gFlexCounterTable : gGearBoxFlexCounterTable;

        if (flexCounterTable != nullptr)
        {
            flexCounterTable->del(key);
        }

        return;
    }

    sai_attribute_t attr;
    sai_redis_flex_counter_parameter_t flex_counter_param;

    attr.id = SAI_REDIS_SWITCH_ATTR_FLEX_COUNTER;
    attr.value.ptr = &flex_counter_param;

    initSaiRedisCounterParameterFromString(flex_counter_param.counter_key, key);
    initSaiRedisCounterEmptyParameter(flex_counter_param.counter_ids);
    initSaiRedisCounterEmptyParameter(flex_counter_param.counter_field_name);
    initSaiRedisCounterEmptyParameter(flex_counter_param.stats_mode);

    sai_switch_api->set_switch_attribute(switch_oid, &attr);
}

/*
    Use metadata info of the SAI object to infer all the available stats
    Syncd already has logic to filter out the supported stats
*/
std::vector<sai_stat_id_t> queryAvailableCounterStats(const sai_object_type_t object_type)
{
    std::vector<sai_stat_id_t> stat_list;
    auto info = sai_metadata_get_object_type_info(object_type);

    if (!info)
    {
        SWSS_LOG_ERROR("Metadata info query failed, invalid object: %d", object_type);
        return stat_list;
    }

    SWSS_LOG_NOTICE("SAI object %s supports stat type %s",
            sai_serialize_object_type(object_type).c_str(),
            info->statenum->name);

    auto statenumlist = info->statenum->values;
    auto statnumcount = (uint32_t)info->statenum->valuescount;
    stat_list.reserve(statnumcount);

    for (uint32_t i = 0; i < statnumcount; i++)
    {
        stat_list.push_back(static_cast<sai_stat_id_t>(statenumlist[i]));
    }
    return stat_list;
}<|MERGE_RESOLUTION|>--- conflicted
+++ resolved
@@ -86,11 +86,8 @@
 sai_dash_direction_lookup_api_t*    sai_dash_direction_lookup_api;
 sai_twamp_api_t*                    sai_twamp_api;
 sai_tam_api_t*                      sai_tam_api;
-<<<<<<< HEAD
+sai_stp_api_t*                      sai_stp_api;
 sai_dash_meter_api_t*               sai_dash_meter_api;
-=======
-sai_stp_api_t*                      sai_stp_api;
->>>>>>> 4ff8153a
 
 extern sai_object_id_t gSwitchId;
 extern bool gTraditionalFlexCounter;
