--- conflicted
+++ resolved
@@ -68,11 +68,8 @@
 sai_macsec_api_t*           sai_macsec_api;
 sai_srv6_api_t**            sai_srv6_api;;
 sai_l2mc_group_api_t*       sai_l2mc_group_api;
-<<<<<<< HEAD
 sai_counter_api_t*          sai_counter_api;
-=======
 sai_bfd_api_t*              sai_bfd_api;
->>>>>>> 37c197d0
 
 extern sai_object_id_t gSwitchId;
 extern bool gSairedisRecord;
@@ -198,11 +195,8 @@
     sai_api_query(SAI_API_MACSEC,               (void **)&sai_macsec_api);
     sai_api_query(SAI_API_SRV6,                 (void **)&sai_srv6_api);
     sai_api_query(SAI_API_L2MC_GROUP,           (void **)&sai_l2mc_group_api);
-<<<<<<< HEAD
     sai_api_query(SAI_API_COUNTER,              (void **)&sai_counter_api);
-=======
     sai_api_query(SAI_API_BFD,                  (void **)&sai_bfd_api);
->>>>>>> 37c197d0
 
     sai_log_set(SAI_API_SWITCH,                 SAI_LOG_LEVEL_NOTICE);
     sai_log_set(SAI_API_BRIDGE,                 SAI_LOG_LEVEL_NOTICE);
@@ -237,11 +231,8 @@
     sai_log_set(SAI_API_MACSEC,                 SAI_LOG_LEVEL_NOTICE);
     sai_log_set(SAI_API_SRV6,                   SAI_LOG_LEVEL_NOTICE);
     sai_log_set(SAI_API_L2MC_GROUP,             SAI_LOG_LEVEL_NOTICE);
-<<<<<<< HEAD
     sai_log_set(SAI_API_COUNTER,                SAI_LOG_LEVEL_NOTICE);
-=======
     sai_log_set(SAI_API_BFD,                    SAI_LOG_LEVEL_NOTICE);
->>>>>>> 37c197d0
 }
 
 void initSaiRedis(const string &record_location, const std::string &record_filename)
