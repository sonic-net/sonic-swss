--- conflicted
+++ resolved
@@ -648,21 +648,12 @@
             return false;
         }
         SWSS_LOG_NOTICE("Set pvid %u to lag: %s", attr.value.u32, port.m_alias.c_str());
-<<<<<<< HEAD
     }
     else
     {
         SWSS_LOG_ERROR("PortsOrch::setPortPvid port type %d not supported", port.m_type);
         return false;
     }
-=======
-    }
-    else
-    {
-        SWSS_LOG_ERROR("PortsOrch::setPortPvid port type %d not supported", port.m_type);
-        return false;
-    }
->>>>>>> 87086518
 
     port.m_port_vlan_id = (sai_vlan_id_t)pvid;
     return true;
