--- conflicted
+++ resolved
@@ -11,12 +11,9 @@
 #include <algorithm>
 #include <tuple>
 #include <sstream>
-<<<<<<< HEAD
 #include <string>
 #include <ctime>
-=======
 #include <unordered_set>
->>>>>>> 55b7a1b8
 
 #include <netinet/if_ether.h>
 #include "net/if.h"
