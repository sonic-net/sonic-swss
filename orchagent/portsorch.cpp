#include "portsorch.h"
#include "intfsorch.h"
#include "bufferorch.h"
#include "neighorch.h"
#include "gearboxutils.h"

#include <inttypes.h>
#include <cassert>
#include <fstream>
#include <sstream>
#include <set>
#include <algorithm>
#include <tuple>
#include <sstream>
#include <unordered_set>

#include <netinet/if_ether.h>
#include "net/if.h"

#include "logger.h"
#include "schema.h"
#include "redisapi.h"
#include "converter.h"
#include "sai_serialize.h"
#include "crmorch.h"
#include "countercheckorch.h"
#include "notifier.h"
#include "redisclient.h"
#include "fdborch.h"

extern sai_switch_api_t *sai_switch_api;
extern sai_bridge_api_t *sai_bridge_api;
extern sai_port_api_t *sai_port_api;
extern sai_vlan_api_t *sai_vlan_api;
extern sai_lag_api_t *sai_lag_api;
extern sai_hostif_api_t* sai_hostif_api;
extern sai_acl_api_t* sai_acl_api;
extern sai_queue_api_t *sai_queue_api;
extern sai_object_id_t gSwitchId;
extern sai_fdb_api_t *sai_fdb_api;
extern IntfsOrch *gIntfsOrch;
extern NeighOrch *gNeighOrch;
extern CrmOrch *gCrmOrch;
extern BufferOrch *gBufferOrch;
extern FdbOrch *gFdbOrch;

#define VLAN_PREFIX         "Vlan"
#define DEFAULT_VLAN_ID     1
#define MAX_VALID_VLAN_ID   4094

#define PORT_STAT_FLEX_COUNTER_POLLING_INTERVAL_MS     1000
#define PORT_BUFFER_DROP_STAT_POLLING_INTERVAL_MS     60000
#define QUEUE_STAT_FLEX_COUNTER_POLLING_INTERVAL_MS   10000
#define QUEUE_WATERMARK_FLEX_STAT_COUNTER_POLL_MSECS "10000"
#define PG_WATERMARK_FLEX_STAT_COUNTER_POLL_MSECS    "10000"
#define PORT_RATE_FLEX_COUNTER_POLLING_INTERVAL_MS   "1000"


static map<string, sai_port_fec_mode_t> fec_mode_map =
{
    { "none",  SAI_PORT_FEC_MODE_NONE },
    { "rs", SAI_PORT_FEC_MODE_RS },
    { "fc", SAI_PORT_FEC_MODE_FC }
};

static map<string, sai_port_priority_flow_control_mode_t> pfc_asym_map =
{
    { "on", SAI_PORT_PRIORITY_FLOW_CONTROL_MODE_SEPARATE },
    { "off", SAI_PORT_PRIORITY_FLOW_CONTROL_MODE_COMBINED }
};

static map<string, sai_bridge_port_fdb_learning_mode_t> learn_mode_map =
{
    { "drop",  SAI_BRIDGE_PORT_FDB_LEARNING_MODE_DROP },
    { "disable", SAI_BRIDGE_PORT_FDB_LEARNING_MODE_DISABLE },
    { "hardware", SAI_BRIDGE_PORT_FDB_LEARNING_MODE_HW },
    { "cpu_trap", SAI_BRIDGE_PORT_FDB_LEARNING_MODE_CPU_TRAP},
    { "cpu_log", SAI_BRIDGE_PORT_FDB_LEARNING_MODE_CPU_LOG},
    { "notification", SAI_BRIDGE_PORT_FDB_LEARNING_MODE_FDB_NOTIFICATION}
};

static map<string, sai_port_media_type_t> media_type_map =
{
    { "fiber", SAI_PORT_MEDIA_TYPE_FIBER },
    { "copper", SAI_PORT_MEDIA_TYPE_COPPER }
};

static map<string, sai_port_internal_loopback_mode_t> loopback_mode_map =
{
    { "none",  SAI_PORT_INTERNAL_LOOPBACK_MODE_NONE },
    { "phy", SAI_PORT_INTERNAL_LOOPBACK_MODE_PHY },
    { "mac", SAI_PORT_INTERNAL_LOOPBACK_MODE_MAC }
};

static map<string, sai_port_interface_type_t> interface_type_map =
{
 { "none", SAI_PORT_INTERFACE_TYPE_NONE },
 { "cr", SAI_PORT_INTERFACE_TYPE_CR },
 { "cr4", SAI_PORT_INTERFACE_TYPE_CR4 },
 { "sr", SAI_PORT_INTERFACE_TYPE_SR },
 { "sr4", SAI_PORT_INTERFACE_TYPE_SR4 },
 { "lr", SAI_PORT_INTERFACE_TYPE_LR },
 { "lr4", SAI_PORT_INTERFACE_TYPE_LR4 },
 { "kr", SAI_PORT_INTERFACE_TYPE_KR },
 { "kr4", SAI_PORT_INTERFACE_TYPE_KR4 }
};

const vector<sai_port_stat_t> port_stat_ids =
{
    SAI_PORT_STAT_IF_IN_OCTETS,
    SAI_PORT_STAT_IF_IN_UCAST_PKTS,
    SAI_PORT_STAT_IF_IN_NON_UCAST_PKTS,
    SAI_PORT_STAT_IF_IN_DISCARDS,
    SAI_PORT_STAT_IF_IN_ERRORS,
    SAI_PORT_STAT_IF_IN_UNKNOWN_PROTOS,
    SAI_PORT_STAT_IF_OUT_OCTETS,
    SAI_PORT_STAT_IF_OUT_UCAST_PKTS,
    SAI_PORT_STAT_IF_OUT_NON_UCAST_PKTS,
    SAI_PORT_STAT_IF_OUT_DISCARDS,
    SAI_PORT_STAT_IF_OUT_ERRORS,
    SAI_PORT_STAT_IF_OUT_QLEN,
    SAI_PORT_STAT_IF_IN_MULTICAST_PKTS,
    SAI_PORT_STAT_IF_IN_BROADCAST_PKTS,
    SAI_PORT_STAT_IF_OUT_MULTICAST_PKTS,
    SAI_PORT_STAT_IF_OUT_BROADCAST_PKTS,
    SAI_PORT_STAT_ETHER_RX_OVERSIZE_PKTS,
    SAI_PORT_STAT_ETHER_TX_OVERSIZE_PKTS,
    SAI_PORT_STAT_PFC_0_TX_PKTS,
    SAI_PORT_STAT_PFC_1_TX_PKTS,
    SAI_PORT_STAT_PFC_2_TX_PKTS,
    SAI_PORT_STAT_PFC_3_TX_PKTS,
    SAI_PORT_STAT_PFC_4_TX_PKTS,
    SAI_PORT_STAT_PFC_5_TX_PKTS,
    SAI_PORT_STAT_PFC_6_TX_PKTS,
    SAI_PORT_STAT_PFC_7_TX_PKTS,
    SAI_PORT_STAT_PFC_0_RX_PKTS,
    SAI_PORT_STAT_PFC_1_RX_PKTS,
    SAI_PORT_STAT_PFC_2_RX_PKTS,
    SAI_PORT_STAT_PFC_3_RX_PKTS,
    SAI_PORT_STAT_PFC_4_RX_PKTS,
    SAI_PORT_STAT_PFC_5_RX_PKTS,
    SAI_PORT_STAT_PFC_6_RX_PKTS,
    SAI_PORT_STAT_PFC_7_RX_PKTS,
    SAI_PORT_STAT_PAUSE_RX_PKTS,
    SAI_PORT_STAT_PAUSE_TX_PKTS,
    SAI_PORT_STAT_ETHER_STATS_TX_NO_ERRORS,
    SAI_PORT_STAT_IP_IN_UCAST_PKTS,
    SAI_PORT_STAT_ETHER_IN_PKTS_128_TO_255_OCTETS,
};

const vector<sai_port_stat_t> port_buffer_drop_stat_ids =
{
    SAI_PORT_STAT_IN_DROPPED_PKTS,
    SAI_PORT_STAT_OUT_DROPPED_PKTS
};

static const vector<sai_queue_stat_t> queue_stat_ids =
{
    SAI_QUEUE_STAT_PACKETS,
    SAI_QUEUE_STAT_BYTES,
    SAI_QUEUE_STAT_DROPPED_PACKETS,
    SAI_QUEUE_STAT_DROPPED_BYTES,
};

static const vector<sai_queue_stat_t> queueWatermarkStatIds =
{
    SAI_QUEUE_STAT_SHARED_WATERMARK_BYTES,
};

static const vector<sai_ingress_priority_group_stat_t> ingressPriorityGroupWatermarkStatIds =
{
    SAI_INGRESS_PRIORITY_GROUP_STAT_XOFF_ROOM_WATERMARK_BYTES,
    SAI_INGRESS_PRIORITY_GROUP_STAT_SHARED_WATERMARK_BYTES,
};

static char* hostif_vlan_tag[] = {
    [SAI_HOSTIF_VLAN_TAG_STRIP]     = "SAI_HOSTIF_VLAN_TAG_STRIP",
    [SAI_HOSTIF_VLAN_TAG_KEEP]      = "SAI_HOSTIF_VLAN_TAG_KEEP",
    [SAI_HOSTIF_VLAN_TAG_ORIGINAL]  = "SAI_HOSTIF_VLAN_TAG_ORIGINAL"
};
/*
 * Initialize PortsOrch
 * 0) If Gearbox is enabled, then initialize the external PHYs as defined in
 *    the GEARBOX_TABLE.
 * 1) By default, a switch has one CPU port, one 802.1Q bridge, and one default
 *    VLAN. All ports are in .1Q bridge as bridge ports, and all bridge ports
 *    are in default VLAN as VLAN members.
 * 2) Query switch CPU port.
 * 3) Query ports associated with lane mappings
 * 4) Query switch .1Q bridge and all its bridge ports.
 * 5) Query switch default VLAN and all its VLAN members.
 * 6) Remove each VLAN member from default VLAN and each bridge port from .1Q
 *    bridge. By design, SONiC switch starts with all bridge ports removed from
 *    default VLAN and all ports removed from .1Q bridge.
 */
PortsOrch::PortsOrch(DBConnector *db, vector<table_name_with_pri_t> &tableNames) :
        Orch(db, tableNames),
        port_stat_manager(PORT_STAT_COUNTER_FLEX_COUNTER_GROUP, StatsMode::READ, PORT_STAT_FLEX_COUNTER_POLLING_INTERVAL_MS, true),
        port_buffer_drop_stat_manager(PORT_BUFFER_DROP_STAT_FLEX_COUNTER_GROUP, StatsMode::READ, PORT_BUFFER_DROP_STAT_POLLING_INTERVAL_MS, true),
        queue_stat_manager(QUEUE_STAT_COUNTER_FLEX_COUNTER_GROUP, StatsMode::READ, QUEUE_STAT_FLEX_COUNTER_POLLING_INTERVAL_MS, true)
{
    SWSS_LOG_ENTER();

    /* Initialize counter table */
    m_counter_db = shared_ptr<DBConnector>(new DBConnector("COUNTERS_DB", 0));
    m_counterTable = unique_ptr<Table>(new Table(m_counter_db.get(), COUNTERS_PORT_NAME_MAP));

    m_counterLagTable = unique_ptr<Table>(new Table(m_counter_db.get(), COUNTERS_LAG_NAME_MAP));
    FieldValueTuple tuple("", "");
    vector<FieldValueTuple> defaultLagFv;
    defaultLagFv.push_back(tuple);
    m_counterLagTable->set("", defaultLagFv);

    /* Initialize port table */
    m_portTable = unique_ptr<Table>(new Table(db, APP_PORT_TABLE_NAME));

    /* Initialize gearbox */
    m_gearboxTable = unique_ptr<Table>(new Table(db, "_GEARBOX_TABLE"));

    /* Initialize queue tables */
    m_queueTable = unique_ptr<Table>(new Table(m_counter_db.get(), COUNTERS_QUEUE_NAME_MAP));
    m_queuePortTable = unique_ptr<Table>(new Table(m_counter_db.get(), COUNTERS_QUEUE_PORT_MAP));
    m_queueIndexTable = unique_ptr<Table>(new Table(m_counter_db.get(), COUNTERS_QUEUE_INDEX_MAP));
    m_queueTypeTable = unique_ptr<Table>(new Table(m_counter_db.get(), COUNTERS_QUEUE_TYPE_MAP));

    /* Initialize ingress priority group tables */
    m_pgTable = unique_ptr<Table>(new Table(m_counter_db.get(), COUNTERS_PG_NAME_MAP));
    m_pgPortTable = unique_ptr<Table>(new Table(m_counter_db.get(), COUNTERS_PG_PORT_MAP));
    m_pgIndexTable = unique_ptr<Table>(new Table(m_counter_db.get(), COUNTERS_PG_INDEX_MAP));

    m_flex_db = shared_ptr<DBConnector>(new DBConnector("FLEX_COUNTER_DB", 0));
    m_flexCounterTable = unique_ptr<ProducerTable>(new ProducerTable(m_flex_db.get(), FLEX_COUNTER_TABLE));
    m_flexCounterGroupTable = unique_ptr<ProducerTable>(new ProducerTable(m_flex_db.get(), FLEX_COUNTER_GROUP_TABLE));

    initGearbox();

    string queueWmSha, pgWmSha;
    string queueWmPluginName = "watermark_queue.lua";
    string pgWmPluginName = "watermark_pg.lua";
    string portRatePluginName = "port_rates.lua";

    try
    {
        string queueLuaScript = swss::loadLuaScript(queueWmPluginName);
        queueWmSha = swss::loadRedisScript(m_counter_db.get(), queueLuaScript);

        string pgLuaScript = swss::loadLuaScript(pgWmPluginName);
        pgWmSha = swss::loadRedisScript(m_counter_db.get(), pgLuaScript);

        string portRateLuaScript = swss::loadLuaScript(portRatePluginName);
        string portRateSha = swss::loadRedisScript(m_counter_db.get(), portRateLuaScript);

        vector<FieldValueTuple> fieldValues;
        fieldValues.emplace_back(QUEUE_PLUGIN_FIELD, queueWmSha);
        fieldValues.emplace_back(POLL_INTERVAL_FIELD, QUEUE_WATERMARK_FLEX_STAT_COUNTER_POLL_MSECS);
        fieldValues.emplace_back(STATS_MODE_FIELD, STATS_MODE_READ_AND_CLEAR);
        m_flexCounterGroupTable->set(QUEUE_WATERMARK_STAT_COUNTER_FLEX_COUNTER_GROUP, fieldValues);

        fieldValues.clear();
        fieldValues.emplace_back(PG_PLUGIN_FIELD, pgWmSha);
        fieldValues.emplace_back(POLL_INTERVAL_FIELD, PG_WATERMARK_FLEX_STAT_COUNTER_POLL_MSECS);
        fieldValues.emplace_back(STATS_MODE_FIELD, STATS_MODE_READ_AND_CLEAR);
        m_flexCounterGroupTable->set(PG_WATERMARK_STAT_COUNTER_FLEX_COUNTER_GROUP, fieldValues);

        fieldValues.clear();
        fieldValues.emplace_back(PORT_PLUGIN_FIELD, portRateSha);
        fieldValues.emplace_back(POLL_INTERVAL_FIELD, PORT_RATE_FLEX_COUNTER_POLLING_INTERVAL_MS);
        fieldValues.emplace_back(STATS_MODE_FIELD, STATS_MODE_READ);
        m_flexCounterGroupTable->set(PORT_STAT_COUNTER_FLEX_COUNTER_GROUP, fieldValues);
    }
    catch (const runtime_error &e)
    {
        SWSS_LOG_ERROR("Port flex counter groups were not set successfully: %s", e.what());
    }

    uint32_t i, j;
    sai_status_t status;
    sai_attribute_t attr;

    /* Get CPU port */
    attr.id = SAI_SWITCH_ATTR_CPU_PORT;

    status = sai_switch_api->get_switch_attribute(gSwitchId, 1, &attr);
    if (status != SAI_STATUS_SUCCESS)
    {
        SWSS_LOG_ERROR("Failed to get CPU port, rv:%d", status);
        throw runtime_error("PortsOrch initialization failure");
    }

    m_cpuPort = Port("CPU", Port::CPU);
    m_cpuPort.m_port_id = attr.value.oid;
    m_portList[m_cpuPort.m_alias] = m_cpuPort;
    m_port_ref_count[m_cpuPort.m_alias] = 0;

    /* Get port number */
    attr.id = SAI_SWITCH_ATTR_PORT_NUMBER;

    status = sai_switch_api->get_switch_attribute(gSwitchId, 1, &attr);
    if (status != SAI_STATUS_SUCCESS)
    {
        SWSS_LOG_ERROR("Failed to get port number, rv:%d", status);
        throw runtime_error("PortsOrch initialization failure");
    }

    m_portCount = attr.value.u32;
    SWSS_LOG_NOTICE("Get %d ports", m_portCount);

    /* Get port list */
    vector<sai_object_id_t> port_list;
    port_list.resize(m_portCount);

    attr.id = SAI_SWITCH_ATTR_PORT_LIST;
    attr.value.objlist.count = (uint32_t)port_list.size();
    attr.value.objlist.list = port_list.data();

    status = sai_switch_api->get_switch_attribute(gSwitchId, 1, &attr);
    if (status != SAI_STATUS_SUCCESS)
    {
        SWSS_LOG_ERROR("Failed to get port list, rv:%d", status);
        throw runtime_error("PortsOrch initialization failure");
    }

    /* Get port hardware lane info */
    for (i = 0; i < m_portCount; i++)
    {
        sai_uint32_t lanes[8] = { 0,0,0,0,0,0,0,0 };
        attr.id = SAI_PORT_ATTR_HW_LANE_LIST;
        attr.value.u32list.count = 8;
        attr.value.u32list.list = lanes;

        status = sai_port_api->get_port_attribute(port_list[i], 1, &attr);
        if (status != SAI_STATUS_SUCCESS)
        {
            SWSS_LOG_ERROR("Failed to get hardware lane list pid:%" PRIx64, port_list[i]);
            throw runtime_error("PortsOrch initialization failure");
        }

        set<int> tmp_lane_set;
        for (j = 0; j < attr.value.u32list.count; j++)
        {
            tmp_lane_set.insert(attr.value.u32list.list[j]);
        }

        string tmp_lane_str = "";
        for (auto s : tmp_lane_set)
        {
            tmp_lane_str += to_string(s) + " ";
        }
        tmp_lane_str = tmp_lane_str.substr(0, tmp_lane_str.size()-1);

        SWSS_LOG_NOTICE("Get port with lanes pid:%" PRIx64 " lanes:%s", port_list[i], tmp_lane_str.c_str());
        m_portListLaneMap[tmp_lane_set] = port_list[i];
    }

    /* Get default 1Q bridge and default VLAN */
    vector<sai_attribute_t> attrs;
    attr.id = SAI_SWITCH_ATTR_DEFAULT_1Q_BRIDGE_ID;
    attrs.push_back(attr);
    attr.id = SAI_SWITCH_ATTR_DEFAULT_VLAN_ID;
    attrs.push_back(attr);

    status = sai_switch_api->get_switch_attribute(gSwitchId, (uint32_t)attrs.size(), attrs.data());
    if (status != SAI_STATUS_SUCCESS)
    {
        SWSS_LOG_ERROR("Failed to get default 1Q bridge and/or default VLAN, rv:%d", status);
        throw runtime_error("PortsOrch initialization failure");
    }

    m_default1QBridge = attrs[0].value.oid;
    m_defaultVlan = attrs[1].value.oid;

    removeDefaultVlanMembers();
    removeDefaultBridgePorts();

    /* Add port oper status notification support */
    DBConnector *notificationsDb = new DBConnector("ASIC_DB", 0);
    m_portStatusNotificationConsumer = new swss::NotificationConsumer(notificationsDb, "NOTIFICATIONS");
    auto portStatusNotificatier = new Notifier(m_portStatusNotificationConsumer, this, "PORT_STATUS_NOTIFICATIONS");
    Orch::addExecutor(portStatusNotificatier);
}

void PortsOrch::removeDefaultVlanMembers()
{
    /* Get VLAN members in default VLAN */
    vector<sai_object_id_t> vlan_member_list(m_portCount);

    sai_attribute_t attr;
    attr.id = SAI_VLAN_ATTR_MEMBER_LIST;
    attr.value.objlist.count = (uint32_t)vlan_member_list.size();
    attr.value.objlist.list = vlan_member_list.data();

    sai_status_t status = sai_vlan_api->get_vlan_attribute(m_defaultVlan, 1, &attr);
    if (status != SAI_STATUS_SUCCESS)
    {
        SWSS_LOG_ERROR("Failed to get VLAN member list in default VLAN, rv:%d", status);
        throw runtime_error("PortsOrch initialization failure");
    }

    /* Remove VLAN members in default VLAN */
    for (uint32_t i = 0; i < attr.value.objlist.count; i++)
    {
        status = sai_vlan_api->remove_vlan_member(vlan_member_list[i]);
        if (status != SAI_STATUS_SUCCESS)
        {
            SWSS_LOG_ERROR("Failed to remove VLAN member, rv:%d", status);
            throw runtime_error("PortsOrch initialization failure");
        }
    }

    SWSS_LOG_NOTICE("Remove %d VLAN members from default VLAN", attr.value.objlist.count);
}

void PortsOrch::removeDefaultBridgePorts()
{
    /* Get bridge ports in default 1Q bridge
     * By default, there will be m_portCount number of SAI_BRIDGE_PORT_TYPE_PORT
     * ports and one SAI_BRIDGE_PORT_TYPE_1Q_ROUTER port. The former type of
     * ports will be removed. */
    vector<sai_object_id_t> bridge_port_list(m_portCount + 1);

    sai_attribute_t attr;
    attr.id = SAI_BRIDGE_ATTR_PORT_LIST;
    attr.value.objlist.count = (uint32_t)bridge_port_list.size();
    attr.value.objlist.list = bridge_port_list.data();

    sai_status_t status = sai_bridge_api->get_bridge_attribute(m_default1QBridge, 1, &attr);
    if (status != SAI_STATUS_SUCCESS)
    {
        SWSS_LOG_ERROR("Failed to get bridge port list in default 1Q bridge, rv:%d", status);
        throw runtime_error("PortsOrch initialization failure");
    }

    auto bridge_port_count = attr.value.objlist.count;

    /* Remove SAI_BRIDGE_PORT_TYPE_PORT bridge ports in default 1Q bridge */
    for (uint32_t i = 0; i < bridge_port_count; i++)
    {
        attr.id = SAI_BRIDGE_PORT_ATTR_TYPE;
        attr.value.s32 = SAI_NULL_OBJECT_ID;

        status = sai_bridge_api->get_bridge_port_attribute(bridge_port_list[i], 1, &attr);
        if (status != SAI_STATUS_SUCCESS)
        {
            SWSS_LOG_ERROR("Failed to get bridge port type, rv:%d", status);
            throw runtime_error("PortsOrch initialization failure");
        }
        if (attr.value.s32 == SAI_BRIDGE_PORT_TYPE_PORT)
        {
            status = sai_bridge_api->remove_bridge_port(bridge_port_list[i]);
            if (status != SAI_STATUS_SUCCESS)
            {
                SWSS_LOG_ERROR("Failed to remove bridge port, rv:%d", status);
                throw runtime_error("PortsOrch initialization failure");
            }
        }
    }

    SWSS_LOG_NOTICE("Remove bridge ports from default 1Q bridge");
}

bool PortsOrch::allPortsReady()
{
    return m_initDone && m_pendingPortSet.empty();
}

/* Upon receiving PortInitDone, all the configured ports have been created in both hardware and kernel*/
bool PortsOrch::isInitDone()
{
    return m_initDone;
}

// Upon m_portConfigState transiting to PORT_CONFIG_DONE state, all physical ports have been "created" in hardware.
// Because of the asynchronous nature of sairedis calls, "create" in the strict sense means that the SAI create_port()
// function is called and the create port event has been pushed to the sairedis pipeline. Because sairedis pipeline
// preserves the order of the events received, any event that depends on the physical port being created first, e.g.,
// buffer profile apply, will be popped in the FIFO fashion, processed in the right order after the physical port is
// physically created in the ASIC, and thus can be issued safely when this function call returns true.
bool PortsOrch::isConfigDone()
{
    return m_portConfigState == PORT_CONFIG_DONE;
}

/* Use this method to retrieve the desired port if the destination port is a Gearbox port.
 * For example, if Gearbox is enabled on a specific physical interface,
 * the destination port may be the PHY or LINE side of the external PHY.
 * The original port id is returned if it's not a Gearbox configured port.
 */
bool PortsOrch::getDestPortId(sai_object_id_t src_port_id, dest_port_type_t port_type, sai_object_id_t &des_port_id)
{
    bool status = false;
    des_port_id = src_port_id;

    if (m_gearboxEnabled)
    {
        if (m_gearboxPortListLaneMap.find(src_port_id) != m_gearboxPortListLaneMap.end())
        {
            if (PHY_PORT_TYPE == port_type)
            {
                des_port_id = get<0>(m_gearboxPortListLaneMap[src_port_id]);
                SWSS_LOG_DEBUG("BOX: port id:%" PRIx64 " has a phy-side port id:%" PRIx64, src_port_id, des_port_id);
                status = true;
            }
            else if (LINE_PORT_TYPE == port_type)
            {
                des_port_id = get<1>(m_gearboxPortListLaneMap[src_port_id]);
                SWSS_LOG_DEBUG("BOX: port id:%" PRIx64 " has a line-side port id:%" PRIx64, src_port_id, des_port_id);
                status = true;
            }
        }
    }

    return status;
}

bool PortsOrch::isPortAdminUp(const string &alias)
{
    auto it = m_portList.find(alias);
    if (it == m_portList.end())
    {
        SWSS_LOG_ERROR("Failed to get Port object by port alias: %s", alias.c_str());
        return false;
    }

    return it->second.m_admin_state_up;
}

map<string, Port>& PortsOrch::getAllPorts()
{
    return m_portList;
}

bool PortsOrch::getPort(string alias, Port &p)
{
    SWSS_LOG_ENTER();

    if (m_portList.find(alias) == m_portList.end())
    {
        return false;
    }
    else
    {
        p = m_portList[alias];
        return true;
    }
}

bool PortsOrch::getPort(sai_object_id_t id, Port &port)
{
    SWSS_LOG_ENTER();

    for (const auto& portIter: m_portList)
    {
        switch (portIter.second.m_type)
        {
        case Port::PHY:
            if(portIter.second.m_port_id == id)
            {
                port = portIter.second;
                return true;
            }
            break;
        case Port::LAG:
            if(portIter.second.m_lag_id == id)
            {
                port = portIter.second;
                return true;
            }
            break;
        case Port::VLAN:
            if (portIter.second.m_vlan_info.vlan_oid == id)
            {
                port = portIter.second;
                return true;
            }
            break;
        default:
            continue;
        }
    }

    return false;
}

void PortsOrch::increasePortRefCount(const string &alias)
{
    assert (m_port_ref_count.find(alias) != m_port_ref_count.end());
    m_port_ref_count[alias]++;
}

void PortsOrch::decreasePortRefCount(const string &alias)
{
    assert (m_port_ref_count.find(alias) != m_port_ref_count.end());
    m_port_ref_count[alias]--;
}

bool PortsOrch::getPortByBridgePortId(sai_object_id_t bridge_port_id, Port &port)
{
    SWSS_LOG_ENTER();

    for (auto &it: m_portList)
    {
        if (it.second.m_bridge_port_id == bridge_port_id)
        {
            port = it.second;
            return true;
        }
    }

    return false;
}

// TODO: move this into AclOrch
bool PortsOrch::getAclBindPortId(string alias, sai_object_id_t &port_id)
{
    SWSS_LOG_ENTER();

    Port port;
    if (getPort(alias, port))
    {
        switch (port.m_type)
        {
        case Port::PHY:
            if (port.m_lag_member_id != SAI_NULL_OBJECT_ID)
            {
                SWSS_LOG_WARN("Invalid configuration. Bind table to LAG member %s is not allowed", alias.c_str());
                return false;
            }
            else
            {
                port_id = port.m_port_id;
            }
            break;
        case Port::LAG:
            port_id = port.m_lag_id;
            break;
        case Port::VLAN:
            port_id = port.m_vlan_info.vlan_oid;
            break;
        default:
            SWSS_LOG_ERROR("Failed to process port. Incorrect port %s type %d", alias.c_str(), port.m_type);
            return false;
        }

        return true;
    }
    else
    {
        return false;
    }
}

bool PortsOrch::addSubPort(Port &port, const string &alias, const bool &adminUp, const uint32_t &mtu)
{
    size_t found = alias.find(VLAN_SUB_INTERFACE_SEPARATOR);
    if (found == string::npos)
    {
        SWSS_LOG_ERROR("%s is not a sub interface", alias.c_str());
        return false;
    }
    string parentAlias = alias.substr(0, found);
    string vlanId = alias.substr(found + 1);
    sai_vlan_id_t vlan_id;
    try
    {
        vlan_id = static_cast<sai_vlan_id_t>(stoul(vlanId));
    }
    catch (const std::invalid_argument &e)
    {
        SWSS_LOG_ERROR("Invalid argument %s to %s()", vlanId.c_str(), e.what());
        return false;
    }
    catch (const std::out_of_range &e)
    {
        SWSS_LOG_ERROR("Out of range argument %s to %s()", vlanId.c_str(), e.what());
        return false;
    }
    if (vlan_id > MAX_VALID_VLAN_ID)
    {
        SWSS_LOG_ERROR("sub interface %s Port object creation failed: invalid VLAN id %u", alias.c_str(), vlan_id);
        return false;
    }

    auto it = m_portList.find(parentAlias);
    if (it == m_portList.end())
    {
        SWSS_LOG_NOTICE("Sub interface %s Port object creation: parent port %s is not ready", alias.c_str(), parentAlias.c_str());
        return false;
    }
    Port &parentPort = it->second;

    Port p(alias, Port::SUBPORT);

    p.m_admin_state_up = adminUp;

    if (mtu)
    {
        p.m_mtu = mtu;
    }
    else
    {
        SWSS_LOG_NOTICE("Sub interface %s inherits mtu size %u from parent port %s", alias.c_str(), parentPort.m_mtu, parentAlias.c_str());
        p.m_mtu = parentPort.m_mtu;
    }

    switch (parentPort.m_type)
    {
        case Port::PHY:
            p.m_parent_port_id = parentPort.m_port_id;
            break;
        case Port::LAG:
            p.m_parent_port_id = parentPort.m_lag_id;
            break;
        default:
            SWSS_LOG_ERROR("Sub interface %s Port object creation failed: \
                    parent port %s of invalid type (must be physical port or LAG)", alias.c_str(), parentAlias.c_str());
            return false;
    }
    p.m_vlan_info.vlan_id = vlan_id;

    parentPort.m_child_ports.insert(p.m_alias);

    m_portList[alias] = p;
    port = p;
    return true;
}

bool PortsOrch::removeSubPort(const string &alias)
{
    auto it = m_portList.find(alias);
    if (it == m_portList.end())
    {
        SWSS_LOG_WARN("Sub interface %s Port object not found", alias.c_str());
        return false;
    }
    Port &port = it->second;

    if (port.m_type != Port::SUBPORT)
    {
        SWSS_LOG_ERROR("Sub interface %s not of type sub port", alias.c_str());
        return false;
    }

    Port parentPort;
    if (!getPort(port.m_parent_port_id, parentPort))
    {
        SWSS_LOG_WARN("Sub interface %s: parent Port object not found", alias.c_str());
    }

    if (!parentPort.m_child_ports.erase(alias))
    {
        SWSS_LOG_WARN("Sub interface %s not associated to parent port %s", alias.c_str(), parentPort.m_alias.c_str());
    }
    m_portList[parentPort.m_alias] = parentPort;

    m_portList.erase(it);
    return true;
}

void PortsOrch::setPort(string alias, Port p)
{
    m_portList[alias] = p;
}

void PortsOrch::getCpuPort(Port &port)
{
    port = m_cpuPort;
}

bool PortsOrch::setPortAdminStatus(Port &port, bool state)
{
    SWSS_LOG_ENTER();

    sai_attribute_t attr;
    attr.id = SAI_PORT_ATTR_ADMIN_STATE;
    attr.value.booldata = state;

    if (sai_port_api->set_port_attribute(port.m_port_id, &attr) != SAI_STATUS_SUCCESS)
    {
        SWSS_LOG_ERROR("Failed to set admin status %s to port pid:%" PRIx64,
                       state ? "UP" : "DOWN", port.m_port_id);
        return false;
    }

    SWSS_LOG_INFO("Set admin status %s to port pid:%" PRIx64,
                    state ? "UP" : "DOWN", port.m_port_id);

    setGearboxPortsAttr(port, SAI_PORT_ATTR_ADMIN_STATE, &state);

    return true;
}

bool PortsOrch::getPortAdminStatus(sai_object_id_t id, bool &up)
{
    SWSS_LOG_ENTER();

    getDestPortId(id, LINE_PORT_TYPE, id);

    sai_attribute_t attr;
    attr.id = SAI_PORT_ATTR_ADMIN_STATE;

    sai_status_t status = sai_port_api->get_port_attribute(id, 1, &attr);
    if (status != SAI_STATUS_SUCCESS)
    {
        SWSS_LOG_ERROR("Failed to get admin status for port pid:%" PRIx64, id);
        return false;
    }

    up = attr.value.booldata;

    return true;
}

bool PortsOrch::setPortMtu(sai_object_id_t id, sai_uint32_t mtu)
{
    SWSS_LOG_ENTER();

    sai_attribute_t attr;
    attr.id = SAI_PORT_ATTR_MTU;
    /* mtu + 14 + 4 + 4 = 22 bytes */
    attr.value.u32 = (uint32_t)(mtu + sizeof(struct ether_header) + FCS_LEN + VLAN_TAG_LEN);

    sai_status_t status = sai_port_api->set_port_attribute(id, &attr);
    if (status != SAI_STATUS_SUCCESS)
    {
        SWSS_LOG_ERROR("Failed to set MTU %u to port pid:%" PRIx64 ", rv:%d",
                attr.value.u32, id, status);
        return false;
    }
    SWSS_LOG_INFO("Set MTU %u to port pid:%" PRIx64, attr.value.u32, id);
    return true;
}

bool PortsOrch::setPortFec(Port &port, sai_port_fec_mode_t mode)
{
    SWSS_LOG_ENTER();

    sai_attribute_t attr;
    attr.id = SAI_PORT_ATTR_FEC_MODE;
    attr.value.s32 = mode;

    if (sai_port_api->set_port_attribute(port.m_port_id, &attr) != SAI_STATUS_SUCCESS)
    {
        SWSS_LOG_ERROR("Failed to set fec mode %d to port pid:%" PRIx64, mode, port.m_port_id);
        return false;
    }

    SWSS_LOG_INFO("Set fec mode %d to port pid:%" PRIx64, mode, port.m_port_id);

    setGearboxPortsAttr(port, SAI_PORT_ATTR_FEC_MODE, &mode);

    return true;
}

bool PortsOrch::getPortPfc(sai_object_id_t portId, uint8_t *pfc_bitmask)
{
    SWSS_LOG_ENTER();

    Port p;

    if (!getPort(portId, p))
    {
        SWSS_LOG_ERROR("Failed to get port object for port id 0x%" PRIx64, portId);
        return false;
    }

    *pfc_bitmask = p.m_pfc_bitmask;

    return true;
}

bool PortsOrch::setPortPfc(sai_object_id_t portId, uint8_t pfc_bitmask)
{
    SWSS_LOG_ENTER();

    sai_attribute_t attr;
    Port p;

    if (!getPort(portId, p))
    {
        SWSS_LOG_ERROR("Failed to get port object for port id 0x%" PRIx64, portId);
        return false;
    }

    if (p.m_pfc_asym == SAI_PORT_PRIORITY_FLOW_CONTROL_MODE_COMBINED)
    {
        attr.id = SAI_PORT_ATTR_PRIORITY_FLOW_CONTROL;
    }
    else if (p.m_pfc_asym == SAI_PORT_PRIORITY_FLOW_CONTROL_MODE_SEPARATE)
    {
        attr.id = SAI_PORT_ATTR_PRIORITY_FLOW_CONTROL_TX;
    }
    else
    {
        SWSS_LOG_ERROR("Incorrect asymmetric PFC mode: %u", p.m_pfc_asym);
        return false;
    }

    attr.value.u8 = pfc_bitmask;

    sai_status_t status = sai_port_api->set_port_attribute(portId, &attr);
    if (status != SAI_STATUS_SUCCESS)
    {
        SWSS_LOG_ERROR("Failed to set PFC 0x%x to port id 0x%" PRIx64 " (rc:%d)", attr.value.u8, portId, status);
        return false;
    }

    if (p.m_pfc_bitmask != pfc_bitmask)
    {
        p.m_pfc_bitmask = pfc_bitmask;
        m_portList[p.m_alias] = p;
    }

    return true;
}

bool PortsOrch::setPortPfcAsym(Port &port, string pfc_asym)
{
    SWSS_LOG_ENTER();

    sai_attribute_t attr;
    uint8_t pfc = 0;

    if (!getPortPfc(port.m_port_id, &pfc))
    {
        return false;
    }

    auto found = pfc_asym_map.find(pfc_asym);
    if (found == pfc_asym_map.end())
    {
        SWSS_LOG_ERROR("Incorrect asymmetric PFC mode: %s", pfc_asym.c_str());
        return false;
    }

    auto new_pfc_asym = found->second;
    if (port.m_pfc_asym == new_pfc_asym)
    {
        SWSS_LOG_NOTICE("Already set asymmetric PFC mode: %s", pfc_asym.c_str());
        return true;
    }

    port.m_pfc_asym = new_pfc_asym;
    m_portList[port.m_alias] = port;

    attr.id = SAI_PORT_ATTR_PRIORITY_FLOW_CONTROL_MODE;
    attr.value.s32 = (int32_t) port.m_pfc_asym;

    sai_status_t status = sai_port_api->set_port_attribute(port.m_port_id, &attr);
    if (status != SAI_STATUS_SUCCESS)
    {
        SWSS_LOG_ERROR("Failed to set PFC mode %d to port id 0x%" PRIx64 " (rc:%d)", port.m_pfc_asym, port.m_port_id, status);
        return false;
    }

    if (!setPortPfc(port.m_port_id, pfc))
    {
        return false;
    }

    if (port.m_pfc_asym == SAI_PORT_PRIORITY_FLOW_CONTROL_MODE_SEPARATE)
    {
        attr.id = SAI_PORT_ATTR_PRIORITY_FLOW_CONTROL_RX;
        attr.value.u8 = static_cast<uint8_t>(0xff);

        sai_status_t status = sai_port_api->set_port_attribute(port.m_port_id, &attr);
        if (status != SAI_STATUS_SUCCESS)
        {
            SWSS_LOG_ERROR("Failed to set RX PFC 0x%x to port id 0x%" PRIx64 " (rc:%d)", attr.value.u8, port.m_port_id, status);
            return false;
        }
    }

    SWSS_LOG_INFO("Set asymmetric PFC %s to port id 0x%" PRIx64, pfc_asym.c_str(), port.m_port_id);

    return true;
}

/*
 * Name: bindUnbindAclTableGroup
 *
 * Description:
 *     To bind a port to ACL table we need to do two things.
 *     1. Create ACL table member, which maps
 *        ACL table group OID --> ACL table OID
 *     2. Set ACL table group OID as value port attribute.
 *
 *      This function performs the second step of binding.
 *
 *      Also, while unbinding we use this function to
 *      set port attribute value to SAI_NULL_OBJECT_ID
 *
 *      Port attribute name is derived from port type
 *
 * Return: true on success, false on failure
 */
bool PortsOrch::bindUnbindAclTableGroup(Port &port,
                                        bool ingress,
                                        bool bind)
{

    sai_attribute_t    attr;
    sai_status_t       status = SAI_STATUS_SUCCESS;
    string             bind_str = bind ? "bind" : "unbind";

    attr.value.oid = bind ? (ingress ? port.m_ingress_acl_table_group_id :
                                       port.m_egress_acl_table_group_id):
                            SAI_NULL_OBJECT_ID;
    switch (port.m_type)
    {
        case Port::PHY:
        {
            attr.id = ingress ?
                    SAI_PORT_ATTR_INGRESS_ACL : SAI_PORT_ATTR_EGRESS_ACL;
            status = sai_port_api->set_port_attribute(port.m_port_id, &attr);
            break;
        }
        case Port::LAG:
        {
            attr.id = ingress ?
                    SAI_LAG_ATTR_INGRESS_ACL : SAI_LAG_ATTR_EGRESS_ACL;
            status = sai_lag_api->set_lag_attribute(port.m_lag_id, &attr);
            break;
        }
        case Port::VLAN:
        {
            attr.id = ingress ?
                    SAI_VLAN_ATTR_INGRESS_ACL : SAI_VLAN_ATTR_EGRESS_ACL;
            status =
                sai_vlan_api->set_vlan_attribute(port.m_vlan_info.vlan_oid,
                                                 &attr);
            break;
        }
        default:
        {
            SWSS_LOG_ERROR("Failed to %s %s port with type %d",
                           bind_str.c_str(), port.m_alias.c_str(), port.m_type);
            return false;
        }
    }

    if (SAI_STATUS_SUCCESS != status)
    {
        SWSS_LOG_ERROR("Failed to %s %s to ACL table group %" PRIx64 ", rv:%d",
                       bind_str.c_str(), port.m_alias.c_str(), attr.value.oid, status);
        return false;
    }

    return true;
}

bool PortsOrch::unbindRemoveAclTableGroup(sai_object_id_t  port_oid,
                                          sai_object_id_t  acl_table_oid,
                                          acl_stage_type_t acl_stage)
{
    SWSS_LOG_ENTER();

    sai_status_t       status;
    bool               ingress = (acl_stage == ACL_STAGE_INGRESS);
    Port               port;

    if (!getPort(port_oid, port))
    {
        SWSS_LOG_ERROR("Failed to get port by port OID %" PRIx64, port_oid);
        return false;
    }


    sai_object_id_t &group_oid_ref =
            ingress? port.m_ingress_acl_table_group_id :
                     port.m_egress_acl_table_group_id;
    unordered_set<sai_object_id_t> &acl_list_ref =
            ingress ? port.m_ingress_acl_tables_uset :
                      port.m_egress_acl_tables_uset;

    if (SAI_NULL_OBJECT_ID == group_oid_ref)
    {
        assert(acl_list_ref.find(acl_table_oid) == acl_list_ref.end());
        return true;
    }
    assert(acl_list_ref.find(acl_table_oid) != acl_list_ref.end());
    acl_list_ref.erase(acl_table_oid);
    if (!acl_list_ref.empty())
    {
        // This port is in more than one acl table's port list
        // So, we need to preserve group OID
        SWSS_LOG_NOTICE("Preserving port OID %" PRIx64" ACL table grop ID", port_oid);
        setPort(port.m_alias, port);
        return true;
    }

    SWSS_LOG_NOTICE("Removing port OID %" PRIx64" ACL table group ID", port_oid);

    // Unbind ACL group
    if (!bindUnbindAclTableGroup(port, ingress, false))
    {
        SWSS_LOG_ERROR("Failed to remove ACL group ID from port");
        return false;
    }

    // Remove ACL group
    status = sai_acl_api->remove_acl_table_group(group_oid_ref);
    if (SAI_STATUS_SUCCESS != status)
    {
        SWSS_LOG_ERROR("Failed to remove ACL table group, rv:%d", status);
        return false;
    }
    sai_acl_bind_point_type_t bind_type;
    if (!getSaiAclBindPointType(port.m_type, bind_type))
    {
        SWSS_LOG_ERROR("Unknown SAI ACL bind point type");
        return false;
    }
    gCrmOrch->decCrmAclUsedCounter(CrmResourceType::CRM_ACL_GROUP,
                                   ingress ? SAI_ACL_STAGE_INGRESS : SAI_ACL_STAGE_EGRESS,
                                   bind_type, group_oid_ref);

    group_oid_ref = SAI_NULL_OBJECT_ID;
    setPort(port.m_alias, port);
    return true;
}

bool PortsOrch::createBindAclTableGroup(sai_object_id_t  port_oid,
                                        sai_object_id_t  acl_table_oid,
                                        sai_object_id_t  &group_oid,
                                        acl_stage_type_t acl_stage)
{
    SWSS_LOG_ENTER();

    if (ACL_STAGE_UNKNOWN == acl_stage)
    {
        SWSS_LOG_ERROR("unknown ACL stage for table group creation");
        return false;
    }
    assert(ACL_STAGE_INGRESS == acl_stage || ACL_STAGE_EGRESS == acl_stage);

    sai_status_t    status;
    Port            port;
    bool            ingress = (ACL_STAGE_INGRESS == acl_stage) ?
                              true : false;
    if (!getPort(port_oid, port))
    {
        SWSS_LOG_ERROR("Failed to get port by port ID %" PRIx64, port_oid);
        return false;
    }

    unordered_set<sai_object_id_t> &acl_list_ref =
            ingress ? port.m_ingress_acl_tables_uset :
                      port.m_egress_acl_tables_uset;
    sai_object_id_t &group_oid_ref =
            ingress ? port.m_ingress_acl_table_group_id :
                      port.m_egress_acl_table_group_id;

    if (acl_list_ref.empty())
    {
        // Port ACL table group does not exist, create one
        assert(group_oid_ref == SAI_NULL_OBJECT_ID);
        sai_acl_bind_point_type_t bind_type;
        if (!getSaiAclBindPointType(port.m_type, bind_type))
        {
            SWSS_LOG_ERROR("Failed to bind ACL table to port %s with unknown type %d",
                        port.m_alias.c_str(), port.m_type);
            return false;
        }
        sai_object_id_t bp_list[] = { bind_type };

        vector<sai_attribute_t> group_attrs;
        sai_attribute_t group_attr;

        group_attr.id = SAI_ACL_TABLE_GROUP_ATTR_ACL_STAGE;
        group_attr.value.s32 = ingress ? SAI_ACL_STAGE_INGRESS :
                                         SAI_ACL_STAGE_EGRESS;
        group_attrs.push_back(group_attr);

        group_attr.id = SAI_ACL_TABLE_GROUP_ATTR_ACL_BIND_POINT_TYPE_LIST;
        group_attr.value.objlist.count = 1;
        group_attr.value.objlist.list = bp_list;
        group_attrs.push_back(group_attr);

        group_attr.id = SAI_ACL_TABLE_GROUP_ATTR_TYPE;
        group_attr.value.s32 = SAI_ACL_TABLE_GROUP_TYPE_PARALLEL;
        group_attrs.push_back(group_attr);

        status = sai_acl_api->create_acl_table_group(&group_oid_ref, gSwitchId,
                        (uint32_t)group_attrs.size(), group_attrs.data());
        if (status != SAI_STATUS_SUCCESS)
        {
            SWSS_LOG_ERROR("Failed to create ACL table group, rv:%d", status);
            return false;
        }
        assert(group_oid_ref != SAI_NULL_OBJECT_ID);

        gCrmOrch->incCrmAclUsedCounter(CrmResourceType::CRM_ACL_GROUP,
                        ingress ? SAI_ACL_STAGE_INGRESS :
                                  SAI_ACL_STAGE_EGRESS, bind_type);

        // Bind ACL table group
        if (!bindUnbindAclTableGroup(port, ingress, true))
        {
            return false;
        }

        SWSS_LOG_NOTICE("Create %s ACL table group and bind port %s to it",
                        ingress ? "ingress" : "egress", port.m_alias.c_str());
    }

    assert(group_oid_ref != SAI_NULL_OBJECT_ID);
    group_oid = group_oid_ref;
    acl_list_ref.insert(acl_table_oid);
    setPort(port.m_alias, port);

    return true;
}

bool PortsOrch::unbindAclTable(sai_object_id_t  port_oid,
                               sai_object_id_t  acl_table_oid,
                               sai_object_id_t  acl_group_member_oid,
                               acl_stage_type_t acl_stage)
{

    /*
     * Do the following in-order
     * 1. Delete ACL table group member
     * 2. Unbind ACL table group
     * 3. Delete ACL table group
     */
    sai_status_t status =
            sai_acl_api->remove_acl_table_group_member(acl_group_member_oid);
    if (status != SAI_STATUS_SUCCESS) {
        SWSS_LOG_ERROR("Failed to remove ACL group member: %" PRIu64 " ",
                       acl_group_member_oid);
        return false;
    }

    if (!unbindRemoveAclTableGroup(port_oid, acl_table_oid, acl_stage)) {
        return false;
    }

    return true;
}

bool PortsOrch::bindAclTable(sai_object_id_t  port_oid,
                             sai_object_id_t  table_oid,
                             sai_object_id_t  &group_member_oid,
                             acl_stage_type_t acl_stage)
{
    SWSS_LOG_ENTER();
    /*
     * Do the following in-order
     * 1. Create ACL table group
     * 2. Bind ACL table group (set ACL table group ID on port)
     * 3. Create ACL table group member
     */

    if (table_oid == SAI_NULL_OBJECT_ID)
    {
        SWSS_LOG_ERROR("Invalid ACL table %" PRIx64, table_oid);
        return false;
    }

    sai_object_id_t    group_oid;
    sai_status_t       status;

    // Create an ACL table group and bind to port
    if (!createBindAclTableGroup(port_oid, table_oid, group_oid, acl_stage))
    {
        SWSS_LOG_ERROR("Fail to create or bind to port %" PRIx64 " ACL table group", port_oid);
        return false;
    }

    // Create an ACL group member with table_oid and group_oid
    vector<sai_attribute_t> member_attrs;

    sai_attribute_t member_attr;
    member_attr.id = SAI_ACL_TABLE_GROUP_MEMBER_ATTR_ACL_TABLE_GROUP_ID;
    member_attr.value.oid = group_oid;
    member_attrs.push_back(member_attr);

    member_attr.id = SAI_ACL_TABLE_GROUP_MEMBER_ATTR_ACL_TABLE_ID;
    member_attr.value.oid = table_oid;
    member_attrs.push_back(member_attr);

    member_attr.id = SAI_ACL_TABLE_GROUP_MEMBER_ATTR_PRIORITY;
    member_attr.value.u32 = 100; // TODO: double check!
    member_attrs.push_back(member_attr);

    status = sai_acl_api->create_acl_table_group_member(&group_member_oid, gSwitchId, (uint32_t)member_attrs.size(), member_attrs.data());
    if (status != SAI_STATUS_SUCCESS)
    {
        SWSS_LOG_ERROR("Failed to create member in ACL table group %" PRIx64 " for ACL table %" PRIx64 ", rv:%d",
                group_oid, table_oid, status);
        return false;
    }

    return true;
}

bool PortsOrch::setPortPvid(Port &port, sai_uint32_t pvid)
{
    SWSS_LOG_ENTER();

    if (port.m_rif_id)
    {
        SWSS_LOG_ERROR("pvid setting for router interface %s is not allowed", port.m_alias.c_str());
        return false;
    }

    vector<Port> portv;
    if (port.m_type == Port::PHY)
    {
        sai_attribute_t attr;
        attr.id = SAI_PORT_ATTR_PORT_VLAN_ID;
        attr.value.u32 = pvid;

        sai_status_t status = sai_port_api->set_port_attribute(port.m_port_id, &attr);
        if (status != SAI_STATUS_SUCCESS)
        {
            SWSS_LOG_ERROR("Failed to set pvid %u to port: %s", attr.value.u32, port.m_alias.c_str());
            return false;
        }
        SWSS_LOG_NOTICE("Set pvid %u to port: %s", attr.value.u32, port.m_alias.c_str());
    }
    else if (port.m_type == Port::LAG)
    {
        sai_attribute_t attr;
        attr.id = SAI_LAG_ATTR_PORT_VLAN_ID;
        attr.value.u32 = pvid;

        sai_status_t status = sai_lag_api->set_lag_attribute(port.m_lag_id, &attr);
        if (status != SAI_STATUS_SUCCESS)
        {
            SWSS_LOG_ERROR("Failed to set pvid %u to lag: %s", attr.value.u32, port.m_alias.c_str());
            return false;
        }
        SWSS_LOG_NOTICE("Set pvid %u to lag: %s", attr.value.u32, port.m_alias.c_str());
    }
    else
    {
        SWSS_LOG_ERROR("PortsOrch::setPortPvid port type %d not supported", port.m_type);
        return false;
    }

    port.m_port_vlan_id = (sai_vlan_id_t)pvid;
    return true;
}

bool PortsOrch::getPortPvid(Port &port, sai_uint32_t &pvid)
{
    /* Just return false if the router interface exists */
    if (port.m_rif_id)
    {
        SWSS_LOG_DEBUG("Router interface exists on %s, don't set pvid",
                      port.m_alias.c_str());
        return false;
    }

    pvid = port.m_port_vlan_id;
    return true;
}

bool PortsOrch::setHostIntfsStripTag(Port &port, sai_hostif_vlan_tag_t strip)
{
    SWSS_LOG_ENTER();
    vector<Port> portv;

    /*
     * Before SAI_HOSTIF_VLAN_TAG_ORIGINAL is supported by libsai from all asic vendors,
     * the VLAN tag on hostif is explicitly controlled with SAI_HOSTIF_VLAN_TAG_STRIP &
     * SAI_HOSTIF_VLAN_TAG_KEEP attributes.
     */
    if (port.m_type == Port::PHY)
    {
        portv.push_back(port);
    }
    else if (port.m_type == Port::LAG)
    {
        getLagMember(port, portv);
    }
    else
    {
        SWSS_LOG_ERROR("port type %d not supported", port.m_type);
        return false;
    }

    for (const auto p: portv)
    {
        sai_attribute_t attr;
        attr.id = SAI_HOSTIF_ATTR_VLAN_TAG;
        attr.value.s32 = strip;

        sai_status_t status = sai_hostif_api->set_hostif_attribute(p.m_hif_id, &attr);
        if (status != SAI_STATUS_SUCCESS)
        {
            SWSS_LOG_ERROR("Failed to set %s to host interface %s",
                        hostif_vlan_tag[strip], p.m_alias.c_str());
            return false;
        }
        SWSS_LOG_NOTICE("Set %s to host interface: %s",
                        hostif_vlan_tag[strip], p.m_alias.c_str());
    }

    return true;
}

bool PortsOrch::isSpeedSupported(const std::string& alias, sai_object_id_t port_id, sai_uint32_t speed)
{
    // This method will return false iff we get a list of supported speeds and the requested speed
    // is not supported
    // Otherwise the method will return true (even if we received errors)

    sai_attribute_t attr;
    sai_status_t status;

    // "Lazy" query of supported speeds for given port
    // Once received the list will be stored in m_portSupportedSpeeds
    if (!m_portSupportedSpeeds.count(port_id))
    {
        const auto size_guess = 25; // Guess the size which could be enough

        std::vector<sai_uint32_t> speeds(size_guess);

        for (int attempt = 0; attempt < 2; ++attempt) // two attempts to get our value
        {                                             // first with the guess,
                                                      // other with the returned value
            attr.id = SAI_PORT_ATTR_SUPPORTED_SPEED;
            attr.value.u32list.count = static_cast<uint32_t>(speeds.size());
            attr.value.u32list.list = speeds.data();

            status = sai_port_api->get_port_attribute(port_id, 1, &attr);
            if (status != SAI_STATUS_BUFFER_OVERFLOW)
            {
                break;
            }

            speeds.resize(attr.value.u32list.count); // if our guess was wrong
                                                     // retry with the correct value
        }

        if (status == SAI_STATUS_SUCCESS)
        {
                speeds.resize(attr.value.u32list.count);
                m_portSupportedSpeeds[port_id] = speeds;
        }
        else
        {
            if (status == SAI_STATUS_BUFFER_OVERFLOW)
            {
                // something went wrong in SAI implementation
                SWSS_LOG_ERROR("Failed to get supported speed list for port %s id=%" PRIx64 ". Not enough container size",
                               alias.c_str(), port_id);
            }
            else if (SAI_STATUS_IS_ATTR_NOT_SUPPORTED(status) ||
                     SAI_STATUS_IS_ATTR_NOT_IMPLEMENTED(status) ||
                     status == SAI_STATUS_NOT_IMPLEMENTED)
            {
                // unable to validate speed if attribute is not supported on platform
                // assuming input value is correct
                SWSS_LOG_WARN("Unable to validate speed for port %s id=%" PRIx64 ". Not supported by platform",
                              alias.c_str(), port_id);
            }
            else
            {
                SWSS_LOG_ERROR("Failed to get a list of supported speeds for port %s id=%" PRIx64 ". Error=%d",
                               alias.c_str(), port_id, status);
            }
            m_portSupportedSpeeds[port_id] = {}; // use an empty list,
                                                 // we don't want to get the port speed for this port again
            return true; // we can't check if the speed is valid, so return true to change the speed
        }

    }

    const PortSupportedSpeeds &supp_speeds = m_portSupportedSpeeds[port_id];
    if (supp_speeds.size() == 0)
    {
        // we don't have the list for this port, so return true to change speed anyway
        return true;
    }

    return std::find(supp_speeds.begin(), supp_speeds.end(), speed) != supp_speeds.end();
}

/*
 * If Gearbox is enabled and this is a Gearbox port then set the attributes accordingly.
 */
bool PortsOrch::setGearboxPortsAttr(Port &port, sai_port_attr_t id, void *value)
{
    bool status;

    status = setGearboxPortAttr(port, PHY_PORT_TYPE, id, value);

    if (status == true)
    {
        status = setGearboxPortAttr(port, LINE_PORT_TYPE, id, value);
    }

    return status;
}

/*
 * If Gearbox is enabled and this is a Gearbox port then set the specific lane attribute.
 * Note: the appl_db is also updated (Gearbox config_db tables are TBA).
 */
bool PortsOrch::setGearboxPortAttr(Port &port, dest_port_type_t port_type, sai_port_attr_t id, void *value)
{
    sai_status_t status = SAI_STATUS_SUCCESS;
    sai_object_id_t dest_port_id;
    sai_attribute_t attr;
    string speed_attr;
    uint32_t lane_speed = 0;
    sai_uint32_t speed = 0;
    uint32_t lanes = 0;

    SWSS_LOG_ENTER();

    if (m_gearboxEnabled)
    {
        if (getDestPortId(port.m_port_id, port_type, dest_port_id) == true)
        {
            switch (id)
            {
                case SAI_PORT_ATTR_FEC_MODE:
                    attr.id = id;
                    attr.value.s32 = *static_cast<sai_int32_t*>(value);
                    SWSS_LOG_NOTICE("BOX: Set %s FEC_MODE %d", port.m_alias.c_str(), attr.value.s32);
                    break;
                case SAI_PORT_ATTR_ADMIN_STATE:
                    attr.id = id;
                    attr.value.booldata = *static_cast<bool*>(value);
                    SWSS_LOG_NOTICE("BOX: Set %s ADMIN_STATE %d", port.m_alias.c_str(), attr.value.booldata);
                    break;
                case SAI_PORT_ATTR_SPEED:
                    switch (port_type)
                    {
                        case PHY_PORT_TYPE:
                            lanes = static_cast<uint32_t>(m_gearboxInterfaceMap[port.m_index].system_lanes.size());
                            speed_attr = "system_speed";
                            break;
                        case LINE_PORT_TYPE:
                            lanes = static_cast<uint32_t>(m_gearboxInterfaceMap[port.m_index].line_lanes.size());
                            speed_attr = "line_speed";
                            break;
                        default:
                            return false;
                    }

                    // Gearbox expects speed per lane
                    speed = *static_cast<sai_int32_t*>(value);
                    if (speed % lanes == 0)
                    {
                        lane_speed = speed / lanes;
                    }
                    if (isSpeedSupported(port.m_alias, dest_port_id, lane_speed))
                    {
                        // Gearbox may not implement speed check, so
                        // invalidate speed if it doesn't make sense.
                        if (to_string(lane_speed).size() < 5)
                        {
                            lane_speed = 0;
                        }

                        attr.id = SAI_PORT_ATTR_SPEED;
                        attr.value.u32 = lane_speed;
                    }
                    SWSS_LOG_NOTICE("BOX: Set %s lane %s %d", port.m_alias.c_str(), speed_attr.c_str(), lane_speed);
                    break;
                default:
                    return false;
            }

            status = sai_port_api->set_port_attribute(dest_port_id, &attr);
            if (status == SAI_STATUS_SUCCESS)
            {
                if (id == SAI_PORT_ATTR_SPEED)
                {
                    string key = "phy:"+to_string(m_gearboxInterfaceMap[port.m_index].phy_id)+":ports:"+to_string(port.m_index);
                    m_gearboxTable->hset(key, speed_attr, to_string(lane_speed));
                    SWSS_LOG_NOTICE("BOX: Updated APPL_DB key:%s %s %d", key.c_str(), speed_attr.c_str(), lane_speed);
                }
            }
            else
            {
                SWSS_LOG_ERROR("BOX: Failed to set %s port attribute %d", port.m_alias.c_str(), id);
            }
        }
    }

    return status == SAI_STATUS_SUCCESS;
}

bool PortsOrch::setPortSpeed(Port &port, sai_uint32_t speed)
{
    sai_attribute_t attr;
    sai_status_t status;

    SWSS_LOG_ENTER();

    attr.id = SAI_PORT_ATTR_SPEED;
    attr.value.u32 = speed;

    status = sai_port_api->set_port_attribute(port.m_port_id, &attr);

    if (status == SAI_STATUS_SUCCESS)
    {
        setGearboxPortsAttr(port, SAI_PORT_ATTR_SPEED, &speed);
    }

    return status == SAI_STATUS_SUCCESS;
}

bool PortsOrch::getPortSpeed(sai_object_id_t id, sai_uint32_t &speed)
{
    SWSS_LOG_ENTER();

    getDestPortId(id, LINE_PORT_TYPE, id);

    sai_attribute_t attr;
    sai_status_t status;

    attr.id = SAI_PORT_ATTR_SPEED;
    attr.value.u32 = 0;

    status = sai_port_api->get_port_attribute(id, 1, &attr);

    if (status == SAI_STATUS_SUCCESS)
        speed = attr.value.u32;

    return status == SAI_STATUS_SUCCESS;
}

bool PortsOrch::setPortAdvSpeed(sai_object_id_t port_id, sai_uint32_t speed)
{
    SWSS_LOG_ENTER();
    sai_attribute_t attr;
    sai_status_t status;
    vector<sai_uint32_t> speeds;
    speeds.push_back(speed);

    attr.id = SAI_PORT_ATTR_ADVERTISED_SPEED;
    attr.value.u32list.list  = speeds.data();
    attr.value.u32list.count = static_cast<uint32_t>(speeds.size());

    status = sai_port_api->set_port_attribute(port_id, &attr);

    return status == SAI_STATUS_SUCCESS;
}

bool PortsOrch::getQueueTypeAndIndex(sai_object_id_t queue_id, string &type, uint8_t &index)
{
    SWSS_LOG_ENTER();

    sai_attribute_t attr[2];
    attr[0].id = SAI_QUEUE_ATTR_TYPE;
    attr[1].id = SAI_QUEUE_ATTR_INDEX;

    sai_status_t status = sai_queue_api->get_queue_attribute(queue_id, 2, attr);
    if (status != SAI_STATUS_SUCCESS)
    {
        SWSS_LOG_ERROR("Failed to get queue type and index for queue %" PRIu64 " rv:%d", queue_id, status);
        return false;
    }

    switch (attr[0].value.s32)
    {
    case SAI_QUEUE_TYPE_ALL:
        type = "SAI_QUEUE_TYPE_ALL";
        break;
    case SAI_QUEUE_TYPE_UNICAST:
        type = "SAI_QUEUE_TYPE_UNICAST";
        break;
    case SAI_QUEUE_TYPE_MULTICAST:
        type = "SAI_QUEUE_TYPE_MULTICAST";
        break;
    default:
        SWSS_LOG_ERROR("Got unsupported queue type %d for %" PRIu64 " queue", attr[0].value.s32, queue_id);
        throw runtime_error("Got unsupported queue type");
    }

    index = attr[1].value.u8;

    return true;
}

bool PortsOrch::setPortAutoNeg(sai_object_id_t id, int an)
{
    SWSS_LOG_ENTER();

    sai_attribute_t attr;
    attr.id = SAI_PORT_ATTR_AUTO_NEG_MODE;
    switch(an) {
      case 1:
        attr.value.booldata = true;
        break;
      default:
        attr.value.booldata = false;
        break;
    }

    sai_status_t status = sai_port_api->set_port_attribute(id, &attr);
    if (status != SAI_STATUS_SUCCESS)
    {
        SWSS_LOG_ERROR("Failed to set AutoNeg %u to port pid:%" PRIx64, attr.value.booldata, id);
        return false;
    }
    SWSS_LOG_INFO("Set AutoNeg %u to port pid:%" PRIx64, attr.value.booldata, id);
    return true;
}

bool PortsOrch::setHostIntfsOperStatus(const Port& port, bool isUp) const
{
    SWSS_LOG_ENTER();

    sai_attribute_t attr;
    attr.id = SAI_HOSTIF_ATTR_OPER_STATUS;
    attr.value.booldata = isUp;

    sai_status_t status = sai_hostif_api->set_hostif_attribute(port.m_hif_id, &attr);
    if (status != SAI_STATUS_SUCCESS)
    {
        SWSS_LOG_WARN("Failed to set operation status %s to host interface %s",
                isUp ? "UP" : "DOWN", port.m_alias.c_str());
        return false;
    }

    SWSS_LOG_NOTICE("Set operation status %s to host interface %s",
            isUp ? "UP" : "DOWN", port.m_alias.c_str());

    return true;
}

void PortsOrch::updateDbPortOperStatus(const Port& port, sai_port_oper_status_t status) const
{
    SWSS_LOG_ENTER();

    vector<FieldValueTuple> tuples;
    FieldValueTuple tuple("oper_status", oper_status_strings.at(status));
    tuples.push_back(tuple);
    m_portTable->set(port.m_alias, tuples);
}

bool PortsOrch::addPort(const set<int> &lane_set, uint32_t speed, int an, string fec_mode)
{
    SWSS_LOG_ENTER();

    vector<uint32_t> lanes(lane_set.begin(), lane_set.end());

    sai_attribute_t attr;
    vector<sai_attribute_t> attrs;

    attr.id = SAI_PORT_ATTR_SPEED;
    attr.value.u32 = speed;
    attrs.push_back(attr);

    attr.id = SAI_PORT_ATTR_HW_LANE_LIST;
    attr.value.u32list.list = lanes.data();
    attr.value.u32list.count = static_cast<uint32_t>(lanes.size());
    attrs.push_back(attr);

    if (an == true)
    {
        attr.id = SAI_PORT_ATTR_AUTO_NEG_MODE;
        attr.value.booldata = true;
        attrs.push_back(attr);
    }

    if (!fec_mode.empty())
    {
        attr.id = SAI_PORT_ATTR_FEC_MODE;
        attr.value.u32 = fec_mode_map[fec_mode];
        attrs.push_back(attr);
    }

    sai_object_id_t port_id;
    sai_status_t status = sai_port_api->create_port(&port_id, gSwitchId, static_cast<uint32_t>(attrs.size()), attrs.data());
    if (status != SAI_STATUS_SUCCESS)
    {
        SWSS_LOG_ERROR("Failed to create port with the speed %u, rv:%d", speed, status);
        return false;
    }

    m_portListLaneMap[lane_set] = port_id;
    m_portCount++;

    SWSS_LOG_NOTICE("Create port %" PRIx64 " with the speed %u", port_id, speed);

    return true;
}

sai_status_t PortsOrch::removePort(sai_object_id_t port_id)
{
    SWSS_LOG_ENTER();

    sai_status_t status = sai_port_api->remove_port(port_id);
    if (status != SAI_STATUS_SUCCESS)
    {
        return status;
    }

    m_portCount--;
    SWSS_LOG_NOTICE("Remove port %" PRIx64, port_id);

    return status;
}

string PortsOrch::getQueueWatermarkFlexCounterTableKey(string key)
{
    return string(QUEUE_WATERMARK_STAT_COUNTER_FLEX_COUNTER_GROUP) + ":" + key;
}

string PortsOrch::getPriorityGroupWatermarkFlexCounterTableKey(string key)
{
    return string(PG_WATERMARK_STAT_COUNTER_FLEX_COUNTER_GROUP) + ":" + key;
}

bool PortsOrch::initPort(const string &alias, const int index, const set<int> &lane_set)
{
    SWSS_LOG_ENTER();

    /* Determine if the lane combination exists in switch */
    if (m_portListLaneMap.find(lane_set) != m_portListLaneMap.end())
    {
        sai_object_id_t id = m_portListLaneMap[lane_set];

        /* Determine if the port has already been initialized before */
        if (m_portList.find(alias) != m_portList.end() && m_portList[alias].m_port_id == id)
        {
            SWSS_LOG_INFO("Port has already been initialized before alias:%s", alias.c_str());
        }
        else
        {
            Port p(alias, Port::PHY);

            p.m_index = index; 
            p.m_port_id = id;

            /* Initialize the port and create corresponding host interface */
            if (initializePort(p))
            {
                /* Create associated Gearbox lane mapping */
                initGearboxPort(p);

                /* Add port to port list */
                m_portList[alias] = p;
                m_port_ref_count[alias] = 0;
                m_portOidToIndex[id] = index;

                /* Add port name map to counter table */
                FieldValueTuple tuple(p.m_alias, sai_serialize_object_id(p.m_port_id));
                vector<FieldValueTuple> fields;
                fields.push_back(tuple);
                m_counterTable->set("", fields);
                // Install a flex counter for this port to track stats
                std::unordered_set<std::string> counter_stats;
                for (const auto& it: port_stat_ids)
                {
                    counter_stats.emplace(sai_serialize_port_stat(it));
                }
                port_stat_manager.setCounterIdList(p.m_port_id, CounterType::PORT, counter_stats);
                std::unordered_set<std::string> port_buffer_drop_stats;
                for (const auto& it: port_buffer_drop_stat_ids)
                {
                    port_buffer_drop_stats.emplace(sai_serialize_port_stat(it));
                }
                port_buffer_drop_stat_manager.setCounterIdList(p.m_port_id, CounterType::PORT, port_buffer_drop_stats);

                PortUpdate update = { p, true };
                notify(SUBJECT_TYPE_PORT_CHANGE, static_cast<void *>(&update));

                m_portList[alias].m_init = true;

                SWSS_LOG_ERROR("Initialized port %s", alias.c_str());
            }
            else
            {
                SWSS_LOG_ERROR("Failed to initialize port %s", alias.c_str());
                return false;
            }
        }
    }
    else
    {
        SWSS_LOG_ERROR("Failed to locate port lane combination alias:%s", alias.c_str());
        return false;
    }

    return true;
}

void PortsOrch::deInitPort(string alias, sai_object_id_t port_id)
{
    SWSS_LOG_ENTER();

    Port p(alias, Port::PHY);
    p.m_port_id = port_id;

    /* remove port from flex_counter_table for updating counters  */
    port_stat_manager.clearCounterIdList(p.m_port_id);

    /* remove port name map from counter table */
    m_counter_db->hdel(COUNTERS_PORT_NAME_MAP, alias);

    m_portList[alias].m_init = false;
    SWSS_LOG_NOTICE("De-Initialized port %s", alias.c_str());
}


bool PortsOrch::bake()
{
    SWSS_LOG_ENTER();

    // Check the APP_DB port table for warm reboot
    vector<FieldValueTuple> tuples;
    string value;
    bool foundPortConfigDone = m_portTable->hget("PortConfigDone", "count", value);
    uintmax_t portCount;
    char* endPtr = NULL;
    SWSS_LOG_NOTICE("foundPortConfigDone = %d", foundPortConfigDone);

    bool foundPortInitDone = m_portTable->get("PortInitDone", tuples);
    SWSS_LOG_NOTICE("foundPortInitDone = %d", foundPortInitDone);

    vector<string> keys;
    m_portTable->getKeys(keys);
    SWSS_LOG_NOTICE("m_portTable->getKeys %zd", keys.size());

    if (!foundPortConfigDone || !foundPortInitDone)
    {
        SWSS_LOG_NOTICE("No port table, fallback to cold start");
        cleanPortTable(keys);
        return false;
    }

    portCount = strtoumax(value.c_str(), &endPtr, 0);
    SWSS_LOG_NOTICE("portCount = %" PRIuMAX ", m_portCount = %u", portCount, m_portCount);
    if (portCount != keys.size() - 2)
    {
        // Invalid port table
        SWSS_LOG_ERROR("Invalid port table: portCount, expecting %" PRIuMAX ", got %zu",
                portCount, keys.size() - 2);

        cleanPortTable(keys);
        return false;
    }

    for (const auto& alias: keys)
    {
        if (alias == "PortConfigDone" || alias == "PortInitDone")
        {
            continue;
        }

        m_pendingPortSet.emplace(alias);
    }

    addExistingData(m_portTable.get());
    addExistingData(APP_LAG_TABLE_NAME);
    addExistingData(APP_LAG_MEMBER_TABLE_NAME);
    addExistingData(APP_VLAN_TABLE_NAME);
    addExistingData(APP_VLAN_MEMBER_TABLE_NAME);

    return true;
}

// Clean up port table
void PortsOrch::cleanPortTable(const vector<string>& keys)
{
    for (auto& key : keys)
    {
        m_portTable->del(key);
    }
}

void PortsOrch::removePortFromLanesMap(string alias)
{

    for (auto it = m_lanesAliasSpeedMap.begin(); it != m_lanesAliasSpeedMap.end(); it++)
    {
        if (get<0>(it->second) == alias)
        {
            SWSS_LOG_NOTICE("Removing port %s from lanes map", alias.c_str());
            it = m_lanesAliasSpeedMap.erase(it);
            break;
        }
    }
}

void PortsOrch::removePortFromPortListMap(sai_object_id_t port_id)
{

    for (auto it = m_portListLaneMap.begin(); it != m_portListLaneMap.end(); it++)
    {
        if (it->second == port_id)
        {
            SWSS_LOG_NOTICE("Removing port-id %" PRIx64 " from port list map", port_id);
            it = m_portListLaneMap.erase(it);
            break;
        }
    }
}


void PortsOrch::doPortTask(Consumer &consumer)
{
    SWSS_LOG_ENTER();

    auto it = consumer.m_toSync.begin();
    while (it != consumer.m_toSync.end())
    {
        auto &t = it->second;

        string alias = kfvKey(t);
        string op = kfvOp(t);

        if (alias == "PortConfigDone")
        {
            if (m_portConfigState != PORT_CONFIG_MISSING)
            {
                // Already received, ignore this task
                it = consumer.m_toSync.erase(it);
                continue;
            }

            m_portConfigState = PORT_CONFIG_RECEIVED;

            for (auto i : kfvFieldsValues(t))
            {
                if (fvField(i) == "count")
                {
                    m_portCount = to_uint<uint32_t>(fvValue(i));
                }
            }
        }

        /* Get notification from application */
        /* portsyncd application:
         * When portsorch receives 'PortInitDone' message, it indicates port initialization
         * procedure is done. Before port initialization procedure, none of other tasks
         * are executed.
         */
        if (alias == "PortInitDone")
        {
            /* portsyncd restarting case:
             * When portsyncd restarts, duplicate notifications may be received.
             */
            if (!m_initDone)
            {
                m_initDone = true;
                SWSS_LOG_INFO("Get PortInitDone notification from portsyncd.");
            }

            it = consumer.m_toSync.erase(it);
            return;

        }

        if (op == SET_COMMAND)
        {
            set<int> lane_set;
            vector<uint32_t> pre_emphasis;
            vector<uint32_t> idriver;
            vector<uint32_t> ipredriver;
            string admin_status;
            string fec_mode;
            string pfc_asym;
            uint32_t mtu = 0;
            uint32_t speed = 0;
            string learn_mode;
            int an = -1;
            int index = -1;

            for (auto i : kfvFieldsValues(t))
            {
                /* Set interface index */
                if (fvField(i) == "index")
                {
                    index = (int)stoul(fvValue(i));
                }

                /* Get lane information of a physical port and initialize the port */
                if (fvField(i) == "lanes")
                {
                    string lane_str;
                    istringstream iss(fvValue(i));

                    while (getline(iss, lane_str, ','))
                    {
                        int lane = stoi(lane_str);
                        lane_set.insert(lane);
                    }

                }

                /* Set port admin status */
                if (fvField(i) == "admin_status")
                {
                    admin_status = fvValue(i);
                }

                /* Set port MTU */
                if (fvField(i) == "mtu")
                {
                    mtu = (uint32_t)stoul(fvValue(i));
                }

                /* Set port speed */
                if (fvField(i) == "speed")
                {
                    speed = (uint32_t)stoul(fvValue(i));
                }

                /* Set port fec */
                if (fvField(i) == "fec")
                {
                    fec_mode = fvValue(i);
                }

                /* Get port fdb learn mode*/
                if (fvField(i) == "learn_mode")
                {
                    learn_mode = fvValue(i);
                }

                /* Set port asymmetric PFC */
                if (fvField(i) == "pfc_asym")
                    pfc_asym = fvValue(i);

                /* Set autoneg and ignore the port speed setting */
                if (fvField(i) == "autoneg")
                {
                    an = (int)stoul(fvValue(i));
                }

                /* Set port serdes Pre-emphasis */
                if (fvField(i) == "preemphasis")
                {
                    getPortSerdesVal(fvValue(i), pre_emphasis);
                }

                /* Set port serdes idriver */
                if (fvField(i) == "idriver")
                {
                    getPortSerdesVal(fvValue(i), idriver);
                }

                /* Set port serdes ipredriver */
                if (fvField(i) == "ipredriver")
                {
                    getPortSerdesVal(fvValue(i), ipredriver);
                }
            }

            /* Collect information about all received ports */
            if (lane_set.size())
            {
                m_lanesAliasSpeedMap[lane_set] = make_tuple(alias, speed, an, fec_mode, index);
            }

            // TODO:
            // Fix the issue below
            // After PortConfigDone, while waiting for "PortInitDone" and the first gBufferOrch->isPortReady(alias),
            // the complete m_lanesAliasSpeedMap may be populated again, so initPort() will be called more than once
            // for the same port.

            /* Once all ports received, go through the each port and perform appropriate actions:
             * 1. Remove ports which don't exist anymore
             * 2. Create new ports
             * 3. Initialize all ports
             */
            if (m_portConfigState == PORT_CONFIG_RECEIVED || m_portConfigState == PORT_CONFIG_DONE)
            {
                for (auto it = m_portListLaneMap.begin(); it != m_portListLaneMap.end();)
                {
                    if (m_lanesAliasSpeedMap.find(it->first) == m_lanesAliasSpeedMap.end())
                    {
                        if (SAI_STATUS_SUCCESS != removePort(it->second))
                        {
                            throw runtime_error("PortsOrch initialization failure.");
                        }
                        it = m_portListLaneMap.erase(it);
                    }
                    else
                    {
                        it++;
                    }
                }

                for (auto it = m_lanesAliasSpeedMap.begin(); it != m_lanesAliasSpeedMap.end();)
                {
                    if (m_portListLaneMap.find(it->first) == m_portListLaneMap.end())
                    {
                        if (!addPort(it->first, get<1>(it->second), get<2>(it->second), get<3>(it->second)))
                        {
                            throw runtime_error("PortsOrch initialization failure.");
                        }
                    }

                    if (!initPort(get<0>(it->second), get<4>(it->second), it->first))
                    {
                        throw runtime_error("PortsOrch initialization failure.");
                    }

                    it++;
                }

                m_portConfigState = PORT_CONFIG_DONE;
            }

            if (m_portConfigState != PORT_CONFIG_DONE)
            {
                // Not yet receive PortConfigDone. Save it for future retry
                it++;
                continue;
            }

            if (alias == "PortConfigDone")
            {
                it = consumer.m_toSync.erase(it);
                continue;
            }

            if (!gBufferOrch->isPortReady(alias))
            {
                // buffer configuration hasn't been applied yet. save it for future retry
                m_pendingPortSet.emplace(alias);
                it++;
                continue;
            }
            else
            {
                m_pendingPortSet.erase(alias);
            }

            Port p;
            if (!getPort(alias, p))
            {
                SWSS_LOG_ERROR("Failed to get port id by alias:%s", alias.c_str());
            }
            else
            {
                if (an != -1 && an != p.m_autoneg)
                {
                    if (setPortAutoNeg(p.m_port_id, an))
                    {
                        SWSS_LOG_NOTICE("Set port %s AutoNeg to %u", alias.c_str(), an);
                        p.m_autoneg = an;
                        m_portList[alias] = p;

                        // Once AN is changed
                        // - no speed specified: need to reapply the port speed or port adv speed accordingly
                        // - speed specified: need to apply the port speed or port adv speed by the specified one
                        // Note: one special case is
                        // - speed specified as existing m_speed: need to apply even they are the same
                        auto old_speed = p.m_speed;
                        p.m_speed = 0;
                        auto new_speed = speed ? speed : old_speed;
                        if (new_speed)
                        {
                            // Modify the task in place
                            kfvFieldsValues(t).emplace_back("speed", to_string(new_speed));
                            // Fallthrough to process `speed'
                            speed = new_speed;
                        }
                    }
                    else
                    {
                        SWSS_LOG_ERROR("Failed to set port %s AN to %u", alias.c_str(), an);
                        it++;
                        continue;
                    }
                }

                /*
                 * When AN is enabled, set the port adv speed, otherwise change the port speed.
                 *
                 * 1. Get supported speed list and validate if the target speed is within the list
                 * 2. Get the current port speed and check if it is the same as the target speed
                 * 3. Set port admin status to DOWN before changing the speed
                 * 4. Set port speed
                 */

                SWSS_LOG_DEBUG("Set port %s speed to %u -> %u", alias.c_str(), p.m_speed, speed);
                if (speed != 0)
                {
                    if (speed != p.m_speed)
                    {
                        m_portList[alias] = p;

                        if (p.m_autoneg)
                        {
                            if (setPortAdvSpeed(p.m_port_id, speed))
                            {
                                SWSS_LOG_NOTICE("Set port %s advertised speed to %u", alias.c_str(), speed);
                            }
                            else
                            {
                                SWSS_LOG_ERROR("Failed to set port %s advertised speed to %u", alias.c_str(), speed);
                                it++;
                                continue;
                            }
                        }
                        else
                        {
                            if (!isSpeedSupported(alias, p.m_port_id, speed))
                            {
                                it++;
                                continue;
                            }

                            if (p.m_admin_state_up)
                            {
                                /* Bring port down before applying speed */
                                if (!setPortAdminStatus(p, false))
                                {
                                    SWSS_LOG_ERROR("Failed to set port %s admin status DOWN to set speed", alias.c_str());
                                    it++;
                                    continue;
                                }

                                p.m_admin_state_up = false;
                                m_portList[alias] = p;

                                if (!setPortSpeed(p, speed))
                                {
                                    SWSS_LOG_ERROR("Failed to set port %s speed to %u", alias.c_str(), speed);
                                    it++;
                                    continue;
                                }
                            }
                            else
                            {
                                /* Port is already down, setting speed */
                                if (!setPortSpeed(p, speed))
                                {
                                    SWSS_LOG_ERROR("Failed to set port %s speed to %u", alias.c_str(), speed);
                                    it++;
                                    continue;
                                }
                            }
                            SWSS_LOG_NOTICE("Set port %s speed to %u", alias.c_str(), speed);
                        }
                        p.m_speed = speed;
                        m_portList[alias] = p;
                    }
                    else
                    {
                        /* Always update Gearbox speed on Gearbox ports */
                        setGearboxPortsAttr(p, SAI_PORT_ATTR_SPEED, &speed);
                    }
                }

                if (mtu != 0 && mtu != p.m_mtu)
                {
                    if (setPortMtu(p.m_port_id, mtu))
                    {
                        p.m_mtu = mtu;
                        m_portList[alias] = p;
                        SWSS_LOG_NOTICE("Set port %s MTU to %u", alias.c_str(), mtu);
                        if (p.m_rif_id)
                        {
                            gIntfsOrch->setRouterIntfsMtu(p);
                        }
                    }
                    else
                    {
                        SWSS_LOG_ERROR("Failed to set port %s MTU to %u", alias.c_str(), mtu);
                        it++;
                        continue;
                    }
                }

                if (!fec_mode.empty())
                {
                    if (fec_mode_map.find(fec_mode) != fec_mode_map.end())
                    {
                        /* reset fec mode upon mode change */
                        if (p.m_fec_mode != fec_mode_map[fec_mode])
                        {
                            if (p.m_admin_state_up)
                            {
                                /* Bring port down before applying fec mode*/
                                if (!setPortAdminStatus(p, false))
                                {
                                    SWSS_LOG_ERROR("Failed to set port %s admin status DOWN to set fec mode", alias.c_str());
                                    it++;
                                    continue;
                                }

                                p.m_admin_state_up = false;
                                p.m_fec_mode = fec_mode_map[fec_mode];

                                if (setPortFec(p, p.m_fec_mode))
                                {
                                    m_portList[alias] = p;
                                    SWSS_LOG_NOTICE("Set port %s fec to %s", alias.c_str(), fec_mode.c_str());
                                }
                                else
                                {
                                    SWSS_LOG_ERROR("Failed to set port %s fec to %s", alias.c_str(), fec_mode.c_str());
                                    it++;
                                    continue;
                                }
                            }
                            else
                            {
                                /* Port is already down, setting fec mode*/
                                p.m_fec_mode = fec_mode_map[fec_mode];
                                if (setPortFec(p, p.m_fec_mode))
                                {
                                    m_portList[alias] = p;
                                    SWSS_LOG_NOTICE("Set port %s fec to %s", alias.c_str(), fec_mode.c_str());
                                }
                                else
                                {
                                    SWSS_LOG_ERROR("Failed to set port %s fec to %s", alias.c_str(), fec_mode.c_str());
                                    it++;
                                    continue;
                                }
                            }
                        }
                    }
                    else
                    {
                        SWSS_LOG_ERROR("Unknown fec mode %s", fec_mode.c_str());
                    }
                }

                if (!learn_mode.empty() && (p.m_learn_mode != learn_mode))
                {
                    if (p.m_bridge_port_id != SAI_NULL_OBJECT_ID)
                    {
                        if(setBridgePortLearnMode(p, learn_mode))
                        {
                            p.m_learn_mode = learn_mode;
                            m_portList[alias] = p;
                            SWSS_LOG_NOTICE("Set port %s learn mode to %s", alias.c_str(), learn_mode.c_str());
                        }
                        else
                        {
                            SWSS_LOG_ERROR("Failed to set port %s learn mode to %s", alias.c_str(), learn_mode.c_str());
                            it++;
                            continue;
                        }
                    }
                    else
                    {
                        p.m_learn_mode = learn_mode;
                        m_portList[alias] = p;

                        SWSS_LOG_NOTICE("Saved to set port %s learn mode %s", alias.c_str(), learn_mode.c_str());
                    }
                }

                if (pfc_asym != "")
                {
                    if (setPortPfcAsym(p, pfc_asym))
                    {
                        SWSS_LOG_NOTICE("Set port %s asymmetric PFC to %s", alias.c_str(), pfc_asym.c_str());
                    }
                    else
                    {
                        SWSS_LOG_ERROR("Failed to set port %s asymmetric PFC to %s", alias.c_str(), pfc_asym.c_str());
                        it++;
                        continue;
                    }
                }

                if (pre_emphasis.size() != 0)
                {
                    if (setPortSerdesAttribute(p.m_port_id, SAI_PORT_ATTR_SERDES_PREEMPHASIS, pre_emphasis))
                    {
                        SWSS_LOG_NOTICE("Set port %s  preemphasis is success", alias.c_str());
                    }
                    else
                    {
                        SWSS_LOG_ERROR("Failed to set port %s pre-emphasis", alias.c_str());
                        it++;
                        continue;
                    }

                }

                if (idriver.size() != 0)
                {
                    if (setPortSerdesAttribute(p.m_port_id, SAI_PORT_ATTR_SERDES_IDRIVER, idriver))
                    {
                        SWSS_LOG_NOTICE("Set port %s idriver is success", alias.c_str());
                    }
                    else
                    {
                        SWSS_LOG_ERROR("Failed to set port %s idriver", alias.c_str());
                        it++;
                        continue;
                    }

                }

                if (ipredriver.size() != 0)
                {
                    if (setPortSerdesAttribute(p.m_port_id, SAI_PORT_ATTR_SERDES_IPREDRIVER, ipredriver))
                    {
                        SWSS_LOG_NOTICE("Set port %s ipredriver is success", alias.c_str());
                    }
                    else
                    {
                        SWSS_LOG_ERROR("Failed to set port %s ipredriver", alias.c_str());
                        it++;
                        continue;
                    }

                }

                /* Last step set port admin status */
                if (!admin_status.empty() && (p.m_admin_state_up != (admin_status == "up")))
                {
                    if (setPortAdminStatus(p, admin_status == "up"))
                    {
                        p.m_admin_state_up = (admin_status == "up");
                        m_portList[alias] = p;
                        SWSS_LOG_NOTICE("Set port %s admin status to %s", alias.c_str(), admin_status.c_str());
                    }
                    else
                    {
                        SWSS_LOG_ERROR("Failed to set port %s admin status to %s", alias.c_str(), admin_status.c_str());
                        it++;
                        continue;
                    }
                }
            }
        }
        else if (op == DEL_COMMAND)
        {
            SWSS_LOG_NOTICE("Deleting Port %s", alias.c_str());
            auto port_id = m_portList[alias].m_port_id;
            auto hif_id = m_portList[alias].m_hif_id;
            auto bridge_port_oid = m_portList[alias].m_bridge_port_id;

            if (bridge_port_oid != SAI_NULL_OBJECT_ID)
            {
                // Bridge port OID is set on a port as long as
                // port is part of at-least one VLAN.
                // Ideally this should be tracked by SAI redis.
                // Until then, let this snippet be here.
                SWSS_LOG_WARN("Cannot remove port as bridge port OID is present %" PRIx64 , bridge_port_oid);
                it++;
                continue;
            }

            if (m_portList[alias].m_init)
            {
                deInitPort(alias, port_id);
                SWSS_LOG_NOTICE("Removing hostif %" PRIx64 " for Port %s", hif_id, alias.c_str());
                sai_status_t status = sai_hostif_api->remove_hostif(hif_id);
                if (status != SAI_STATUS_SUCCESS)
                {
                    throw runtime_error("Remove hostif for the port failed");
                }

                Port p;
                if (getPort(port_id, p))
                {
                    PortUpdate update = {p, false};
                    notify(SUBJECT_TYPE_PORT_CHANGE, static_cast<void *>(&update));
                }
            }

            sai_status_t status = removePort(port_id);
            if (SAI_STATUS_SUCCESS != status)
            {
                if (SAI_STATUS_OBJECT_IN_USE != status)
                {
                    throw runtime_error("Delete port failed");
                }
                SWSS_LOG_WARN("Failed to remove port %" PRIx64 ", as the object is in use", port_id);
                it++;
                continue;
            }
            removePortFromLanesMap(alias);
            removePortFromPortListMap(port_id);

            /* Delete port from port list */
            m_portList.erase(alias);
        }
        else
        {
            SWSS_LOG_ERROR("Unknown operation type %s", op.c_str());
        }

        it = consumer.m_toSync.erase(it);
    }
}

void PortsOrch::doVlanTask(Consumer &consumer)
{
    SWSS_LOG_ENTER();

    auto it = consumer.m_toSync.begin();
    while (it != consumer.m_toSync.end())
    {
        auto &t = it->second;

        string key = kfvKey(t);

        /* Ensure the key starts with "Vlan" otherwise ignore */
        if (strncmp(key.c_str(), VLAN_PREFIX, 4))
        {
            SWSS_LOG_ERROR("Invalid key format. No 'Vlan' prefix: %s", key.c_str());
            it = consumer.m_toSync.erase(it);
            continue;
        }

        int vlan_id;
        vlan_id = stoi(key.substr(4)); // FIXME: might raise exception

        string vlan_alias;
        vlan_alias = VLAN_PREFIX + to_string(vlan_id);
        string op = kfvOp(t);

        if (op == SET_COMMAND)
        {
            // Retrieve attributes
            uint32_t mtu = 0;
            for (auto i : kfvFieldsValues(t))
            {
                if (fvField(i) == "mtu")
                {
                    mtu = (uint32_t)stoul(fvValue(i));
                }
            }

            /*
             * Only creation is supported for now.
             * We may add support for VLAN mac learning enable/disable,
             * VLAN flooding control setting and etc. in the future.
             */
            if (m_portList.find(vlan_alias) == m_portList.end())
            {
                if (!addVlan(vlan_alias))
                {
                    it++;
                    continue;
                }
            }

            // Process attributes
            Port vl;
            if (!getPort(vlan_alias, vl))
            {
                SWSS_LOG_ERROR("Failed to get VLAN %s", vlan_alias.c_str());
            }
            else
            {
                if (mtu != 0)
                {
                    vl.m_mtu = mtu;
                    m_portList[vlan_alias] = vl;
                    if (vl.m_rif_id)
                    {
                        gIntfsOrch->setRouterIntfsMtu(vl);
                    }
                }
            }

            it = consumer.m_toSync.erase(it);
        }
        else if (op == DEL_COMMAND)
        {
            Port vlan;
            getPort(vlan_alias, vlan);

            if (removeVlan(vlan))
                it = consumer.m_toSync.erase(it);
            else
                it++;
        }
        else
        {
            SWSS_LOG_ERROR("Unknown operation type %s", op.c_str());
            it = consumer.m_toSync.erase(it);
        }
    }
}

void PortsOrch::doVlanMemberTask(Consumer &consumer)
{
    SWSS_LOG_ENTER();

    auto it = consumer.m_toSync.begin();
    while (it != consumer.m_toSync.end())
    {
        auto &t = it->second;

        string key = kfvKey(t);

        /* Ensure the key starts with "Vlan" otherwise ignore */
        if (strncmp(key.c_str(), VLAN_PREFIX, 4))
        {
            SWSS_LOG_ERROR("Invalid key format. No 'Vlan' prefix: %s", key.c_str());
            it = consumer.m_toSync.erase(it);
            continue;
        }

        key = key.substr(4);
        size_t found = key.find(':');
        int vlan_id;
        string vlan_alias, port_alias;
        if (found != string::npos)
        {
            vlan_id = stoi(key.substr(0, found)); // FIXME: might raise exception
            port_alias = key.substr(found+1);
        }
        else
        {
            SWSS_LOG_ERROR("Invalid key format. No member port is presented: %s",
                           kfvKey(t).c_str());
            it = consumer.m_toSync.erase(it);
            continue;
        }

        vlan_alias = VLAN_PREFIX + to_string(vlan_id);
        string op = kfvOp(t);

        assert(m_portList.find(vlan_alias) != m_portList.end());
        Port vlan, port;

        /* When VLAN member is to be created before VLAN is created */
        if (!getPort(vlan_alias, vlan))
        {
            SWSS_LOG_INFO("Failed to locate VLAN %s", vlan_alias.c_str());
            it++;
            continue;
        }

        if (!getPort(port_alias, port))
        {
            SWSS_LOG_DEBUG("%s is not not yet created, delaying", port_alias.c_str());
            it++;
            continue;
        }

        if (op == SET_COMMAND)
        {
            string tagging_mode = "untagged";

            for (auto i : kfvFieldsValues(t))
            {
                if (fvField(i) == "tagging_mode")
                    tagging_mode = fvValue(i);
            }

            if (tagging_mode != "untagged" &&
                tagging_mode != "tagged"   &&
                tagging_mode != "priority_tagged")
            {
                SWSS_LOG_ERROR("Wrong tagging_mode '%s' for key: %s", tagging_mode.c_str(), kfvKey(t).c_str());
                it = consumer.m_toSync.erase(it);
                continue;
            }

            /* Duplicate entry */
            if (vlan.m_members.find(port_alias) != vlan.m_members.end())
            {
                it = consumer.m_toSync.erase(it);
                continue;
            }

            if (addBridgePort(port) && addVlanMember(vlan, port, tagging_mode))
                it = consumer.m_toSync.erase(it);
            else
                it++;
        }
        else if (op == DEL_COMMAND)
        {
            if (vlan.m_members.find(port_alias) != vlan.m_members.end())
            {
                if (removeVlanMember(vlan, port))
                {
                    if (port.m_vlan_members.empty())
                    {
                        removeBridgePort(port);
                    }
                    it = consumer.m_toSync.erase(it);
                }
                else
                {
                    it++;
                }
            }
            else
                /* Cannot locate the VLAN */
                it = consumer.m_toSync.erase(it);
        }
        else
        {
            SWSS_LOG_ERROR("Unknown operation type %s", op.c_str());
            it = consumer.m_toSync.erase(it);
        }
    }
}

void PortsOrch::doLagTask(Consumer &consumer)
{
    SWSS_LOG_ENTER();

    auto it = consumer.m_toSync.begin();
    while (it != consumer.m_toSync.end())
    {
        auto &t = it->second;

        string alias = kfvKey(t);
        string op = kfvOp(t);

        if (op == SET_COMMAND)
        {
            // Retrieve attributes
            uint32_t mtu = 0;
            string learn_mode;
            bool operation_status_changed = false;
            string operation_status;

            for (auto i : kfvFieldsValues(t))
            {
                if (fvField(i) == "mtu")
                {
                    mtu = (uint32_t)stoul(fvValue(i));
                }
                else if (fvField(i) == "learn_mode")
                {
                    learn_mode = fvValue(i);
                }
                else if (fvField(i) == "oper_status")
                {
                    operation_status = fvValue(i);
                    if (!string_oper_status.count(operation_status))
                    {
                        SWSS_LOG_ERROR("Invalid operation status value:%s", operation_status.c_str());
                        it++;
                        continue;
                    }

                    gNeighOrch->ifChangeInformNextHop(alias,
                                                 (operation_status == "up"));
                    Port lag;
                    if (getPort(alias, lag))
                    {
                        operation_status_changed = 
                           (string_oper_status.at(operation_status) != 
                                                    lag.m_oper_status);
                    }
                }
            }

            // Create a new LAG when the new alias comes
            if (m_portList.find(alias) == m_portList.end())
            {
                if (!addLag(alias))
                {
                    it++;
                    continue;
                }
            }

            // Process attributes
            Port l;
            if (!getPort(alias, l))
            {
                SWSS_LOG_ERROR("Failed to get LAG %s", alias.c_str());
            }
            else
            {

                if (!operation_status.empty())
                {
                    l.m_oper_status = string_oper_status.at(operation_status);
                    m_portList[alias] = l;
                }
                if (operation_status_changed)
                {
                    PortOperStateUpdate update;
                    update.port = l;
                    update.operStatus = string_oper_status.at(operation_status);
                    notify(SUBJECT_TYPE_PORT_OPER_STATE_CHANGE, static_cast<void *>(&update));
                }
                if (mtu != 0)
                {
                    l.m_mtu = mtu;
                    m_portList[alias] = l;
                    if (l.m_rif_id)
                    {
                        gIntfsOrch->setRouterIntfsMtu(l);
                    }
                }

                if (!learn_mode.empty() && (l.m_learn_mode != learn_mode))
                {
                    if (l.m_bridge_port_id != SAI_NULL_OBJECT_ID)
                    {
                        if(setBridgePortLearnMode(l, learn_mode))
                        {
                            l.m_learn_mode = learn_mode;
                            m_portList[alias] = l;
                            SWSS_LOG_NOTICE("Set port %s learn mode to %s", alias.c_str(), learn_mode.c_str());
                        }
                        else
                        {
                            SWSS_LOG_ERROR("Failed to set port %s learn mode to %s", alias.c_str(), learn_mode.c_str());
                            it++;
                            continue;
                        }
                    }
                    else
                    {
                        l.m_learn_mode = learn_mode;
                        m_portList[alias] = l;

                        SWSS_LOG_NOTICE("Saved to set port %s learn mode %s", alias.c_str(), learn_mode.c_str());
                    }
                }
            }

            it = consumer.m_toSync.erase(it);
        }
        else if (op == DEL_COMMAND)
        {
            Port lag;
            /* Cannot locate LAG */
            if (!getPort(alias, lag))
            {
                it = consumer.m_toSync.erase(it);
                continue;
            }

            if (removeLag(lag))
                it = consumer.m_toSync.erase(it);
            else
                it++;
        }
        else
        {
            SWSS_LOG_ERROR("Unknown operation type %s", op.c_str());
            it = consumer.m_toSync.erase(it);
        }
    }
}

void PortsOrch::doLagMemberTask(Consumer &consumer)
{
    SWSS_LOG_ENTER();

    auto it = consumer.m_toSync.begin();
    while (it != consumer.m_toSync.end())
    {
        auto &t = it->second;

        /* Retrieve LAG alias and LAG member alias from key */
        string key = kfvKey(t);
        size_t found = key.find(':');
        /* Return if the format of key is wrong */
        if (found == string::npos)
        {
            SWSS_LOG_ERROR("Failed to parse %s", key.c_str());
            return;
        }
        string lag_alias = key.substr(0, found);
        string port_alias = key.substr(found+1);

        string op = kfvOp(t);

        Port lag, port;
        if (!getPort(lag_alias, lag))
        {
            SWSS_LOG_INFO("Failed to locate LAG %s", lag_alias.c_str());
            it++;
            continue;
        }

        if (!getPort(port_alias, port))
        {
            SWSS_LOG_ERROR("Failed to locate port %s", port_alias.c_str());
            it = consumer.m_toSync.erase(it);
            continue;
        }

        /* Update a LAG member */
        if (op == SET_COMMAND)
        {
            string status;
            for (auto i : kfvFieldsValues(t))
            {
                if (fvField(i) == "status")
                    status = fvValue(i);
            }

            if (lag.m_members.find(port_alias) == lag.m_members.end())
            {
                /* Assert the port doesn't belong to any LAG already */
                assert(!port.m_lag_id && !port.m_lag_member_id);

                if (!addLagMember(lag, port))
                {
                    it++;
                    continue;
                }
            }

            /* Sync an enabled member */
            if (status == "enabled")
            {
                /* enable collection first, distribution-only mode
                 * is not supported on Mellanox platform
                 */
                if (setCollectionOnLagMember(port, true) &&
                    setDistributionOnLagMember(port, true))
                {
                    it = consumer.m_toSync.erase(it);
                }
                else
                {
                    it++;
                    continue;
                }
            }
            /* Sync an disabled member */
            else /* status == "disabled" */
            {
                /* disable distribution first, distribution-only mode
                 * is not supported on Mellanox platform
                 */
                if (setDistributionOnLagMember(port, false) &&
                    setCollectionOnLagMember(port, false))
                {
                    it = consumer.m_toSync.erase(it);
                }
                else
                {
                    it++;
                    continue;
                }
            }
        }
        /* Remove a LAG member */
        else if (op == DEL_COMMAND)
        {
            /* Assert the LAG member exists */
            assert(lag.m_members.find(port_alias) != lag.m_members.end());

            if (!port.m_lag_id || !port.m_lag_member_id)
            {
                SWSS_LOG_WARN("Member %s not found in LAG %s lid:%" PRIx64 " lmid:%" PRIx64 ",",
                        port.m_alias.c_str(), lag.m_alias.c_str(), lag.m_lag_id, port.m_lag_member_id);
                it = consumer.m_toSync.erase(it);
                continue;
            }

            if (removeLagMember(lag, port))
            {
                it = consumer.m_toSync.erase(it);
            }
            else
            {
                it++;
            }
        }
        else
        {
            SWSS_LOG_ERROR("Unknown operation type %s", op.c_str());
            it = consumer.m_toSync.erase(it);
        }
    }
}

void PortsOrch::doTask()
{
    auto tableOrder = {
        APP_PORT_TABLE_NAME,
        APP_LAG_TABLE_NAME,
        APP_LAG_MEMBER_TABLE_NAME,
        APP_VLAN_TABLE_NAME,
        APP_VLAN_MEMBER_TABLE_NAME,
    };

    for (auto tableName: tableOrder)
    {
        auto consumer = getExecutor(tableName);
        consumer->drain();
    }

    // drain remaining tables
    for (auto& it: m_consumerMap)
    {
        auto tableName = it.first;
        auto consumer = it.second.get();
        if (find(tableOrder.begin(), tableOrder.end(), tableName) == tableOrder.end())
        {
            consumer->drain();
        }
    }
}

void PortsOrch::doTask(Consumer &consumer)
{
    SWSS_LOG_ENTER();

    string table_name = consumer.getTableName();

    if (table_name == APP_PORT_TABLE_NAME)
    {
        doPortTask(consumer);
    }
    else
    {
        /* Wait for all ports to be initialized */
        if (!allPortsReady())
        {
            return;
        }

        if (table_name == APP_VLAN_TABLE_NAME)
        {
            doVlanTask(consumer);
        }
        else if (table_name == APP_VLAN_MEMBER_TABLE_NAME)
        {
            doVlanMemberTask(consumer);
        }
        else if (table_name == APP_LAG_TABLE_NAME)
        {
            doLagTask(consumer);
        }
        else if (table_name == APP_LAG_MEMBER_TABLE_NAME)
        {
            doLagMemberTask(consumer);
        }
    }
}

void PortsOrch::initializeQueues(Port &port)
{
    SWSS_LOG_ENTER();

    sai_attribute_t attr;
    attr.id = SAI_PORT_ATTR_QOS_NUMBER_OF_QUEUES;
    sai_status_t status = sai_port_api->get_port_attribute(port.m_port_id, 1, &attr);
    if (status != SAI_STATUS_SUCCESS)
    {
        SWSS_LOG_ERROR("Failed to get number of queues for port %s rv:%d", port.m_alias.c_str(), status);
        throw runtime_error("PortsOrch initialization failure.");
    }
    SWSS_LOG_INFO("Get %d queues for port %s", attr.value.u32, port.m_alias.c_str());

    port.m_queue_ids.resize(attr.value.u32);
    port.m_queue_lock.resize(attr.value.u32);

    if (attr.value.u32 == 0)
    {
        return;
    }

    attr.id = SAI_PORT_ATTR_QOS_QUEUE_LIST;
    attr.value.objlist.count = (uint32_t)port.m_queue_ids.size();
    attr.value.objlist.list = port.m_queue_ids.data();

    status = sai_port_api->get_port_attribute(port.m_port_id, 1, &attr);
    if (status != SAI_STATUS_SUCCESS)
    {
        SWSS_LOG_ERROR("Failed to get queue list for port %s rv:%d", port.m_alias.c_str(), status);
        throw runtime_error("PortsOrch initialization failure.");
    }

    SWSS_LOG_INFO("Get queues for port %s", port.m_alias.c_str());
}

void PortsOrch::initializePriorityGroups(Port &port)
{
    SWSS_LOG_ENTER();

    sai_attribute_t attr;
    attr.id = SAI_PORT_ATTR_NUMBER_OF_INGRESS_PRIORITY_GROUPS;
    sai_status_t status = sai_port_api->get_port_attribute(port.m_port_id, 1, &attr);
    if (status != SAI_STATUS_SUCCESS)
    {
        SWSS_LOG_ERROR("Failed to get number of priority groups for port %s rv:%d", port.m_alias.c_str(), status);
        throw runtime_error("PortsOrch initialization failure.");
    }
    SWSS_LOG_INFO("Get %d priority groups for port %s", attr.value.u32, port.m_alias.c_str());

    port.m_priority_group_ids.resize(attr.value.u32);
    port.m_priority_group_lock.resize(attr.value.u32);

    if (attr.value.u32 == 0)
    {
        return;
    }

    attr.id = SAI_PORT_ATTR_INGRESS_PRIORITY_GROUP_LIST;
    attr.value.objlist.count = (uint32_t)port.m_priority_group_ids.size();
    attr.value.objlist.list = port.m_priority_group_ids.data();

    status = sai_port_api->get_port_attribute(port.m_port_id, 1, &attr);
    if (status != SAI_STATUS_SUCCESS)
    {
        SWSS_LOG_ERROR("Fail to get priority group list for port %s rv:%d", port.m_alias.c_str(), status);
        throw runtime_error("PortsOrch initialization failure.");
    }
    SWSS_LOG_INFO("Get priority groups for port %s", port.m_alias.c_str());
}

bool PortsOrch::initializePort(Port &port)
{
    SWSS_LOG_ENTER();

    SWSS_LOG_NOTICE("Initializing port alias:%s pid:%" PRIx64, port.m_alias.c_str(), port.m_port_id);

    initializePriorityGroups(port);
    initializeQueues(port);

    /* Create host interface */
    if (!addHostIntfs(port, port.m_alias, port.m_hif_id))
    {
        SWSS_LOG_ERROR("Failed to create host interface for port %s", port.m_alias.c_str());
        return false;
    }

    /* Check warm start states */
    vector<FieldValueTuple> tuples;
    bool exist = m_portTable->get(port.m_alias, tuples);
    string operStatus;
    if (exist)
    {
        for (auto i : tuples)
        {
            if (fvField(i) == "oper_status")
            {
                operStatus = fvValue(i);
            }
        }
    }
    SWSS_LOG_DEBUG("initializePort %s with oper %s", port.m_alias.c_str(), operStatus.c_str());

    /**
     * Create database port oper status as DOWN if attr missing
     * This status will be updated upon receiving port_oper_status_notification.
     */
    if (operStatus == "up")
    {
        port.m_oper_status = SAI_PORT_OPER_STATUS_UP;
    }
    else if (operStatus.empty())
    {
        port.m_oper_status = SAI_PORT_OPER_STATUS_DOWN;
        /* Fill oper_status in db with default value "down" */
        m_portTable->hset(port.m_alias, "oper_status", "down");
    }
    else
    {
        port.m_oper_status = SAI_PORT_OPER_STATUS_DOWN;
    }

    /* initialize port admin status */
    if (!getPortAdminStatus(port.m_port_id, port.m_admin_state_up))
    {
        SWSS_LOG_ERROR("Failed to get initial port admin status %s", port.m_alias.c_str());
        return false;
    }

    /* initialize port admin speed */
    if (!getPortSpeed(port.m_port_id, port.m_speed))
    {
        SWSS_LOG_ERROR("Failed to get initial port admin speed %d", port.m_speed);
        return false;
    }

    /*
     * always initialize Port SAI_HOSTIF_ATTR_OPER_STATUS based on oper_status value in appDB.
     */
    bool isUp = port.m_oper_status == SAI_PORT_OPER_STATUS_UP;
    if (!setHostIntfsOperStatus(port, isUp))
    {
        SWSS_LOG_WARN("Failed to set operation status %s to host interface %s",
                      operStatus.c_str(), port.m_alias.c_str());
        return false;
    }

    return true;
}

bool PortsOrch::addHostIntfs(Port &port, string alias, sai_object_id_t &host_intfs_id)
{
    SWSS_LOG_ENTER();

    sai_attribute_t attr;
    vector<sai_attribute_t> attrs;

    attr.id = SAI_HOSTIF_ATTR_TYPE;
    attr.value.s32 = SAI_HOSTIF_TYPE_NETDEV;
    attrs.push_back(attr);

    attr.id = SAI_HOSTIF_ATTR_OBJ_ID;
    attr.value.oid = port.m_port_id;
    attrs.push_back(attr);

    attr.id = SAI_HOSTIF_ATTR_NAME;
    strncpy((char *)&attr.value.chardata, alias.c_str(), SAI_HOSTIF_NAME_SIZE);
    attrs.push_back(attr);

    sai_status_t status = sai_hostif_api->create_hostif(&host_intfs_id, gSwitchId, (uint32_t)attrs.size(), attrs.data());
    if (status != SAI_STATUS_SUCCESS)
    {
        SWSS_LOG_ERROR("Failed to create host interface for port %s", alias.c_str());
        return false;
    }

    SWSS_LOG_NOTICE("Create host interface for port %s", alias.c_str());

    return true;
}

bool PortsOrch::setBridgePortLearningFDB(Port &port, sai_bridge_port_fdb_learning_mode_t mode)
{
    // TODO: how to support 1D bridge?
    if (port.m_type != Port::PHY) return false;

    auto bridge_port_id = port.m_bridge_port_id;
    if (bridge_port_id == SAI_NULL_OBJECT_ID) return false;

    sai_attribute_t bport_attr;
    bport_attr.id = SAI_BRIDGE_PORT_ATTR_FDB_LEARNING_MODE;
    bport_attr.value.s32 = mode;
    auto status = sai_bridge_api->set_bridge_port_attribute(bridge_port_id, &bport_attr);
    if (status != SAI_STATUS_SUCCESS)
    {
        SWSS_LOG_ERROR("Failed to set bridge port %" PRIx64 " learning_mode attribute: %d", bridge_port_id, status);
        return false;
    }
    SWSS_LOG_NOTICE("Disable FDB learning on bridge port %s(%" PRIx64 ")", port.m_alias.c_str(), bridge_port_id);
    return true;
}

bool PortsOrch::addBridgePort(Port &port)
{
    SWSS_LOG_ENTER();

    if (port.m_bridge_port_id != SAI_NULL_OBJECT_ID)
    {
        return true;
    }

    sai_attribute_t attr;
    vector<sai_attribute_t> attrs;

    attr.id = SAI_BRIDGE_PORT_ATTR_TYPE;
    attr.value.s32 = SAI_BRIDGE_PORT_TYPE_PORT;
    attrs.push_back(attr);

    attr.id = SAI_BRIDGE_PORT_ATTR_PORT_ID;
    if (port.m_type == Port::PHY)
    {
        attr.value.oid = port.m_port_id;
    }
    else if  (port.m_type == Port::LAG)
    {
        attr.value.oid = port.m_lag_id;
    }
    else
    {
        SWSS_LOG_ERROR("Failed to add bridge port %s to default 1Q bridge, invalid porty type %d",
            port.m_alias.c_str(), port.m_type);
        return false;
    }
    attrs.push_back(attr);

    /* Create a bridge port with admin status set to UP */
    attr.id = SAI_BRIDGE_PORT_ATTR_ADMIN_STATE;
    attr.value.booldata = true;
    attrs.push_back(attr);

    /* And with hardware FDB learning mode set to HW (explicit default value) */
    attr.id = SAI_BRIDGE_PORT_ATTR_FDB_LEARNING_MODE;
    auto found = learn_mode_map.find(port.m_learn_mode);
    if (found == learn_mode_map.end())
    {
        attr.value.s32 = SAI_BRIDGE_PORT_FDB_LEARNING_MODE_HW;
    }
    else
    {
        attr.value.s32 = found->second;
    }
    attrs.push_back(attr);

    sai_status_t status = sai_bridge_api->create_bridge_port(&port.m_bridge_port_id, gSwitchId, (uint32_t)attrs.size(), attrs.data());
    if (status != SAI_STATUS_SUCCESS)
    {
        SWSS_LOG_ERROR("Failed to add bridge port %s to default 1Q bridge, rv:%d",
            port.m_alias.c_str(), status);
        return false;
    }

    if (!setHostIntfsStripTag(port, SAI_HOSTIF_VLAN_TAG_KEEP))
    {
        SWSS_LOG_ERROR("Failed to set %s for hostif of port %s",
                hostif_vlan_tag[SAI_HOSTIF_VLAN_TAG_KEEP], port.m_alias.c_str());
        return false;
    }
    m_portList[port.m_alias] = port;
    SWSS_LOG_NOTICE("Add bridge port %s to default 1Q bridge", port.m_alias.c_str());

    return true;
}

bool PortsOrch::removeBridgePort(Port &port)
{
    SWSS_LOG_ENTER();

    if (port.m_bridge_port_id == SAI_NULL_OBJECT_ID)
    {
        return true;
    }
    /* Set bridge port admin status to DOWN */
    sai_attribute_t attr;
    attr.id = SAI_BRIDGE_PORT_ATTR_ADMIN_STATE;
    attr.value.booldata = false;

    sai_status_t status = sai_bridge_api->set_bridge_port_attribute(port.m_bridge_port_id, &attr);
    if (status != SAI_STATUS_SUCCESS)
    {
        SWSS_LOG_ERROR("Failed to set bridge port %s admin status to DOWN, rv:%d",
            port.m_alias.c_str(), status);
        return false;
    }

    if (!setHostIntfsStripTag(port, SAI_HOSTIF_VLAN_TAG_STRIP))
    {
        SWSS_LOG_ERROR("Failed to set %s for hostif of port %s",
                hostif_vlan_tag[SAI_HOSTIF_VLAN_TAG_STRIP], port.m_alias.c_str());
        return false;
    }

    //Flush the FDB entires corresponding to the port
    gFdbOrch->flushFDBEntries(port.m_bridge_port_id, SAI_NULL_OBJECT_ID);
    SWSS_LOG_INFO("Flush FDB entries for port %s", port.m_alias.c_str());

    /* Remove bridge port */
    status = sai_bridge_api->remove_bridge_port(port.m_bridge_port_id);
    if (status != SAI_STATUS_SUCCESS)
    {
        SWSS_LOG_ERROR("Failed to remove bridge port %s from default 1Q bridge, rv:%d",
            port.m_alias.c_str(), status);
        return false;
    }
    port.m_bridge_port_id = SAI_NULL_OBJECT_ID;

    SWSS_LOG_NOTICE("Remove bridge port %s from default 1Q bridge", port.m_alias.c_str());

    m_portList[port.m_alias] = port;
    return true;
}

bool PortsOrch::setBridgePortLearnMode(Port &port, string learn_mode)
{
    SWSS_LOG_ENTER();

    if (port.m_bridge_port_id == SAI_NULL_OBJECT_ID)
    {
        return true;
    }

    auto found = learn_mode_map.find(learn_mode);
    if (found == learn_mode_map.end())
    {
        SWSS_LOG_ERROR("Incorrect MAC learn mode: %s", learn_mode.c_str());
        return false;
    }

    /* Set bridge port learning mode */
    sai_attribute_t attr;
    attr.id = SAI_BRIDGE_PORT_ATTR_FDB_LEARNING_MODE;
    attr.value.s32 = found->second;

    sai_status_t status = sai_bridge_api->set_bridge_port_attribute(port.m_bridge_port_id, &attr);
    if (status != SAI_STATUS_SUCCESS)
    {
        SWSS_LOG_ERROR("Failed to set bridge port %s learning mode, rv:%d",
            port.m_alias.c_str(), status);
        return false;
    }

    SWSS_LOG_NOTICE("Set bridge port %s learning mode %s", port.m_alias.c_str(), learn_mode.c_str());

    return true;
}

bool PortsOrch::addVlan(string vlan_alias)
{
    SWSS_LOG_ENTER();

    sai_object_id_t vlan_oid;

    sai_vlan_id_t vlan_id = (uint16_t)stoi(vlan_alias.substr(4));
    sai_attribute_t attr;
    attr.id = SAI_VLAN_ATTR_VLAN_ID;
    attr.value.u16 = vlan_id;
    sai_status_t status = sai_vlan_api->create_vlan(&vlan_oid, gSwitchId, 1, &attr);

    if (status != SAI_STATUS_SUCCESS)
    {
        SWSS_LOG_ERROR("Failed to create VLAN %s vid:%hu", vlan_alias.c_str(), vlan_id);
        return false;
    }

    SWSS_LOG_NOTICE("Create an empty VLAN %s vid:%hu", vlan_alias.c_str(), vlan_id);

    Port vlan(vlan_alias, Port::VLAN);
    vlan.m_vlan_info.vlan_oid = vlan_oid;
    vlan.m_vlan_info.vlan_id = vlan_id;
    vlan.m_members = set<string>();
    m_portList[vlan_alias] = vlan;
    m_port_ref_count[vlan_alias] = 0;

    return true;
}

bool PortsOrch::removeVlan(Port vlan)
{
    SWSS_LOG_ENTER();
    if (m_port_ref_count[vlan.m_alias] > 0)
    {
        SWSS_LOG_ERROR("Failed to remove ref count %d VLAN %s",
                       m_port_ref_count[vlan.m_alias],
                       vlan.m_alias.c_str());
        return false;
    }

    /* Vlan removing is not allowed when the VLAN still has members */
    if (vlan.m_members.size() > 0)
    {
        SWSS_LOG_ERROR("Failed to remove non-empty VLAN %s", vlan.m_alias.c_str());
        return false;
    }

    sai_status_t status = sai_vlan_api->remove_vlan(vlan.m_vlan_info.vlan_oid);
    if (status != SAI_STATUS_SUCCESS)
    {
        SWSS_LOG_ERROR("Failed to remove VLAN %s vid:%hu",
                vlan.m_alias.c_str(), vlan.m_vlan_info.vlan_id);
        return false;
    }

    removeAclTableGroup(vlan);

    SWSS_LOG_NOTICE("Remove VLAN %s vid:%hu", vlan.m_alias.c_str(),
            vlan.m_vlan_info.vlan_id);

    m_portList.erase(vlan.m_alias);
    m_port_ref_count.erase(vlan.m_alias);

    return true;
}

bool PortsOrch::getVlanByVlanId(sai_vlan_id_t vlan_id, Port &vlan)
{
    SWSS_LOG_ENTER();

    for (auto &it: m_portList)
    {
        if (it.second.m_type == Port::VLAN && it.second.m_vlan_info.vlan_id == vlan_id)
        {
            vlan = it.second;
            return true;
        }
    }

    return false;
}

bool PortsOrch::addVlanMember(Port &vlan, Port &port, string &tagging_mode)
{
    SWSS_LOG_ENTER();

    sai_attribute_t attr;
    vector<sai_attribute_t> attrs;

    attr.id = SAI_VLAN_MEMBER_ATTR_VLAN_ID;
    attr.value.oid = vlan.m_vlan_info.vlan_oid;
    attrs.push_back(attr);

    attr.id = SAI_VLAN_MEMBER_ATTR_BRIDGE_PORT_ID;
    attr.value.oid = port.m_bridge_port_id;
    attrs.push_back(attr);

    sai_vlan_tagging_mode_t sai_tagging_mode = SAI_VLAN_TAGGING_MODE_TAGGED;
    attr.id = SAI_VLAN_MEMBER_ATTR_VLAN_TAGGING_MODE;
    if (tagging_mode == "untagged")
        sai_tagging_mode = SAI_VLAN_TAGGING_MODE_UNTAGGED;
    else if (tagging_mode == "tagged")
        sai_tagging_mode = SAI_VLAN_TAGGING_MODE_TAGGED;
    else if (tagging_mode == "priority_tagged")
        sai_tagging_mode = SAI_VLAN_TAGGING_MODE_PRIORITY_TAGGED;
    else assert(false);
    attr.value.s32 = sai_tagging_mode;
    attrs.push_back(attr);

    sai_object_id_t vlan_member_id;
    sai_status_t status = sai_vlan_api->create_vlan_member(&vlan_member_id, gSwitchId, (uint32_t)attrs.size(), attrs.data());
    if (status != SAI_STATUS_SUCCESS)
    {
        SWSS_LOG_ERROR("Failed to add member %s to VLAN %s vid:%hu pid:%" PRIx64,
                port.m_alias.c_str(), vlan.m_alias.c_str(), vlan.m_vlan_info.vlan_id, port.m_port_id);
        return false;
    }
    SWSS_LOG_NOTICE("Add member %s to VLAN %s vid:%hu pid%" PRIx64,
            port.m_alias.c_str(), vlan.m_alias.c_str(), vlan.m_vlan_info.vlan_id, port.m_port_id);

    /* Use untagged VLAN as pvid of the member port */
    if (sai_tagging_mode == SAI_VLAN_TAGGING_MODE_UNTAGGED)
    {
        if(!setPortPvid(port, vlan.m_vlan_info.vlan_id))
        {
            return false;
        }
    }

    /* a physical port may join multiple vlans */
    VlanMemberEntry vme = {vlan_member_id, sai_tagging_mode};
    port.m_vlan_members[vlan.m_vlan_info.vlan_id] = vme;
    m_portList[port.m_alias] = port;
    vlan.m_members.insert(port.m_alias);
    m_portList[vlan.m_alias] = vlan;

    VlanMemberUpdate update = { vlan, port, true };
    notify(SUBJECT_TYPE_VLAN_MEMBER_CHANGE, static_cast<void *>(&update));

    return true;
}

bool PortsOrch::removeVlanMember(Port &vlan, Port &port)
{
    SWSS_LOG_ENTER();

    sai_object_id_t vlan_member_id;
    sai_vlan_tagging_mode_t sai_tagging_mode;
    auto vlan_member = port.m_vlan_members.find(vlan.m_vlan_info.vlan_id);

    /* Assert the port belongs to this VLAN */
    assert (vlan_member != port.m_vlan_members.end());
    sai_tagging_mode = vlan_member->second.vlan_mode;
    vlan_member_id = vlan_member->second.vlan_member_id;

    sai_status_t status = sai_vlan_api->remove_vlan_member(vlan_member_id);
    if (status != SAI_STATUS_SUCCESS)
    {
        SWSS_LOG_ERROR("Failed to remove member %s from VLAN %s vid:%hx vmid:%" PRIx64,
                port.m_alias.c_str(), vlan.m_alias.c_str(), vlan.m_vlan_info.vlan_id, vlan_member_id);
        return false;
    }
    port.m_vlan_members.erase(vlan_member);
    SWSS_LOG_NOTICE("Remove member %s from VLAN %s lid:%hx vmid:%" PRIx64,
            port.m_alias.c_str(), vlan.m_alias.c_str(), vlan.m_vlan_info.vlan_id, vlan_member_id);

    /* Restore to default pvid if this port joined this VLAN in untagged mode previously */
    if (sai_tagging_mode == SAI_VLAN_TAGGING_MODE_UNTAGGED)
    {
        if (!setPortPvid(port, DEFAULT_PORT_VLAN_ID))
        {
            return false;
        }
    }

    m_portList[port.m_alias] = port;
    vlan.m_members.erase(port.m_alias);
    m_portList[vlan.m_alias] = vlan;

    VlanMemberUpdate update = { vlan, port, false };
    notify(SUBJECT_TYPE_VLAN_MEMBER_CHANGE, static_cast<void *>(&update));

    return true;
}

bool PortsOrch::addLag(string lag_alias)
{
    SWSS_LOG_ENTER();

    sai_object_id_t lag_id;
    sai_status_t status = sai_lag_api->create_lag(&lag_id, gSwitchId, 0, NULL);

    if (status != SAI_STATUS_SUCCESS)
    {
        SWSS_LOG_ERROR("Failed to create LAG %s lid:%" PRIx64, lag_alias.c_str(), lag_id);
        return false;
    }

    SWSS_LOG_NOTICE("Create an empty LAG %s lid:%" PRIx64, lag_alias.c_str(), lag_id);

    Port lag(lag_alias, Port::LAG);
    lag.m_lag_id = lag_id;
    lag.m_members = set<string>();
    m_portList[lag_alias] = lag;
    m_port_ref_count[lag_alias] = 0;

    PortUpdate update = { lag, true };
    notify(SUBJECT_TYPE_PORT_CHANGE, static_cast<void *>(&update));

    FieldValueTuple tuple(lag_alias, sai_serialize_object_id(lag_id));
    vector<FieldValueTuple> fields;
    fields.push_back(tuple);
    m_counterLagTable->set("", fields);

    return true;
}

bool PortsOrch::removeLag(Port lag)
{
    SWSS_LOG_ENTER();

    if (m_port_ref_count[lag.m_alias] > 0)
    {
        SWSS_LOG_ERROR("Failed to remove ref count %d LAG %s",
                        m_port_ref_count[lag.m_alias],
                        lag.m_alias.c_str());
        return false;
    }

    /* Retry when the LAG still has members */
    if (lag.m_members.size() > 0)
    {
        SWSS_LOG_ERROR("Failed to remove non-empty LAG %s", lag.m_alias.c_str());
        return false;
    }
    if (lag.m_vlan_members.size() > 0)
    {
        SWSS_LOG_ERROR("Failed to remove LAG %s, it is still in VLAN", lag.m_alias.c_str());
        return false;
    }

    sai_status_t status = sai_lag_api->remove_lag(lag.m_lag_id);
    if (status != SAI_STATUS_SUCCESS)
    {
        SWSS_LOG_ERROR("Failed to remove LAG %s lid:%" PRIx64, lag.m_alias.c_str(), lag.m_lag_id);
        return false;
    }

    SWSS_LOG_NOTICE("Remove LAG %s lid:%" PRIx64, lag.m_alias.c_str(), lag.m_lag_id);

    m_portList.erase(lag.m_alias);
    m_port_ref_count.erase(lag.m_alias);

    PortUpdate update = { lag, false };
    notify(SUBJECT_TYPE_PORT_CHANGE, static_cast<void *>(&update));

    m_counterLagTable->hdel("", lag.m_alias);

    return true;
}

void PortsOrch::getLagMember(Port &lag, vector<Port> &portv)
{
    Port member;

    for (auto &name: lag.m_members)
    {
        if (!getPort(name, member))
        {
            SWSS_LOG_ERROR("Failed to get port for %s alias", name.c_str());
            return;
        }
        portv.push_back(member);
    }
}

bool PortsOrch::addLagMember(Port &lag, Port &port)
{
    SWSS_LOG_ENTER();

    sai_uint32_t pvid;
    if (getPortPvid(lag, pvid))
    {
        setPortPvid (port, pvid);
    }

    sai_attribute_t attr;
    vector<sai_attribute_t> attrs;

    attr.id = SAI_LAG_MEMBER_ATTR_LAG_ID;
    attr.value.oid = lag.m_lag_id;
    attrs.push_back(attr);

    attr.id = SAI_LAG_MEMBER_ATTR_PORT_ID;
    attr.value.oid = port.m_port_id;
    attrs.push_back(attr);

    sai_object_id_t lag_member_id;
    sai_status_t status = sai_lag_api->create_lag_member(&lag_member_id, gSwitchId, (uint32_t)attrs.size(), attrs.data());

    if (status != SAI_STATUS_SUCCESS)
    {
        SWSS_LOG_ERROR("Failed to add member %s to LAG %s lid:%" PRIx64 " pid:%" PRIx64,
                port.m_alias.c_str(), lag.m_alias.c_str(), lag.m_lag_id, port.m_port_id);
        return false;
    }

    SWSS_LOG_NOTICE("Add member %s to LAG %s lid:%" PRIx64 " pid:%" PRIx64,
            port.m_alias.c_str(), lag.m_alias.c_str(), lag.m_lag_id, port.m_port_id);

    port.m_lag_id = lag.m_lag_id;
    port.m_lag_member_id = lag_member_id;
    m_portList[port.m_alias] = port;
    lag.m_members.insert(port.m_alias);

    m_portList[lag.m_alias] = lag;

    if (lag.m_bridge_port_id > 0)
    {
        if (!setHostIntfsStripTag(port, SAI_HOSTIF_VLAN_TAG_KEEP))
        {
            SWSS_LOG_ERROR("Failed to set %s for hostif of port %s which is in LAG %s",
                    hostif_vlan_tag[SAI_HOSTIF_VLAN_TAG_KEEP], port.m_alias.c_str(), lag.m_alias.c_str());
            return false;
        }
    }

    LagMemberUpdate update = { lag, port, true };
    notify(SUBJECT_TYPE_LAG_MEMBER_CHANGE, static_cast<void *>(&update));

    return true;
}

bool PortsOrch::removeLagMember(Port &lag, Port &port)
{
    sai_status_t status = sai_lag_api->remove_lag_member(port.m_lag_member_id);

    if (status != SAI_STATUS_SUCCESS)
    {
        SWSS_LOG_ERROR("Failed to remove member %s from LAG %s lid:%" PRIx64 " lmid:%" PRIx64,
                port.m_alias.c_str(), lag.m_alias.c_str(), lag.m_lag_id, port.m_lag_member_id);
        return false;
    }

    SWSS_LOG_NOTICE("Remove member %s from LAG %s lid:%" PRIx64 " lmid:%" PRIx64,
            port.m_alias.c_str(), lag.m_alias.c_str(), lag.m_lag_id, port.m_lag_member_id);

    port.m_lag_id = 0;
    port.m_lag_member_id = 0;
    m_portList[port.m_alias] = port;
    lag.m_members.erase(port.m_alias);
    m_portList[lag.m_alias] = lag;

    if (lag.m_bridge_port_id > 0)
    {
        if (!setHostIntfsStripTag(port, SAI_HOSTIF_VLAN_TAG_STRIP))
        {
            SWSS_LOG_ERROR("Failed to set %s for hostif of port %s which is leaving LAG %s",
                    hostif_vlan_tag[SAI_HOSTIF_VLAN_TAG_STRIP], port.m_alias.c_str(), lag.m_alias.c_str());
            return false;
        }
    }
    LagMemberUpdate update = { lag, port, false };
    notify(SUBJECT_TYPE_LAG_MEMBER_CHANGE, static_cast<void *>(&update));

    return true;
}

bool PortsOrch::setCollectionOnLagMember(Port &lagMember, bool enableCollection)
{
    /* Port must be LAG member */
    assert(lagMember.m_lag_member_id);

    sai_status_t status = SAI_STATUS_FAILURE;
    sai_attribute_t attr {};

    attr.id = SAI_LAG_MEMBER_ATTR_INGRESS_DISABLE;
    attr.value.booldata = !enableCollection;

    status = sai_lag_api->set_lag_member_attribute(lagMember.m_lag_member_id, &attr);
    if (status != SAI_STATUS_SUCCESS)
    {
        SWSS_LOG_ERROR("Failed to %s collection on LAG member %s",
            enableCollection ? "enable" : "disable",
            lagMember.m_alias.c_str());
        return false;
    }

    return true;
}

bool PortsOrch::setDistributionOnLagMember(Port &lagMember, bool enableDistribution)
{
    /* Port must be LAG member */
    assert(lagMember.m_lag_member_id);

    sai_status_t status = SAI_STATUS_FAILURE;
    sai_attribute_t attr {};

    attr.id = SAI_LAG_MEMBER_ATTR_EGRESS_DISABLE;
    attr.value.booldata = !enableDistribution;

    status = sai_lag_api->set_lag_member_attribute(lagMember.m_lag_member_id, &attr);
    if (status != SAI_STATUS_SUCCESS)
    {
        SWSS_LOG_ERROR("Failed to %s distribution on LAG member %s",
            enableDistribution ? "enable" : "disable",
            lagMember.m_alias.c_str());
        return false;
    }

    return true;
}

void PortsOrch::generateQueueMap()
{
    if (m_isQueueMapGenerated)
    {
        return;
    }

    for (const auto& it: m_portList)
    {
        if (it.second.m_type == Port::PHY)
        {
            generateQueueMapPerPort(it.second);
        }
    }

    m_isQueueMapGenerated = true;
}

void PortsOrch::generateQueueMapPerPort(const Port& port)
{
    /* Create the Queue map in the Counter DB */
    /* Add stat counters to flex_counter */
    vector<FieldValueTuple> queueVector;
    vector<FieldValueTuple> queuePortVector;
    vector<FieldValueTuple> queueIndexVector;
    vector<FieldValueTuple> queueTypeVector;

    for (size_t queueIndex = 0; queueIndex < port.m_queue_ids.size(); ++queueIndex)
    {
        std::ostringstream name;
        name << port.m_alias << ":" << queueIndex;

        const auto id = sai_serialize_object_id(port.m_queue_ids[queueIndex]);

        queueVector.emplace_back(name.str(), id);
        queuePortVector.emplace_back(id, sai_serialize_object_id(port.m_port_id));

        string queueType;
        uint8_t queueRealIndex = 0;
        if (getQueueTypeAndIndex(port.m_queue_ids[queueIndex], queueType, queueRealIndex))
        {
            queueTypeVector.emplace_back(id, queueType);
            queueIndexVector.emplace_back(id, to_string(queueRealIndex));
        }

        // Install a flex counter for this queue to track stats
        std::unordered_set<string> counter_stats;
        for (const auto& it: queue_stat_ids)
        {
            counter_stats.emplace(sai_serialize_queue_stat(it));
        }
        queue_stat_manager.setCounterIdList(port.m_queue_ids[queueIndex], CounterType::QUEUE, counter_stats);

        /* add watermark queue counters */
        string key = getQueueWatermarkFlexCounterTableKey(id);

        string delimiter("");
        std::ostringstream counters_stream;
        for (const auto& it: queueWatermarkStatIds)
        {
            counters_stream << delimiter << sai_serialize_queue_stat(it);
            delimiter = comma;
        }

        vector<FieldValueTuple> fieldValues;
        fieldValues.emplace_back(QUEUE_COUNTER_ID_LIST, counters_stream.str());

        m_flexCounterTable->set(key, fieldValues);
    }

    m_queueTable->set("", queueVector);
    m_queuePortTable->set("", queuePortVector);
    m_queueIndexTable->set("", queueIndexVector);
    m_queueTypeTable->set("", queueTypeVector);

    CounterCheckOrch::getInstance().addPort(port);
}

void PortsOrch::generatePriorityGroupMap()
{
    if (m_isPriorityGroupMapGenerated)
    {
        return;
    }

    for (const auto& it: m_portList)
    {
        if (it.second.m_type == Port::PHY)
        {
            generatePriorityGroupMapPerPort(it.second);
        }
    }

    m_isPriorityGroupMapGenerated = true;
}

void PortsOrch::generatePriorityGroupMapPerPort(const Port& port)
{
    /* Create the PG map in the Counter DB */
    /* Add stat counters to flex_counter */
    vector<FieldValueTuple> pgVector;
    vector<FieldValueTuple> pgPortVector;
    vector<FieldValueTuple> pgIndexVector;

    for (size_t pgIndex = 0; pgIndex < port.m_priority_group_ids.size(); ++pgIndex)
    {
        std::ostringstream name;
        name << port.m_alias << ":" << pgIndex;

        const auto id = sai_serialize_object_id(port.m_priority_group_ids[pgIndex]);

        pgVector.emplace_back(name.str(), id);
        pgPortVector.emplace_back(id, sai_serialize_object_id(port.m_port_id));
        pgIndexVector.emplace_back(id, to_string(pgIndex));

        string key = getPriorityGroupWatermarkFlexCounterTableKey(id);

        std::string delimiter = "";
        std::ostringstream counters_stream;
        /* Add watermark counters to flex_counter */
        for (const auto& it: ingressPriorityGroupWatermarkStatIds)
        {
            counters_stream << delimiter << sai_serialize_ingress_priority_group_stat(it);
            delimiter = comma;
        }

        vector<FieldValueTuple> fieldValues;
        fieldValues.emplace_back(PG_COUNTER_ID_LIST, counters_stream.str());

        m_flexCounterTable->set(key, fieldValues);
    }

    m_pgTable->set("", pgVector);
    m_pgPortTable->set("", pgPortVector);
    m_pgIndexTable->set("", pgIndexVector);

    CounterCheckOrch::getInstance().addPort(port);
}

void PortsOrch::doTask(NotificationConsumer &consumer)
{
    SWSS_LOG_ENTER();

    /* Wait for all ports to be initialized */
    if (!allPortsReady())
    {
        return;
    }

    std::string op;
    std::string data;
    std::vector<swss::FieldValueTuple> values;

    consumer.pop(op, data, values);

    if (&consumer != m_portStatusNotificationConsumer)
    {
        return;
    }

    if (op == "port_state_change")
    {
        uint32_t count;
        sai_port_oper_status_notification_t *portoperstatus = nullptr;

        sai_deserialize_port_oper_status_ntf(data, count, &portoperstatus);

        for (uint32_t i = 0; i < count; i++)
        {
            sai_object_id_t id = portoperstatus[i].port_id;
            sai_port_oper_status_t status = portoperstatus[i].port_state;

            SWSS_LOG_NOTICE("Get port state change notification id:%" PRIx64 " status:%d", id, status);

            Port port;

            if (!getPort(id, port))
            {
                SWSS_LOG_ERROR("Failed to get port object for port id 0x%" PRIx64, id);
                continue;
            }

            updatePortOperStatus(port, status);

            /* update m_portList */
            m_portList[port.m_alias] = port;
        }

        sai_deserialize_free_port_oper_status_ntf(count, portoperstatus);
    }
}

void PortsOrch::updatePortOperStatus(Port &port, sai_port_oper_status_t status)
{
    SWSS_LOG_NOTICE("Port %s oper state set from %s to %s",
            port.m_alias.c_str(), oper_status_strings.at(port.m_oper_status).c_str(),
            oper_status_strings.at(status).c_str());
    if (status == port.m_oper_status)
    {
        return ;
    }

    updateDbPortOperStatus(port, status);
    port.m_oper_status = status;

    bool isUp = status == SAI_PORT_OPER_STATUS_UP;
    if (!setHostIntfsOperStatus(port, isUp))
    {
        SWSS_LOG_ERROR("Failed to set host interface %s operational status %s", port.m_alias.c_str(),
                isUp ? "up" : "down");
    }
    if (!gNeighOrch->ifChangeInformNextHop(port.m_alias, isUp))
    {
        SWSS_LOG_WARN("Inform nexthop operation failed for interface %s", port.m_alias.c_str());
    }

    PortOperStateUpdate update = {port, status};
    notify(SUBJECT_TYPE_PORT_OPER_STATE_CHANGE, static_cast<void *>(&update));
}

/*
 * sync up orchagent with libsai/ASIC for port state.
 *
 * Currently NotificationProducer is used by syncd to inform port state change,
 * which means orchagent will miss the signal if it happens between orchagent shutdown and startup.
 * Syncd doesn't know whether the signal has been lost or not.
 * Also the source of notification event is from libsai/SDK.
 *
 * Latest oper status for each port is retrieved via SAI_PORT_ATTR_OPER_STATUS sai API,
 * the hostif and db are updated accordingly.
 */
void PortsOrch::refreshPortStatus()
{
    SWSS_LOG_ENTER();

    for (auto &it: m_portList)
    {
        auto &port = it.second;
        if (port.m_type != Port::PHY)
        {
            continue;
        }

        sai_port_oper_status_t status;
        if (!getPortOperStatus(port, status))
        {
            throw runtime_error("PortsOrch get port oper status failure");
        }

        SWSS_LOG_INFO("%s oper status is %s", port.m_alias.c_str(), oper_status_strings.at(status).c_str());
        updatePortOperStatus(port, status);
    }
}

bool PortsOrch::getPortOperStatus(const Port& port, sai_port_oper_status_t& status) const
{
    SWSS_LOG_ENTER();

    if (port.m_type != Port::PHY)
    {
        return false;
    }

    sai_attribute_t attr;
    attr.id = SAI_PORT_ATTR_OPER_STATUS;

    sai_status_t ret = sai_port_api->get_port_attribute(port.m_port_id, 1, &attr);
    if (ret != SAI_STATUS_SUCCESS)
    {
        SWSS_LOG_ERROR("Failed to get oper_status for %s", port.m_alias.c_str());
        return false;
    }

    status = static_cast<sai_port_oper_status_t>(attr.value.u32);

    return true;
}

bool PortsOrch::getSaiAclBindPointType(Port::Type           type,
                                       sai_acl_bind_point_type_t &sai_acl_bind_type)
{
    switch(type)
    {
        case Port::PHY:
            sai_acl_bind_type = SAI_ACL_BIND_POINT_TYPE_PORT;
            break;
        case Port::LAG:
            sai_acl_bind_type = SAI_ACL_BIND_POINT_TYPE_LAG;
            break;
        case Port::VLAN:
            sai_acl_bind_type = SAI_ACL_BIND_POINT_TYPE_VLAN;
            break;
        default:
            // Dealing with port, lag and vlan for now.
            return false;
    }
    return true;
}

bool PortsOrch::removeAclTableGroup(const Port &p)
{
    sai_acl_bind_point_type_t bind_type;
    if (!getSaiAclBindPointType(p.m_type, bind_type))
    {
        SWSS_LOG_ERROR("Unknown SAI ACL bind point type");
        return false;
    }

    sai_status_t ret;
    if (p.m_ingress_acl_table_group_id != 0)
    {
        ret = sai_acl_api->remove_acl_table_group(p.m_ingress_acl_table_group_id);
        if (ret != SAI_STATUS_SUCCESS)
        {
            SWSS_LOG_ERROR("Failed to remove ingress acl table group for %s", p.m_alias.c_str());
            return false;
        }
        gCrmOrch->decCrmAclUsedCounter(CrmResourceType::CRM_ACL_GROUP, SAI_ACL_STAGE_INGRESS, bind_type, p.m_ingress_acl_table_group_id);
    }

    if (p.m_egress_acl_table_group_id != 0)
    {
        ret = sai_acl_api->remove_acl_table_group(p.m_egress_acl_table_group_id);
        if (ret != SAI_STATUS_SUCCESS)
        {
            SWSS_LOG_ERROR("Failed to remove egress acl table group for %s", p.m_alias.c_str());
            return false;
        }
        gCrmOrch->decCrmAclUsedCounter(CrmResourceType::CRM_ACL_GROUP, SAI_ACL_STAGE_EGRESS, bind_type, p.m_egress_acl_table_group_id);
    }
    return true;
}

bool PortsOrch::setPortSerdesAttribute(sai_object_id_t port_id, sai_attr_id_t attr_id,
                                       vector<uint32_t> &serdes_val)
{
    SWSS_LOG_ENTER();

    sai_attribute_t attr;

    memset(&attr, 0, sizeof(attr));
    attr.id = attr_id;

    attr.value.u32list.count = (uint32_t)serdes_val.size();
    attr.value.u32list.list = serdes_val.data();

    sai_status_t status = sai_port_api->set_port_attribute(port_id, &attr);
    if (status != SAI_STATUS_SUCCESS)
    {
        SWSS_LOG_ERROR("Failed to set serdes attribute %d to port pid:%" PRIx64,
                       attr_id, port_id);
        return false;
    }
    return true;
}

void PortsOrch::getPortSerdesVal(const std::string& val_str,
                                 std::vector<uint32_t> &lane_values)
{
    SWSS_LOG_ENTER();

    uint32_t lane_val;
    std::string lane_str;
    std::istringstream iss(val_str);

    while (std::getline(iss, lane_str, ','))
    {
        lane_val = (uint32_t)std::stoul(lane_str, NULL, 16);
        lane_values.push_back(lane_val);
    }
}

<<<<<<< HEAD
bool PortsOrch::updateL3VniStatus(uint16_t vlan_id, bool isUp)
{
    Port vlan;
    string vlan_alias;

    vlan_alias = VLAN_PREFIX + to_string(vlan_id);
    SWSS_LOG_NOTICE("update L3Vni Status for Vlan %d with isUp %d vlan %s",
            vlan_id, isUp, vlan_alias.c_str());

    if (!getPort(vlan_alias, vlan))
    {
        SWSS_LOG_NOTICE("Failed to locate VLAN %d", vlan_id);
        return false;
    }

    SWSS_LOG_NOTICE("member count %d, l3vni %d", vlan.m_up_member_count, vlan.m_l3_vni);
    if (isUp) {
        auto old_count = vlan.m_up_member_count;
        vlan.m_up_member_count++;
        if (old_count == 0)
        {
            updateVlanOperStatus(vlan, true);
        }
        vlan.m_l3_vni = true;
    } else {
        vlan.m_up_member_count--;
        if (vlan.m_up_member_count == 0)
        {
            updateVlanOperStatus(vlan, false);
        }
        vlan.m_l3_vni = false;
    }

    m_portList[vlan_alias] = vlan;

    SWSS_LOG_NOTICE("Updated L3Vni status of VLAN %d member count %d", vlan_id, vlan.m_up_member_count);

=======
/*
 * If Gearbox is enabled (wait for GearboxConfigDone),
 * then initialize global storage maps
 */
void PortsOrch::initGearbox()
{
    GearboxUtils gearbox;
    Table* tmpGearboxTable = m_gearboxTable.get();
    m_gearboxEnabled = gearbox.isGearboxEnabled(tmpGearboxTable);

    SWSS_LOG_ENTER();

    if (m_gearboxEnabled)
    {
        m_gearboxPhyMap = gearbox.loadPhyMap(tmpGearboxTable);
        m_gearboxInterfaceMap = gearbox.loadInterfaceMap(tmpGearboxTable);
        m_gearboxLaneMap = gearbox.loadLaneMap(tmpGearboxTable);
        m_gearboxPortMap = gearbox.loadPortMap(tmpGearboxTable);

        SWSS_LOG_NOTICE("BOX: m_gearboxPhyMap size       = %d.", (int) m_gearboxPhyMap.size());
        SWSS_LOG_NOTICE("BOX: m_gearboxInterfaceMap size = %d.", (int) m_gearboxInterfaceMap.size());
        SWSS_LOG_NOTICE("BOX: m_gearboxLaneMap size      = %d.", (int) m_gearboxLaneMap.size());
        SWSS_LOG_NOTICE("BOX: m_gearboxPortMap size      = %d.", (int) m_gearboxPortMap.size());
    }
}

/*
 * Create both the system-side and line-side gearbox ports for the associated
 * PHY and connect the ports.
 *
 */
bool PortsOrch::initGearboxPort(Port &port)
{
    vector<sai_attribute_t> attrs;
    vector<uint32_t> lanes;
    vector<uint32_t> vals;
    sai_attribute_t attr;
    sai_object_id_t systemPort;
    sai_object_id_t linePort;
    sai_object_id_t connector;
    sai_object_id_t phyOid;
    sai_status_t status;
    string phyOidStr;
    int phy_id;

    SWSS_LOG_ENTER();

    if (m_gearboxEnabled)
    {
        if (m_gearboxInterfaceMap.find(port.m_index) != m_gearboxInterfaceMap.end())
        {
            SWSS_LOG_NOTICE("BOX: port_id:0x%lx index:%d alias:%s", port.m_port_id, port.m_index, port.m_alias.c_str());

            phy_id = m_gearboxInterfaceMap[port.m_index].phy_id;
            phyOidStr = m_gearboxPhyMap[phy_id].phy_oid;

            if (phyOidStr.size() == 0)
            {
                SWSS_LOG_ERROR("BOX: Gearbox PHY phy_id:%d has an invalid phy_oid", phy_id);
                return false;
            }

            sai_deserialize_object_id(phyOidStr, phyOid);

            /* Create SYSTEM-SIDE port */
            attrs.clear();

            attr.id = SAI_PORT_ATTR_ADMIN_STATE;
            attr.value.booldata = port.m_admin_state_up;
            attrs.push_back(attr);

            attr.id = SAI_PORT_ATTR_SPEED;
            attr.value.u32 = (uint32_t) m_gearboxPortMap[port.m_index].system_speed;
            if (isSpeedSupported(port.m_alias, port.m_port_id, attr.value.u32))
            {
                attrs.push_back(attr);
            }

            attr.id = SAI_PORT_ATTR_AUTO_NEG_MODE;
            attr.value.booldata = m_gearboxPortMap[port.m_index].system_auto_neg;
            attrs.push_back(attr);

            attr.id = SAI_PORT_ATTR_FEC_MODE;
            attr.value.s32 = fec_mode_map[m_gearboxPortMap[port.m_index].system_fec];
            attrs.push_back(attr);

            attr.id = SAI_PORT_ATTR_INTERNAL_LOOPBACK_MODE;
            attr.value.u32 = loopback_mode_map[m_gearboxPortMap[port.m_index].system_loopback];
            attrs.push_back(attr);

            attr.id = SAI_PORT_ATTR_LINK_TRAINING_ENABLE;
            attr.value.booldata = m_gearboxPortMap[port.m_index].system_training;
            attrs.push_back(attr);

            attr.id = SAI_PORT_ATTR_HW_LANE_LIST;
            lanes.assign(m_gearboxInterfaceMap[port.m_index].system_lanes.begin(), m_gearboxInterfaceMap[port.m_index].system_lanes.end());
            attr.value.u32list.list = lanes.data();
            attr.value.u32list.count = static_cast<uint32_t>(lanes.size());
            attrs.push_back(attr);

            for (uint32_t i = 0; i < attr.value.u32list.count; i++)
            {
                SWSS_LOG_DEBUG("BOX: list[%d] = %d", i, attr.value.u32list.list[i]);
            }

            status = sai_port_api->create_port(&systemPort, phyOid, static_cast<uint32_t>(attrs.size()), attrs.data());
            if (status != SAI_STATUS_SUCCESS)
            {
                SWSS_LOG_ERROR("BOX: Failed to create Gearbox system-side port for alias:%s port_id:0x%lx index:%d status:%d",
                        port.m_alias.c_str(), port.m_port_id, port.m_index, status);
                return false;
            }
            SWSS_LOG_NOTICE("BOX: Created Gearbox system-side port 0x%lx for alias:%s index:%d",
                    systemPort, port.m_alias.c_str(), port.m_index);

            /* Create LINE-SIDE port */
            attrs.clear();

            attr.id = SAI_PORT_ATTR_ADMIN_STATE;
            attr.value.booldata = port.m_admin_state_up;
            attrs.push_back(attr);

            attr.id = SAI_PORT_ATTR_SPEED;
            attr.value.u32 = (uint32_t) m_gearboxPortMap[port.m_index].line_speed;
            if (isSpeedSupported(port.m_alias, port.m_port_id, attr.value.u32))
            {
                attrs.push_back(attr);
            }

            attr.id = SAI_PORT_ATTR_AUTO_NEG_MODE;
            attr.value.booldata = m_gearboxPortMap[port.m_index].line_auto_neg;
            attrs.push_back(attr);

            attr.id = SAI_PORT_ATTR_FEC_MODE;
            attr.value.s32 = fec_mode_map[m_gearboxPortMap[port.m_index].line_fec];
            attrs.push_back(attr);

            attr.id = SAI_PORT_ATTR_MEDIA_TYPE;
            attr.value.u32 = media_type_map[m_gearboxPortMap[port.m_index].line_media_type];
            attrs.push_back(attr);

            attr.id = SAI_PORT_ATTR_INTERNAL_LOOPBACK_MODE;
            attr.value.u32 = loopback_mode_map[m_gearboxPortMap[port.m_index].line_loopback];
            attrs.push_back(attr);

            attr.id = SAI_PORT_ATTR_LINK_TRAINING_ENABLE;
            attr.value.booldata = m_gearboxPortMap[port.m_index].line_training;
            attrs.push_back(attr);

            attr.id = SAI_PORT_ATTR_INTERFACE_TYPE;
            attr.value.u32 = interface_type_map[m_gearboxPortMap[port.m_index].line_intf_type];
            attrs.push_back(attr);

            attr.id = SAI_PORT_ATTR_ADVERTISED_SPEED;
            vals.assign(m_gearboxPortMap[port.m_index].line_adver_speed.begin(), m_gearboxPortMap[port.m_index].line_adver_speed.end());
            attr.value.u32list.list = vals.data();
            attr.value.u32list.count = static_cast<uint32_t>(vals.size());
            attrs.push_back(attr);

            attr.id = SAI_PORT_ATTR_ADVERTISED_FEC_MODE;
            vals.assign(m_gearboxPortMap[port.m_index].line_adver_fec.begin(), m_gearboxPortMap[port.m_index].line_adver_fec.end());
            attr.value.u32list.list = vals.data();
            attr.value.u32list.count = static_cast<uint32_t>(vals.size());
            attrs.push_back(attr);

            attr.id = SAI_PORT_ATTR_ADVERTISED_AUTO_NEG_MODE;
            attr.value.booldata = m_gearboxPortMap[port.m_index].line_adver_auto_neg;
            attrs.push_back(attr);

            attr.id = SAI_PORT_ATTR_ADVERTISED_ASYMMETRIC_PAUSE_MODE;
            attr.value.booldata = m_gearboxPortMap[port.m_index].line_adver_asym_pause;
            attrs.push_back(attr);

            attr.id = SAI_PORT_ATTR_ADVERTISED_MEDIA_TYPE;
            attr.value.u32 = media_type_map[m_gearboxPortMap[port.m_index].line_adver_media_type];
            attrs.push_back(attr);

            attr.id = SAI_PORT_ATTR_HW_LANE_LIST;
            lanes.assign(m_gearboxInterfaceMap[port.m_index].line_lanes.begin(), m_gearboxInterfaceMap[port.m_index].line_lanes.end());
            attr.value.u32list.list = lanes.data();
            attr.value.u32list.count = static_cast<uint32_t>(lanes.size());
            attrs.push_back(attr);

            for (uint32_t i = 0; i < attr.value.u32list.count; i++)
            {
                SWSS_LOG_DEBUG("BOX: list[%d] = %d", i, attr.value.u32list.list[i]);
            }

            status = sai_port_api->create_port(&linePort, phyOid, static_cast<uint32_t>(attrs.size()), attrs.data());
            if (status != SAI_STATUS_SUCCESS)
            {
                SWSS_LOG_ERROR("BOX: Failed to create Gearbox line-side port for alias:%s port_id:0x%lx index:%d status:%d",
                   port.m_alias.c_str(), port.m_port_id, port.m_index, status);
                return false;
            }
            SWSS_LOG_NOTICE("BOX: Created Gearbox line-side port 0x%lx for alias:%s index:%d",
                linePort, port.m_alias.c_str(), port.m_index);

            /* Connect SYSTEM-SIDE to LINE-SIDE */
            attrs.clear();

            attr.id = SAI_PORT_CONNECTOR_ATTR_SYSTEM_SIDE_PORT_ID;
            attr.value.oid = systemPort;
            attrs.push_back(attr);
            attr.id = SAI_PORT_CONNECTOR_ATTR_LINE_SIDE_PORT_ID;
            attr.value.oid = linePort;
            attrs.push_back(attr);

            status = sai_port_api->create_port_connector(&connector, phyOid, static_cast<uint32_t>(attrs.size()), attrs.data());
            if (status != SAI_STATUS_SUCCESS)
            {
                SWSS_LOG_ERROR("BOX: Failed to connect Gearbox system-side:0x%lx to line-side:0x%lx; status:%d", systemPort, linePort, status);
                return false;
            }

            SWSS_LOG_NOTICE("BOX: Connected Gearbox ports; system-side:0x%lx to line-side:0x%lx", systemPort, linePort);
            m_gearboxPortListLaneMap[port.m_port_id] = make_tuple(systemPort, linePort);
        }
    }
>>>>>>> eff5456b
    return true;
}
<|MERGE_RESOLUTION|>--- conflicted
+++ resolved
@@ -4274,7 +4274,6 @@
     }
 }
 
-<<<<<<< HEAD
 bool PortsOrch::updateL3VniStatus(uint16_t vlan_id, bool isUp)
 {
     Port vlan;
@@ -4312,7 +4311,9 @@
 
     SWSS_LOG_NOTICE("Updated L3Vni status of VLAN %d member count %d", vlan_id, vlan.m_up_member_count);
 
-=======
+    return true;
+}
+
 /*
  * If Gearbox is enabled (wait for GearboxConfigDone),
  * then initialize global storage maps
@@ -4532,6 +4533,6 @@
             m_gearboxPortListLaneMap[port.m_port_id] = make_tuple(systemPort, linePort);
         }
     }
->>>>>>> eff5456b
+
     return true;
 }
