#include "portsorch.h"
#include "intfsorch.h"
#include "bufferorch.h"
#include "neighorch.h"
#include "gearboxutils.h"
#include "vxlanorch.h"
#include "directory.h"
#include "subintf.h"
#include "notifications.h"
#include "stporch.h"

#include <inttypes.h>
#include <cassert>
#include <fstream>
#include <sstream>
#include <set>
#include <algorithm>
#include <tuple>
#include <sstream>
#include <unordered_set>

#include <netinet/if_ether.h>
#include "net/if.h"

#include "logger.h"
#include "schema.h"
#include "redisapi.h"
#include "converter.h"
#include "sai_serialize.h"
#include "crmorch.h"
#include "countercheckorch.h"
#include "notifier.h"
#include "fdborch.h"
#include "switchorch.h"
#include "stringutility.h"
#include "subscriberstatetable.h"

#include "saitam.h"
#include "warm_restart.h"

extern sai_switch_api_t *sai_switch_api;
extern sai_bridge_api_t *sai_bridge_api;
extern sai_port_api_t *sai_port_api;
extern sai_vlan_api_t *sai_vlan_api;
extern sai_lag_api_t *sai_lag_api;
extern sai_hostif_api_t* sai_hostif_api;
extern sai_acl_api_t* sai_acl_api;
extern sai_queue_api_t *sai_queue_api;
extern sai_object_id_t gSwitchId;
extern sai_fdb_api_t *sai_fdb_api;
extern sai_tam_api_t *sai_tam_api;
extern sai_l2mc_group_api_t *sai_l2mc_group_api;
extern sai_buffer_api_t *sai_buffer_api;
extern IntfsOrch *gIntfsOrch;
extern NeighOrch *gNeighOrch;
extern CrmOrch *gCrmOrch;
extern BufferOrch *gBufferOrch;
extern FdbOrch *gFdbOrch;
extern SwitchOrch *gSwitchOrch;
extern StpOrch *gStpOrch;
extern Directory<Orch*> gDirectory;
extern sai_system_port_api_t *sai_system_port_api;
extern string gMySwitchType;
extern int32_t gVoqMySwitchId;
extern string gMyHostName;
extern string gMyAsicName;
extern event_handle_t g_events_handle;

// defines ------------------------------------------------------------------------------------------------------------

#define DEFAULT_SYSTEM_PORT_MTU 9100
#define VLAN_PREFIX         "Vlan"
#define DEFAULT_VLAN_ID     1
#define MAX_VALID_VLAN_ID   4094
#define DEFAULT_HOSTIF_TX_QUEUE 7

#define PORT_SPEED_LIST_DEFAULT_SIZE                     16
#define PORT_STATE_POLLING_SEC                            5
#define PORT_STAT_FLEX_COUNTER_POLLING_INTERVAL_MS     1000
#define PORT_BUFFER_DROP_STAT_POLLING_INTERVAL_MS     60000
#define QUEUE_STAT_FLEX_COUNTER_POLLING_INTERVAL_MS   10000
#define QUEUE_WATERMARK_STAT_FLEX_COUNTER_POLLING_INTERVAL_MS   60000
#define PG_WATERMARK_STAT_FLEX_COUNTER_POLLING_INTERVAL_MS   60000
#define PG_DROP_STAT_FLEX_COUNTER_POLLING_INTERVAL_MS   10000

// types --------------------------------------------------------------------------------------------------------------

struct PortAttrValue
{
    std::vector<std::uint32_t> lanes;
};

typedef PortAttrValue PortAttrValue_t;
typedef std::map<sai_port_serdes_attr_t, std::vector<std::uint32_t>> PortSerdesAttrMap_t;

struct PortBulker
{
    std::vector<sai_object_id_t> oids;
    std::vector<uint32_t> attrCount;
    std::vector<sai_attribute_t> attrList;
    std::vector<sai_status_t> statuses;

    uint32_t count;

    PortBulker(uint32_t size) :
        oids(size),
        attrCount(size, 1),
        attrList(size),
        statuses(size, SAI_STATUS_NOT_EXECUTED),
        count(0)
    {
    }

    void add(sai_object_id_t oid, sai_attribute_t& attr)
    {
        oids[count] = oid;
        attrList[count] = attr;
        count++;
    }

    void executeGet(sai_bulk_op_error_mode_t errorMode = SAI_BULK_OP_ERROR_MODE_IGNORE_ERROR)
    {
        if (count == 0)
        {
            return;
        }

        std::vector<sai_attribute_t*> attrs(count);

        for (size_t idx = 0; idx < count; idx++)
        {
            attrs[idx] = &attrList[idx];
        }

        sai_port_api->get_ports_attribute(count, oids.data(), attrCount.data(),
            attrs.data(), errorMode, statuses.data());
    }
};

// constants ----------------------------------------------------------------------------------------------------------

static map<string, sai_bridge_port_fdb_learning_mode_t> learn_mode_map =
{
    { "drop",  SAI_BRIDGE_PORT_FDB_LEARNING_MODE_DROP },
    { "disable", SAI_BRIDGE_PORT_FDB_LEARNING_MODE_DISABLE },
    { "hardware", SAI_BRIDGE_PORT_FDB_LEARNING_MODE_HW },
    { "cpu_trap", SAI_BRIDGE_PORT_FDB_LEARNING_MODE_CPU_TRAP},
    { "cpu_log", SAI_BRIDGE_PORT_FDB_LEARNING_MODE_CPU_LOG},
    { "notification", SAI_BRIDGE_PORT_FDB_LEARNING_MODE_FDB_NOTIFICATION}
};

static map<string, sai_port_media_type_t> media_type_map =
{
    { "fiber", SAI_PORT_MEDIA_TYPE_FIBER },
    { "copper", SAI_PORT_MEDIA_TYPE_COPPER }
};

static map<string, sai_port_internal_loopback_mode_t> loopback_mode_map =
{
    { "none",  SAI_PORT_INTERNAL_LOOPBACK_MODE_NONE },
    { "phy", SAI_PORT_INTERNAL_LOOPBACK_MODE_PHY },
    { "mac", SAI_PORT_INTERNAL_LOOPBACK_MODE_MAC }
};

static map<string, int> autoneg_mode_map =
{
    { "on", 1 },
    { "off", 0 }
};

static map<sai_port_link_training_failure_status_t, string> link_training_failure_map =
{
    { SAI_PORT_LINK_TRAINING_FAILURE_STATUS_NO_ERROR, "none" },
    { SAI_PORT_LINK_TRAINING_FAILURE_STATUS_FRAME_LOCK_ERROR, "frame_lock"},
    { SAI_PORT_LINK_TRAINING_FAILURE_STATUS_SNR_LOWER_THRESHOLD, "snr_low"},
    { SAI_PORT_LINK_TRAINING_FAILURE_STATUS_TIME_OUT, "timeout"}
};

static map<sai_port_link_training_rx_status_t, string> link_training_rx_status_map =
{
    { SAI_PORT_LINK_TRAINING_RX_STATUS_NOT_TRAINED, "not_trained" },
    { SAI_PORT_LINK_TRAINING_RX_STATUS_TRAINED, "trained"}
};

// Interface type map used for gearbox
static map<string, sai_port_interface_type_t> interface_type_map =
{
 { "none", SAI_PORT_INTERFACE_TYPE_NONE },
 { "cr", SAI_PORT_INTERFACE_TYPE_CR },
 { "cr4", SAI_PORT_INTERFACE_TYPE_CR4 },
 { "cr8", SAI_PORT_INTERFACE_TYPE_CR8 },
 { "sr", SAI_PORT_INTERFACE_TYPE_SR },
 { "sr4", SAI_PORT_INTERFACE_TYPE_SR4 },
 { "sr8", SAI_PORT_INTERFACE_TYPE_SR8 },
 { "lr", SAI_PORT_INTERFACE_TYPE_LR },
 { "lr4", SAI_PORT_INTERFACE_TYPE_LR4 },
 { "lr8", SAI_PORT_INTERFACE_TYPE_LR8 },
 { "kr", SAI_PORT_INTERFACE_TYPE_KR },
 { "kr4", SAI_PORT_INTERFACE_TYPE_KR4 },
 { "kr8", SAI_PORT_INTERFACE_TYPE_KR8 }
};

// Timestamp Template map used for Path Tracing
static map<string, sai_port_path_tracing_timestamp_type_t> pt_timestamp_template_map =
{
 { "template1", SAI_PORT_PATH_TRACING_TIMESTAMP_TYPE_8_15 },
 { "template2", SAI_PORT_PATH_TRACING_TIMESTAMP_TYPE_12_19 },
 { "template3", SAI_PORT_PATH_TRACING_TIMESTAMP_TYPE_16_23 },
 { "template4", SAI_PORT_PATH_TRACING_TIMESTAMP_TYPE_20_27 }
};

static map<sai_queue_type_t, string> sai_queue_type_string_map =
{
    {SAI_QUEUE_TYPE_ALL, "SAI_QUEUE_TYPE_ALL"},
    {SAI_QUEUE_TYPE_UNICAST, "SAI_QUEUE_TYPE_UNICAST"},
    {SAI_QUEUE_TYPE_MULTICAST, "SAI_QUEUE_TYPE_MULTICAST"},
    {SAI_QUEUE_TYPE_UNICAST_VOQ, "SAI_QUEUE_TYPE_UNICAST_VOQ"},
};

const vector<sai_port_stat_t> port_stat_ids =
{
    SAI_PORT_STAT_IF_IN_OCTETS,
    SAI_PORT_STAT_IF_IN_UCAST_PKTS,
    SAI_PORT_STAT_IF_IN_NON_UCAST_PKTS,
    SAI_PORT_STAT_IF_IN_DISCARDS,
    SAI_PORT_STAT_IF_IN_ERRORS,
    SAI_PORT_STAT_IF_IN_UNKNOWN_PROTOS,
    SAI_PORT_STAT_IF_OUT_OCTETS,
    SAI_PORT_STAT_IF_OUT_UCAST_PKTS,
    SAI_PORT_STAT_IF_OUT_NON_UCAST_PKTS,
    SAI_PORT_STAT_IF_OUT_DISCARDS,
    SAI_PORT_STAT_IF_OUT_ERRORS,
    SAI_PORT_STAT_IF_OUT_QLEN,
    SAI_PORT_STAT_IF_IN_MULTICAST_PKTS,
    SAI_PORT_STAT_IF_IN_BROADCAST_PKTS,
    SAI_PORT_STAT_IF_OUT_MULTICAST_PKTS,
    SAI_PORT_STAT_IF_OUT_BROADCAST_PKTS,
    SAI_PORT_STAT_ETHER_RX_OVERSIZE_PKTS,
    SAI_PORT_STAT_ETHER_TX_OVERSIZE_PKTS,
    SAI_PORT_STAT_ETHER_IN_PKTS_64_OCTETS,
    SAI_PORT_STAT_ETHER_IN_PKTS_65_TO_127_OCTETS,
    SAI_PORT_STAT_ETHER_IN_PKTS_128_TO_255_OCTETS,
    SAI_PORT_STAT_ETHER_IN_PKTS_256_TO_511_OCTETS,
    SAI_PORT_STAT_ETHER_IN_PKTS_512_TO_1023_OCTETS,
    SAI_PORT_STAT_ETHER_IN_PKTS_1024_TO_1518_OCTETS,
    SAI_PORT_STAT_ETHER_IN_PKTS_1519_TO_2047_OCTETS,
    SAI_PORT_STAT_ETHER_IN_PKTS_2048_TO_4095_OCTETS,
    SAI_PORT_STAT_ETHER_IN_PKTS_4096_TO_9216_OCTETS,
    SAI_PORT_STAT_ETHER_IN_PKTS_9217_TO_16383_OCTETS,
    SAI_PORT_STAT_ETHER_OUT_PKTS_64_OCTETS,
    SAI_PORT_STAT_ETHER_OUT_PKTS_65_TO_127_OCTETS,
    SAI_PORT_STAT_ETHER_OUT_PKTS_128_TO_255_OCTETS,
    SAI_PORT_STAT_ETHER_OUT_PKTS_256_TO_511_OCTETS,
    SAI_PORT_STAT_ETHER_OUT_PKTS_512_TO_1023_OCTETS,
    SAI_PORT_STAT_ETHER_OUT_PKTS_1024_TO_1518_OCTETS,
    SAI_PORT_STAT_ETHER_OUT_PKTS_1519_TO_2047_OCTETS,
    SAI_PORT_STAT_ETHER_OUT_PKTS_2048_TO_4095_OCTETS,
    SAI_PORT_STAT_ETHER_OUT_PKTS_4096_TO_9216_OCTETS,
    SAI_PORT_STAT_ETHER_OUT_PKTS_9217_TO_16383_OCTETS,
    SAI_PORT_STAT_PFC_0_TX_PKTS,
    SAI_PORT_STAT_PFC_1_TX_PKTS,
    SAI_PORT_STAT_PFC_2_TX_PKTS,
    SAI_PORT_STAT_PFC_3_TX_PKTS,
    SAI_PORT_STAT_PFC_4_TX_PKTS,
    SAI_PORT_STAT_PFC_5_TX_PKTS,
    SAI_PORT_STAT_PFC_6_TX_PKTS,
    SAI_PORT_STAT_PFC_7_TX_PKTS,
    SAI_PORT_STAT_PFC_0_RX_PKTS,
    SAI_PORT_STAT_PFC_1_RX_PKTS,
    SAI_PORT_STAT_PFC_2_RX_PKTS,
    SAI_PORT_STAT_PFC_3_RX_PKTS,
    SAI_PORT_STAT_PFC_4_RX_PKTS,
    SAI_PORT_STAT_PFC_5_RX_PKTS,
    SAI_PORT_STAT_PFC_6_RX_PKTS,
    SAI_PORT_STAT_PFC_7_RX_PKTS,
    SAI_PORT_STAT_PAUSE_RX_PKTS,
    SAI_PORT_STAT_PAUSE_TX_PKTS,
    SAI_PORT_STAT_ETHER_STATS_TX_NO_ERRORS,
    SAI_PORT_STAT_IP_IN_UCAST_PKTS,
    SAI_PORT_STAT_ETHER_STATS_JABBERS,
    SAI_PORT_STAT_ETHER_STATS_FRAGMENTS,
    SAI_PORT_STAT_ETHER_STATS_UNDERSIZE_PKTS,
    SAI_PORT_STAT_IP_IN_RECEIVES,
    SAI_PORT_STAT_IF_IN_FEC_CORRECTABLE_FRAMES,
    SAI_PORT_STAT_IF_IN_FEC_NOT_CORRECTABLE_FRAMES,
    SAI_PORT_STAT_IF_IN_FEC_SYMBOL_ERRORS,
    SAI_PORT_STAT_IF_IN_FEC_CODEWORD_ERRORS_S0,
    SAI_PORT_STAT_IF_IN_FEC_CODEWORD_ERRORS_S1,
    SAI_PORT_STAT_IF_IN_FEC_CODEWORD_ERRORS_S2,
    SAI_PORT_STAT_IF_IN_FEC_CODEWORD_ERRORS_S3,
    SAI_PORT_STAT_IF_IN_FEC_CODEWORD_ERRORS_S4,
    SAI_PORT_STAT_IF_IN_FEC_CODEWORD_ERRORS_S5,
    SAI_PORT_STAT_IF_IN_FEC_CODEWORD_ERRORS_S6,
    SAI_PORT_STAT_IF_IN_FEC_CODEWORD_ERRORS_S7,
    SAI_PORT_STAT_IF_IN_FEC_CODEWORD_ERRORS_S8,
    SAI_PORT_STAT_IF_IN_FEC_CODEWORD_ERRORS_S9,
    SAI_PORT_STAT_IF_IN_FEC_CODEWORD_ERRORS_S10,
    SAI_PORT_STAT_IF_IN_FEC_CODEWORD_ERRORS_S11,
    SAI_PORT_STAT_IF_IN_FEC_CODEWORD_ERRORS_S12,
    SAI_PORT_STAT_IF_IN_FEC_CODEWORD_ERRORS_S13,
    SAI_PORT_STAT_IF_IN_FEC_CODEWORD_ERRORS_S14,
    SAI_PORT_STAT_IF_IN_FEC_CODEWORD_ERRORS_S15,
    SAI_PORT_STAT_IF_IN_FEC_CORRECTED_BITS
};

const vector<sai_port_stat_t> gbport_stat_ids =
{
    SAI_PORT_STAT_IF_IN_OCTETS,
    SAI_PORT_STAT_IF_IN_UCAST_PKTS,
    SAI_PORT_STAT_IF_IN_NON_UCAST_PKTS,
    SAI_PORT_STAT_IF_OUT_OCTETS,
    SAI_PORT_STAT_IF_OUT_UCAST_PKTS,
    SAI_PORT_STAT_IF_OUT_NON_UCAST_PKTS,
    SAI_PORT_STAT_IF_IN_DISCARDS,
    SAI_PORT_STAT_IF_OUT_DISCARDS,
    SAI_PORT_STAT_IF_IN_ERRORS,
    SAI_PORT_STAT_IF_OUT_ERRORS,
    SAI_PORT_STAT_ETHER_RX_OVERSIZE_PKTS,
    SAI_PORT_STAT_ETHER_TX_OVERSIZE_PKTS,
    SAI_PORT_STAT_ETHER_STATS_UNDERSIZE_PKTS,
    SAI_PORT_STAT_ETHER_STATS_JABBERS,
    SAI_PORT_STAT_ETHER_STATS_FRAGMENTS,
    SAI_PORT_STAT_IF_IN_FEC_CORRECTABLE_FRAMES,
    SAI_PORT_STAT_IF_IN_FEC_NOT_CORRECTABLE_FRAMES,
    SAI_PORT_STAT_IF_IN_FEC_SYMBOL_ERRORS
};

const vector<sai_port_stat_t> port_buffer_drop_stat_ids =
{
    SAI_PORT_STAT_IN_DROPPED_PKTS,
    SAI_PORT_STAT_OUT_DROPPED_PKTS
};

static const vector<sai_queue_stat_t> queue_stat_ids =
{
    SAI_QUEUE_STAT_PACKETS,
    SAI_QUEUE_STAT_BYTES,
    SAI_QUEUE_STAT_DROPPED_PACKETS,
    SAI_QUEUE_STAT_DROPPED_BYTES,
};
static const vector<sai_queue_stat_t> voq_stat_ids =
{
    SAI_QUEUE_STAT_CREDIT_WD_DELETED_PACKETS
};


static const vector<sai_queue_stat_t> queueWatermarkStatIds =
{
    SAI_QUEUE_STAT_SHARED_WATERMARK_BYTES,
};

static const vector<sai_ingress_priority_group_stat_t> ingressPriorityGroupWatermarkStatIds =
{
    SAI_INGRESS_PRIORITY_GROUP_STAT_XOFF_ROOM_WATERMARK_BYTES,
    SAI_INGRESS_PRIORITY_GROUP_STAT_SHARED_WATERMARK_BYTES,
};

static const vector<sai_ingress_priority_group_stat_t> ingressPriorityGroupDropStatIds =
{
    SAI_INGRESS_PRIORITY_GROUP_STAT_DROPPED_PACKETS
};

const vector<sai_port_stat_t> wred_port_stat_ids =
{
    SAI_PORT_STAT_GREEN_WRED_DROPPED_PACKETS,
    SAI_PORT_STAT_YELLOW_WRED_DROPPED_PACKETS,
    SAI_PORT_STAT_RED_WRED_DROPPED_PACKETS,
    SAI_PORT_STAT_WRED_DROPPED_PACKETS
};

static const vector<sai_queue_stat_t> wred_queue_stat_ids =
{
    SAI_QUEUE_STAT_WRED_ECN_MARKED_PACKETS,
    SAI_QUEUE_STAT_WRED_ECN_MARKED_BYTES,
    SAI_QUEUE_STAT_WRED_DROPPED_PACKETS,
    SAI_QUEUE_STAT_WRED_DROPPED_BYTES
};

static char* hostif_vlan_tag[] = {
    [SAI_HOSTIF_VLAN_TAG_STRIP]     = "SAI_HOSTIF_VLAN_TAG_STRIP",
    [SAI_HOSTIF_VLAN_TAG_KEEP]      = "SAI_HOSTIF_VLAN_TAG_KEEP",
    [SAI_HOSTIF_VLAN_TAG_ORIGINAL]  = "SAI_HOSTIF_VLAN_TAG_ORIGINAL"
};

const std::unordered_map<sai_port_error_status_t, std::string> PortOperErrorEvent::db_key_errors =
{
    // SAI port oper error status to error name mapping
    { SAI_PORT_ERROR_STATUS_MAC_LOCAL_FAULT, "mac_local_fault"},
    { SAI_PORT_ERROR_STATUS_MAC_REMOTE_FAULT, "mac_remote_fault"},
    { SAI_PORT_ERROR_STATUS_FEC_SYNC_LOSS, "fec_sync_loss"},
    { SAI_PORT_ERROR_STATUS_FEC_LOSS_ALIGNMENT_MARKER, "fec_alignment_loss"},
    { SAI_PORT_ERROR_STATUS_HIGH_SER,  "high_ser_error"},
    { SAI_PORT_ERROR_STATUS_HIGH_BER, "high_ber_error"},
    { SAI_PORT_ERROR_STATUS_CRC_RATE, "crc_rate"},
    { SAI_PORT_ERROR_STATUS_DATA_UNIT_CRC_ERROR, "data_unit_crc_error"},
    { SAI_PORT_ERROR_STATUS_DATA_UNIT_SIZE, "data_unit_size"},
    { SAI_PORT_ERROR_STATUS_DATA_UNIT_MISALIGNMENT_ERROR, "data_unit_misalignment_error"},
    { SAI_PORT_ERROR_STATUS_CODE_GROUP_ERROR, "code_group_error"},
    { SAI_PORT_ERROR_STATUS_SIGNAL_LOCAL_ERROR, "signal_local_error"},
    { SAI_PORT_ERROR_STATUS_NO_RX_REACHABILITY, "no_rx_reachability"}
};


// functions ----------------------------------------------------------------------------------------------------------

static bool isValidPortTypeForLagMember(const Port& port)
{
    return (port.m_type == Port::Type::PHY || port.m_type == Port::Type::SYSTEM);
}

static void getPortSerdesAttr(PortSerdesAttrMap_t &map, const PortConfig &port)
{
    if (port.serdes.preemphasis.is_set)
    {
        map[SAI_PORT_SERDES_ATTR_PREEMPHASIS] = port.serdes.preemphasis.value;
    }

    if (port.serdes.idriver.is_set)
    {
        map[SAI_PORT_SERDES_ATTR_IDRIVER] = port.serdes.idriver.value;
    }

    if (port.serdes.ipredriver.is_set)
    {
        map[SAI_PORT_SERDES_ATTR_IPREDRIVER] = port.serdes.ipredriver.value;
    }

    if (port.serdes.pre1.is_set)
    {
        map[SAI_PORT_SERDES_ATTR_TX_FIR_PRE1] = port.serdes.pre1.value;
    }

    if (port.serdes.pre2.is_set)
    {
        map[SAI_PORT_SERDES_ATTR_TX_FIR_PRE2] = port.serdes.pre2.value;
    }

    if (port.serdes.pre3.is_set)
    {
        map[SAI_PORT_SERDES_ATTR_TX_FIR_PRE3] = port.serdes.pre3.value;
    }

    if (port.serdes.main.is_set)
    {
        map[SAI_PORT_SERDES_ATTR_TX_FIR_MAIN] = port.serdes.main.value;
    }

    if (port.serdes.post1.is_set)
    {
        map[SAI_PORT_SERDES_ATTR_TX_FIR_POST1] = port.serdes.post1.value;
    }

    if (port.serdes.post2.is_set)
    {
        map[SAI_PORT_SERDES_ATTR_TX_FIR_POST2] = port.serdes.post2.value;
    }

    if (port.serdes.post3.is_set)
    {
        map[SAI_PORT_SERDES_ATTR_TX_FIR_POST3] = port.serdes.post3.value;
    }

    if (port.serdes.attn.is_set)
    {
        map[SAI_PORT_SERDES_ATTR_TX_FIR_ATTN] = port.serdes.attn.value;
    }

    if (port.serdes.ob_m2lp.is_set)
    {

        map[SAI_PORT_SERDES_ATTR_TX_PAM4_RATIO] = port.serdes.ob_m2lp.value;
    }

    if (port.serdes.ob_alev_out.is_set)
    {
        map[SAI_PORT_SERDES_ATTR_TX_OUT_COMMON_MODE] = port.serdes.ob_alev_out.value;
    }

    if (port.serdes.obplev.is_set)
    {
        map[SAI_PORT_SERDES_ATTR_TX_PMOS_COMMON_MODE] = port.serdes.obplev.value;
    }

    if (port.serdes.obnlev.is_set)
    {
        map[SAI_PORT_SERDES_ATTR_TX_NMOS_COMMON_MODE] = port.serdes.obnlev.value;
    }

    if (port.serdes.regn_bfm1p.is_set)
    {
        map[SAI_PORT_SERDES_ATTR_TX_PMOS_VLTG_REG] = port.serdes.regn_bfm1p.value;
    }

    if (port.serdes.regn_bfm1n.is_set)
    {
        map[SAI_PORT_SERDES_ATTR_TX_NMOS_VLTG_REG] = port.serdes.regn_bfm1n.value;
    }


}

static bool isPathTracingSupported()
{
    /*
     * Path Tracing is supported when four conditions are met:
     *
     *   1. The switch supports SAI_OBJECT_TYPE_TAM
     *   2. SAI_OBJECT_TYPE_PORT supports SAI_PORT_ATTR_PATH_TRACING_INTF attribute
     *   3. SAI_OBJECT_TYPE_PORT supports SAI_PORT_ATTR_PATH_TRACING_TIMESTAMP_TYPE attribute
     *   4. SAI_OBJECT_TYPE_PORT supports SAI_PORT_ATTR_TAM_OBJECT attribute
     */

    /* First, query switch capabilities */
    sai_attribute_t attr;
    std::vector<sai_int32_t> switchCapabilities(SAI_OBJECT_TYPE_MAX);
    attr.id = SAI_SWITCH_ATTR_SUPPORTED_OBJECT_TYPE_LIST;
    attr.value.s32list.count = static_cast<uint32_t>(switchCapabilities.size());
    attr.value.s32list.list = switchCapabilities.data();

    bool is_tam_supported = false;
    auto status = sai_switch_api->get_switch_attribute(gSwitchId, 1, &attr);
    if (status == SAI_STATUS_SUCCESS)
    {
        for (std::uint32_t i = 0; i < attr.value.s32list.count; i++)
        {
            switch(static_cast<sai_object_type_t>(attr.value.s32list.list[i]))
            {
                case SAI_OBJECT_TYPE_TAM:
                    is_tam_supported = true;
                    break;
                default:
                    /* Received an attribute in which we are not interested, ignoring it */
                    break;
            }
        }
    }
    else if (SAI_STATUS_IS_ATTR_NOT_SUPPORTED(status) || SAI_STATUS_IS_ATTR_NOT_IMPLEMENTED(status)
             || status ==  SAI_STATUS_NOT_SUPPORTED || status == SAI_STATUS_NOT_IMPLEMENTED)
    {
        SWSS_LOG_INFO("Querying OBJECT_TYPE_LIST is not supported on this platform");
        return false;
    }
    else 
    {
        SWSS_LOG_ERROR(
            "Failed to get a list of supported switch capabilities. Error=%d", status
        );
        return false;
    }

    /* Then verify if the four conditions are met */
    if (!is_tam_supported ||
            !gSwitchOrch->querySwitchCapability(SAI_OBJECT_TYPE_PORT, SAI_PORT_ATTR_PATH_TRACING_INTF) ||
            !gSwitchOrch->querySwitchCapability(SAI_OBJECT_TYPE_PORT, SAI_PORT_ATTR_PATH_TRACING_TIMESTAMP_TYPE) ||
            !gSwitchOrch->querySwitchCapability(SAI_OBJECT_TYPE_PORT, SAI_PORT_ATTR_TAM_OBJECT))
    {
        return false;
    }

    return true;
}

bool PortsOrch::checkPathTracingCapability()
{
    vector<FieldValueTuple> fvVector;
    if (isPathTracingSupported())
    {
        SWSS_LOG_INFO("Path Tracing is supported");
        /* Set PATH_TRACING_CAPABLE = true in STATE DB */
        fvVector.emplace_back(SWITCH_CAPABILITY_TABLE_PATH_TRACING_CAPABLE, "true");
        m_isPathTracingSupported = true;
    }
    else
    {
        SWSS_LOG_INFO("Path Tracing is not supported");
        /* Set PATH_TRACING_CAPABLE = false in STATE DB */
        fvVector.emplace_back(SWITCH_CAPABILITY_TABLE_PATH_TRACING_CAPABLE, "false");
        m_isPathTracingSupported = false;
    }
    gSwitchOrch->set_switch_capability(fvVector);

    return m_isPathTracingSupported;
}

// Port OA ------------------------------------------------------------------------------------------------------------

/*
 * Initialize PortsOrch
 * 0) If Gearbox is enabled, then initialize the external PHYs as defined in
 *    the GEARBOX_TABLE.
 * 1) By default, a switch has one CPU port, one 802.1Q bridge, and one default
 *    VLAN. All ports are in .1Q bridge as bridge ports, and all bridge ports
 *    are in default VLAN as VLAN members.
 * 2) Query switch CPU port.
 * 3) Query ports associated with lane mappings
 * 4) Query switch .1Q bridge and all its bridge ports.
 * 5) Query switch default VLAN and all its VLAN members.
 * 6) Remove each VLAN member from default VLAN and each bridge port from .1Q
 *    bridge. By design, SONiC switch starts with all bridge ports removed from
 *    default VLAN and all ports removed from .1Q bridge.
 */
PortsOrch::PortsOrch(DBConnector *db, DBConnector *stateDb, vector<table_name_with_pri_t> &tableNames, DBConnector *chassisAppDb) :
        Orch(db, tableNames),
        m_portStateTable(stateDb, STATE_PORT_TABLE_NAME),
        m_portOpErrTable(stateDb, STATE_PORT_OPER_ERR_TABLE_NAME),
        port_stat_manager(PORT_STAT_COUNTER_FLEX_COUNTER_GROUP, StatsMode::READ, PORT_STAT_FLEX_COUNTER_POLLING_INTERVAL_MS, false),
        gb_port_stat_manager(true,
                PORT_STAT_COUNTER_FLEX_COUNTER_GROUP, StatsMode::READ,
                PORT_STAT_FLEX_COUNTER_POLLING_INTERVAL_MS, false),
        port_buffer_drop_stat_manager(PORT_BUFFER_DROP_STAT_FLEX_COUNTER_GROUP, StatsMode::READ, PORT_BUFFER_DROP_STAT_POLLING_INTERVAL_MS, false),
        queue_stat_manager(QUEUE_STAT_COUNTER_FLEX_COUNTER_GROUP, StatsMode::READ, QUEUE_STAT_FLEX_COUNTER_POLLING_INTERVAL_MS, false),
        queue_watermark_manager(QUEUE_WATERMARK_STAT_COUNTER_FLEX_COUNTER_GROUP, StatsMode::READ_AND_CLEAR, QUEUE_WATERMARK_STAT_FLEX_COUNTER_POLLING_INTERVAL_MS, false),
        pg_watermark_manager(PG_WATERMARK_STAT_COUNTER_FLEX_COUNTER_GROUP, StatsMode::READ_AND_CLEAR, PG_WATERMARK_STAT_FLEX_COUNTER_POLLING_INTERVAL_MS, false),
        pg_drop_stat_manager(PG_DROP_STAT_COUNTER_FLEX_COUNTER_GROUP, StatsMode::READ, PG_DROP_STAT_FLEX_COUNTER_POLLING_INTERVAL_MS, false),
        wred_port_stat_manager(WRED_PORT_STAT_COUNTER_FLEX_COUNTER_GROUP, StatsMode::READ, PORT_STAT_FLEX_COUNTER_POLLING_INTERVAL_MS, false),
        wred_queue_stat_manager(WRED_QUEUE_STAT_COUNTER_FLEX_COUNTER_GROUP, StatsMode::READ, QUEUE_STAT_FLEX_COUNTER_POLLING_INTERVAL_MS, false),
        counter_managers({
                ref(port_stat_manager),
                ref(port_buffer_drop_stat_manager),
                ref(queue_stat_manager),
                ref(queue_watermark_manager),
                ref(pg_watermark_manager),
                ref(pg_drop_stat_manager),
                ref(wred_port_stat_manager),
                ref(wred_queue_stat_manager)
            }),
        m_port_state_poller(new SelectableTimer(timespec { .tv_sec = PORT_STATE_POLLING_SEC, .tv_nsec = 0 }))
{
    SWSS_LOG_ENTER();

    /* Initialize counter table */
    m_counter_db = shared_ptr<DBConnector>(new DBConnector("COUNTERS_DB", 0));
    m_counterTable = unique_ptr<Table>(new Table(m_counter_db.get(), COUNTERS_PORT_NAME_MAP));
    m_counterSysPortTable = unique_ptr<Table>(
                    new Table(m_counter_db.get(), COUNTERS_SYSTEM_PORT_NAME_MAP));
    m_counterLagTable = unique_ptr<Table>(new Table(m_counter_db.get(), COUNTERS_LAG_NAME_MAP));
    FieldValueTuple tuple("", "");
    vector<FieldValueTuple> defaultLagFv;
    defaultLagFv.push_back(tuple);
    m_counterLagTable->set("", defaultLagFv);

    /* Initialize port and vlan table */
    m_portTable = unique_ptr<Table>(new Table(db, APP_PORT_TABLE_NAME));
    m_sendToIngressPortTable = unique_ptr<Table>(new Table(db, APP_SEND_TO_INGRESS_PORT_TABLE_NAME));

    /* Initialize gearbox */
    m_gearboxTable = unique_ptr<Table>(new Table(db, "_GEARBOX_TABLE"));

    /* Initialize queue tables */
    m_queueTable = unique_ptr<Table>(new Table(m_counter_db.get(), COUNTERS_QUEUE_NAME_MAP));
    m_voqTable = unique_ptr<Table>(new Table(m_counter_db.get(), COUNTERS_VOQ_NAME_MAP));
    m_queuePortTable = unique_ptr<Table>(new Table(m_counter_db.get(), COUNTERS_QUEUE_PORT_MAP));
    m_queueIndexTable = unique_ptr<Table>(new Table(m_counter_db.get(), COUNTERS_QUEUE_INDEX_MAP));
    m_queueTypeTable = unique_ptr<Table>(new Table(m_counter_db.get(), COUNTERS_QUEUE_TYPE_MAP));

    /* Initialize ingress priority group tables */
    m_pgTable = unique_ptr<Table>(new Table(m_counter_db.get(), COUNTERS_PG_NAME_MAP));
    m_pgPortTable = unique_ptr<Table>(new Table(m_counter_db.get(), COUNTERS_PG_PORT_MAP));
    m_pgIndexTable = unique_ptr<Table>(new Table(m_counter_db.get(), COUNTERS_PG_INDEX_MAP));

    m_state_db = shared_ptr<DBConnector>(new DBConnector("STATE_DB", 0));
    m_stateBufferMaximumValueTable = unique_ptr<Table>(new Table(m_state_db.get(), STATE_BUFFER_MAXIMUM_VALUE_TABLE));

    /* Initialize counter capability table*/
    m_queueCounterCapabilitiesTable = unique_ptr<Table>(new Table(m_state_db.get(), STATE_QUEUE_COUNTER_CAPABILITIES_NAME));
    m_portCounterCapabilitiesTable = unique_ptr<Table>(new Table(m_state_db.get(), STATE_PORT_COUNTER_CAPABILITIES_NAME));

    initGearbox();

    string queueWmSha, pgWmSha, portRateSha;
    string queueWmPluginName = "watermark_queue.lua";
    string pgWmPluginName = "watermark_pg.lua";
    string portRatePluginName = "port_rates.lua";

    try
    {
        string queueLuaScript = swss::loadLuaScript(queueWmPluginName);
        queueWmSha = swss::loadRedisScript(m_counter_db.get(), queueLuaScript);

        string pgLuaScript = swss::loadLuaScript(pgWmPluginName);
        pgWmSha = swss::loadRedisScript(m_counter_db.get(), pgLuaScript);

        string portRateLuaScript = swss::loadLuaScript(portRatePluginName);
        portRateSha = swss::loadRedisScript(m_counter_db.get(), portRateLuaScript);
    }
    catch (const runtime_error &e)
    {
        SWSS_LOG_ERROR("Port flex counter groups were not set successfully: %s", e.what());
    }

    setFlexCounterGroupParameter(QUEUE_WATERMARK_STAT_COUNTER_FLEX_COUNTER_GROUP,
                                 QUEUE_WATERMARK_FLEX_STAT_COUNTER_POLL_MSECS,
                                 STATS_MODE_READ_AND_CLEAR,
                                 QUEUE_PLUGIN_FIELD,
                                 queueWmSha);

    setFlexCounterGroupParameter(PG_WATERMARK_STAT_COUNTER_FLEX_COUNTER_GROUP,
                                 PG_WATERMARK_FLEX_STAT_COUNTER_POLL_MSECS,
                                 STATS_MODE_READ_AND_CLEAR,
                                 PG_PLUGIN_FIELD,
                                 pgWmSha);

    setFlexCounterGroupParameter(PORT_STAT_COUNTER_FLEX_COUNTER_GROUP,
                                 PORT_RATE_FLEX_COUNTER_POLLING_INTERVAL_MS,
                                 STATS_MODE_READ,
                                 PORT_PLUGIN_FIELD,
                                 portRateSha);

    setFlexCounterGroupParameter(PG_DROP_STAT_COUNTER_FLEX_COUNTER_GROUP,
                                 PG_DROP_FLEX_STAT_COUNTER_POLL_MSECS,
                                 STATS_MODE_READ);

    /* Get CPU port */
    this->initializeCpuPort();

    /* Get ports */
    this->initializePorts();

    /* Get the flood control types and check if combined mode is supported */
    vector<int32_t> supported_flood_control_types(max_flood_control_types, 0);
    sai_s32_list_t values;
    values.count = max_flood_control_types;
    values.list = supported_flood_control_types.data();

    if (sai_query_attribute_enum_values_capability(gSwitchId, SAI_OBJECT_TYPE_VLAN,
                                                   SAI_VLAN_ATTR_UNKNOWN_UNICAST_FLOOD_CONTROL_TYPE,
                                                   &values) != SAI_STATUS_SUCCESS)
    {
        SWSS_LOG_NOTICE("This device does not support unknown unicast flood control types");
    }
    else
    {
        for (uint32_t idx = 0; idx < values.count; idx++)
        {
            uuc_sup_flood_control_type.insert(static_cast<sai_vlan_flood_control_type_t>(values.list[idx]));
        }
    }


    supported_flood_control_types.assign(max_flood_control_types, 0);
    values.count = max_flood_control_types;
    values.list = supported_flood_control_types.data();

    if (sai_query_attribute_enum_values_capability(gSwitchId, SAI_OBJECT_TYPE_VLAN,
                                                   SAI_VLAN_ATTR_BROADCAST_FLOOD_CONTROL_TYPE,
                                                   &values) != SAI_STATUS_SUCCESS)
    {
        SWSS_LOG_NOTICE("This device does not support broadcast flood control types");
    }
    else
    {
        for (uint32_t idx = 0; idx < values.count; idx++)
        {
            bc_sup_flood_control_type.insert(static_cast<sai_vlan_flood_control_type_t>(values.list[idx]));
        }
    }

    if (gSwitchOrch->querySwitchCapability(SAI_OBJECT_TYPE_HOSTIF, SAI_HOSTIF_ATTR_QUEUE))
    {
        m_supportsHostIfTxQueue = true;
    }
    else
    {
        SWSS_LOG_WARN("Hostif queue attribute not supported");
    }

    // Query whether SAI supports Host Tx Signal and Host Tx Notification

    sai_attr_capability_t capability;


    if (sai_query_attribute_capability(gSwitchId, SAI_OBJECT_TYPE_PORT,
                                            SAI_PORT_ATTR_HOST_TX_SIGNAL_ENABLE,
                                            &capability) == SAI_STATUS_SUCCESS)
    {
        if (capability.create_implemented == true)
        {
            SWSS_LOG_DEBUG("SAI_PORT_ATTR_HOST_TX_SIGNAL_ENABLE is true");
            saiHwTxSignalSupported = true;
        }
    }

    if (sai_query_attribute_capability(gSwitchId, SAI_OBJECT_TYPE_SWITCH,
                                            SAI_SWITCH_ATTR_PORT_HOST_TX_READY_NOTIFY,
                                            &capability) == SAI_STATUS_SUCCESS)
    {
        if (capability.create_implemented == true)
        {
            SWSS_LOG_DEBUG("SAI_SWITCH_ATTR_PORT_HOST_TX_READY_NOTIFY is true");
            saiTxReadyNotifySupported = true;
        }
    }

    if (saiHwTxSignalSupported && saiTxReadyNotifySupported)
    {
        SWSS_LOG_DEBUG("m_cmisModuleAsicSyncSupported is true");
        m_cmisModuleAsicSyncSupported = true;

        // set HOST_TX_READY callback function attribute to SAI, only if the feature is enabled
        sai_attribute_t attr;
        attr.id = SAI_SWITCH_ATTR_PORT_HOST_TX_READY_NOTIFY;
        attr.value.ptr = (void *)on_port_host_tx_ready;

        if (sai_switch_api->set_switch_attribute(gSwitchId, &attr) != SAI_STATUS_SUCCESS)
        {
            SWSS_LOG_ERROR("PortsOrch failed to set SAI_SWITCH_ATTR_PORT_HOST_TX_READY_NOTIFY attribute");
        }

        Orch::addExecutor(new Consumer(new SubscriberStateTable(stateDb, STATE_TRANSCEIVER_INFO_TABLE_NAME, TableConsumable::DEFAULT_POP_BATCH_SIZE, 0), this, STATE_TRANSCEIVER_INFO_TABLE_NAME));
    }

    if (gMySwitchType != "dpu")
    {
        sai_attr_capability_t attr_cap;
        if (sai_query_attribute_capability(gSwitchId, SAI_OBJECT_TYPE_PORT,
                                           SAI_PORT_ATTR_AUTO_NEG_FEC_MODE_OVERRIDE,
                                           &attr_cap) != SAI_STATUS_SUCCESS)
        {
            SWSS_LOG_NOTICE("Unable to query autoneg fec mode override");
        }
        else if (attr_cap.set_implemented && attr_cap.create_implemented)
        {
            fec_override_sup = true;
        }

        sai_attr_capability_t oper_fec_cap;
        if (sai_query_attribute_capability(gSwitchId, SAI_OBJECT_TYPE_PORT,
                                           SAI_PORT_ATTR_OPER_PORT_FEC_MODE, &oper_fec_cap)
                                           != SAI_STATUS_SUCCESS)
        {
            SWSS_LOG_NOTICE("Unable to query capability support for oper fec mode");
        }
        else if (oper_fec_cap.get_implemented)
        {
            oper_fec_sup = true;
        }

        /* Get default 1Q bridge and default VLAN */
        sai_status_t status;
        sai_attribute_t attr;
        vector<sai_attribute_t> attrs;
        attr.id = SAI_SWITCH_ATTR_DEFAULT_1Q_BRIDGE_ID;
        attrs.push_back(attr);
        attr.id = SAI_SWITCH_ATTR_DEFAULT_VLAN_ID;
        attrs.push_back(attr);

        status = sai_switch_api->get_switch_attribute(gSwitchId, (uint32_t)attrs.size(), attrs.data());
        if (status != SAI_STATUS_SUCCESS)
        {
            SWSS_LOG_ERROR("Failed to get default 1Q bridge and/or default VLAN, rv:%d", status);
            task_process_status handle_status = handleSaiGetStatus(SAI_API_SWITCH, status);
            if (handle_status != task_process_status::task_success)
            {
                throw runtime_error("PortsOrch initialization failure");
            }
        }

        m_default1QBridge = attrs[0].value.oid;
        m_defaultVlan = attrs[1].value.oid;
    }

    /* Get System ports */
    getSystemPorts();

    if (gMySwitchType != "dpu")
    {
        removeDefaultVlanMembers();
        removeDefaultBridgePorts();
    }

    /* Add port oper status notification support */
    m_notificationsDb = make_shared<DBConnector>("ASIC_DB", 0);
    m_portStatusNotificationConsumer = new swss::NotificationConsumer(m_notificationsDb.get(), "NOTIFICATIONS");
    auto portStatusNotificatier = new Notifier(m_portStatusNotificationConsumer, this, "PORT_STATUS_NOTIFICATIONS");
    Orch::addExecutor(portStatusNotificatier);

    if (m_cmisModuleAsicSyncSupported)
    {
        m_portHostTxReadyNotificationConsumer = new swss::NotificationConsumer(m_notificationsDb.get(), "NOTIFICATIONS");
        auto portHostTxReadyNotificatier = new Notifier(m_portHostTxReadyNotificationConsumer, this, "PORT_HOST_TX_NOTIFICATIONS");
        Orch::addExecutor(portHostTxReadyNotificatier);
    }

    if (gMySwitchType == "voq")
    {
        string tableName;
        //Add subscriber to process system LAG (System PortChannel) table
        tableName = CHASSIS_APP_LAG_TABLE_NAME;
        Orch::addExecutor(new Consumer(new SubscriberStateTable(chassisAppDb, tableName, TableConsumable::DEFAULT_POP_BATCH_SIZE, 0), this, tableName));
        m_tableVoqSystemLagTable = unique_ptr<Table>(new Table(chassisAppDb, CHASSIS_APP_LAG_TABLE_NAME));

        //Add subscriber to process system LAG member (System PortChannelMember) table
        tableName = CHASSIS_APP_LAG_MEMBER_TABLE_NAME;
        Orch::addExecutor(new Consumer(new SubscriberStateTable(chassisAppDb, tableName, TableConsumable::DEFAULT_POP_BATCH_SIZE, 0), this, tableName));
        m_tableVoqSystemLagMemberTable = unique_ptr<Table>(new Table(chassisAppDb, CHASSIS_APP_LAG_MEMBER_TABLE_NAME));

        m_lagIdAllocator = unique_ptr<LagIdAllocator> (new LagIdAllocator(chassisAppDb));
    }

    /* Query Path Tracing capability */
    checkPathTracingCapability();

    /* Initialize the stats capability in STATE_DB */
    initCounterCapabilities(gSwitchId);

    auto executor = new ExecutableTimer(m_port_state_poller, this, "PORT_STATE_POLLER");
    Orch::addExecutor(executor);
}

void PortsOrch::initializeCpuPort()
{
    SWSS_LOG_ENTER();

    sai_attribute_t attr;
    attr.id = SAI_SWITCH_ATTR_CPU_PORT;

    auto status = sai_switch_api->get_switch_attribute(gSwitchId, 1, &attr);
    if (status != SAI_STATUS_SUCCESS)
    {
        SWSS_LOG_ERROR("Failed to get CPU port, rv:%d", status);
        auto handle_status = handleSaiGetStatus(SAI_API_SWITCH, status);
        if (handle_status != task_process_status::task_success)
        {
            SWSS_LOG_THROW("PortsOrch initialization failure");
        }
    }

    this->m_cpuPort = Port("CPU", Port::CPU);
    this->m_cpuPort.m_port_id = attr.value.oid;
    this->m_portList[m_cpuPort.m_alias] = m_cpuPort;
    this->m_port_ref_count[m_cpuPort.m_alias] = 0;

    SWSS_LOG_NOTICE("Get CPU port pid:%" PRIx64, this->m_cpuPort.m_port_id);
}

// Creating mapping of various port oper errors for error handling
void PortsOrch::initializePortOperErrors(Port &port)
{
    SWSS_LOG_ENTER();

    for (auto& error : PortOperErrorEvent::db_key_errors)
    {
        const sai_port_error_status_t error_status = error.first;
        std::string error_name = error.second;
        if (port.m_portOperErrorToEvent.find(error_status) == port.m_portOperErrorToEvent.end())
        {
            port.m_portOperErrorToEvent[error_status] = PortOperErrorEvent(error_status, error_name);
            SWSS_LOG_INFO("Initialize port %s error %s flag=0x%" PRIx32,
                                            port.m_alias.c_str(),
                                            error_name.c_str(),
                                            error_status);
        }
    }
}

void PortsOrch::initializePorts()
{
    SWSS_LOG_ENTER();

    sai_status_t status;
    sai_attribute_t attr;

    // Get port number
    attr.id = SAI_SWITCH_ATTR_PORT_NUMBER;

    status = sai_switch_api->get_switch_attribute(gSwitchId, 1, &attr);
    if (status != SAI_STATUS_SUCCESS)
    {
        SWSS_LOG_ERROR("Failed to get port number, rv:%d", status);
        auto handle_status = handleSaiGetStatus(SAI_API_SWITCH, status);
        if (handle_status != task_process_status::task_success)
        {
            SWSS_LOG_THROW("PortsOrch initialization failure");
        }
    }

    this->m_portCount = attr.value.u32;

    SWSS_LOG_NOTICE("Get %d ports", this->m_portCount);

    // Get port list
    std::vector<sai_object_id_t> portList(this->m_portCount, SAI_NULL_OBJECT_ID);

    attr.id = SAI_SWITCH_ATTR_PORT_LIST;
    attr.value.objlist.count = static_cast<sai_uint32_t>(portList.size());
    attr.value.objlist.list = portList.data();

    status = sai_switch_api->get_switch_attribute(gSwitchId, 1, &attr);
    if (status != SAI_STATUS_SUCCESS)
    {
        SWSS_LOG_ERROR("Failed to get port list, rv:%d", status);
        auto handle_status = handleSaiGetStatus(SAI_API_SWITCH, status);
        if (handle_status != task_process_status::task_success)
        {
            SWSS_LOG_THROW("PortsOrch initialization failure");
        }
    }

    // Get port hardware lane info
    for (const auto &portId : portList)
    {
        std::vector<sai_uint32_t> laneList(Port::max_lanes, 0);

        attr.id = SAI_PORT_ATTR_HW_LANE_LIST;
        attr.value.u32list.count = static_cast<sai_uint32_t>(laneList.size());
        attr.value.u32list.list = laneList.data();

        status = sai_port_api->get_port_attribute(portId, 1, &attr);
        if (status != SAI_STATUS_SUCCESS)
        {
            SWSS_LOG_ERROR("Failed to get hardware lane list pid:%" PRIx64, portId);
            auto handle_status = handleSaiGetStatus(SAI_API_PORT, status);
            if (handle_status != task_process_status::task_success)
            {
                SWSS_LOG_THROW("PortsOrch initialization failure");
            }
        }

        std::set<std::uint32_t> laneSet;
        for (sai_uint32_t i = 0; i < attr.value.u32list.count; i++)
        {
            laneSet.insert(attr.value.u32list.list[i]);
        }

        this->m_portListLaneMap[laneSet] = portId;

        SWSS_LOG_NOTICE(
            "Get port with lanes pid:%" PRIx64 " lanes:%s",
            portId, swss::join(" ", laneSet.cbegin(), laneSet.cend()).c_str()
        );
    }
}

auto PortsOrch::getPortConfigState() const -> port_config_state_t
{
    return this->m_portConfigState;
}

void PortsOrch::setPortConfigState(port_config_state_t value)
{
    this->m_portConfigState = value;
}

bool PortsOrch::addPortBulk(const std::vector<PortConfig> &portList, std::vector<Port>& addedPorts)
{
    // The method is used to create ports in a bulk mode.
    // The action takes place when:
    // 1. Ports are being initialized at system start
    // 2. Ports are being added/removed by a user at runtime

    SWSS_LOG_ENTER();

    if (portList.empty())
    {
        return true;
    }

    addedPorts.reserve(portList.size());

    std::vector<PortAttrValue_t> attrValueList;
    std::vector<std::vector<sai_attribute_t>> attrDataList;
    std::vector<std::uint32_t> attrCountList;
    std::vector<const sai_attribute_t*> attrPtrList;

    auto portCount = static_cast<std::uint32_t>(portList.size());
    std::vector<sai_object_id_t> oidList(portCount, SAI_NULL_OBJECT_ID);
    std::vector<sai_status_t> statusList(portCount, SAI_STATUS_SUCCESS);

    for (const auto &cit : portList)
    {
        sai_attribute_t attr;
        std::vector<sai_attribute_t> attrList;

        addedPorts.emplace_back(cit.key, Port::PHY);
        auto& p = addedPorts.back();

        p.m_role = cit.role.value;
        p.m_index = cit.index.value;

        if (cit.lanes.is_set)
        {
            PortAttrValue_t attrValue;
            auto &outList = attrValue.lanes;
            auto &inList = cit.lanes.value;
            outList.insert(outList.begin(), inList.begin(), inList.end());
            attrValueList.push_back(attrValue);

            attr.id = SAI_PORT_ATTR_HW_LANE_LIST;
            attr.value.u32list.count = static_cast<std::uint32_t>(attrValueList.back().lanes.size());
            attr.value.u32list.list = attrValueList.back().lanes.data();
            attrList.push_back(attr);
        }

        if (cit.speed.is_set)
        {
            attr.id = SAI_PORT_ATTR_SPEED;
            attr.value.u32 = cit.speed.value;
            attrList.push_back(attr);
            p.m_speed = cit.speed.value;
        }

        if (cit.autoneg.is_set)
        {
            attr.id = SAI_PORT_ATTR_AUTO_NEG_MODE;
            attr.value.booldata = cit.autoneg.value;
            attrList.push_back(attr);
            p.m_autoneg = cit.autoneg.value;
        }

        if (cit.fec.is_set)
        {
            attr.id = SAI_PORT_ATTR_FEC_MODE;
            attr.value.s32 = cit.fec.value;
            attrList.push_back(attr);
        }

        if (m_cmisModuleAsicSyncSupported)
        {
            attr.id = SAI_PORT_ATTR_HOST_TX_SIGNAL_ENABLE;
            attr.value.booldata = false;
            attrList.push_back(attr);
        }

        if (cit.pt_intf_id.is_set)
        {
            if (!m_isPathTracingSupported)
            {
                SWSS_LOG_WARN(
                    "Failed to set Path Tracing Interface ID: Path Tracing is not supported by the switch"
                );
                continue;
            }

            /*
             * First, let's check the Path Tracing Interface ID configured for the port.
             *
             * Path Tracing Interface ID > 0 -> Path Tracing ENABLED on the port
             * Path Tracing Interface ID == 0 -> Path Tracing DISABLED on the port
             */
            if (cit.pt_intf_id.value != 0)
            {
                /* Path Tracing ENABLED case */

                /*
                 * The port does not have a TAM object assigned to it.
                 *
                 * Let's create a new TAM object (if we don't already have one)
                 * and assign it to the port.
                 */
                if (m_ptTam == SAI_NULL_OBJECT_ID)
                {
                    if (!createPtTam())
                    {
                        SWSS_LOG_ERROR(
                            "Failed to create TAM object for Path Tracing"
                        );
                    }
                }

                if (m_ptTam != SAI_NULL_OBJECT_ID)
                {
                    vector<sai_object_id_t> tam_objects_list;
                    tam_objects_list.push_back(m_ptTam);
                    attr.id = SAI_PORT_ATTR_TAM_OBJECT;
                    attr.value.objlist.count = (uint32_t)tam_objects_list.size();
                    attr.value.objlist.list = tam_objects_list.data();

                    m_ptTamRefCount++;
                    m_portPtTam[cit.key] = m_ptTam;
                }
            }

            attr.id = SAI_PORT_ATTR_PATH_TRACING_INTF;
            attr.value.u16 = cit.pt_intf_id.value;
            attrList.push_back(attr);
        }

        if (cit.pt_timestamp_template.is_set)
        {
            if (!m_isPathTracingSupported)
            {
                SWSS_LOG_WARN(
                    "Failed to set Path Tracing Timestamp Template: Path Tracing is not supported by the switch"
                );
                continue;
            }

            attr.id = SAI_PORT_ATTR_PATH_TRACING_TIMESTAMP_TYPE;
            attr.value.u16 = cit.pt_timestamp_template.value;
            attrList.push_back(attr);
        }

        attrDataList.push_back(attrList);
        attrCountList.push_back(static_cast<std::uint32_t>(attrDataList.back().size()));
        attrPtrList.push_back(attrDataList.back().data());
    }

    auto status = sai_port_api->create_ports(
        gSwitchId, portCount, attrCountList.data(), attrPtrList.data(),
        SAI_BULK_OP_ERROR_MODE_IGNORE_ERROR,
        oidList.data(), statusList.data()
    );
    if (status != SAI_STATUS_SUCCESS)
    {
        SWSS_LOG_ERROR("Failed to create ports with bulk operation, rv:%d", status);

        auto handle_status = handleSaiCreateStatus(SAI_API_PORT, status);
        if (handle_status != task_process_status::task_success)
        {
            SWSS_LOG_THROW("PortsOrch bulk create failure");
        }

        return false;
    }

    for (std::uint32_t i = 0; i < portCount; i++)
    {
        if (statusList.at(i) != SAI_STATUS_SUCCESS)
        {
            SWSS_LOG_ERROR(
                "Failed to create port %s with bulk operation, rv:%d",
                portList.at(i).key.c_str(), statusList.at(i)
            );

            auto handle_status = handleSaiCreateStatus(SAI_API_PORT, statusList.at(i));
            if (handle_status != task_process_status::task_success)
            {
                SWSS_LOG_THROW("PortsOrch bulk create failure");
            }

            return false;
        }

        m_portListLaneMap[portList.at(i).lanes.value] = oidList.at(i);
        addedPorts.at(i).m_port_id = oidList.at(i);
        m_portCount++;
    }

    // newly created ports might be put in the default vlan so remove all ports from
    // the default vlan.
    if (gMySwitchType == "voq") {
        removeDefaultVlanMembers();
        removeDefaultBridgePorts();
    }

    SWSS_LOG_NOTICE("Created ports: %s", swss::join(',', oidList.begin(), oidList.end()).c_str());

    return true;
}

bool PortsOrch::removePortBulk(const std::vector<sai_object_id_t> &portList)
{
    SWSS_LOG_ENTER();

    if (portList.empty())
    {
        return true;
    }

    for (const auto &cit : portList)
    {
        Port p;

        // Make sure to bring down admin state
        if (getPort(cit, p))
        {
            setPortAdminStatus(p, false);
        }
        // else : port is in default state or not yet created

        // Remove port serdes (if exists) before removing port since this reference is dependency
        removePortSerdesAttribute(cit);

        /*
         * Decrease TAM object ref count before removing the port, if the port
         * has a TAM object assigned
         */
        if (m_portPtTam.find(p.m_alias) != m_portPtTam.end())
        {
            m_ptTamRefCount--;
            if (m_ptTamRefCount == 0)
            {
                if (!removePtTam(m_ptTam))
                {
                    throw runtime_error("Remove port TAM object for Path Tracing failed");
                }
            }
        }
    }

    auto portCount = static_cast<std::uint32_t>(portList.size());
    std::vector<sai_status_t> statusList(portCount, SAI_STATUS_SUCCESS);

    auto status = sai_port_api->remove_ports(
        portCount, portList.data(),
        SAI_BULK_OP_ERROR_MODE_IGNORE_ERROR,
        statusList.data()
    );
    if (status != SAI_STATUS_SUCCESS)
    {
        SWSS_LOG_ERROR("Failed to remove ports with bulk operation, rv:%d", status);

        auto handle_status = handleSaiRemoveStatus(SAI_API_PORT, status);
        if (handle_status != task_process_status::task_success)
        {
            SWSS_LOG_THROW("PortsOrch bulk remove failure");
        }

        return false;
    }

    for (std::uint32_t i = 0; i < portCount; i++)
    {
        if (statusList.at(i) != SAI_STATUS_SUCCESS)
        {
            SWSS_LOG_ERROR(
                "Failed to remove port %" PRIx64 " with bulk operation, rv:%d",
                portList.at(i), statusList.at(i)
            );

            auto handle_status = handleSaiRemoveStatus(SAI_API_PORT, statusList.at(i));
            if (handle_status != task_process_status::task_success)
            {
                SWSS_LOG_THROW("PortsOrch bulk remove failure");
            }

            return false;
        }

        m_portSupportedSpeeds.erase(portList.at(i));
        m_portCount--;
    }

    SWSS_LOG_NOTICE("Removed ports: %s", swss::join(',', portList.begin(), portList.end()).c_str());

    return true;
}

void PortsOrch::removeDefaultVlanMembers()
{
    /* Get VLAN members in default VLAN */
    vector<sai_object_id_t> vlan_member_list(m_portCount + m_systemPortCount);

    sai_attribute_t attr;
    attr.id = SAI_VLAN_ATTR_MEMBER_LIST;
    attr.value.objlist.count = (uint32_t)vlan_member_list.size();
    attr.value.objlist.list = vlan_member_list.data();

    sai_status_t status = sai_vlan_api->get_vlan_attribute(m_defaultVlan, 1, &attr);
    if (status != SAI_STATUS_SUCCESS)
    {
        SWSS_LOG_ERROR("Failed to get VLAN member list in default VLAN, rv:%d", status);
        task_process_status handle_status = handleSaiGetStatus(SAI_API_VLAN, status);
        if (handle_status != task_process_status::task_success)
        {
            throw runtime_error("PortsOrch initialization failure");
        }
    }

    /* Remove VLAN members in default VLAN */
    for (uint32_t i = 0; i < attr.value.objlist.count; i++)
    {
        status = sai_vlan_api->remove_vlan_member(vlan_member_list[i]);
        if (status != SAI_STATUS_SUCCESS)
        {
            SWSS_LOG_ERROR("Failed to remove VLAN member, rv:%d", status);
            throw runtime_error("PortsOrch initialization failure");
        }
    }

    SWSS_LOG_NOTICE("Remove %d VLAN members from default VLAN", attr.value.objlist.count);
}

void PortsOrch::removeDefaultBridgePorts()
{
    /* Get bridge ports in default 1Q bridge
     * By default, there will be (m_portCount + m_systemPortCount) number of SAI_BRIDGE_PORT_TYPE_PORT
     * ports and one SAI_BRIDGE_PORT_TYPE_1Q_ROUTER port. The former type of
     * ports will be removed. */
    vector<sai_object_id_t> bridge_port_list(m_portCount + m_systemPortCount + 1);

    sai_attribute_t attr;
    attr.id = SAI_BRIDGE_ATTR_PORT_LIST;
    attr.value.objlist.count = (uint32_t)bridge_port_list.size();
    attr.value.objlist.list = bridge_port_list.data();

    sai_status_t status = sai_bridge_api->get_bridge_attribute(m_default1QBridge, 1, &attr);
    if (status != SAI_STATUS_SUCCESS)
    {
        SWSS_LOG_ERROR("Failed to get bridge port list in default 1Q bridge, rv:%d", status);
        task_process_status handle_status = handleSaiGetStatus(SAI_API_BRIDGE, status);
        if (handle_status != task_process_status::task_success)
        {
            throw runtime_error("PortsOrch initialization failure");
        }
    }

    auto bridge_port_count = attr.value.objlist.count;

    /* Remove SAI_BRIDGE_PORT_TYPE_PORT bridge ports in default 1Q bridge */
    for (uint32_t i = 0; i < bridge_port_count; i++)
    {
        attr.id = SAI_BRIDGE_PORT_ATTR_TYPE;
        attr.value.s32 = SAI_NULL_OBJECT_ID;

        status = sai_bridge_api->get_bridge_port_attribute(bridge_port_list[i], 1, &attr);
        if (status != SAI_STATUS_SUCCESS)
        {
            SWSS_LOG_ERROR("Failed to get bridge port type, rv:%d", status);
            task_process_status handle_status = handleSaiGetStatus(SAI_API_BRIDGE, status);
            if (handle_status != task_process_status::task_success)
            {
                throw runtime_error("PortsOrch initialization failure");
            }
        }
        if (attr.value.s32 == SAI_BRIDGE_PORT_TYPE_PORT)
        {
            status = sai_bridge_api->remove_bridge_port(bridge_port_list[i]);
            if (status != SAI_STATUS_SUCCESS)
            {
                SWSS_LOG_ERROR("Failed to remove bridge port, rv:%d", status);
                throw runtime_error("PortsOrch initialization failure");
            }
        }
    }

    SWSS_LOG_NOTICE("Remove bridge ports from default 1Q bridge");
}

bool PortsOrch::allPortsReady()
{
    return m_initDone && m_pendingPortSet.empty();
}

/* Upon receiving PortInitDone, all the configured ports have been created in both hardware and kernel*/
bool PortsOrch::isInitDone()
{
    return m_initDone;
}

// Upon m_portConfigState transiting to PORT_CONFIG_DONE state, all physical ports have been "created" in hardware.
// Because of the asynchronous nature of sairedis calls, "create" in the strict sense means that the SAI create_port()
// function is called and the create port event has been pushed to the sairedis pipeline. Because sairedis pipeline
// preserves the order of the events received, any event that depends on the physical port being created first, e.g.,
// buffer profile apply, will be popped in the FIFO fashion, processed in the right order after the physical port is
// physically created in the ASIC, and thus can be issued safely when this function call returns true.
bool PortsOrch::isConfigDone()
{
    return m_portConfigState == PORT_CONFIG_DONE;
}

bool PortsOrch::isGearboxEnabled()
{
    return m_gearboxEnabled;
}

/* Use this method to retrieve the desired port if the destination port is a Gearbox port.
 * For example, if Gearbox is enabled on a specific physical interface,
 * the destination port may be the PHY or LINE side of the external PHY.
 * The original port id is returned if it's not a Gearbox configured port.
 */
bool PortsOrch::getDestPortId(sai_object_id_t src_port_id, dest_port_type_t port_type, sai_object_id_t &des_port_id)
{
    bool status = false;
    des_port_id = src_port_id;

    if (m_gearboxEnabled)
    {
        if (m_gearboxPortListLaneMap.find(src_port_id) != m_gearboxPortListLaneMap.end())
        {
            if (PHY_PORT_TYPE == port_type)
            {
                des_port_id = get<0>(m_gearboxPortListLaneMap[src_port_id]);
                SWSS_LOG_DEBUG("BOX: port id:%" PRIx64 " has a phy-side port id:%" PRIx64, src_port_id, des_port_id);
                status = true;
            }
            else if (LINE_PORT_TYPE == port_type)
            {
                des_port_id = get<1>(m_gearboxPortListLaneMap[src_port_id]);
                SWSS_LOG_DEBUG("BOX: port id:%" PRIx64 " has a line-side port id:%" PRIx64, src_port_id, des_port_id);
                status = true;
            }
        }
    }

    return status;
}

bool PortsOrch::isPortAdminUp(const string &alias)
{
    auto it = m_portList.find(alias);
    if (it == m_portList.end())
    {
        SWSS_LOG_ERROR("Failed to get Port object by port alias: %s", alias.c_str());
        return false;
    }

    return it->second.m_admin_state_up;
}

map<string, Port>& PortsOrch::getAllPorts()
{
    return m_portList;
}

unordered_set<string>& PortsOrch::getAllVlans()
{
    return m_vlanPorts;
}

bool PortsOrch::getPort(string alias, Port &p)
{
    SWSS_LOG_ENTER();

    if (m_portList.find(alias) == m_portList.end())
    {
        return false;
    }
    else
    {
        p = m_portList[alias];
        return true;
    }
}

bool PortsOrch::getPort(sai_object_id_t id, Port &port)
{
    SWSS_LOG_ENTER();

    auto itr = saiOidToAlias.find(id);
    if (itr == saiOidToAlias.end())
    {
        return false;
    }
    else
    {
        if (!getPort(itr->second, port))
        {
            SWSS_LOG_THROW("Inconsistent saiOidToAlias map and m_portList map: oid=%" PRIx64, id);
        }
        return true;
    }

    return false;
}

void PortsOrch::increasePortRefCount(const string &alias)
{
    assert (m_port_ref_count.find(alias) != m_port_ref_count.end());
    m_port_ref_count[alias]++;
}

void PortsOrch::decreasePortRefCount(const string &alias)
{
    assert (m_port_ref_count.find(alias) != m_port_ref_count.end());
    m_port_ref_count[alias]--;
}

void PortsOrch::increaseBridgePortRefCount(Port &port)
{
    assert (m_bridge_port_ref_count.find(port.m_alias) != m_bridge_port_ref_count.end());
    m_bridge_port_ref_count[port.m_alias]++;
}

void PortsOrch::decreaseBridgePortRefCount(Port &port)
{
    assert (m_bridge_port_ref_count.find(port.m_alias) != m_bridge_port_ref_count.end());
    m_bridge_port_ref_count[port.m_alias]--;
}

bool PortsOrch::getBridgePortReferenceCount(Port &port)
{
    assert (m_bridge_port_ref_count.find(port.m_alias) != m_bridge_port_ref_count.end());
    return m_bridge_port_ref_count[port.m_alias];
}


/****
*  Func Name  : initCounterCapabilities
*  Parameters : switch oid
*  Returns    : void
*  Description: It updates the STATE_DB with platform stat capability
*               As of now, it only handles WRED counters
*  1. Initialize the WRED statistics capabilities with false for all counters
*  2. Get queue stats capability from the platform
*  3. Based on the fetched queue stats capability, update the STATE_DB
*  4. Get port stats capability from the platform
*  5. Based on the fetched port stats capability, update the STATE_DB
**/
void PortsOrch::initCounterCapabilities(sai_object_id_t switchId)
{
    sai_stat_capability_list_t queue_stats_capability, port_stats_capability;

    uint32_t  it = 0;
    bool      pt_grn_pkt = false, pt_red_pkt = false, pt_ylw_pkt = false, pt_tot_pkt = false;
    bool      q_ecn_byte = false, q_ecn_pkt = false, q_wred_byte = false, q_wred_pkt = false;

    sai_stat_capability_t stat_initializer;
    stat_initializer.stat_enum = 0;
    stat_initializer.stat_modes = 0;
    vector<sai_stat_capability_t> qstat_cap_list;
    queue_stats_capability.count = 0;
    queue_stats_capability.list = nullptr;

    vector<FieldValueTuple> fieldValuesTrue;
    fieldValuesTrue.push_back(FieldValueTuple("isSupported", "true"));

    vector<FieldValueTuple> fieldValuesFalse;
    fieldValuesFalse.push_back(FieldValueTuple("isSupported", "false"));

    /* 1. Initialize the WRED stats capabilities with false for all counters */
    m_queueCounterCapabilitiesTable->set("WRED_ECN_QUEUE_ECN_MARKED_PKT_COUNTER",fieldValuesFalse);
    m_queueCounterCapabilitiesTable->set("WRED_ECN_QUEUE_ECN_MARKED_BYTE_COUNTER",fieldValuesFalse);
    m_queueCounterCapabilitiesTable->set("WRED_ECN_QUEUE_WRED_DROPPED_PKT_COUNTER",fieldValuesFalse);
    m_queueCounterCapabilitiesTable->set("WRED_ECN_QUEUE_WRED_DROPPED_BYTE_COUNTER",fieldValuesFalse);
    m_portCounterCapabilitiesTable->set("WRED_ECN_PORT_WRED_GREEN_DROP_COUNTER",fieldValuesFalse);
    m_portCounterCapabilitiesTable->set("WRED_ECN_PORT_WRED_YELLOW_DROP_COUNTER",fieldValuesFalse);
    m_portCounterCapabilitiesTable->set("WRED_ECN_PORT_WRED_RED_DROP_COUNTER",fieldValuesFalse);
    m_portCounterCapabilitiesTable->set("WRED_ECN_PORT_WRED_TOTAL_DROP_COUNTER",fieldValuesFalse);

    /* 2. Get queue stats capability from the platform */
    sai_status_t status = sai_query_stats_capability(switchId, SAI_OBJECT_TYPE_QUEUE, &queue_stats_capability);
    if (status == SAI_STATUS_BUFFER_OVERFLOW)
    {
        qstat_cap_list.resize(queue_stats_capability.count, stat_initializer);
        queue_stats_capability.list = qstat_cap_list.data();
        status = sai_query_stats_capability(switchId, SAI_OBJECT_TYPE_QUEUE, &queue_stats_capability);
    }
    if (status == SAI_STATUS_SUCCESS)
    {
        /*  3. Based on the fetched queue stats capability, update the STATE_DB */
        for(it=0; it<queue_stats_capability.count; it++)
        {
            if (SAI_QUEUE_STAT_WRED_ECN_MARKED_PACKETS == queue_stats_capability.list[it].stat_enum)
            {
                m_queueCounterCapabilitiesTable->set("WRED_ECN_QUEUE_ECN_MARKED_PKT_COUNTER",fieldValuesTrue);
		q_ecn_pkt = true;
            }
	    else if (SAI_QUEUE_STAT_WRED_ECN_MARKED_BYTES == queue_stats_capability.list[it].stat_enum)
            {
                m_queueCounterCapabilitiesTable->set("WRED_ECN_QUEUE_ECN_MARKED_BYTE_COUNTER",fieldValuesTrue);
		q_ecn_byte = true;
            }
	    else if (SAI_QUEUE_STAT_WRED_DROPPED_PACKETS == queue_stats_capability.list[it].stat_enum)
            {
                m_queueCounterCapabilitiesTable->set("WRED_ECN_QUEUE_WRED_DROPPED_PKT_COUNTER",fieldValuesTrue);
		q_wred_pkt = true;
            }
	    else if (SAI_QUEUE_STAT_WRED_DROPPED_BYTES == queue_stats_capability.list[it].stat_enum)
            {
                m_queueCounterCapabilitiesTable->set("WRED_ECN_QUEUE_WRED_DROPPED_BYTE_COUNTER",fieldValuesTrue);
		q_wred_byte = true;
            }

        }
        SWSS_LOG_INFO("WRED queue stats is_capable: [ecn-marked-pkts:%d,ecn-marked-bytes:%d,wred-drop-pkts:%d,wred-drop-bytes:%d]",
            q_ecn_pkt, q_ecn_byte, q_wred_pkt, q_wred_byte);
    }
    else
    {
        SWSS_LOG_NOTICE("Queue stat capability get failed: WRED queue stats can not be enabled, rv:%d", status);
    }

    vector<sai_stat_capability_t> pstat_cap_list;
    port_stats_capability.count = 0;
    port_stats_capability.list = nullptr;

    /*  4. Get port stats capability from the platform*/
    status = sai_query_stats_capability(switchId, SAI_OBJECT_TYPE_PORT, &port_stats_capability);
    if (status == SAI_STATUS_BUFFER_OVERFLOW)
    {
        pstat_cap_list.resize(port_stats_capability.count, stat_initializer);
        port_stats_capability.list = pstat_cap_list.data();
        status = sai_query_stats_capability(switchId, SAI_OBJECT_TYPE_PORT, &port_stats_capability);
    }
    if (status == SAI_STATUS_SUCCESS)
    {
        /*  5. Based on the fetched port stats capability, update the STATE_DB*/
        for(it=0; it<port_stats_capability.count; it++)
        {
            if (SAI_PORT_STAT_GREEN_WRED_DROPPED_PACKETS == port_stats_capability.list[it].stat_enum)
            {
                m_portCounterCapabilitiesTable->set("WRED_ECN_PORT_WRED_GREEN_DROP_COUNTER",fieldValuesTrue);
                pt_grn_pkt = true;
            }
	    else if (SAI_PORT_STAT_YELLOW_WRED_DROPPED_PACKETS == port_stats_capability.list[it].stat_enum)
            {
                m_portCounterCapabilitiesTable->set("WRED_ECN_PORT_WRED_YELLOW_DROP_COUNTER",fieldValuesTrue);
                pt_ylw_pkt = true;
            }
	    else if (SAI_PORT_STAT_RED_WRED_DROPPED_PACKETS == port_stats_capability.list[it].stat_enum)
            {
                m_portCounterCapabilitiesTable->set("WRED_ECN_PORT_WRED_RED_DROP_COUNTER",fieldValuesTrue);
                pt_red_pkt = true;
            }
	    else if (SAI_PORT_STAT_WRED_DROPPED_PACKETS == port_stats_capability.list[it].stat_enum)
            {
                m_portCounterCapabilitiesTable->set("WRED_ECN_PORT_WRED_TOTAL_DROP_COUNTER",fieldValuesTrue);
                pt_tot_pkt = true;
            }
        }
        SWSS_LOG_INFO("WRED port drop stats is_capable: [wred-grn-pkts:%d,wred-ylw-pkts:%d,wred-red-pkts:%d,wred-total-pkts:%d]",
	       pt_grn_pkt, pt_ylw_pkt, pt_red_pkt, pt_tot_pkt);
    }
    else
    {
        SWSS_LOG_NOTICE("Port stat capability get failed: WRED port stats can not be enabled, rv:%d", status);
    }
}

bool PortsOrch::getPortByBridgePortId(sai_object_id_t bridge_port_id, Port &port)
{
    SWSS_LOG_ENTER();

    auto itr = saiOidToAlias.find(bridge_port_id);
    if (itr == saiOidToAlias.end())
    {
        return false;
    }
    else
    {
        getPort(itr->second, port);
        return true;
    }

    return false;
}

bool PortsOrch::addSubPort(Port &port, const string &alias, const string &vlan, const bool &adminUp, const uint32_t &mtu)
{
    SWSS_LOG_ENTER();

    size_t found = alias.find(VLAN_SUB_INTERFACE_SEPARATOR);
    if (found == string::npos)
    {
        SWSS_LOG_ERROR("%s is not a sub interface", alias.c_str());
        return false;
    }
    subIntf subIf(alias);
    string parentAlias = subIf.parentIntf();
    sai_vlan_id_t vlan_id;
    try
    {
        vlan_id = static_cast<sai_vlan_id_t>(stoul(vlan));
    }
    catch (const std::invalid_argument &e)
    {
        SWSS_LOG_ERROR("Invalid argument %s to %s()", vlan.c_str(), e.what());
        return false;
    }
    catch (const std::out_of_range &e)
    {
        SWSS_LOG_ERROR("Out of range argument %s to %s()", vlan.c_str(), e.what());
        return false;
    }
    if (vlan_id > MAX_VALID_VLAN_ID)
    {
        SWSS_LOG_ERROR("Sub interface %s Port object creation failed: invalid VLAN id %u", alias.c_str(), vlan_id);
        return false;
    }

    auto it = m_portList.find(parentAlias);
    if (it == m_portList.end())
    {
        SWSS_LOG_NOTICE("Sub interface %s Port object creation: parent port %s is not ready", alias.c_str(), parentAlias.c_str());
        return false;
    }
    Port &parentPort = it->second;

    Port p(alias, Port::SUBPORT);

    p.m_admin_state_up = adminUp;

    if (mtu)
    {
        p.m_mtu = mtu;
    }
    else
    {
        SWSS_LOG_NOTICE("Sub interface %s inherits mtu size %u from parent port %s", alias.c_str(), parentPort.m_mtu, parentAlias.c_str());
        p.m_mtu = parentPort.m_mtu;
    }

    switch (parentPort.m_type)
    {
        case Port::PHY:
            p.m_parent_port_id = parentPort.m_port_id;
            break;
        case Port::LAG:
            p.m_parent_port_id = parentPort.m_lag_id;
            break;
        default:
            SWSS_LOG_ERROR("Sub interface %s Port object creation failed: \
                    parent port %s of invalid type (must be physical port or LAG)", alias.c_str(), parentAlias.c_str());
            return false;
    }
    p.m_vlan_info.vlan_id = vlan_id;

    // Change hostif vlan tag for the parent port only when a first subport is created
    if (parentPort.m_child_ports.empty())
    {
        if (!setHostIntfsStripTag(parentPort, SAI_HOSTIF_VLAN_TAG_KEEP))
        {
            SWSS_LOG_ERROR("Failed to set %s for hostif of port %s",
                    hostif_vlan_tag[SAI_HOSTIF_VLAN_TAG_KEEP], parentPort.m_alias.c_str());
            return false;
        }
    }

    parentPort.m_child_ports.insert(alias);
    increasePortRefCount(parentPort.m_alias);

    m_portList[alias] = p;
    m_port_ref_count[alias] = 0;
    port = p;
    return true;
}

bool PortsOrch::removeSubPort(const string &alias)
{
    SWSS_LOG_ENTER();

    auto it = m_portList.find(alias);
    if (it == m_portList.end())
    {
        SWSS_LOG_WARN("Sub interface %s Port object not found", alias.c_str());
        return false;
    }
    Port &port = it->second;

    if (port.m_type != Port::SUBPORT)
    {
        SWSS_LOG_ERROR("Sub interface %s not of type sub port", alias.c_str());
        return false;
    }

    if (m_port_ref_count[alias] > 0)
    {
        SWSS_LOG_ERROR("Unable to remove sub interface %s: ref count %u", alias.c_str(), m_port_ref_count[alias]);
        return false;
    }

    Port parentPort;
    if (!getPort(port.m_parent_port_id, parentPort))
    {
        SWSS_LOG_WARN("Sub interface %s: parent Port object not found", alias.c_str());
    }

    if (!parentPort.m_child_ports.erase(alias))
    {
        SWSS_LOG_WARN("Sub interface %s not associated to parent port %s", alias.c_str(), parentPort.m_alias.c_str());
    }
    else
    {
        decreasePortRefCount(parentPort.m_alias);
    }
    m_portList[parentPort.m_alias] = parentPort;

    m_portList.erase(it);

    // Restore hostif vlan tag for the parent port when the last subport is removed
    if (parentPort.m_child_ports.empty())
    {
        if (parentPort.m_bridge_port_id == SAI_NULL_OBJECT_ID)
        {
            if (!setHostIntfsStripTag(parentPort, SAI_HOSTIF_VLAN_TAG_STRIP))
            {
                SWSS_LOG_ERROR("Failed to set %s for hostif of port %s",
                        hostif_vlan_tag[SAI_HOSTIF_VLAN_TAG_STRIP], parentPort.m_alias.c_str());
                return false;
            }
        }
    }

    return true;
}

void PortsOrch::updateChildPortsMtu(const Port &p, const uint32_t mtu)
{
    if (p.m_type != Port::PHY && p.m_type != Port::LAG)
    {
        return;
    }

    for (const auto &child_port : p.m_child_ports)
    {
        Port subp;
        if (!getPort(child_port, subp))
        {
            SWSS_LOG_WARN("Sub interface %s Port object not found", child_port.c_str());
            continue;
        }

        subp.m_mtu = mtu;
        m_portList[child_port] = subp;
        SWSS_LOG_NOTICE("Sub interface %s inherits mtu change %u from parent port %s", child_port.c_str(), mtu, p.m_alias.c_str());

        if (subp.m_rif_id)
        {
            gIntfsOrch->setRouterIntfsMtu(subp);
        }
    }
}

void PortsOrch::setPort(string alias, Port p)
{
    m_portList[alias] = p;
}

void PortsOrch::getCpuPort(Port &port)
{
    port = m_cpuPort;
}

/*
 * Create host_tx_ready field in PORT_TABLE of STATE-DB
 * and set the field to false by default for the
 * front<Ethernet> port.
 */
void PortsOrch::initHostTxReadyState(Port &port)
{
    SWSS_LOG_ENTER();

    vector<FieldValueTuple> tuples;
    bool exist = m_portStateTable.get(port.m_alias, tuples);
    string hostTxReady;

    if (exist)
    {
        for (auto i : tuples)
        {
            if (fvField(i) == "host_tx_ready")
            {
                hostTxReady = fvValue(i);
            }
        }
    }

    if (hostTxReady.empty())
    {
        setHostTxReady(port, "false");
        SWSS_LOG_NOTICE("initialize host_tx_ready as false for port %s",
                        port.m_alias.c_str());
    }
}

bool PortsOrch::setPortAdminStatus(Port &port, bool state)
{
    SWSS_LOG_ENTER();

    sai_attribute_t attr;
    attr.id = SAI_PORT_ATTR_ADMIN_STATE;
    attr.value.booldata = state;

    // if sync between cmis module configuration and asic is supported,
    // do not change host_tx_ready value in STATE DB when admin status is changed.

    /* Update the host_tx_ready to false before setting admin_state, when admin state is false */
    if (!state && !m_cmisModuleAsicSyncSupported)
    {
        setHostTxReady(port, "false");
        SWSS_LOG_NOTICE("Set admin status DOWN host_tx_ready to false for port %s",
                port.m_alias.c_str());
    }

    sai_status_t status = sai_port_api->set_port_attribute(port.m_port_id, &attr);
    if (status != SAI_STATUS_SUCCESS)
    {
        SWSS_LOG_ERROR("Failed to set admin status %s for port %s."
                       " Setting host_tx_ready as false",
                       state ? "UP" : "DOWN", port.m_alias.c_str());

        if (!m_cmisModuleAsicSyncSupported)
        {
            setHostTxReady(port, "false");
        }
        task_process_status handle_status = handleSaiSetStatus(SAI_API_PORT, status);
        if (handle_status != task_success)
        {
            return parseHandleSaiStatusFailure(handle_status);
        }
    }

    bool gbstatus = setGearboxPortsAttr(port, SAI_PORT_ATTR_ADMIN_STATE, &state);
    if (gbstatus != true && !m_cmisModuleAsicSyncSupported)
    {
        setHostTxReady(port, "false");
        SWSS_LOG_NOTICE("Set host_tx_ready to false as gbstatus is false "
                        "for port %s", port.m_alias.c_str());
    }

    /* Update the state table for host_tx_ready*/
    if (state && (gbstatus == true) && (status == SAI_STATUS_SUCCESS) && !m_cmisModuleAsicSyncSupported)
    {
        setHostTxReady(port, "true");
        SWSS_LOG_NOTICE("Set admin status UP host_tx_ready to true for port %s",
                port.m_alias.c_str());
    }

    return true;
}

void PortsOrch::setHostTxReady(Port port, const std::string &status)
{
    vector<FieldValueTuple> tuples;
    bool exist;

    /* If the port is revmoed, don't need to update StateDB*/
    exist = m_portStateTable.get(port.m_alias, tuples);
    if (exist)
    {
        SWSS_LOG_NOTICE("Setting host_tx_ready status = %s, alias = %s, port_id = 0x%" PRIx64, status.c_str(), port.m_alias.c_str(), port.m_port_id);
        m_portStateTable.hset(port.m_alias, "host_tx_ready", status);
    }
}

bool PortsOrch::getPortAdminStatus(sai_object_id_t id, bool &up)
{
    SWSS_LOG_ENTER();

    getDestPortId(id, LINE_PORT_TYPE, id);

    sai_attribute_t attr;
    attr.id = SAI_PORT_ATTR_ADMIN_STATE;

    sai_status_t status = sai_port_api->get_port_attribute(id, 1, &attr);
    if (status != SAI_STATUS_SUCCESS)
    {
        SWSS_LOG_ERROR("Failed to get admin status for port pid:%" PRIx64, id);
        task_process_status handle_status = handleSaiGetStatus(SAI_API_PORT, status);
        if (handle_status != task_process_status::task_success)
        {
            return false;
        }
    }

    up = attr.value.booldata;

    return true;
}

bool PortsOrch::getPortMtu(const Port& port, sai_uint32_t &mtu)
{
    SWSS_LOG_ENTER();

    sai_attribute_t attr;
    attr.id = SAI_PORT_ATTR_MTU;

    sai_status_t status = sai_port_api->get_port_attribute(port.m_port_id, 1, &attr);

    if (status != SAI_STATUS_SUCCESS)
    {
        return false;
    }

    mtu = attr.value.u32 - (uint32_t)(sizeof(struct ether_header) + FCS_LEN + VLAN_TAG_LEN);

    /* Reduce the default MTU got from ASIC by MAX_MACSEC_SECTAG_SIZE */
    if (mtu > MAX_MACSEC_SECTAG_SIZE)
    {
        mtu -= MAX_MACSEC_SECTAG_SIZE;
    }

    return true;
}

bool PortsOrch::setPortMtu(const Port& port, sai_uint32_t mtu)
{
    SWSS_LOG_ENTER();

    sai_attribute_t attr;
    attr.id = SAI_PORT_ATTR_MTU;
    /* mtu + 14 + 4 + 4 = 22 bytes */
    mtu += (uint32_t)(sizeof(struct ether_header) + FCS_LEN + VLAN_TAG_LEN);
    attr.value.u32 = mtu;

    if (isMACsecPort(port.m_port_id))
    {
        attr.value.u32 += MAX_MACSEC_SECTAG_SIZE;
    }

    sai_status_t status = sai_port_api->set_port_attribute(port.m_port_id, &attr);
    if (status != SAI_STATUS_SUCCESS)
    {
        SWSS_LOG_ERROR("Failed to set MTU %u to port pid:%" PRIx64 ", rv:%d",
                attr.value.u32, port.m_port_id, status);
        task_process_status handle_status = handleSaiSetStatus(SAI_API_PORT, status);
        if (handle_status != task_success)
        {
            return parseHandleSaiStatusFailure(handle_status);
        }
    }

    if (m_gearboxEnabled)
    {
        setGearboxPortsAttr(port, SAI_PORT_ATTR_MTU, &mtu);
    }
    SWSS_LOG_INFO("Set MTU %u to port pid:%" PRIx64, attr.value.u32, port.m_port_id);
    return true;
}

bool PortsOrch::setPortTpid(Port &port, sai_uint16_t tpid)
{
    SWSS_LOG_ENTER();

    sai_attribute_t attr;
    attr.id = SAI_PORT_ATTR_TPID;
    attr.value.u16 = tpid;

    auto status = sai_port_api->set_port_attribute(port.m_port_id, &attr);
    if (status != SAI_STATUS_SUCCESS)
    {
        SWSS_LOG_ERROR("Failed to set TPID 0x%x to port %s, rv:%d",
                attr.value.u16, port.m_alias.c_str(), status);
        task_process_status handle_status = handleSaiSetStatus(SAI_API_PORT, status);
        if (handle_status != task_success)
        {
            return parseHandleSaiStatusFailure(handle_status);
        }
    }

    SWSS_LOG_NOTICE("Set TPID 0x%x to port %s", attr.value.u16, port.m_alias.c_str());

    return true;
}

bool PortsOrch::setPortFecOverride(sai_object_id_t port_obj, bool override_fec)
{
    sai_attribute_t attr;
    sai_status_t status;

    attr.id = SAI_PORT_ATTR_AUTO_NEG_FEC_MODE_OVERRIDE;
    attr.value.booldata = override_fec;

    status = sai_port_api->set_port_attribute(port_obj, &attr);
    if (status != SAI_STATUS_SUCCESS)
    {
        SWSS_LOG_ERROR("Failed to set fec override %d to port pid:%" PRIx64, attr.value.booldata, port_obj);
        task_process_status handle_status = handleSaiSetStatus(SAI_API_PORT, status);
        if (handle_status != task_success)
        {
            return parseHandleSaiStatusFailure(handle_status);
        }
    }
    SWSS_LOG_INFO("Set fec override %d to port pid:%" PRIx64, attr.value.booldata, port_obj);
    return true;
}

bool PortsOrch::setPortFec(Port &port, sai_port_fec_mode_t fec_mode, bool override_fec)
{
    SWSS_LOG_ENTER();

    sai_attribute_t attr;
    attr.id = SAI_PORT_ATTR_FEC_MODE;
    attr.value.s32 = fec_mode;

    sai_status_t status = sai_port_api->set_port_attribute(port.m_port_id, &attr);
    if (status != SAI_STATUS_SUCCESS)
    {
        SWSS_LOG_ERROR("Failed to set FEC mode %d to port %s", fec_mode, port.m_alias.c_str());
        task_process_status handle_status = handleSaiSetStatus(SAI_API_PORT, status);
        if (handle_status != task_success)
        {
            return parseHandleSaiStatusFailure(handle_status);
        }
    }

    if (fec_override_sup && !setPortFecOverride(port.m_port_id, override_fec))
    {
        return false;
    }
    setGearboxPortsAttr(port, SAI_PORT_ATTR_FEC_MODE, &fec_mode, override_fec);

    SWSS_LOG_NOTICE("Set port %s FEC mode %d", port.m_alias.c_str(), fec_mode);

    return true;
}

bool PortsOrch::getPortPfc(sai_object_id_t portId, uint8_t *pfc_bitmask)
{
    SWSS_LOG_ENTER();

    Port p;

    if (!getPort(portId, p))
    {
        SWSS_LOG_ERROR("Failed to get port object for port id 0x%" PRIx64, portId);
        return false;
    }

    *pfc_bitmask = p.m_pfc_bitmask;

    return true;
}

bool PortsOrch::setPortPfc(sai_object_id_t portId, uint8_t pfc_bitmask)
{
    SWSS_LOG_ENTER();

    sai_attribute_t attr;
    Port p;

    if (!getPort(portId, p))
    {
        SWSS_LOG_ERROR("Failed to get port object for port id 0x%" PRIx64, portId);
        return false;
    }

    if (p.m_pfc_asym == SAI_PORT_PRIORITY_FLOW_CONTROL_MODE_COMBINED)
    {
        attr.id = SAI_PORT_ATTR_PRIORITY_FLOW_CONTROL;
    }
    else if (p.m_pfc_asym == SAI_PORT_PRIORITY_FLOW_CONTROL_MODE_SEPARATE)
    {
        attr.id = SAI_PORT_ATTR_PRIORITY_FLOW_CONTROL_TX;
    }
    else
    {
        SWSS_LOG_ERROR("Incorrect asymmetric PFC mode: %u", p.m_pfc_asym);
        return false;
    }

    attr.value.u8 = pfc_bitmask;

    sai_status_t status = sai_port_api->set_port_attribute(portId, &attr);
    if (status != SAI_STATUS_SUCCESS)
    {
        SWSS_LOG_ERROR("Failed to set PFC 0x%x to port id 0x%" PRIx64 " (rc:%d)", attr.value.u8, portId, status);
        task_process_status handle_status = handleSaiSetStatus(SAI_API_PORT, status);
        if (handle_status != task_success)
        {
            return parseHandleSaiStatusFailure(handle_status);
        }
    }

    if (p.m_pfc_bitmask != pfc_bitmask)
    {
        p.m_pfc_bitmask = pfc_bitmask;
        m_portList[p.m_alias] = p;
    }

    return true;
}

bool PortsOrch::setPortPfcWatchdogStatus(sai_object_id_t portId, uint8_t pfcwd_bitmask)
{
    SWSS_LOG_ENTER();

    Port p;

    if (!getPort(portId, p))
    {
        SWSS_LOG_ERROR("Failed to get port object for port id 0x%" PRIx64, portId);
        return false;
    }

    p.m_pfcwd_sw_bitmask = pfcwd_bitmask;

    m_portList[p.m_alias] = p;

    SWSS_LOG_INFO("Set PFC watchdog port id=0x%" PRIx64 ", bitmast=0x%x", portId, pfcwd_bitmask);
    return true;
}

bool PortsOrch::getPortPfcWatchdogStatus(sai_object_id_t portId, uint8_t *pfcwd_bitmask)
{
    SWSS_LOG_ENTER();

    Port p;

    if (!pfcwd_bitmask || !getPort(portId, p))
    {
        SWSS_LOG_ERROR("Failed to get port object for port id 0x%" PRIx64, portId);
        return false;
    }

    *pfcwd_bitmask = p.m_pfcwd_sw_bitmask;

    return true;
}

bool PortsOrch::setPortPfcAsym(Port &port, sai_port_priority_flow_control_mode_t pfc_asym)
{
    SWSS_LOG_ENTER();

    uint8_t pfc = 0;
    if (!getPortPfc(port.m_port_id, &pfc))
    {
        return false;
    }

    port.m_pfc_asym = pfc_asym;
    m_portList[port.m_alias] = port;

    sai_attribute_t attr;
    attr.id = SAI_PORT_ATTR_PRIORITY_FLOW_CONTROL_MODE;
    attr.value.s32 = pfc_asym;

    sai_status_t status = sai_port_api->set_port_attribute(port.m_port_id, &attr);
    if (status != SAI_STATUS_SUCCESS)
    {
        SWSS_LOG_ERROR("Failed to set PFC mode %d to port id 0x%" PRIx64 " (rc:%d)", pfc_asym, port.m_port_id, status);
        if (status == SAI_STATUS_NOT_SUPPORTED)
        {
            return true;
        }
        task_process_status handle_status = handleSaiSetStatus(SAI_API_PORT, status);
        if (handle_status != task_success)
        {
            return parseHandleSaiStatusFailure(handle_status);
        }
    }

    if (!setPortPfc(port.m_port_id, pfc))
    {
        return false;
    }

    if (pfc_asym == SAI_PORT_PRIORITY_FLOW_CONTROL_MODE_SEPARATE)
    {
        attr.id = SAI_PORT_ATTR_PRIORITY_FLOW_CONTROL_RX;
        attr.value.u8 = static_cast<uint8_t>(0xff);

        sai_status_t status = sai_port_api->set_port_attribute(port.m_port_id, &attr);
        if (status != SAI_STATUS_SUCCESS)
        {
            SWSS_LOG_ERROR("Failed to set RX PFC 0x%x to port id 0x%" PRIx64 " (rc:%d)", attr.value.u8, port.m_port_id, status);
            task_process_status handle_status = handleSaiSetStatus(SAI_API_PORT, status);
            if (handle_status != task_success)
            {
                return parseHandleSaiStatusFailure(handle_status);
            }
        }
    }

    SWSS_LOG_INFO("Set asymmetric PFC %d to port id 0x%" PRIx64, pfc_asym, port.m_port_id);

    return true;
}

/*
 * Name: bindUnbindAclTableGroup
 *
 * Description:
 *     To bind a port to ACL table we need to do two things.
 *     1. Create ACL table member, which maps
 *        ACL table group OID --> ACL table OID
 *     2. Set ACL table group OID as value port attribute.
 *
 *      This function performs the second step of binding.
 *
 *      Also, while unbinding we use this function to
 *      set port attribute value to SAI_NULL_OBJECT_ID
 *
 *      Port attribute name is derived from port type
 *
 * Return: true on success, false on failure
 */
bool PortsOrch::bindUnbindAclTableGroup(Port &port,
                                        bool ingress,
                                        bool bind)
{

    sai_attribute_t    attr;
    sai_status_t       status = SAI_STATUS_SUCCESS;
    string             bind_str = bind ? "bind" : "unbind";

    attr.value.oid = bind ? (ingress ? port.m_ingress_acl_table_group_id :
                                       port.m_egress_acl_table_group_id):
                            SAI_NULL_OBJECT_ID;
    switch (port.m_type)
    {
        case Port::PHY:
        {
            attr.id = ingress ?
                    SAI_PORT_ATTR_INGRESS_ACL : SAI_PORT_ATTR_EGRESS_ACL;
            status = sai_port_api->set_port_attribute(port.m_port_id, &attr);
            if (SAI_STATUS_SUCCESS != status)
            {
                SWSS_LOG_ERROR("Failed to %s %s to ACL table group %" PRIx64 ", rv:%d",
                            bind_str.c_str(), port.m_alias.c_str(), attr.value.oid, status);
                task_process_status handle_status = handleSaiSetStatus(SAI_API_PORT, status);
                if (handle_status != task_success)
                {
                    return parseHandleSaiStatusFailure(handle_status);
                }
            }
            break;
        }
        case Port::LAG:
        {
            attr.id = ingress ?
                    SAI_LAG_ATTR_INGRESS_ACL : SAI_LAG_ATTR_EGRESS_ACL;
            status = sai_lag_api->set_lag_attribute(port.m_lag_id, &attr);
            if (SAI_STATUS_SUCCESS != status)
            {
                SWSS_LOG_ERROR("Failed to %s %s to ACL table group %" PRIx64 ", rv:%d",
                            bind_str.c_str(), port.m_alias.c_str(), attr.value.oid, status);
                task_process_status handle_status = handleSaiSetStatus(SAI_API_LAG, status);
                if (handle_status != task_success)
                {
                    return parseHandleSaiStatusFailure(handle_status);
                }
            }
            break;
        }
        case Port::VLAN:
        {
            attr.id = ingress ?
                    SAI_VLAN_ATTR_INGRESS_ACL : SAI_VLAN_ATTR_EGRESS_ACL;
            status =
                sai_vlan_api->set_vlan_attribute(port.m_vlan_info.vlan_oid,
                                                 &attr);
            if (SAI_STATUS_SUCCESS != status)
            {
                SWSS_LOG_ERROR("Failed to %s %s to ACL table group %" PRIx64 ", rv:%d",
                            bind_str.c_str(), port.m_alias.c_str(), attr.value.oid, status);
                task_process_status handle_status = handleSaiSetStatus(SAI_API_VLAN, status);
                if (handle_status != task_success)
                {
                    return parseHandleSaiStatusFailure(handle_status);
                }
            }
            break;
        }
        default:
        {
            SWSS_LOG_ERROR("Failed to %s %s port with type %d",
                           bind_str.c_str(), port.m_alias.c_str(), port.m_type);
            return false;
        }
    }

    return true;
}

bool PortsOrch::unbindRemoveAclTableGroup(sai_object_id_t  port_oid,
                                          sai_object_id_t  acl_table_oid,
                                          acl_stage_type_t acl_stage)
{
    SWSS_LOG_ENTER();

    sai_status_t       status;
    bool               ingress = (acl_stage == ACL_STAGE_INGRESS);
    Port               port;

    if (!getPort(port_oid, port))
    {
        SWSS_LOG_ERROR("Failed to get port by port OID %" PRIx64, port_oid);
        return false;
    }


    sai_object_id_t &group_oid_ref =
            ingress? port.m_ingress_acl_table_group_id :
                     port.m_egress_acl_table_group_id;
    unordered_set<sai_object_id_t> &acl_list_ref =
            ingress ? port.m_ingress_acl_tables_uset :
                      port.m_egress_acl_tables_uset;

    if (SAI_NULL_OBJECT_ID == group_oid_ref)
    {
        assert(acl_list_ref.find(acl_table_oid) == acl_list_ref.end());
        return true;
    }
    assert(acl_list_ref.find(acl_table_oid) != acl_list_ref.end());
    acl_list_ref.erase(acl_table_oid);
    if (!acl_list_ref.empty())
    {
        // This port is in more than one acl table's port list
        // So, we need to preserve group OID
        SWSS_LOG_NOTICE("Preserving port OID %" PRIx64" ACL table grop ID", port_oid);
        setPort(port.m_alias, port);
        return true;
    }

    SWSS_LOG_NOTICE("Removing port OID %" PRIx64" ACL table group ID", port_oid);

    // Unbind ACL group
    if (!bindUnbindAclTableGroup(port, ingress, false))
    {
        SWSS_LOG_ERROR("Failed to remove ACL group ID from port");
        return false;
    }

    // Remove ACL group
    status = sai_acl_api->remove_acl_table_group(group_oid_ref);
    if (SAI_STATUS_SUCCESS != status)
    {
        SWSS_LOG_ERROR("Failed to remove ACL table group, rv:%d", status);
        task_process_status handle_status = handleSaiRemoveStatus(SAI_API_ACL, status);
        if (handle_status != task_success)
        {
            return parseHandleSaiStatusFailure(handle_status);
        }
    }
    sai_acl_bind_point_type_t bind_type;
    if (!getSaiAclBindPointType(port.m_type, bind_type))
    {
        SWSS_LOG_ERROR("Unknown SAI ACL bind point type");
        return false;
    }
    gCrmOrch->decCrmAclUsedCounter(CrmResourceType::CRM_ACL_GROUP,
                                   ingress ? SAI_ACL_STAGE_INGRESS : SAI_ACL_STAGE_EGRESS,
                                   bind_type, group_oid_ref);

    group_oid_ref = SAI_NULL_OBJECT_ID;
    setPort(port.m_alias, port);
    return true;
}

bool PortsOrch::createBindAclTableGroup(sai_object_id_t  port_oid,
                                        sai_object_id_t  acl_table_oid,
                                        sai_object_id_t  &group_oid,
                                        acl_stage_type_t acl_stage)
{
    SWSS_LOG_ENTER();

    if (ACL_STAGE_UNKNOWN == acl_stage)
    {
        SWSS_LOG_ERROR("unknown ACL stage for table group creation");
        return false;
    }
    assert(ACL_STAGE_INGRESS == acl_stage || ACL_STAGE_EGRESS == acl_stage);

    sai_status_t    status;
    Port            port;
    bool            ingress = (ACL_STAGE_INGRESS == acl_stage) ?
                              true : false;
    if (!getPort(port_oid, port))
    {
        SWSS_LOG_ERROR("Failed to get port by port ID %" PRIx64, port_oid);
        return false;
    }

    unordered_set<sai_object_id_t> &acl_list_ref =
            ingress ? port.m_ingress_acl_tables_uset :
                      port.m_egress_acl_tables_uset;
    sai_object_id_t &group_oid_ref =
            ingress ? port.m_ingress_acl_table_group_id :
                      port.m_egress_acl_table_group_id;

    if (acl_list_ref.empty())
    {
        // Port ACL table group does not exist, create one
        assert(group_oid_ref == SAI_NULL_OBJECT_ID);
        sai_acl_bind_point_type_t bind_type;
        if (!getSaiAclBindPointType(port.m_type, bind_type))
        {
            SWSS_LOG_ERROR("Failed to bind ACL table to port %s with unknown type %d",
                        port.m_alias.c_str(), port.m_type);
            return false;
        }
        sai_object_id_t bp_list[] = { bind_type };

        vector<sai_attribute_t> group_attrs;
        sai_attribute_t group_attr;

        group_attr.id = SAI_ACL_TABLE_GROUP_ATTR_ACL_STAGE;
        group_attr.value.s32 = ingress ? SAI_ACL_STAGE_INGRESS :
                                         SAI_ACL_STAGE_EGRESS;
        group_attrs.push_back(group_attr);

        group_attr.id = SAI_ACL_TABLE_GROUP_ATTR_ACL_BIND_POINT_TYPE_LIST;
        group_attr.value.objlist.count = 1;
        group_attr.value.objlist.list = bp_list;
        group_attrs.push_back(group_attr);

        group_attr.id = SAI_ACL_TABLE_GROUP_ATTR_TYPE;
        group_attr.value.s32 = SAI_ACL_TABLE_GROUP_TYPE_PARALLEL;
        group_attrs.push_back(group_attr);

        status = sai_acl_api->create_acl_table_group(&group_oid_ref, gSwitchId,
                        (uint32_t)group_attrs.size(), group_attrs.data());
        if (status != SAI_STATUS_SUCCESS)
        {
            SWSS_LOG_ERROR("Failed to create ACL table group, rv:%d", status);
            task_process_status handle_status = handleSaiCreateStatus(SAI_API_ACL, status);
            if (handle_status != task_success)
            {
                return parseHandleSaiStatusFailure(handle_status);
            }
        }
        assert(group_oid_ref != SAI_NULL_OBJECT_ID);

        gCrmOrch->incCrmAclUsedCounter(CrmResourceType::CRM_ACL_GROUP,
                        ingress ? SAI_ACL_STAGE_INGRESS :
                                  SAI_ACL_STAGE_EGRESS, bind_type);

        // Bind ACL table group
        if (!bindUnbindAclTableGroup(port, ingress, true))
        {
            return false;
        }

        SWSS_LOG_NOTICE("Create %s ACL table group and bind port %s to it",
                        ingress ? "ingress" : "egress", port.m_alias.c_str());
    }

    assert(group_oid_ref != SAI_NULL_OBJECT_ID);
    group_oid = group_oid_ref;
    acl_list_ref.insert(acl_table_oid);
    setPort(port.m_alias, port);

    return true;
}

bool PortsOrch::unbindAclTable(sai_object_id_t  port_oid,
                               sai_object_id_t  acl_table_oid,
                               sai_object_id_t  acl_group_member_oid,
                               acl_stage_type_t acl_stage)
{

    /*
     * Do the following in-order
     * 1. Delete ACL table group member
     * 2. Unbind ACL table group
     * 3. Delete ACL table group
     */
    sai_status_t status =
            sai_acl_api->remove_acl_table_group_member(acl_group_member_oid);
    if (status != SAI_STATUS_SUCCESS) {
        SWSS_LOG_ERROR("Failed to remove ACL group member: %" PRIu64 " ",
                       acl_group_member_oid);
        task_process_status handle_status = handleSaiRemoveStatus(SAI_API_ACL, status);
        if (handle_status != task_success)
        {
            return parseHandleSaiStatusFailure(handle_status);
        }
    }


    Port port;
    if (getPort(port_oid, port))
    {
        decreasePortRefCount(port.m_alias);
    }

    if (!unbindRemoveAclTableGroup(port_oid, acl_table_oid, acl_stage)) {
        return false;
    }

    return true;
}

bool PortsOrch::bindAclTable(sai_object_id_t  port_oid,
                             sai_object_id_t  table_oid,
                             sai_object_id_t  &group_member_oid,
                             acl_stage_type_t acl_stage)
{
    SWSS_LOG_ENTER();
    /*
     * Do the following in-order
     * 1. Create ACL table group
     * 2. Bind ACL table group (set ACL table group ID on port)
     * 3. Create ACL table group member
     */

    if (table_oid == SAI_NULL_OBJECT_ID)
    {
        SWSS_LOG_ERROR("Invalid ACL table %" PRIx64, table_oid);
        return false;
    }

    sai_object_id_t    group_oid;
    sai_status_t       status;

    // Create an ACL table group and bind to port
    if (!createBindAclTableGroup(port_oid, table_oid, group_oid, acl_stage))
    {
        SWSS_LOG_ERROR("Fail to create or bind to port %" PRIx64 " ACL table group", port_oid);
        return false;
    }

    // Create an ACL group member with table_oid and group_oid
    vector<sai_attribute_t> member_attrs;

    sai_attribute_t member_attr;
    member_attr.id = SAI_ACL_TABLE_GROUP_MEMBER_ATTR_ACL_TABLE_GROUP_ID;
    member_attr.value.oid = group_oid;
    member_attrs.push_back(member_attr);

    member_attr.id = SAI_ACL_TABLE_GROUP_MEMBER_ATTR_ACL_TABLE_ID;
    member_attr.value.oid = table_oid;
    member_attrs.push_back(member_attr);

    member_attr.id = SAI_ACL_TABLE_GROUP_MEMBER_ATTR_PRIORITY;
    member_attr.value.u32 = 100;
    member_attrs.push_back(member_attr);

    status = sai_acl_api->create_acl_table_group_member(&group_member_oid, gSwitchId, (uint32_t)member_attrs.size(), member_attrs.data());
    if (status != SAI_STATUS_SUCCESS)
    {
        SWSS_LOG_ERROR("Failed to create member in ACL table group %" PRIx64 " for ACL table %" PRIx64 ", rv:%d",
                group_oid, table_oid, status);
        task_process_status handle_status = handleSaiCreateStatus(SAI_API_ACL, status);
        if (handle_status != task_success)
        {
            return parseHandleSaiStatusFailure(handle_status);
        }
    }

    Port port;
    if (getPort(port_oid, port))
    {
        increasePortRefCount(port.m_alias);
    }

    return true;
}

bool PortsOrch::setPortPvid(Port &port, sai_uint32_t pvid)
{
    SWSS_LOG_ENTER();

    if(port.m_type == Port::TUNNEL)
    {
        SWSS_LOG_ERROR("pvid setting for tunnel %s is not allowed", port.m_alias.c_str());
        return true;
    }

    if(port.m_type == Port::SYSTEM)
    {
        SWSS_LOG_INFO("pvid setting for system port %s is not applicable", port.m_alias.c_str());
        return true;
    }

    if (port.m_rif_id)
    {
        SWSS_LOG_ERROR("pvid setting for router interface %s is not allowed", port.m_alias.c_str());
        return false;
    }

    vector<Port> portv;
    if (port.m_type == Port::PHY)
    {
        sai_attribute_t attr;
        attr.id = SAI_PORT_ATTR_PORT_VLAN_ID;
        attr.value.u32 = pvid;

        sai_status_t status = sai_port_api->set_port_attribute(port.m_port_id, &attr);
        if (status != SAI_STATUS_SUCCESS)
        {
            SWSS_LOG_ERROR("Failed to set pvid %u to port: %s", attr.value.u32, port.m_alias.c_str());
            task_process_status handle_status = handleSaiSetStatus(SAI_API_PORT, status);
            if (handle_status != task_success)
            {
                return parseHandleSaiStatusFailure(handle_status);
            }
        }
        SWSS_LOG_NOTICE("Set pvid %u to port: %s", attr.value.u32, port.m_alias.c_str());
    }
    else if (port.m_type == Port::LAG)
    {
        sai_attribute_t attr;
        attr.id = SAI_LAG_ATTR_PORT_VLAN_ID;
        attr.value.u32 = pvid;

        sai_status_t status = sai_lag_api->set_lag_attribute(port.m_lag_id, &attr);
        if (status != SAI_STATUS_SUCCESS)
        {
            SWSS_LOG_ERROR("Failed to set pvid %u to lag: %s", attr.value.u32, port.m_alias.c_str());
            task_process_status handle_status = handleSaiSetStatus(SAI_API_LAG, status);
            if (handle_status != task_success)
            {
                return parseHandleSaiStatusFailure(handle_status);
            }
        }
        SWSS_LOG_NOTICE("Set pvid %u to lag: %s", attr.value.u32, port.m_alias.c_str());
    }
    else
    {
        SWSS_LOG_ERROR("PortsOrch::setPortPvid port type %d not supported", port.m_type);
        return false;
    }

    port.m_port_vlan_id = (sai_vlan_id_t)pvid;
    return true;
}

bool PortsOrch::getPortPvid(Port &port, sai_uint32_t &pvid)
{
    /* Just return false if the router interface exists */
    if (port.m_rif_id)
    {
        SWSS_LOG_DEBUG("Router interface exists on %s, don't set pvid",
                      port.m_alias.c_str());
        return false;
    }

    pvid = port.m_port_vlan_id;
    return true;
}

bool PortsOrch::setHostIntfsStripTag(Port &port, sai_hostif_vlan_tag_t strip)
{
    SWSS_LOG_ENTER();
    vector<Port> portv;

    if(port.m_type == Port::TUNNEL)
    {
        return true;
    }

    /*
     * Before SAI_HOSTIF_VLAN_TAG_ORIGINAL is supported by libsai from all asic vendors,
     * the VLAN tag on hostif is explicitly controlled with SAI_HOSTIF_VLAN_TAG_STRIP &
     * SAI_HOSTIF_VLAN_TAG_KEEP attributes.
     */
    if (port.m_type == Port::PHY)
    {
        portv.push_back(port);
    }
    else if (port.m_type == Port::LAG)
    {
        getLagMember(port, portv);
    }
    else
    {
        SWSS_LOG_ERROR("port type %d not supported", port.m_type);
        return false;
    }

    for (const auto &p: portv)
    {
        sai_attribute_t attr;
        attr.id = SAI_HOSTIF_ATTR_VLAN_TAG;
        attr.value.s32 = strip;

        sai_status_t status = sai_hostif_api->set_hostif_attribute(p.m_hif_id, &attr);
        if (status != SAI_STATUS_SUCCESS)
        {
            SWSS_LOG_ERROR("Failed to set %s to host interface %s",
                        hostif_vlan_tag[strip], p.m_alias.c_str());
            task_process_status handle_status = handleSaiSetStatus(SAI_API_HOSTIF, status);
            if (handle_status != task_success)
            {
                return parseHandleSaiStatusFailure(handle_status);
            }
        }
        SWSS_LOG_NOTICE("Set %s to host interface: %s",
                        hostif_vlan_tag[strip], p.m_alias.c_str());
    }

    return true;
}

bool PortsOrch::isSpeedSupported(const std::string& alias, sai_object_id_t port_id, sai_uint32_t speed)
{
    // This method will return false iff we get a list of supported speeds and the requested speed
    // is not supported
    // Otherwise the method will return true (even if we received errors)
    initPortSupportedSpeeds(alias, port_id);

    const auto &supp_speeds = m_portSupportedSpeeds[port_id];
    if (supp_speeds.empty())
    {
        // we don't have the list for this port, so return true to change speed anyway
        return true;
    }

    return std::find(supp_speeds.begin(), supp_speeds.end(), speed) != supp_speeds.end();
}

void PortsOrch::getPortSupportedSpeeds(const std::string& alias, sai_object_id_t port_id, PortSupportedSpeeds &supported_speeds)
{
    sai_attribute_t attr;
    sai_status_t status;
    const auto size_guess = 25; // Guess the size which could be enough

    PortSupportedSpeeds speeds(size_guess);

    // two attempts to get our value, first with the guess, other with the returned value
    for (int attempt = 0; attempt < 2; ++attempt)
    {
        attr.id = SAI_PORT_ATTR_SUPPORTED_SPEED;
        attr.value.u32list.count = static_cast<uint32_t>(speeds.size());
        attr.value.u32list.list = speeds.data();

        status = sai_port_api->get_port_attribute(port_id, 1, &attr);
        if (status != SAI_STATUS_BUFFER_OVERFLOW)
        {
            break;
        }

        // if our guess was wrong, retry with the correct value
        speeds.resize(attr.value.u32list.count);
    }

    if (status == SAI_STATUS_SUCCESS)
    {
        speeds.resize(attr.value.u32list.count);
        supported_speeds.swap(speeds);
    }
    else
    {
        if (status == SAI_STATUS_BUFFER_OVERFLOW)
        {
            // something went wrong in SAI implementation
            SWSS_LOG_ERROR("Failed to get supported speed list for port %s id=%" PRIx64 ". Not enough container size",
                           alias.c_str(), port_id);
        }
        else if (SAI_STATUS_IS_ATTR_NOT_SUPPORTED(status) ||
                 SAI_STATUS_IS_ATTR_NOT_IMPLEMENTED(status) ||
                 status == SAI_STATUS_NOT_IMPLEMENTED)
        {
            // unable to validate speed if attribute is not supported on platform
            // assuming input value is correct
            SWSS_LOG_WARN("Unable to validate speed for port %s id=%" PRIx64 ". Not supported by platform",
                          alias.c_str(), port_id);
        }
        else
        {
            SWSS_LOG_ERROR("Failed to get a list of supported speeds for port %s id=%" PRIx64 ". Error=%d",
                           alias.c_str(), port_id, status);
        }

        supported_speeds.clear(); // return empty
    }
}

void PortsOrch::initPortSupportedSpeeds(const std::string& alias, sai_object_id_t port_id)
{
    // If port supported speeds map already contains the information, save the SAI call
    if (m_portSupportedSpeeds.count(port_id))
    {
        return;
    }
    PortSupportedSpeeds supported_speeds;
    getPortSupportedSpeeds(alias, port_id, supported_speeds);
    m_portSupportedSpeeds[port_id] = supported_speeds;
    vector<FieldValueTuple> v;
    std::string supported_speeds_str = swss::join(',', supported_speeds.begin(), supported_speeds.end());
    v.emplace_back(std::make_pair("supported_speeds", supported_speeds_str));
    m_portStateTable.set(alias, v);
}

void PortsOrch::initPortCapAutoNeg(Port &port)
{
    sai_status_t status;
    sai_attribute_t attr;

    attr.id = SAI_PORT_ATTR_SUPPORTED_AUTO_NEG_MODE;
    status = sai_port_api->get_port_attribute(port.m_port_id, 1, &attr);
    if (status == SAI_STATUS_SUCCESS)
    {
        port.m_cap_an = attr.value.booldata ? 1 : 0;
    }
    else
    {
        // To avoid breakage on the existing platforms, AN should be 1 by default
        port.m_cap_an = 1;
        SWSS_LOG_WARN("Unable to get %s AN support capability",
                      port.m_alias.c_str());
    }
}

void PortsOrch::initPortCapLinkTraining(Port &port)
{
    // TODO:
    // Add SAI_PORT_ATTR_SUPPORTED_LINK_TRAINING_MODE query when it is
    // available in the saiport.h of SAI.
    port.m_cap_lt = 1;
    SWSS_LOG_WARN("Unable to get %s LT support capability", port.m_alias.c_str());
}

bool PortsOrch::isFecModeSupported(const Port &port, sai_port_fec_mode_t fec_mode)
{
    initPortSupportedFecModes(port.m_alias, port.m_port_id);

    const auto &obj = m_portSupportedFecModes.at(port.m_port_id);

    if (!obj.supported)
    {
        return true;
    }

    if (obj.data.empty())
    {
        return false;
    }

    return std::find(obj.data.cbegin(), obj.data.cend(), fec_mode) != obj.data.cend();
}

sai_status_t PortsOrch::getPortSupportedFecModes(PortSupportedFecModes &supported_fecmodes, sai_object_id_t port_id)
{
    SWSS_LOG_ENTER();

    sai_attribute_t attr;
    std::vector<sai_int32_t> fecModes(Port::max_fec_modes);
    attr.id = SAI_PORT_ATTR_SUPPORTED_FEC_MODE;
    attr.value.s32list.count = static_cast<uint32_t>(fecModes.size());
    attr.value.s32list.list = fecModes.data();

    auto status = sai_port_api->get_port_attribute(port_id, 1, &attr);
    if (status == SAI_STATUS_SUCCESS)
    {
        for (std::uint32_t i = 0; i < attr.value.s32list.count; i++)
        {
            supported_fecmodes.insert(static_cast<sai_port_fec_mode_t>(attr.value.s32list.list[i]));
        }
    }
    else
    {
        if (SAI_STATUS_IS_ATTR_NOT_SUPPORTED(status) ||
            SAI_STATUS_IS_ATTR_NOT_IMPLEMENTED(status) ||
            (status == SAI_STATUS_NOT_SUPPORTED) ||
            (status == SAI_STATUS_NOT_IMPLEMENTED))
        {
            // unable to validate FEC mode if attribute is not supported on platform
            SWSS_LOG_NOTICE(
                "Unable to validate FEC mode for port id=%" PRIx64 " due to unsupported by platform", port_id
            );
        }
        else
        {
            SWSS_LOG_ERROR(
                "Failed to get a list of supported FEC modes for port id=%" PRIx64 ". Error=%d", port_id, status
            );
        }
    }

    return status;
}

void PortsOrch::initPortSupportedFecModes(const std::string& alias, sai_object_id_t port_id)
{
    SWSS_LOG_ENTER();

    // If port supported speeds map already contains the information, save the SAI call
    if (m_portSupportedFecModes.count(port_id) > 0)
    {
        return;
    }

    auto &obj = m_portSupportedFecModes[port_id];
    auto &supported_fec_modes = obj.data;

    auto status = getPortSupportedFecModes(supported_fec_modes, port_id);
    if (status != SAI_STATUS_SUCCESS)
    {
        // Do not expose "supported_fecs" in case fetching FEC modes is not supported by the vendor
        SWSS_LOG_INFO("No supported_fecs exposed to STATE_DB for port %s since fetching supported FEC modes is not supported by the vendor",
                      alias.c_str());
        return;
    }

    obj.supported = true;

    std::vector<std::string> fecModeList;
    if (supported_fec_modes.empty())
    {
        fecModeList.push_back("N/A");
    }
    else
    {
        for (const auto &cit : supported_fec_modes)
        {
            std::string fecMode;
            if (!m_portHlpr.fecToStr(fecMode, cit))
            {
                SWSS_LOG_ERROR(
                    "Failed to convert FEC mode for port %s: unknown value %d",
                    alias.c_str(), static_cast<std::int32_t>(cit)
                );
                continue;
            }

            fecModeList.push_back(fecMode);
        }
        if (!fecModeList.empty() && fec_override_sup)
        {
            fecModeList.push_back(PORT_FEC_AUTO);
        }
    }

    std::vector<FieldValueTuple> v;
    std::string supported_fec_modes_str = swss::join(',', fecModeList.begin(), fecModeList.end());
    v.emplace_back(std::make_pair("supported_fecs", supported_fec_modes_str));

    m_portStateTable.set(alias, v);
}

/*
 * If Gearbox is enabled and this is a Gearbox port then set the attributes accordingly.
 */
bool PortsOrch::setGearboxPortsAttr(const Port &port, sai_port_attr_t id, void *value, bool override_fec)
{
    bool status = false;

    status = setGearboxPortAttr(port, PHY_PORT_TYPE, id, value, override_fec);

    if (status == true)
    {
        status = setGearboxPortAttr(port, LINE_PORT_TYPE, id, value, override_fec);
    }

    return status;
}

/*
 * If Gearbox is enabled and this is a Gearbox port then set the specific lane attribute.
 * Note: the appl_db is also updated (Gearbox config_db tables are TBA).
 */
bool PortsOrch::setGearboxPortAttr(const Port &port, dest_port_type_t port_type, sai_port_attr_t id, void *value, bool override_fec)
{
    sai_status_t status = SAI_STATUS_SUCCESS;
    sai_object_id_t dest_port_id;
    sai_attribute_t attr;
    string speed_attr;
    sai_uint32_t speed = 0;

    SWSS_LOG_ENTER();

    if (m_gearboxEnabled)
    {
        if (getDestPortId(port.m_port_id, port_type, dest_port_id) == true)
        {
            switch (id)
            {
                case SAI_PORT_ATTR_FEC_MODE:
                    attr.id = id;
                    attr.value.s32 = *static_cast<sai_int32_t*>(value);
                    SWSS_LOG_NOTICE("BOX: Set %s FEC_MODE %d", port.m_alias.c_str(), attr.value.s32);
                    break;
                case SAI_PORT_ATTR_ADMIN_STATE:
                    attr.id = id;
                    attr.value.booldata = *static_cast<bool*>(value);
                    SWSS_LOG_NOTICE("BOX: Set %s ADMIN_STATE %d", port.m_alias.c_str(), attr.value.booldata);
                    break;
                case SAI_PORT_ATTR_SPEED:
                    switch (port_type)
                    {
                        case PHY_PORT_TYPE:
                            speed_attr = "system_speed";
                            break;
                        case LINE_PORT_TYPE:
                            speed_attr = "line_speed";
                            break;
                        default:
                            return false;
                    }

                    speed = *static_cast<sai_int32_t*>(value);
                    if (isSpeedSupported(port.m_alias, dest_port_id, speed))
                    {
                        // Gearbox may not implement speed check, so
                        // invalidate speed if it doesn't make sense.
                        if (to_string(speed).size() < 5)
                        {
                            speed = 0;
                        }

                        attr.id = SAI_PORT_ATTR_SPEED;
                        attr.value.u32 = speed;
                    }
                    SWSS_LOG_NOTICE("BOX: Set %s lane %s %d", port.m_alias.c_str(), speed_attr.c_str(), speed);
                    break;
                case SAI_PORT_ATTR_MTU:
                    attr.id = id;
                    attr.value.u32 = *static_cast<sai_uint32_t*>(value);
                    if (LINE_PORT_TYPE == port_type && isMACsecPort(dest_port_id))
                    {
                        attr.value.u32 += MAX_MACSEC_SECTAG_SIZE;
                    }
                    SWSS_LOG_NOTICE("BOX: Set %s MTU %d", port.m_alias.c_str(), attr.value.u32);
                    break;
                default:
                    return false;
            }

            status = sai_port_api->set_port_attribute(dest_port_id, &attr);
            if (status == SAI_STATUS_SUCCESS)
            {
                if (id == SAI_PORT_ATTR_SPEED)
                {
                    string key = "phy:"+to_string(m_gearboxInterfaceMap[port.m_index].phy_id)+":ports:"+to_string(port.m_index);
                    m_gearboxTable->hset(key, speed_attr, to_string(speed));
                    SWSS_LOG_NOTICE("BOX: Updated APPL_DB key:%s %s %d", key.c_str(), speed_attr.c_str(), speed);
                }
                else if (id == SAI_PORT_ATTR_FEC_MODE && fec_override_sup && !setPortFecOverride(dest_port_id, override_fec))
                {
                    return false;
                }
            }
            else
            {
                SWSS_LOG_ERROR("BOX: Failed to set %s port attribute %d", port.m_alias.c_str(), id);
                task_process_status handle_status = handleSaiSetStatus(SAI_API_PORT, status);
                if (handle_status != task_success)
                {
                    return parseHandleSaiStatusFailure(handle_status);
                }
            }
        }
    }

    return true;
}

task_process_status PortsOrch::setPortSpeed(Port &port, sai_uint32_t speed)
{
    sai_attribute_t attr;
    sai_status_t status;

    SWSS_LOG_ENTER();

    attr.id = SAI_PORT_ATTR_SPEED;
    attr.value.u32 = speed;

    status = sai_port_api->set_port_attribute(port.m_port_id, &attr);
    if (status != SAI_STATUS_SUCCESS)
    {
        return handleSaiSetStatus(SAI_API_PORT, status);
    }

    setGearboxPortsAttr(port, SAI_PORT_ATTR_SPEED, &speed);
    return task_success;
}

bool PortsOrch::getPortSpeed(sai_object_id_t id, sai_uint32_t &speed)
{
    SWSS_LOG_ENTER();

    getDestPortId(id, LINE_PORT_TYPE, id);

    sai_attribute_t attr;
    sai_status_t status;

    attr.id = SAI_PORT_ATTR_SPEED;
    attr.value.u32 = 0;

    status = sai_port_api->get_port_attribute(id, 1, &attr);

    if (status == SAI_STATUS_SUCCESS)
    {
        speed = attr.value.u32;
    }
    else
    {
        task_process_status handle_status = handleSaiGetStatus(SAI_API_PORT, status);
        if (handle_status != task_process_status::task_success)
        {
            return false;
        }
    }

    return true;
}

bool PortsOrch::getPortAdvSpeeds(const Port& port, bool remote, std::vector<sai_uint32_t>& speed_list)
{
    sai_object_id_t port_id = port.m_port_id;
    sai_object_id_t line_port_id;
    sai_attribute_t attr;
    sai_status_t status;
    std::vector<sai_uint32_t> speeds(PORT_SPEED_LIST_DEFAULT_SIZE);

    attr.id = remote ? SAI_PORT_ATTR_REMOTE_ADVERTISED_SPEED : SAI_PORT_ATTR_ADVERTISED_SPEED;
    attr.value.u32list.count = static_cast<uint32_t>(speeds.size());
    attr.value.u32list.list = speeds.data();

    if (getDestPortId(port_id, LINE_PORT_TYPE, line_port_id))
    {
        status = sai_port_api->get_port_attribute(line_port_id, 1, &attr);
    }
    else
    {
        status = sai_port_api->get_port_attribute(port_id, 1, &attr);
    }
    if (status != SAI_STATUS_SUCCESS)
    {
        SWSS_LOG_WARN("Unable to get advertised speed for %s", port.m_alias.c_str());
        return false;
    }
    speeds.resize(attr.value.u32list.count);
    speed_list.swap(speeds);
    return true;
}

bool PortsOrch::getPortAdvSpeeds(const Port& port, bool remote, string& adv_speeds)
{
    std::vector<sai_uint32_t> speed_list;
    bool rc = getPortAdvSpeeds(port, remote, speed_list);

    adv_speeds = rc ? swss::join(',', speed_list.begin(), speed_list.end()) : "";
    return rc;
}

task_process_status PortsOrch::setPortAdvSpeeds(Port &port, std::set<sai_uint32_t> &speed_list)
{
    SWSS_LOG_ENTER();

    sai_attribute_t attr;
    std::vector<std::uint32_t> speedList(speed_list.begin(), speed_list.end());
    attr.id = SAI_PORT_ATTR_ADVERTISED_SPEED;
    attr.value.u32list.list  = speedList.data();
    attr.value.u32list.count = static_cast<std::uint32_t>(speedList.size());

    auto status = sai_port_api->set_port_attribute(port.m_port_id, &attr);
    if (status != SAI_STATUS_SUCCESS)
    {
        return handleSaiSetStatus(SAI_API_PORT, status);
    }

    return task_success;
}

task_process_status PortsOrch::setPortInterfaceType(Port &port, sai_port_interface_type_t interface_type)
{
    SWSS_LOG_ENTER();

    sai_attribute_t attr;
    attr.id = SAI_PORT_ATTR_INTERFACE_TYPE;
    attr.value.s32 = interface_type;

    auto status = sai_port_api->set_port_attribute(port.m_port_id, &attr);
    if (status != SAI_STATUS_SUCCESS)
    {
        return handleSaiSetStatus(SAI_API_PORT, status);
    }

    return task_success;
}

task_process_status PortsOrch::setPortAdvInterfaceTypes(Port &port, std::set<sai_port_interface_type_t> &interface_types)
{
    SWSS_LOG_ENTER();

    sai_attribute_t attr;
    std::vector<std::int32_t> interfaceTypeList(interface_types.begin(), interface_types.end());
    attr.id = SAI_PORT_ATTR_ADVERTISED_INTERFACE_TYPE;
    attr.value.s32list.list  = interfaceTypeList.data();
    attr.value.s32list.count = static_cast<std::uint32_t>(interfaceTypeList.size());

    auto status = sai_port_api->set_port_attribute(port.m_port_id, &attr);
    if (status != SAI_STATUS_SUCCESS)
    {
        return handleSaiSetStatus(SAI_API_PORT, status);
    }

    return task_success;
}

bool PortsOrch::getQueueTypeAndIndex(sai_object_id_t queue_id, sai_queue_type_t &queue_type, uint8_t &index)
{
    SWSS_LOG_ENTER();

    auto const &queueInfoRef = m_queueInfo.find(queue_id);

    sai_attribute_t attr[2];
    if (queueInfoRef == m_queueInfo.end())
    {
        attr[0].id = SAI_QUEUE_ATTR_TYPE;
        attr[1].id = SAI_QUEUE_ATTR_INDEX;

        sai_status_t status = sai_queue_api->get_queue_attribute(queue_id, 2, attr);
        if (status != SAI_STATUS_SUCCESS)
        {
            SWSS_LOG_ERROR("Failed to get queue type and index for queue %" PRIu64 " rv:%d", queue_id, status);
            task_process_status handle_status = handleSaiGetStatus(SAI_API_QUEUE, status);
            if (handle_status != task_process_status::task_success)
            {
                return false;
            }
        }

        SWSS_LOG_INFO("Caching information (index %d type %d) for queue %" PRIx64, attr[1].value.u8, attr[0].value.s32, queue_id);

        m_queueInfo[queue_id].type = static_cast<sai_queue_type_t>(attr[0].value.s32);
        m_queueInfo[queue_id].index = attr[1].value.u8;

        if (sai_queue_type_string_map.find(m_queueInfo[queue_id].type) == sai_queue_type_string_map.end())
        {
            SWSS_LOG_ERROR("Got unsupported queue type %d for %" PRIx64 " queue", attr[0].value.s32, queue_id);
            throw runtime_error("Got unsupported queue type");
        }
    }
    else
    {
        attr[0].value.s32 = m_queueInfo[queue_id].type;
        attr[1].value.u8 = m_queueInfo[queue_id].index;

        SWSS_LOG_INFO("Fetched cached information (index %d type %d) for queue %" PRIx64, attr[1].value.u8, attr[0].value.s32, queue_id);
    }

    index = attr[1].value.u8;
    queue_type = static_cast<sai_queue_type_t>(attr[0].value.s32);

    return true;
}

bool PortsOrch::isAutoNegEnabled(sai_object_id_t id)
{
    SWSS_LOG_ENTER();

    sai_attribute_t attr;
    attr.id = SAI_PORT_ATTR_AUTO_NEG_MODE;

    sai_status_t status = sai_port_api->get_port_attribute(id, 1, &attr);
    if (status != SAI_STATUS_SUCCESS)
    {
        SWSS_LOG_ERROR("Failed to get port AutoNeg status for port pid:%" PRIx64, id);
        return false;
    }

    return attr.value.booldata;
}

task_process_status PortsOrch::setPortAutoNeg(Port &port, bool autoneg)
{
    SWSS_LOG_ENTER();

    sai_attribute_t attr;
    attr.id = SAI_PORT_ATTR_AUTO_NEG_MODE;
    attr.value.booldata = autoneg;

    sai_status_t status = sai_port_api->set_port_attribute(port.m_port_id, &attr);
    if (status != SAI_STATUS_SUCCESS)
    {
        SWSS_LOG_ERROR("Failed to set AutoNeg %u to port %s", attr.value.booldata, port.m_alias.c_str());
        return handleSaiSetStatus(SAI_API_PORT, status);
    }
    SWSS_LOG_INFO("Set AutoNeg %u to port %s", attr.value.booldata, port.m_alias.c_str());
    return task_success;
}

task_process_status PortsOrch::setPortLinkTraining(const Port &port, bool state)
{
    SWSS_LOG_ENTER();

    if (port.m_type != Port::PHY)
    {
        return task_failed;
    }

    sai_attribute_t attr;
    attr.id = SAI_PORT_ATTR_LINK_TRAINING_ENABLE;
    attr.value.booldata = state;

    string op = state ? "on" : "off";
    sai_status_t status = sai_port_api->set_port_attribute(port.m_port_id, &attr);
    if (status != SAI_STATUS_SUCCESS)
    {
        SWSS_LOG_ERROR("Failed to set LT %s to port %s", op.c_str(), port.m_alias.c_str());
        return handleSaiSetStatus(SAI_API_PORT, status);
    }

    SWSS_LOG_INFO("Set LT %s to port %s", op.c_str(), port.m_alias.c_str());

    return task_success;
}

ReturnCode PortsOrch::setPortLinkEventDampingAlgorithm(Port &port,
                                                       sai_redis_link_event_damping_algorithm_t &link_event_damping_algorithm)
{
    SWSS_LOG_ENTER();
    sai_attribute_t attr;
    attr.id = SAI_REDIS_PORT_ATTR_LINK_EVENT_DAMPING_ALGORITHM;
    attr.value.s32 = link_event_damping_algorithm;

    CHECK_ERROR_AND_LOG_AND_RETURN(
        sai_port_api->set_port_attribute(port.m_port_id, &attr),
        "Failed to set link event damping algorithm (" << link_event_damping_algorithm << ") for port "
                                                       << port.m_alias);

    SWSS_LOG_INFO("Set link event damping algorithm %u for port %s", link_event_damping_algorithm, port.m_alias.c_str());
    return ReturnCode();
}

ReturnCode PortsOrch::setPortLinkEventDampingAiedConfig(Port &port,
                                                        sai_redis_link_event_damping_algo_aied_config_t &config) {

    SWSS_LOG_ENTER();
    sai_attribute_t attr;
    attr.id = SAI_REDIS_PORT_ATTR_LINK_EVENT_DAMPING_ALGO_AIED_CONFIG;
    attr.value.ptr = (void *) &config;

    std::stringstream msg;
    msg << "link event damping algorithm aied config for port " << port.m_alias << " - ";
    msg << "max_suppress_time: " << config.max_suppress_time << ", ";
    msg << "decay_half_life: " << config.decay_half_life << ", ";
    msg << "suppress_threshold: " << config.suppress_threshold << ", ";
    msg << "reuse_threshold: " << config.reuse_threshold << ", ";
    msg << "flap_penalty: " << config.flap_penalty;

    std::string msg_str = msg.str();

    CHECK_ERROR_AND_LOG_AND_RETURN(
        sai_port_api->set_port_attribute(port.m_port_id, &attr), "Failed to set " + msg_str);

    SWSS_LOG_INFO("Set %s", msg_str.c_str());

    return ReturnCode();
}

bool PortsOrch::setHostIntfsOperStatus(const Port& port, bool isUp) const
{
    SWSS_LOG_ENTER();

    sai_attribute_t attr;
    attr.id = SAI_HOSTIF_ATTR_OPER_STATUS;
    attr.value.booldata = isUp;

    sai_status_t status = sai_hostif_api->set_hostif_attribute(port.m_hif_id, &attr);
    if (status != SAI_STATUS_SUCCESS)
    {
        SWSS_LOG_WARN("Failed to set operation status %s to host interface %s",
                isUp ? "UP" : "DOWN", port.m_alias.c_str());
        return false;
    }

    SWSS_LOG_NOTICE("Set operation status %s to host interface %s",
            isUp ? "UP" : "DOWN", port.m_alias.c_str());

    event_params_t params = {{"ifname",port.m_alias},{"status",isUp ? "up" : "down"}};
    event_publish(g_events_handle, "if-state", &params);
    return true;
}

bool PortsOrch::createVlanHostIntf(Port& vl, string hostif_name)
{
    SWSS_LOG_ENTER();

    if (vl.m_vlan_info.host_intf_id != SAI_NULL_OBJECT_ID)
    {
        SWSS_LOG_ERROR("Host interface already assigned to VLAN %d", vl.m_vlan_info.vlan_id);
        return false;
    }

    vector<sai_attribute_t> attrs;
    sai_attribute_t attr;

    attr.id = SAI_HOSTIF_ATTR_TYPE;
    attr.value.s32 = SAI_HOSTIF_TYPE_NETDEV;
    attrs.push_back(attr);

    attr.id = SAI_HOSTIF_ATTR_OBJ_ID;
    attr.value.oid = vl.m_vlan_info.vlan_oid;
    attrs.push_back(attr);

    attr.id = SAI_HOSTIF_ATTR_NAME;
    if (hostif_name.length() >= SAI_HOSTIF_NAME_SIZE)
    {
        SWSS_LOG_WARN("Host interface name %s is too long and will be truncated to %d bytes", hostif_name.c_str(), SAI_HOSTIF_NAME_SIZE - 1);
    }
    strncpy(attr.value.chardata, hostif_name.c_str(), SAI_HOSTIF_NAME_SIZE);
    attr.value.chardata[SAI_HOSTIF_NAME_SIZE - 1] = '\0';
    attrs.push_back(attr);

    if (m_supportsHostIfTxQueue)
    {
        attr.id = SAI_HOSTIF_ATTR_QUEUE;
        attr.value.u32 = DEFAULT_HOSTIF_TX_QUEUE;
        attrs.push_back(attr);
    }

    sai_status_t status = sai_hostif_api->create_hostif(&vl.m_vlan_info.host_intf_id, gSwitchId, (uint32_t)attrs.size(), attrs.data());
    if (status != SAI_STATUS_SUCCESS)
    {
        SWSS_LOG_ERROR("Failed to create host interface %s for VLAN %d", hostif_name.c_str(), vl.m_vlan_info.vlan_id);
        return false;
    }

    m_portList[vl.m_alias] = vl;

    return true;
}

bool PortsOrch::removeVlanHostIntf(Port vl)
{
    sai_status_t status = sai_hostif_api->remove_hostif(vl.m_vlan_info.host_intf_id);
    if (status != SAI_STATUS_SUCCESS)
    {
        SWSS_LOG_ERROR("Failed to remove VLAN %d host interface", vl.m_vlan_info.vlan_id);
        return false;
    }

    return true;
}

void PortsOrch::updateDbPortFlapCount(Port& port, sai_port_oper_status_t pstatus)
{
    SWSS_LOG_ENTER();

    ++port.m_flap_count;
    vector<FieldValueTuple> tuples;
    FieldValueTuple tuple("flap_count", std::to_string(port.m_flap_count));
    tuples.push_back(tuple);

    auto now = std::chrono::system_clock::now();
    std::time_t now_c = std::chrono::system_clock::to_time_t(now);
    if (pstatus == SAI_PORT_OPER_STATUS_DOWN)
    {
        char buffer[32];
        // Format: Www Mmm dd hh:mm:ss yyyy
        std::strftime(buffer, sizeof(buffer), "%a %b %d %H:%M:%S %Y", std::gmtime(&now_c));
        FieldValueTuple tuple("last_down_time", buffer);
        tuples.push_back(tuple);
    }
    else if (pstatus == SAI_PORT_OPER_STATUS_UP)
    {
        char buffer[32];
        // Format: Www Mmm dd hh:mm:ss yyyy
        std::strftime(buffer, sizeof(buffer), "%a %b %d %H:%M:%S %Y", std::gmtime(&now_c));
        FieldValueTuple tuple("last_up_time", buffer);
        tuples.push_back(tuple);
    }
    m_portTable->set(port.m_alias, tuples);
}

void PortsOrch::updateDbPortOperError(Port& port, PortOperErrorEvent *pevent)
{
    SWSS_LOG_ENTER();

    auto key = pevent->getDbKey();
    vector<FieldValueTuple> tuples;
    FieldValueTuple tup1("oper_error_status", std::to_string(port.m_oper_error_status));
    tuples.push_back(tup1);

    size_t count = pevent->getErrorCount();
    FieldValueTuple tup2(key + "_count", std::to_string(count));
    tuples.push_back(tup2);

    auto time = pevent->getEventTime();
    FieldValueTuple tup3(key + "_time", time);
    tuples.push_back(tup3);

    m_portOpErrTable.set(port.m_alias, tuples);
}

void PortsOrch::updateDbPortOperStatus(const Port& port, sai_port_oper_status_t status) const
{
    SWSS_LOG_ENTER();

    if(port.m_type == Port::TUNNEL)
    {
        VxlanTunnelOrch* tunnel_orch = gDirectory.get<VxlanTunnelOrch*>();
        tunnel_orch->updateDbTunnelOperStatus(port.m_alias, status);
        return;
    }

    vector<FieldValueTuple> tuples;
    FieldValueTuple tuple("oper_status", oper_status_strings.at(status));
    tuples.push_back(tuple);
    m_portTable->set(port.m_alias, tuples);
}

sai_status_t PortsOrch::removePort(sai_object_id_t port_id)
{
    SWSS_LOG_ENTER();

    Port port;

    /*
     * Make sure to bring down admin state.
     * SET would have replaced with DEL
     */
    if (getPort(port_id, port))
    {
        /* Bring port down before removing port */
        if (!setPortAdminStatus(port, false))
        {
            SWSS_LOG_ERROR("Failed to set admin status to DOWN to remove port %" PRIx64, port_id);
        }
    }
    /* else : port is in default state or not yet created */

    /* Remove port counters */
    port_stat_manager.clearCounterIdList(port.m_port_id);
    port_buffer_drop_stat_manager.clearCounterIdList(port.m_port_id);

    /*
     * Remove port serdes (if exists) before removing port since this
     * reference is dependency.
     */

    removePortSerdesAttribute(port_id);

    for (auto queue_id : port.m_queue_ids)
    {
        SWSS_LOG_INFO("Removing cached information for queue %" PRIx64, queue_id);
        m_queueInfo.erase(queue_id);
    }

    sai_status_t status = sai_port_api->remove_port(port_id);
    if (status != SAI_STATUS_SUCCESS)
    {
        return status;
    }

    m_portCount--;
    m_portSupportedSpeeds.erase(port_id);
    SWSS_LOG_NOTICE("Remove port %" PRIx64, port_id);

    return status;
}

string PortsOrch::getQueueWatermarkFlexCounterTableKey(string key)
{
    return string(QUEUE_WATERMARK_STAT_COUNTER_FLEX_COUNTER_GROUP) + ":" + key;
}

string PortsOrch::getPriorityGroupWatermarkFlexCounterTableKey(string key)
{
    return string(PG_WATERMARK_STAT_COUNTER_FLEX_COUNTER_GROUP) + ":" + key;
}

string PortsOrch::getPriorityGroupDropPacketsFlexCounterTableKey(string key)
{
    return string(PG_DROP_STAT_COUNTER_FLEX_COUNTER_GROUP) + ":" + key;
}
/****
*  Func Name  : getWredQueueFlexCounterTableKey
*  Parameters : Key as string
*  Returns    : Returns the Wred queue stat flexcounter table Key
*  Description: Form the key and return
**/
string PortsOrch::getWredQueueFlexCounterTableKey(string key)
{
    return string(WRED_QUEUE_STAT_COUNTER_FLEX_COUNTER_GROUP) + ":" + key;
}

bool PortsOrch::initExistingPort(const PortConfig& port)
{
    SWSS_LOG_ENTER();

    const auto &alias = port.key;
    const auto &role = port.role.value;
    const auto &index = port.index.value;
    const auto &lane_set = port.lanes.value;

    /* Determine if the port has already been initialized before */
    auto it = m_portList.find(alias);
    if (it != m_portList.end())
    {
        SWSS_LOG_DEBUG("Port has already been initialized before alias:%s", alias.c_str());
        return true;
    }

    /* Determine if the lane combination exists in switch */
    if (m_portListLaneMap.find(lane_set) == m_portListLaneMap.end())
    {
        SWSS_LOG_ERROR("Failed to locate port lane combination alias:%s", alias.c_str());
        return false;
    }

    sai_object_id_t id = m_portListLaneMap[lane_set];

    Port p(alias, Port::PHY);
    p.m_role = role;
    p.m_index = index;
    p.m_port_id = id;

    if (gMySwitchType != "dpu")
    {
        /* Query scheduler groups to work around an issue where scheduler groups get removed after SWSS warm restart.
         * https://github.com/sonic-net/sonic-swss/pull/2174 for more details. */
        initializeSchedulerGroups(p);
    }

    /* initialize port admin status */
    if (!getPortAdminStatus(p.m_port_id, p.m_admin_state_up))
    {
        SWSS_LOG_ERROR("Failed to get initial port admin status %s", p.m_alias.c_str());
        return false;
    }

    // Read port speed of an already existing port
    if (!isAutoNegEnabled(p.m_port_id) && !getPortSpeed(p.m_port_id, p.m_speed))
    {
        SWSS_LOG_ERROR("Failed to get initial port admin speed %d", p.m_speed);
        return false;
    }

     /* initialize port mtu */
    if (!getPortMtu(p, p.m_mtu))
    {
        SWSS_LOG_ERROR("Failed to get initial port mtu %d", p.m_mtu);
    }

    std::vector<Port> ports = {p};
    return initPortsBulk(ports);
}

bool PortsOrch::initPortsBulk(std::vector<Port>& ports)
{
    SWSS_LOG_ENTER();

    bool warmStart = WarmStart::isWarmStart();

    bool status = true;

    SWSS_LOG_TIMER(__FUNCTION__);

    if (!initializePorts(ports))
    {
        status = false;
    }

    for (auto& p: ports)
    {
        const auto& alias = p.m_alias;

        registerPort(p);

        if (!warmStart)
        {
            postPortInit(m_portList[alias]);
        }

        SWSS_LOG_NOTICE("Initialized port %s", alias.c_str());
    }

    return status;
}

void PortsOrch::registerPort(Port &p)
{
    SWSS_LOG_ENTER();

    const auto &alias = p.m_alias;
    const auto &role = p.m_role;
    const auto &index = p.m_index;
    const auto id = p.m_port_id;

    /* Create associated Gearbox lane mapping */
    initGearboxPort(p);

    /* Add port to port list */
    m_portList[alias] = p;
    saiOidToAlias[id] = alias;
    m_port_ref_count[alias] = 0;
    m_portOidToIndex[id] = index;

    /* Add port name map to counter table */
    FieldValueTuple tuple(p.m_alias, sai_serialize_object_id(p.m_port_id));
    vector<FieldValueTuple> fields;
    fields.push_back(tuple);
    m_counterTable->set("", fields);

    // Install a flex counter for this port to track stats
    auto flex_counters_orch = gDirectory.get<FlexCounterOrch*>();
    /* Delay installing the counters if they are yet enabled
    If they are enabled, install the counters immediately */
    if (flex_counters_orch->getPortCountersState())
    {
        auto port_counter_stats = generateCounterStats(port_stat_ids, sai_serialize_port_stat);
        port_stat_manager.setCounterIdList(p.m_port_id,
                CounterType::PORT, port_counter_stats);
        auto gbport_counter_stats = generateCounterStats(gbport_stat_ids, sai_serialize_port_stat);
        if (p.m_system_side_id)
            gb_port_stat_manager.setCounterIdList(p.m_system_side_id,
                    CounterType::PORT, gbport_counter_stats, p.m_switch_id);
        if (p.m_line_side_id)
            gb_port_stat_manager.setCounterIdList(p.m_line_side_id,
                    CounterType::PORT, gbport_counter_stats, p.m_switch_id);
    }
    if (flex_counters_orch->getPortBufferDropCountersState())
    {
        auto port_buffer_drop_stats = generateCounterStats(port_buffer_drop_stat_ids, sai_serialize_port_stat);
        port_buffer_drop_stat_manager.setCounterIdList(p.m_port_id, CounterType::PORT, port_buffer_drop_stats);
    }

    if (flex_counters_orch->getWredPortCountersState())
    {
        auto wred_port_stats = generateCounterStats(wred_port_stat_ids, sai_serialize_port_stat);
        wred_port_stat_manager.setCounterIdList(p.m_port_id, CounterType::PORT, wred_port_stats);
    }

    PortUpdate update = { p, true };
    notify(SUBJECT_TYPE_PORT_CHANGE, static_cast<void *>(&update));

    m_portList[alias].m_init = true;

    if (role == Port::Role::Rec || role == Port::Role::Inb)
    {
        m_recircPortRole[alias] = role;
    }
}

void PortsOrch::postPortInit(const Port& p)
{
    SWSS_LOG_ENTER();

    if (gMySwitchType != "dpu")
    {
        initializePortBufferMaximumParameters(p);
    }

    // We have to test the size of m_queue_ids here since it isn't initialized on some platforms (like DPU)
    if (p.m_host_tx_queue_configured && p.m_queue_ids.size() > p.m_host_tx_queue)
    {
        createPortBufferQueueCounters(p, to_string(p.m_host_tx_queue), false);
    }

    initPortSupportedSpeeds(p.m_alias, p.m_port_id);
    initPortSupportedFecModes(p.m_alias, p.m_port_id);
}

void PortsOrch::deInitPort(string alias, sai_object_id_t port_id)
{
    SWSS_LOG_ENTER();

    Port p;

    if (!getPort(port_id, p))
    {
        SWSS_LOG_ERROR("Failed to get port object for port id 0x%" PRIx64, port_id);
        return;
    }

    if (p.m_host_tx_queue_configured && p.m_queue_ids.size() > p.m_host_tx_queue)
    {
        removePortBufferQueueCounters(p, to_string(p.m_host_tx_queue), false);
    }

    /* remove port from flex_counter_table for updating counters  */
    auto flex_counters_orch = gDirectory.get<FlexCounterOrch*>();
    if ((flex_counters_orch->getPortCountersState()))
    {
        port_stat_manager.clearCounterIdList(p.m_port_id);
    }

    if (flex_counters_orch->getPortBufferDropCountersState())
    {
        port_buffer_drop_stat_manager.clearCounterIdList(p.m_port_id);
    }
    if (flex_counters_orch->getWredPortCountersState())
    {
        wred_port_stat_manager.clearCounterIdList(p.m_port_id);
    }

    /* remove port name map from counter table */
    m_counterTable->hdel("", alias);

    /* Remove the associated port serdes attribute */
    removePortSerdesAttribute(p.m_port_id);

    /* Remove the entry from buffer maximum parameter table*/
    m_stateBufferMaximumValueTable->del(alias);

    m_portList[alias].m_init = false;
    SWSS_LOG_NOTICE("De-Initialized port %s", alias.c_str());
}

bool PortsOrch::bake()
{
    SWSS_LOG_ENTER();

    // Check the APP_DB port table for warm reboot
    vector<FieldValueTuple> tuples;
    string value;
    bool foundPortConfigDone = m_portTable->hget("PortConfigDone", "count", value);
    uintmax_t portCount;
    char* endPtr = NULL;
    SWSS_LOG_NOTICE("foundPortConfigDone = %d", foundPortConfigDone);

    bool foundPortInitDone = m_portTable->get("PortInitDone", tuples);
    SWSS_LOG_NOTICE("foundPortInitDone = %d", foundPortInitDone);

    vector<string> keys;
    m_portTable->getKeys(keys);
    SWSS_LOG_NOTICE("m_portTable->getKeys %zd", keys.size());

    if (!foundPortConfigDone || !foundPortInitDone)
    {
        SWSS_LOG_NOTICE("No port table, fallback to cold start");
        cleanPortTable(keys);
        return false;
    }

    portCount = strtoumax(value.c_str(), &endPtr, 0);
    SWSS_LOG_NOTICE("portCount = %" PRIuMAX ", m_portCount = %u", portCount, m_portCount);
    if (portCount != keys.size() - 2)
    {
        // Invalid port table
        SWSS_LOG_ERROR("Invalid port table: portCount, expecting %" PRIuMAX ", got %zu",
                portCount, keys.size() - 2);

        cleanPortTable(keys);
        return false;
    }

    for (const auto& alias: keys)
    {
        if (alias == "PortConfigDone" || alias == "PortInitDone")
        {
            continue;
        }

        m_pendingPortSet.emplace(alias);
    }

    addExistingData(m_portTable.get());
    addExistingData(APP_LAG_TABLE_NAME);
    addExistingData(APP_LAG_MEMBER_TABLE_NAME);
    addExistingData(APP_VLAN_TABLE_NAME);
    addExistingData(APP_VLAN_MEMBER_TABLE_NAME);
    if (saiHwTxSignalSupported && saiTxReadyNotifySupported)
    {
        addExistingData(STATE_TRANSCEIVER_INFO_TABLE_NAME);
    }
    return true;
}

// Clean up port table
void PortsOrch::cleanPortTable(const vector<string>& keys)
{
    for (auto& key : keys)
    {
        m_portTable->del(key);
    }
}

void PortsOrch::removePortFromLanesMap(string alias)
{
    for (auto it = m_lanesAliasSpeedMap.begin(); it != m_lanesAliasSpeedMap.end(); it++)
    {
        if (it->second.key == alias)
        {
            SWSS_LOG_NOTICE("Removing port %s from lanes map", alias.c_str());
            it = m_lanesAliasSpeedMap.erase(it);
            break;
        }
    }
}

void PortsOrch::removePortFromPortListMap(sai_object_id_t port_id)
{

    for (auto it = m_portListLaneMap.begin(); it != m_portListLaneMap.end(); it++)
    {
        if (it->second == port_id)
        {
            SWSS_LOG_NOTICE("Removing port-id %" PRIx64 " from port list map", port_id);
            it = m_portListLaneMap.erase(it);
            break;
        }
    }
}

void PortsOrch::doSendToIngressPortTask(Consumer &consumer)
{
    SWSS_LOG_ENTER();

    auto it = consumer.m_toSync.begin();
    while (it != consumer.m_toSync.end())
    {
        auto &t = it->second;

        string alias = kfvKey(t);
        string op = kfvOp(t);
        ReturnCode rc;
        std::vector<FieldValueTuple> app_state_db_attrs;

        if (op == SET_COMMAND)
        {
            if (m_isSendToIngressPortConfigured)
            {
                rc = ReturnCode(StatusCode::SWSS_RC_UNIMPLEMENTED)
                    << "Update operation on SendToIngress port with alias="
                    << alias << " is not suported";
                SWSS_LOG_ERROR("%s", rc.message().c_str());
                m_publisher.publish(consumer.getTableName(), kfvKey(t),
                                kfvFieldsValues(t), rc);
                it = consumer.m_toSync.erase(it);
                continue;
            }
            rc = addSendToIngressHostIf(alias);
            if (!rc.ok())
            {
                SWSS_LOG_ERROR("%s", rc.message().c_str());
            }
            else
            {
                m_isSendToIngressPortConfigured = true;
            }
        }
        else if (op == DEL_COMMAND)
        {
            // For SendToIngress port, delete the host interface and unbind from the CPU port
            rc = removeSendToIngressHostIf();
            if (!rc.ok())
            {
                SWSS_LOG_ERROR("Failed to remove SendToIngress port rc=%s",
                    rc.message().c_str());
            }
            else
            {
                m_isSendToIngressPortConfigured = false;
            }
        }
        else
        {
            rc = ReturnCode(StatusCode::SWSS_RC_INVALID_PARAM) <<
                            "Unknown operation type " << op;
            SWSS_LOG_ERROR("%s", rc.message().c_str());
        }
        m_publisher.publish(consumer.getTableName(), kfvKey(t),
                            kfvFieldsValues(t), rc);
        it = consumer.m_toSync.erase(it);
    }
}

void PortsOrch::doPortTask(Consumer &consumer)
{
    SWSS_LOG_ENTER();

    auto &taskMap = consumer.m_toSync;
    auto it = taskMap.begin();

    while (it != taskMap.end())
    {
        auto keyOpFieldsValues = it->second;
        auto key = kfvKey(keyOpFieldsValues);
        auto op = kfvOp(keyOpFieldsValues);

        SWSS_LOG_INFO("KEY: %s, OP: %s", key.c_str(), op.c_str());

        if (key.empty())
        {
            SWSS_LOG_ERROR("Failed to parse port key: empty string");
            it = taskMap.erase(it);
            continue;
        }

        /* Got notification from portsyncd application:
         *
         * When portsorch receives 'PortConfigDone' message, it indicates port configuration
         * procedure is done. Port configuration assumes all data has been read from config db
         * and pushed to application db.
         *
         * Before port configuration procedure, none of other tasks are executed.
         */
        if (key == "PortConfigDone")
        {
            it = taskMap.erase(it);

            /* portsyncd restarting case:
             * When portsyncd restarts, duplicate notifications may be received.
             */
            if (getPortConfigState() != PORT_CONFIG_MISSING)
            {
                // Already received, ignore this task
                continue;
            }

            setPortConfigState(PORT_CONFIG_RECEIVED);

            SWSS_LOG_INFO("Got PortConfigDone notification from portsyncd");

            it = taskMap.begin();
            continue;
        }

        /* Got notification from portsyncd application:
         *
         * When portsorch receives 'PortInitDone' message, it indicates port initialization
         * procedure is done. Port initialization assumes all netdevs have been created.
         *
         * Before port initialization procedure, none of other tasks are executed.
         */
        if (key == "PortInitDone")
        {
            /* portsyncd restarting case:
             * When portsyncd restarts, duplicate notifications may be received.
             */
            if (!m_initDone)
            {
                addSystemPorts();
                m_initDone = true;
                SWSS_LOG_INFO("Got PortInitDone notification from portsyncd");
            }

            it = taskMap.erase(it);
            continue;
        }

        PortConfig pCfg(key, op);

        if (op == SET_COMMAND)
        {
            auto parsePortFvs = [&](auto& fvMap) -> bool
            {
                for (const auto &cit : kfvFieldsValues(keyOpFieldsValues))
                {
                    auto fieldName = fvField(cit);
                    auto fieldValue = fvValue(cit);

                    SWSS_LOG_INFO("FIELD: %s, VALUE: %s", fieldName.c_str(), fieldValue.c_str());

                    fvMap[fieldName] = fieldValue;
                }

                pCfg.fieldValueMap = fvMap;

                if (!m_portHlpr.parsePortConfig(pCfg))
                {
                    return false;
                }

                return true;
            };

            if (m_portList.find(key) == m_portList.end())
            {
                // Aggregate configuration while the port is not created.
                auto &fvMap = m_portConfigMap[key];

                if (!parsePortFvs(fvMap))
                {
                    it = taskMap.erase(it);
                    continue;
                }

                if (!m_portHlpr.validatePortConfig(pCfg))
                {
                    it = taskMap.erase(it);
                    continue;
                }

                /* Collect information about all received ports */
                m_lanesAliasSpeedMap[pCfg.lanes.value] = pCfg;
            }
            else
            {
                // Port is already created, gather updated field-values.
                std::unordered_map<std::string, std::string> fvMap;

                if (!parsePortFvs(fvMap))
                {
                    it = taskMap.erase(it);
                    continue;
                }
            }

            // TODO:
            // Fix the issue below
            // After PortConfigDone, while waiting for "PortInitDone" and the first gBufferOrch->isPortReady(alias),
            // the complete m_lanesAliasSpeedMap may be populated again, so initExistingPort() will be called more than once
            // for the same port.

            /* Once all ports received, go through the each port and perform appropriate actions:
             * 1. Remove ports which don't exist anymore
             * 2. Create new ports
             * 3. Initialize all ports
             */
            if (getPortConfigState() != PORT_CONFIG_MISSING)
            {
                std::vector<PortConfig> portsToAddList;
                std::vector<sai_object_id_t> portsToRemoveList;

                // Port remove comparison logic
                for (auto it = m_portListLaneMap.begin(); it != m_portListLaneMap.end();)
                {
                    if (m_lanesAliasSpeedMap.find(it->first) == m_lanesAliasSpeedMap.end())
                    {
                        portsToRemoveList.push_back(it->second);
                        it = m_portListLaneMap.erase(it);
                        continue;
                    }

                    it++;
                }

                // Bulk port remove
                if (!portsToRemoveList.empty())
                {
                    if (!removePortBulk(portsToRemoveList))
                    {
                        SWSS_LOG_THROW("PortsOrch initialization failure");
                    }
                }

                // Port add comparison logic
                for (auto it = m_lanesAliasSpeedMap.begin(); it != m_lanesAliasSpeedMap.end();)
                {
                    if (m_portListLaneMap.find(it->first) == m_portListLaneMap.end())
                    {
                        portsToAddList.push_back(it->second);
                        it++;
                        continue;
                    }

                    if (!initExistingPort(it->second))
                    {
                        // Failure has been recorded in initExistingPort
                        it++;
                        continue;
                    }

                    it++;
                }

                // Bulk port add
                if (!portsToAddList.empty())
                {
                    std::vector<Port> addedPorts;
                    if (!addPortBulk(portsToAddList, addedPorts))
                    {
                        SWSS_LOG_THROW("PortsOrch initialization failure");
                    }

                    initPortsBulk(addedPorts);
                }

                setPortConfigState(PORT_CONFIG_DONE);
            }

            if (getPortConfigState() != PORT_CONFIG_DONE)
            {
                // Not yet receive PortConfigDone. Save it for future retry
                it++;
                continue;
            }

            if (!gBufferOrch->isPortReady(pCfg.key))
            {
                // buffer configuration hasn't been applied yet. save it for future retry
                m_pendingPortSet.emplace(pCfg.key);
                it++;
                continue;
            }
            else
            {
                m_pendingPortSet.erase(pCfg.key);
            }

            Port p;
            if (!getPort(pCfg.key, p))
            {
                SWSS_LOG_ERROR("Failed to get port id by alias: %s", pCfg.key.c_str());
            }
            else
            {
                PortSerdesAttrMap_t serdes_attr;
                getPortSerdesAttr(serdes_attr, pCfg);

                // Saved configured admin status
                bool admin_status = p.m_admin_state_up;

                if (pCfg.autoneg.is_set)
                {
                    if (!p.m_an_cfg || p.m_autoneg != pCfg.autoneg.value)
                    {
                        if (p.m_cap_an < 0)
                        {
                            initPortCapAutoNeg(p);
                            m_portList[p.m_alias] = p;
                        }
                        if (p.m_cap_an < 1)
                        {
                            SWSS_LOG_ERROR("%s: autoneg is not supported (cap=%d)", p.m_alias.c_str(), p.m_cap_an);
                            // autoneg is not supported, don't retry
                            it = taskMap.erase(it);
                            continue;
                        }
                        if (p.m_admin_state_up)
                        {
                            /* Bring port down before applying speed */
                            if (!setPortAdminStatus(p, false))
                            {
                                SWSS_LOG_ERROR(
                                    "Failed to set port %s admin status DOWN to set port autoneg mode",
                                    p.m_alias.c_str()
                                );
                                it++;
                                continue;
                            }

                            p.m_admin_state_up = false;
                            m_portList[p.m_alias] = p;
                        }

                        auto status = setPortAutoNeg(p, pCfg.autoneg.value);
                        if (status != task_success)
                        {
                            SWSS_LOG_ERROR(
                                "Failed to set port %s AN from %d to %d",
                                p.m_alias.c_str(), p.m_autoneg, pCfg.autoneg.value
                            );
                            if (status == task_need_retry)
                            {
                                it++;
                            }
                            else
                            {
                                it = taskMap.erase(it);
                            }
                            continue;
                        }

                        p.m_autoneg = pCfg.autoneg.value;
                        p.m_an_cfg = true;
                        m_portList[p.m_alias] = p;
                        m_portStateTable.hdel(p.m_alias, "rmt_adv_speeds");
                        updatePortStatePoll(p, PORT_STATE_POLL_AN, pCfg.autoneg.value);

                        SWSS_LOG_NOTICE(
                            "Set port %s autoneg to %s",
                            p.m_alias.c_str(), m_portHlpr.getAutonegStr(pCfg).c_str()
                        );
                    }
                }

                if (pCfg.link_training.is_set)
                {
                    if (!p.m_lt_cfg || ((p.m_link_training != pCfg.link_training.value) && (p.m_type == Port::PHY)))
                    {
                        if (p.m_cap_lt < 0)
                        {
                            initPortCapLinkTraining(p);
                            m_portList[p.m_alias] = p;
                        }
                        if (p.m_cap_lt < 1)
                        {
                            SWSS_LOG_WARN("%s: LT is not supported(cap=%d)", p.m_alias.c_str(), p.m_cap_lt);
                            // Don't retry
                            it = taskMap.erase(it);
                            continue;
                        }

                        auto status = setPortLinkTraining(p, pCfg.link_training.value);
                        if (status != task_success)
                        {
                            SWSS_LOG_ERROR(
                                "Failed to set port %s LT from %d to %d",
                                p.m_alias.c_str(), p.m_link_training, pCfg.link_training.value
                            );
                            if (status == task_need_retry)
                            {
                                it++;
                            }
                            else
                            {
                                it = taskMap.erase(it);
                            }
                            continue;
                        }

                        m_portStateTable.hset(p.m_alias, "link_training_status", m_portHlpr.getLinkTrainingStr(pCfg));
                        p.m_link_training = pCfg.link_training.value;
                        p.m_lt_cfg = true;
                        m_portList[p.m_alias] = p;
                        updatePortStatePoll(p, PORT_STATE_POLL_LT, pCfg.link_training.value);

                        // Restore pre-emphasis when LT is transitioned from ON to OFF
                        if (!p.m_link_training && serdes_attr.empty())
                        {
                            serdes_attr = p.m_preemphasis;
                        }

                        SWSS_LOG_NOTICE(
                            "Set port %s link training to %s",
                            p.m_alias.c_str(), m_portHlpr.getLinkTrainingStr(pCfg).c_str()
                        );
                    }
                }

                if (pCfg.link_event_damping_algorithm.is_set)
                {
                    if (p.m_link_event_damping_algorithm != pCfg.link_event_damping_algorithm.value)
                    {
                        auto status = setPortLinkEventDampingAlgorithm(p, pCfg.link_event_damping_algorithm.value);
                        if (!status.ok())
                        {
                            SWSS_LOG_ERROR(
                                "Failed to set port %s link event damping algorithm to %s",
                                p.m_alias.c_str(), m_portHlpr.getDampingAlgorithm(pCfg).c_str()
                            );
                            it = taskMap.erase(it);
                            continue;
                        }

                         p.m_link_event_damping_algorithm = pCfg.link_event_damping_algorithm.value;
                         m_portList[p.m_alias] = p;

                         SWSS_LOG_NOTICE(
                             "Set port %s link event damping algorithm to %s",
                             p.m_alias.c_str(), m_portHlpr.getDampingAlgorithm(pCfg).c_str()
                         );
                    }
                }

                sai_redis_link_event_damping_algo_aied_config_t aied_config = {
                    p.m_max_suppress_time,
                    p.m_suppress_threshold,
                    p.m_reuse_threshold,
                    p.m_decay_half_life,
                    p.m_flap_penalty,
                };

                if (pCfg.link_event_damping_config.max_suppress_time.is_set)
                {
                    aied_config.max_suppress_time = pCfg.link_event_damping_config.max_suppress_time.value;
                }
                if (pCfg.link_event_damping_config.decay_half_life.is_set)
                {
                    aied_config.decay_half_life = pCfg.link_event_damping_config.decay_half_life.value;
                }
                if (pCfg.link_event_damping_config.suppress_threshold.is_set)
                {
                    aied_config.suppress_threshold = pCfg.link_event_damping_config.suppress_threshold.value;
                }
                if (pCfg.link_event_damping_config.reuse_threshold.is_set)
                {
                    aied_config.reuse_threshold = pCfg.link_event_damping_config.reuse_threshold.value;
                }
                if (pCfg.link_event_damping_config.flap_penalty.is_set)
                {
                    aied_config.flap_penalty = pCfg.link_event_damping_config.flap_penalty.value;
                }

                bool config_changed = !(aied_config.max_suppress_time == p.m_max_suppress_time &&
                                        aied_config.decay_half_life == p.m_decay_half_life &&
                                        aied_config.suppress_threshold == p.m_suppress_threshold &&
                                        aied_config.reuse_threshold == p.m_reuse_threshold &&
                                        aied_config.flap_penalty == p.m_flap_penalty);

                if (config_changed)
                {
                    auto status = setPortLinkEventDampingAiedConfig(p, aied_config);
                    if (!status.ok())
                    {
                        SWSS_LOG_ERROR("Failed to set port %s link event damping config", p.m_alias.c_str());
                        it = taskMap.erase(it);
                        continue;
                    }

                    p.m_max_suppress_time = aied_config.max_suppress_time;
                    p.m_decay_half_life = aied_config.decay_half_life;
                    p.m_suppress_threshold = aied_config.suppress_threshold;
                    p.m_reuse_threshold = aied_config.reuse_threshold;
                    p.m_flap_penalty = aied_config.flap_penalty;
                    m_portList[p.m_alias] = p;

                    SWSS_LOG_NOTICE("Set port %s link event damping config successfully", p.m_alias.c_str());
                }

                if (pCfg.speed.is_set)
                {
                    if (p.m_speed != pCfg.speed.value)
                    {
                        if (!isSpeedSupported(p.m_alias, p.m_port_id, pCfg.speed.value))
                        {
                            SWSS_LOG_ERROR(
                                "Unsupported port %s speed %u",
                                p.m_alias.c_str(), pCfg.speed.value
                            );
                            // Speed not supported, dont retry
                            it = taskMap.erase(it);
                            continue;
                        }

                        // for backward compatible, if autoneg is off, toggle admin status
                        if (p.m_admin_state_up && !p.m_autoneg)
                        {
                            /* Bring port down before applying speed */
                            if (!setPortAdminStatus(p, false))
                            {
                                SWSS_LOG_ERROR(
                                    "Failed to set port %s admin status DOWN to set speed",
                                    p.m_alias.c_str()
                                );
                                it++;
                                continue;
                            }

                            p.m_admin_state_up = false;
                            m_portList[p.m_alias] = p;
                        }

                        auto status = setPortSpeed(p, pCfg.speed.value);
                        if (status != task_success)
                        {
                            SWSS_LOG_ERROR(
                                "Failed to set port %s speed from %u to %u",
                                p.m_alias.c_str(), p.m_speed, pCfg.speed.value
                            );
                            if (status == task_need_retry)
                            {
                                it++;
                            }
                            else
                            {
                                it = taskMap.erase(it);
                            }
                            continue;
                        }

                        p.m_speed = pCfg.speed.value;
                        m_portList[p.m_alias] = p;

                        SWSS_LOG_NOTICE(
                            "Set port %s speed to %u",
                            p.m_alias.c_str(), pCfg.speed.value
                        );
                    }
                    else
                    {
                        /* Always update Gearbox speed on Gearbox ports */
                        setGearboxPortsAttr(p, SAI_PORT_ATTR_SPEED, &pCfg.speed.value);
                    }
                }

                if (pCfg.adv_speeds.is_set)
                {
                    if (!p.m_adv_speed_cfg || p.m_adv_speeds != pCfg.adv_speeds.value)
                    {
                        if (p.m_admin_state_up && p.m_autoneg)
                        {
                            /* Bring port down before applying speed */
                            if (!setPortAdminStatus(p, false))
                            {
                                SWSS_LOG_ERROR(
                                    "Failed to set port %s admin status DOWN to set interface type",
                                    p.m_alias.c_str()
                                );
                                it++;
                                continue;
                            }

                            p.m_admin_state_up = false;
                            m_portList[p.m_alias] = p;
                        }

                        auto adv_speeds = swss::join(',', pCfg.adv_speeds.value.begin(), pCfg.adv_speeds.value.end());
                        auto ori_adv_speeds = swss::join(',', p.m_adv_speeds.begin(), p.m_adv_speeds.end());
                        auto status = setPortAdvSpeeds(p, pCfg.adv_speeds.value);
                        if (status != task_success)
                        {
                            SWSS_LOG_ERROR(
                                "Failed to set port %s advertised speed from %s to %s",
                                p.m_alias.c_str(), ori_adv_speeds.c_str(), adv_speeds.c_str()
                            );
                            if (status == task_need_retry)
                            {
                                it++;
                            }
                            else
                            {
                                it = taskMap.erase(it);
                            }
                            continue;
                        }

                        p.m_adv_speeds = pCfg.adv_speeds.value;
                        p.m_adv_speed_cfg = true;
                        m_portList[p.m_alias] = p;

                        SWSS_LOG_NOTICE(
                            "Set port %s advertised speed from %s to %s",
                            p.m_alias.c_str(), ori_adv_speeds.c_str(), adv_speeds.c_str()
                        );
                    }
                }

                if (pCfg.interface_type.is_set)
                {
                    if (!p.m_intf_cfg || p.m_interface_type != pCfg.interface_type.value)
                    {
                        if (p.m_admin_state_up && !p.m_autoneg)
                        {
                            /* Bring port down before applying speed */
                            if (!setPortAdminStatus(p, false))
                            {
                                SWSS_LOG_ERROR(
                                    "Failed to set port %s admin status DOWN to set interface type",
                                    p.m_alias.c_str()
                                );
                                it++;
                                continue;
                            }

                            p.m_admin_state_up = false;
                            m_portList[p.m_alias] = p;
                        }

                        auto status = setPortInterfaceType(p, pCfg.interface_type.value);
                        if (status != task_success)
                        {
                            SWSS_LOG_ERROR(
                                "Failed to set port %s interface type to %s",
                                p.m_alias.c_str(), m_portHlpr.getPortInterfaceTypeStr(pCfg).c_str()
                            );
                            if (status == task_need_retry)
                            {
                                it++;
                            }
                            else
                            {
                                it = taskMap.erase(it);
                            }
                            continue;
                        }

                        p.m_interface_type = pCfg.interface_type.value;
                        p.m_intf_cfg = true;
                        m_portList[p.m_alias] = p;

                        SWSS_LOG_NOTICE(
                            "Set port %s interface type to %s",
                            p.m_alias.c_str(), m_portHlpr.getPortInterfaceTypeStr(pCfg).c_str()
                        );
                    }
                }

                if (pCfg.adv_interface_types.is_set)
                {
                    if (!p.m_adv_intf_cfg || p.m_adv_interface_types != pCfg.adv_interface_types.value)
                    {
                        if (p.m_admin_state_up && p.m_autoneg)
                        {
                            /* Bring port down before applying speed */
                            if (!setPortAdminStatus(p, false))
                            {
                                SWSS_LOG_ERROR(
                                    "Failed to set port %s admin status DOWN to set interface type",
                                    p.m_alias.c_str()
                                );
                                it++;
                                continue;
                            }

                            p.m_admin_state_up = false;
                            m_portList[p.m_alias] = p;
                        }

                        auto status = setPortAdvInterfaceTypes(p, pCfg.adv_interface_types.value);
                        if (status != task_success)
                        {
                            SWSS_LOG_ERROR(
                                "Failed to set port %s advertised interface types to %s",
                                p.m_alias.c_str(), m_portHlpr.getAdvInterfaceTypesStr(pCfg).c_str()
                            );
                            if (status == task_need_retry)
                            {
                                it++;
                            }
                            else
                            {
                                it = taskMap.erase(it);
                            }
                            continue;
                        }

                        p.m_adv_interface_types = pCfg.adv_interface_types.value;
                        p.m_adv_intf_cfg = true;
                        m_portList[p.m_alias] = p;

                        SWSS_LOG_NOTICE(
                            "Set port %s advertised interface type to %s",
                            p.m_alias.c_str(), m_portHlpr.getAdvInterfaceTypesStr(pCfg).c_str()
                        );
                    }
                }

                if (pCfg.mtu.is_set)
                {
                    if (p.m_mtu != pCfg.mtu.value)
                    {
                        if (!setPortMtu(p, pCfg.mtu.value))
                        {
                            SWSS_LOG_ERROR(
                                "Failed to set port %s MTU to %u",
                                p.m_alias.c_str(), pCfg.mtu.value
                            );
                            it++;
                            continue;
                        }

                        p.m_mtu = pCfg.mtu.value;
                        m_portList[p.m_alias] = p;

                        if (p.m_rif_id)
                        {
                            gIntfsOrch->setRouterIntfsMtu(p);
                        }

                        // Sub interfaces inherit parent physical port mtu
                        updateChildPortsMtu(p, pCfg.mtu.value);

                        SWSS_LOG_NOTICE(
                            "Set port %s MTU to %u",
                            p.m_alias.c_str(), pCfg.mtu.value
                        );
                    }
                }

                if (pCfg.tpid.is_set)
                {
                    if (p.m_tpid != pCfg.tpid.value)
                    {
                        if (!setPortTpid(p, pCfg.tpid.value))
                        {
                            SWSS_LOG_ERROR(
                                "Failed to set port %s TPID to 0x%x",
                                p.m_alias.c_str(), pCfg.tpid.value
                            );
                            it++;
                            continue;
                        }

                        p.m_tpid = pCfg.tpid.value;
                        m_portList[p.m_alias] = p;

                        SWSS_LOG_NOTICE(
                            "Set port %s TPID to 0x%x",
                            p.m_alias.c_str(), pCfg.tpid.value
                        );
                    }
                }

                if (pCfg.fec.is_set)
                {
                    /* reset fec mode upon mode change */
                    if (!p.m_fec_cfg || p.m_fec_mode != pCfg.fec.value || p.m_override_fec != pCfg.fec.override_fec)
                    {
                        if (!pCfg.fec.override_fec && !fec_override_sup)
                        {
                            SWSS_LOG_ERROR("Auto FEC mode is not supported");
                            it = taskMap.erase(it);
                            continue;
                        }
                        if (!isFecModeSupported(p, pCfg.fec.value))
                        {
                            SWSS_LOG_ERROR(
                                "Unsupported port %s FEC mode %s",
                                p.m_alias.c_str(), m_portHlpr.getFecStr(pCfg).c_str()
                            );
                            // FEC mode is not supported, don't retry
                            it = taskMap.erase(it);
                            continue;
                        }

                        if (!pCfg.fec.override_fec && !p.m_autoneg)
                        {
                            SWSS_LOG_NOTICE("Autoneg must be enabled for port fec mode auto to work");
                        }

                        if (p.m_admin_state_up)
                        {
                            /* Bring port down before applying fec mode*/
                            if (!setPortAdminStatus(p, false))
                            {
                                SWSS_LOG_ERROR(
                                    "Failed to set port %s admin status DOWN to set fec mode",
                                    p.m_alias.c_str()
                                );
                                it++;
                                continue;
                            }

                            p.m_admin_state_up = false;
                            m_portList[p.m_alias] = p;
                        }

                        if (!setPortFec(p, pCfg.fec.value, pCfg.fec.override_fec))
                        {
                            SWSS_LOG_ERROR(
                                "Failed to set port %s FEC mode %s",
                                p.m_alias.c_str(), m_portHlpr.getFecStr(pCfg).c_str()
                            );
                            it++;
                            continue;
                        }

                        p.m_fec_mode = pCfg.fec.value;
                        p.m_override_fec = pCfg.fec.override_fec;
                        p.m_fec_cfg = true;
                        m_portList[p.m_alias] = p;

                        SWSS_LOG_NOTICE(
                            "Set port %s FEC mode to %s",
                            p.m_alias.c_str(), m_portHlpr.getFecStr(pCfg).c_str()
                        );
                    }
                }

                if (pCfg.learn_mode.is_set)
                {
                    if (!p.m_lm_cfg || p.m_learn_mode != pCfg.learn_mode.value)
                    {
                        if(!setBridgePortLearnMode(p, pCfg.learn_mode.value))
                        {
                            SWSS_LOG_ERROR(
                                "Failed to set port %s learn mode to %s",
                                p.m_alias.c_str(), m_portHlpr.getLearnModeStr(pCfg).c_str()
                            );
                            it++;
                            continue;
                        }

                        p.m_learn_mode = pCfg.learn_mode.value;
                        p.m_lm_cfg = true;
                        m_portList[p.m_alias] = p;

                        SWSS_LOG_NOTICE(
                            "Set port %s learn mode to %s",
                            p.m_alias.c_str(), m_portHlpr.getLearnModeStr(pCfg).c_str()
                        );
                    }
                }

                if (pCfg.pfc_asym.is_set)
                {
                    if (!p.m_pfc_asym_cfg || p.m_pfc_asym != pCfg.pfc_asym.value)
                    {
                        if (m_portCap.isPortPfcAsymSupported())
                        {
                            if (!setPortPfcAsym(p, pCfg.pfc_asym.value))
                            {
                                SWSS_LOG_ERROR(
                                    "Failed to set port %s asymmetric PFC to %s",
                                    p.m_alias.c_str(), m_portHlpr.getPfcAsymStr(pCfg).c_str()
                                );
                                it++;
                                continue;
                            }

                            p.m_pfc_asym = pCfg.pfc_asym.value;
                            p.m_pfc_asym_cfg = true;
                            m_portList[p.m_alias] = p;

                            SWSS_LOG_NOTICE(
                                "Set port %s asymmetric PFC to %s",
                                p.m_alias.c_str(), m_portHlpr.getPfcAsymStr(pCfg).c_str()
                            );
                        }
                        else
                        {
                            SWSS_LOG_WARN(
                                "Port %s asymmetric PFC configuration is not supported: skipping ...",
                                p.m_alias.c_str()
                            );
                        }
                    }
                }

                if (!serdes_attr.empty())
                {
                    if (p.m_link_training)
                    {
                        SWSS_LOG_NOTICE("Save port %s preemphasis for LT", p.m_alias.c_str());
                        p.m_preemphasis = serdes_attr;
                        m_portList[p.m_alias] = p;
                    }
                    else
                    {
                        if (p.m_admin_state_up)
                        {
                                /* Bring port down before applying serdes attribute*/
                                if (!setPortAdminStatus(p, false))
                                {
                                    SWSS_LOG_ERROR("Failed to set port %s admin status DOWN to set serdes attr", p.m_alias.c_str());
                                    it++;
                                    continue;
                                }

                                p.m_admin_state_up = false;
                                m_portList[p.m_alias] = p;
                        }

                        if (setPortSerdesAttribute(p.m_port_id, gSwitchId, serdes_attr))
                        {
                            SWSS_LOG_NOTICE("Set port %s SI settings is successful", p.m_alias.c_str());
                            p.m_preemphasis = serdes_attr;
                            m_portList[p.m_alias] = p;
                        }
                        else
                        {
                            SWSS_LOG_ERROR("Failed to set port %s SI settings", p.m_alias.c_str());
                            it++;
                            continue;
                        }
                    }
                }

                /* create host_tx_ready field in state-db */
                initHostTxReadyState(p);

                initializePortOperErrors(p);

                // Restore admin status if the port was brought down
                if (admin_status != p.m_admin_state_up && pCfg.admin_status.is_set == false)
                {
                    pCfg.admin_status.is_set = true;
                    pCfg.admin_status.value = admin_status;
                }

                /* Last step set port admin status */
                if (pCfg.admin_status.is_set)
                {
                    if (p.m_admin_state_up != pCfg.admin_status.value)
                    {
                        if (!setPortAdminStatus(p, pCfg.admin_status.value))
                        {
                            SWSS_LOG_ERROR(
                                "Failed to set port %s admin status to %s",
                                p.m_alias.c_str(), m_portHlpr.getAdminStatusStr(pCfg).c_str()
                            );
                            it++;
                            continue;
                        }

                        p.m_admin_state_up = pCfg.admin_status.value;
                        m_portList[p.m_alias] = p;

                        SWSS_LOG_NOTICE(
                            "Set port %s admin status to %s",
                            p.m_alias.c_str(), m_portHlpr.getAdminStatusStr(pCfg).c_str()
                        );
                    }
                }

                if (pCfg.pt_intf_id.is_set)
                {
                    if (!m_isPathTracingSupported)
                    {
                        SWSS_LOG_WARN(
                            "Failed to set Path Tracing Interface ID: Path Tracing is not supported by the switch"
                        );
                        it = taskMap.erase(it);
                        continue;
                    }

                    if (p.m_pt_intf_id != pCfg.pt_intf_id.value)
                    {
                        /*
                         * First, let's check the Path Tracing Interface ID configured for the port.
                         *
                         * Path Tracing Interface ID > 0 -> Path Tracing ENABLED on the port
                         * Path Tracing Interface ID == 0 -> Path Tracing DISABLED on the port
                         */
                        if (pCfg.pt_intf_id.value != 0)
                        {
                            /* Path Tracing ENABLED case */

                            /* Create and set port TAM object */
                            if (!createAndSetPortPtTam(p))
                            {
                                SWSS_LOG_ERROR(
                                    "Failed to create and set port %s TAM object for Path Tracing",
                                    p.m_alias.c_str()
                                );
                                it++;
                                continue;
                            }
                        }
                        else
                        {
                            /* Path Tracing DISABLED case */

                            /* Unset port TAM object */
                            if (!unsetPortPtTam(p))
                            {
                                SWSS_LOG_ERROR(
                                    "Failed to unset port %s TAM object for Path Tracing",
                                    p.m_alias.c_str()
                                );
                                it++;
                                continue;
                            }
                        }

                        /* Set Path Tracing Interface ID */
                        if (!setPortPtIntfId(p, pCfg.pt_intf_id.value))
                        {
                            SWSS_LOG_ERROR(
                                "Failed to set port %s Intf ID to %u",
                                p.m_alias.c_str(), pCfg.pt_intf_id.value
                            );
                            it++;
                            continue;
                        }

                        p.m_pt_intf_id = pCfg.pt_intf_id.value;
                        m_portList[p.m_alias] = p;

                        SWSS_LOG_NOTICE(
                            "Set port %s Intf ID to %u",
                            p.m_alias.c_str(), pCfg.pt_intf_id.value
                        );
                    }
                }

                if (pCfg.pt_timestamp_template.is_set)
                {
                    if (!m_isPathTracingSupported)
                    {
                        SWSS_LOG_WARN(
                            "Failed to set Path Tracing Timestamp Template: Path Tracing is not supported by the switch"
                        );
                        it = taskMap.erase(it);
                        continue;
                    }

                    if (p.m_pt_timestamp_template != pCfg.pt_timestamp_template.value)
                    {
                        if (!setPortPtTimestampTemplate(p, pCfg.pt_timestamp_template.value))
                        {
                            SWSS_LOG_ERROR(
                                "Failed to set port %s Timestamp Template to %s",
                                p.m_alias.c_str(), m_portHlpr.getPtTimestampTemplateStr(pCfg).c_str()
                            );
                            it++;
                            continue;
                        }

                        p.m_pt_timestamp_template = pCfg.pt_timestamp_template.value;
                        m_portList[p.m_alias] = p;

                        SWSS_LOG_NOTICE(
                            "Set port %s Timestamp Template to %s",
                            p.m_alias.c_str(), m_portHlpr.getPtTimestampTemplateStr(pCfg).c_str()
                        );
                    }
                }
            }
        }
        else if (op == DEL_COMMAND)
        {
            Port p;
            if (!getPort(pCfg.key, p))
            {
                SWSS_LOG_ERROR("Failed to remove port: alias %s doesn't exist", pCfg.key.c_str());
                m_portConfigMap.erase(pCfg.key);
                it = taskMap.erase(it);
                continue;
            }

            const auto &alias = pCfg.key;

            if (m_port_ref_count[alias] > 0)
            {
                SWSS_LOG_WARN("Unable to remove port %s: ref count %u", alias.c_str(), m_port_ref_count[alias]);
                it++;
                continue;
            }

            SWSS_LOG_NOTICE("Deleting Port %s", alias.c_str());
            auto port_id = m_portList[alias].m_port_id;
            auto hif_id = m_portList[alias].m_hif_id;
            auto bridge_port_oid = m_portList[alias].m_bridge_port_id;

            if (bridge_port_oid != SAI_NULL_OBJECT_ID)
            {
                // Bridge port OID is set on a port as long as
                // port is part of at-least one VLAN.
                // Ideally this should be tracked by SAI redis.
                // Until then, let this snippet be here.
                SWSS_LOG_WARN("Cannot remove port as bridge port OID is present %" PRIx64 , bridge_port_oid);
                it++;
                continue;
            }

            if (m_portList[alias].m_init)
            {
                deInitPort(alias, port_id);
                SWSS_LOG_NOTICE("Removing hostif %" PRIx64 " for Port %s", hif_id, alias.c_str());
                sai_status_t status = sai_hostif_api->remove_hostif(hif_id);
                if (status != SAI_STATUS_SUCCESS)
                {
                    throw runtime_error("Remove hostif for the port failed");
                }

                Port p;
                if (getPort(port_id, p))
                {
                    PortUpdate update = {p, false};
                    notify(SUBJECT_TYPE_PORT_CHANGE, static_cast<void *>(&update));
                }
            }

            /*
             * Unset port Path Tracing TAM object and decrease TAM object refcount before
             * removing the port (if the port has a TAM object associated)
             */
            if (!unsetPortPtTam(p))
            {
                SWSS_LOG_ERROR(
                    "Failed to unset port %s TAM object for Path Tracing",
                    p.m_alias.c_str()
                );
            }

            sai_status_t status = removePort(port_id);
            if (SAI_STATUS_SUCCESS != status)
            {
                if (SAI_STATUS_OBJECT_IN_USE != status)
                {
                    throw runtime_error("Delete port failed");
                }
                SWSS_LOG_WARN("Failed to remove port %" PRIx64 ", as the object is in use", port_id);
                it++;
                continue;
            }
            removePortFromLanesMap(alias);
            removePortFromPortListMap(port_id);

            /* Delete port from port list */
            m_portConfigMap.erase(alias);
            m_portList.erase(alias);
            saiOidToAlias.erase(port_id);

            SWSS_LOG_NOTICE("Removed port %s", alias.c_str());
        }
        else
        {
            SWSS_LOG_ERROR("Unknown operation type %s", op.c_str());
        }

        it = consumer.m_toSync.erase(it);
    }
}

void PortsOrch::doVlanTask(Consumer &consumer)
{
    SWSS_LOG_ENTER();

    auto it = consumer.m_toSync.begin();
    while (it != consumer.m_toSync.end())
    {
        auto &t = it->second;

        string key = kfvKey(t);

        /* Ensure the key starts with "Vlan" otherwise ignore */
        if (strncmp(key.c_str(), VLAN_PREFIX, 4))
        {
            SWSS_LOG_ERROR("Invalid key format. No 'Vlan' prefix: %s", key.c_str());
            it = consumer.m_toSync.erase(it);
            continue;
        }

        int vlan_id;
        vlan_id = stoi(key.substr(4)); // FIXME: might raise exception

        string vlan_alias;
        vlan_alias = VLAN_PREFIX + to_string(vlan_id);
        string op = kfvOp(t);

        if (op == SET_COMMAND)
        {
            // Retrieve attributes
            uint32_t mtu = 0;
            MacAddress mac;
            string hostif_name = "";
            for (auto i : kfvFieldsValues(t))
            {
                if (fvField(i) == "mtu")
                {
                    mtu = (uint32_t)stoul(fvValue(i));
                }
                if (fvField(i) == "mac")
                {
                    mac = MacAddress(fvValue(i));
                }
                if (fvField(i) == "host_ifname")
                {
                    hostif_name = fvValue(i);
                }
            }

            /*
             * Only creation is supported for now.
             * We may add support for VLAN mac learning enable/disable,
             * VLAN flooding control setting and etc. in the future.
             */
            if (m_portList.find(vlan_alias) == m_portList.end())
            {
                if (!addVlan(vlan_alias))
                {
                    it++;
                    continue;
                }
            }

            // Process attributes
            Port vl;
            if (!getPort(vlan_alias, vl))
            {
                SWSS_LOG_ERROR("Failed to get VLAN %s", vlan_alias.c_str());
            }
            else
            {
                if (mtu != 0)
                {
                    vl.m_mtu = mtu;
                    m_portList[vlan_alias] = vl;
                    if (vl.m_rif_id)
                    {
                        gIntfsOrch->setRouterIntfsMtu(vl);
                    }
                }
                if (mac)
                {
                    vl.m_mac = mac;
                    m_portList[vlan_alias] = vl;
                    if (vl.m_rif_id)
                    {
                        gIntfsOrch->setRouterIntfsMac(vl);
                    }
                }
                if (!hostif_name.empty())
                {
                    if (!createVlanHostIntf(vl, hostif_name))
                    {
                        // No need to fail in case of error as this is for monitoring VLAN.
                        // Error message is printed by "createVlanHostIntf" so just handle failure gracefully.
                        it = consumer.m_toSync.erase(it);
                        continue;
                    }
                }
            }

            it = consumer.m_toSync.erase(it);
        }
        else if (op == DEL_COMMAND)
        {
            Port vlan;
            getPort(vlan_alias, vlan);

            if (removeVlan(vlan))
                it = consumer.m_toSync.erase(it);
            else
                it++;
        }
        else
        {
            SWSS_LOG_ERROR("Unknown operation type %s", op.c_str());
            it = consumer.m_toSync.erase(it);
        }
    }
}

void PortsOrch::doVlanMemberTask(Consumer &consumer)
{
    SWSS_LOG_ENTER();

    auto it = consumer.m_toSync.begin();
    while (it != consumer.m_toSync.end())
    {
        auto &t = it->second;

        string key = kfvKey(t);

        /* Ensure the key starts with "Vlan" otherwise ignore */
        if (strncmp(key.c_str(), VLAN_PREFIX, 4))
        {
            SWSS_LOG_ERROR("Invalid key format. No 'Vlan' prefix: %s", key.c_str());
            it = consumer.m_toSync.erase(it);
            continue;
        }

        key = key.substr(4);
        size_t found = key.find(':');
        int vlan_id;
        string vlan_alias, port_alias;
        if (found != string::npos)
        {
            vlan_id = stoi(key.substr(0, found)); // FIXME: might raise exception
            port_alias = key.substr(found+1);
        }
        else
        {
            SWSS_LOG_ERROR("Invalid key format. No member port is presented: %s",
                           kfvKey(t).c_str());
            it = consumer.m_toSync.erase(it);
            continue;
        }

        vlan_alias = VLAN_PREFIX + to_string(vlan_id);
        string op = kfvOp(t);

        assert(m_portList.find(vlan_alias) != m_portList.end());
        Port vlan, port;

        /* When VLAN member is to be created before VLAN is created */
        if (!getPort(vlan_alias, vlan))
        {
            SWSS_LOG_INFO("Failed to locate VLAN %s", vlan_alias.c_str());
            it++;
            continue;
        }

        if (!getPort(port_alias, port))
        {
            SWSS_LOG_DEBUG("%s is not not yet created, delaying", port_alias.c_str());
            it++;
            continue;
        }

        if (op == SET_COMMAND)
        {
            string tagging_mode = "untagged";

            for (auto i : kfvFieldsValues(t))
            {
                if (fvField(i) == "tagging_mode")
                    tagging_mode = fvValue(i);
            }

            if (tagging_mode != "untagged" &&
                tagging_mode != "tagged"   &&
                tagging_mode != "priority_tagged")
            {
                SWSS_LOG_ERROR("Wrong tagging_mode '%s' for key: %s", tagging_mode.c_str(), kfvKey(t).c_str());
                it = consumer.m_toSync.erase(it);
                continue;
            }

            /* Duplicate entry */
            if (vlan.m_members.find(port_alias) != vlan.m_members.end())
            {
                it = consumer.m_toSync.erase(it);
                continue;
            }

            if (addBridgePort(port) && addVlanMember(vlan, port, tagging_mode))
                it = consumer.m_toSync.erase(it);
            else
                it++;
        }
        else if (op == DEL_COMMAND)
        {
            if (vlan.m_members.find(port_alias) != vlan.m_members.end())
            {
                if (removeVlanMember(vlan, port))
                {
                    if (m_portVlanMember[port.m_alias].empty())
                    {
                        removeBridgePort(port);
                    }
                    it = consumer.m_toSync.erase(it);
                }
                else
                {
                    it++;
                }
            }
            else
                /* Cannot locate the VLAN */
                it = consumer.m_toSync.erase(it);
        }
        else
        {
            SWSS_LOG_ERROR("Unknown operation type %s", op.c_str());
            it = consumer.m_toSync.erase(it);
        }
    }
}

void PortsOrch::doTransceiverPresenceCheck(Consumer &consumer)
{
    /*
    the idea is to listen to transceiver info table, and also maintain an internal list of plugged modules.

    */
    SWSS_LOG_ENTER();

    string table_name = consumer.getTableName();

    auto it = consumer.m_toSync.begin();
    while(it != consumer.m_toSync.end())
    {
        auto t = it->second;
        string alias = kfvKey(t);
        string op = kfvOp(t);

        if (op == SET_COMMAND)
        {
            SWSS_LOG_DEBUG("TRANSCEIVER_INFO table has changed - SET command for port %s", alias.c_str());

            if (m_pluggedModulesPort.find(alias) == m_pluggedModulesPort.end())
            {
                m_pluggedModulesPort[alias] = m_portList[alias];

                SWSS_LOG_DEBUG("Setting host_tx_signal allow for port %s", alias.c_str());
                setSaiHostTxSignal(m_pluggedModulesPort[alias], true);
            }
        }
        else if (op == DEL_COMMAND)
        {
            SWSS_LOG_DEBUG("TRANSCEIVER_INFO table has changed - DEL command for port %s", alias.c_str());

            Port p;
            if (m_pluggedModulesPort.find(alias) != m_pluggedModulesPort.end())
            {
                p = m_pluggedModulesPort[alias];
                m_pluggedModulesPort.erase(alias);
                SWSS_LOG_DEBUG("Setting host_tx_signal NOT allow for port %s", alias.c_str());
                setSaiHostTxSignal(p, false);
            }
        }

        it = consumer.m_toSync.erase(it);
    }
}

bool PortsOrch::setSaiHostTxSignal(const Port &port, bool enable)
{
    sai_attribute_t attr;
    attr.id = SAI_PORT_ATTR_HOST_TX_SIGNAL_ENABLE;
    attr.value.booldata = enable;

    if (saiOidToAlias.find(port.m_port_id) != saiOidToAlias.end())
    {
        sai_status_t status = sai_port_api->set_port_attribute(port.m_port_id, &attr);
        if (status != SAI_STATUS_SUCCESS)
        {
            SWSS_LOG_ERROR("Could not set SAI_PORT_ATTR_HOST_TX_SIGNAL_ENABLE to port 0x%" PRIx64, port.m_port_id);
            return false;
        }
        return true;
    }

    SWSS_LOG_NOTICE("Could not set SAI_PORT_ATTR_HOST_TX_SIGNAL_ENABLE - OID does not exist 0x%" PRIx64, port.m_port_id);
    return true;
}

void PortsOrch::doLagTask(Consumer &consumer)
{
    SWSS_LOG_ENTER();

    string table_name = consumer.getTableName();

    auto it = consumer.m_toSync.begin();
    while (it != consumer.m_toSync.end())
    {
        auto &t = it->second;

        string alias = kfvKey(t);
        string op = kfvOp(t);

        if (op == SET_COMMAND)
        {
            // Retrieve attributes
            uint32_t mtu = 0;
            string learn_mode_str;
            sai_bridge_port_fdb_learning_mode_t learn_mode = SAI_BRIDGE_PORT_FDB_LEARNING_MODE_HW;
            string operation_status;
            uint32_t lag_id = 0;
            int32_t switch_id = -1;
            string tpid_string;
            uint16_t tpid = 0;

            for (auto i : kfvFieldsValues(t))
            {
                if (fvField(i) == "mtu")
                {
                    mtu = (uint32_t)stoul(fvValue(i));
                }
                else if (fvField(i) == "learn_mode")
                {
                    learn_mode_str = fvValue(i);

                    const auto &cit = learn_mode_map.find(learn_mode_str);
                    if (cit == learn_mode_map.cend())
                    {
                        SWSS_LOG_ERROR("Invalid MAC learn mode: %s", learn_mode_str.c_str());
                        it++;
                        continue;
                    }

                    learn_mode = cit->second;
                }
                else if (fvField(i) == "oper_status")
                {
                    operation_status = fvValue(i);
                    if (!string_oper_status.count(operation_status))
                    {
                        SWSS_LOG_ERROR("Invalid operation status value:%s", operation_status.c_str());
                        it++;
                        continue;
                    }
                }
                else if (fvField(i) == "lag_id")
                {
                    lag_id = (uint32_t)stoul(fvValue(i));
                }
                else if (fvField(i) == "switch_id")
                {
                    switch_id = stoi(fvValue(i));
                }
                else if (fvField(i) == "tpid")
                {
                    tpid_string = fvValue(i);
                    // Need to get rid of the leading 0x
                    tpid_string.erase(0,2);
                    tpid = (uint16_t)stoi(tpid_string, 0, 16);
                    SWSS_LOG_DEBUG("reading TPID string:%s to uint16: 0x%x", tpid_string.c_str(), tpid);
                 }
            }

            if (table_name == CHASSIS_APP_LAG_TABLE_NAME)
            {
                if (switch_id == gVoqMySwitchId)
                {
                    //Already created, syncd local lag from CHASSIS_APP_DB. Skip
                    it = consumer.m_toSync.erase(it);
                    continue;
                }
            }
            else
            {
                // For local portchannel

                lag_id = 0;
                switch_id = -1;
            }

            if (m_portList.find(alias) == m_portList.end())
            {
                if (!addLag(alias, lag_id, switch_id))
                {
                    it++;
                    continue;
                }
            }

            // Process attributes
            Port l;
            if (!getPort(alias, l))
            {
                SWSS_LOG_ERROR("Failed to get LAG %s", alias.c_str());
            }
            else
            {
                if (!operation_status.empty())
                {
                    updatePortOperStatus(l, string_oper_status.at(operation_status));

                    m_portList[alias] = l;
                }

                if (mtu != 0)
                {
                    l.m_mtu = mtu;
                    m_portList[alias] = l;
                    if (l.m_rif_id)
                    {
                        gIntfsOrch->setRouterIntfsMtu(l);
                    }
                    // Sub interfaces inherit parent LAG mtu
                    updateChildPortsMtu(l, mtu);
                }

                if (tpid != 0)
                {
                    if (tpid != l.m_tpid)
                    {
                        if(!setLagTpid(l.m_lag_id, tpid))
                        {
                            SWSS_LOG_ERROR("Failed to set LAG %s TPID 0x%x", alias.c_str(), tpid);
                        }
                        else
                        {
                            SWSS_LOG_DEBUG("Set LAG %s TPID to 0x%x", alias.c_str(), tpid);
                            l.m_tpid = tpid;
                            m_portList[alias] = l;
                        }
                    }
                }

                if (!learn_mode_str.empty() && (l.m_learn_mode != learn_mode))
                {
                    if (l.m_bridge_port_id != SAI_NULL_OBJECT_ID)
                    {
                        if(setBridgePortLearnMode(l, learn_mode))
                        {
                            l.m_learn_mode = learn_mode;
                            m_portList[alias] = l;
                            SWSS_LOG_NOTICE("Set port %s learn mode to %s", alias.c_str(), learn_mode_str.c_str());
                        }
                        else
                        {
                            SWSS_LOG_ERROR("Failed to set port %s learn mode to %s", alias.c_str(), learn_mode_str.c_str());
                            it++;
                            continue;
                        }
                    }
                    else
                    {
                        l.m_learn_mode = learn_mode;
                        m_portList[alias] = l;

                        SWSS_LOG_NOTICE("Saved to set port %s learn mode %s", alias.c_str(), learn_mode_str.c_str());
                    }
                }
            }

            it = consumer.m_toSync.erase(it);
        }
        else if (op == DEL_COMMAND)
        {
            Port lag;
            /* Cannot locate LAG */
            if (!getPort(alias, lag))
            {
                it = consumer.m_toSync.erase(it);
                continue;
            }

            if (removeLag(lag))
                it = consumer.m_toSync.erase(it);
            else
                it++;
        }
        else
        {
            SWSS_LOG_ERROR("Unknown operation type %s", op.c_str());
            it = consumer.m_toSync.erase(it);
        }
    }
}

void PortsOrch::doLagMemberTask(Consumer &consumer)
{
    SWSS_LOG_ENTER();

    string table_name = consumer.getTableName();

    auto it = consumer.m_toSync.begin();
    while (it != consumer.m_toSync.end())
    {
        auto &t = it->second;

        /* Retrieve LAG alias and LAG member alias from key */
        string key = kfvKey(t);
        size_t found = key.find(':');
        /* Return if the format of key is wrong */
        if (found == string::npos)
        {
            SWSS_LOG_ERROR("Failed to parse %s", key.c_str());
            return;
        }
        string lag_alias = key.substr(0, found);
        string port_alias = key.substr(found+1);

        string op = kfvOp(t);

        Port lag, port;
        if (!getPort(lag_alias, lag))
        {
            SWSS_LOG_INFO("Failed to locate LAG %s", lag_alias.c_str());
            it++;
            continue;
        }

        if (!getPort(port_alias, port))
        {
            SWSS_LOG_ERROR("Failed to locate port %s", port_alias.c_str());
            it = consumer.m_toSync.erase(it);
            continue;
        }

        /* Fail if a port type is not a valid type for being a LAG member port.
         * Erase invalid entry, no need to retry in this case. */
        if (!isValidPortTypeForLagMember(port))
        {
            SWSS_LOG_ERROR("LAG member port has to be of type PHY or SYSTEM");
            it = consumer.m_toSync.erase(it);
            continue;
        }

        if (table_name == CHASSIS_APP_LAG_MEMBER_TABLE_NAME)
        {
            int32_t lag_switch_id = lag.m_system_lag_info.switch_id;
            if (lag_switch_id == gVoqMySwitchId)
            {
                //Synced local member addition to local lag. Skip
                it = consumer.m_toSync.erase(it);
                continue;
            }

            //Sanity check: The switch id-s of lag and member must match
            int32_t port_switch_id = port.m_system_port_info.switch_id;
            if (port_switch_id != lag_switch_id)
            {
                SWSS_LOG_ERROR("System lag switch id mismatch. Lag %s switch id: %d, Member %s switch id: %d",
                        lag_alias.c_str(), lag_switch_id, port_alias.c_str(), port_switch_id);
                it = consumer.m_toSync.erase(it);
                continue;
            }
        }

        /* Update a LAG member */
        if (op == SET_COMMAND)
        {
            string status;
            for (auto i : kfvFieldsValues(t))
            {
                if (fvField(i) == "status")
                    status = fvValue(i);
            }

            if (lag.m_members.find(port_alias) == lag.m_members.end())
            {
                if (port.m_lag_member_id != SAI_NULL_OBJECT_ID)
                {
                    SWSS_LOG_INFO("Port %s is already a LAG member", port.m_alias.c_str());
                    it++;
                    continue;
                }

                if (!addLagMember(lag, port, status))
                {
                    it++;
                    continue;
                }
            }

            if ((gMySwitchType == "voq") && (port.m_type != Port::SYSTEM))
            {
               //Sync to SYSTEM_LAG_MEMBER_TABLE of CHASSIS_APP_DB
               voqSyncAddLagMember(lag, port, status);
            }

            /* Sync an enabled member */
            if (status == "enabled")
            {
                /* enable collection first, distribution-only mode
                 * is not supported on Mellanox platform
                 */
                if (setCollectionOnLagMember(port, true) &&
                    setDistributionOnLagMember(port, true))
                {
                    it = consumer.m_toSync.erase(it);
                }
                else
                {
                    it++;
                    continue;
                }
            }
            /* Sync an disabled member */
            else /* status == "disabled" */
            {
                /* disable distribution first, distribution-only mode
                 * is not supported on Mellanox platform
                 */
                if (setDistributionOnLagMember(port, false) &&
                    setCollectionOnLagMember(port, false))
                {
                    it = consumer.m_toSync.erase(it);
                }
                else
                {
                    it++;
                    continue;
                }
            }
        }
        /* Remove a LAG member */
        else if (op == DEL_COMMAND)
        {
            /* Assert the LAG member exists */
            assert(lag.m_members.find(port_alias) != lag.m_members.end());

            if (!port.m_lag_id || !port.m_lag_member_id)
            {
                SWSS_LOG_WARN("Member %s not found in LAG %s lid:%" PRIx64 " lmid:%" PRIx64 ",",
                        port.m_alias.c_str(), lag.m_alias.c_str(), lag.m_lag_id, port.m_lag_member_id);
                it = consumer.m_toSync.erase(it);
                continue;
            }

            if (removeLagMember(lag, port))
            {
                it = consumer.m_toSync.erase(it);
            }
            else
            {
                it++;
            }
        }
        else
        {
            SWSS_LOG_ERROR("Unknown operation type %s", op.c_str());
            it = consumer.m_toSync.erase(it);
        }
    }
}

void PortsOrch::doTask()
{
    auto tableOrder = {
        APP_PORT_TABLE_NAME,
        APP_LAG_TABLE_NAME,
        APP_LAG_MEMBER_TABLE_NAME,
        APP_VLAN_TABLE_NAME,
        APP_VLAN_MEMBER_TABLE_NAME
    };

    for (auto tableName: tableOrder)
    {
        auto consumer = getExecutor(tableName);
        consumer->drain();
    }

    // drain remaining tables
    for (auto& it: m_consumerMap)
    {
        auto tableName = it.first;
        auto consumer = it.second.get();
        if (find(tableOrder.begin(), tableOrder.end(), tableName) == tableOrder.end())
        {
            consumer->drain();
        }
    }
}

void PortsOrch::onWarmBootEnd()
{
    SWSS_LOG_ENTER();

    /* Start dynamic state sync up */
    refreshPortStatus();

    // Do post boot port initialization
    for (auto& it: m_portList)
    {
        Port& port = it.second;

        if (port.m_type == Port::PHY)
        {
            postPortInit(it.second);
        }
    }
}

void PortsOrch::doTask(Consumer &consumer)
{
    SWSS_LOG_ENTER();

    string table_name = consumer.getTableName();

    if (table_name == STATE_TRANSCEIVER_INFO_TABLE_NAME)
    {
        doTransceiverPresenceCheck(consumer);
    }
    else if (table_name == APP_PORT_TABLE_NAME)
    {
        doPortTask(consumer);
        flushCounters();
    }
    else if (table_name == APP_SEND_TO_INGRESS_PORT_TABLE_NAME)
    {
        doSendToIngressPortTask(consumer);
    }
    else
    {
        /* Wait for all ports to be initialized */
        if (!allPortsReady())
        {
            return;
        }

        if (table_name == APP_VLAN_TABLE_NAME)
        {
            doVlanTask(consumer);
        }
        else if (table_name == APP_VLAN_MEMBER_TABLE_NAME)
        {
            doVlanMemberTask(consumer);
        }
        else if (table_name == APP_LAG_TABLE_NAME || table_name == CHASSIS_APP_LAG_TABLE_NAME)
        {
            doLagTask(consumer);
        }
        else if (table_name == APP_LAG_MEMBER_TABLE_NAME || table_name == CHASSIS_APP_LAG_MEMBER_TABLE_NAME)
        {
            doLagMemberTask(consumer);
        }
    }
}

void PortsOrch::initializeVoqs(Port &port)
{
    SWSS_LOG_ENTER();

    sai_attribute_t attr;
    attr.id = SAI_SYSTEM_PORT_ATTR_QOS_NUMBER_OF_VOQS;
    sai_status_t status = sai_system_port_api->get_system_port_attribute(
		    port.m_system_port_oid, 1, &attr);
    if (status != SAI_STATUS_SUCCESS)
    {
        SWSS_LOG_ERROR("Failed to get number of voqs for port %s rv:%d", port.m_alias.c_str(), status);
        task_process_status handle_status = handleSaiGetStatus(SAI_API_PORT, status);
        if (handle_status != task_process_status::task_success)
        {
            throw runtime_error("PortsOrch initialization failure.");
        }
    }
    SWSS_LOG_INFO("Get %d voq for port %s", attr.value.u32, port.m_alias.c_str());

    m_port_voq_ids[port.m_alias] = std::vector<sai_object_id_t>( attr.value.u32 );

    if (attr.value.u32 == 0)
    {
        return;
    }

    attr.id = SAI_SYSTEM_PORT_ATTR_QOS_VOQ_LIST;
    attr.value.objlist.count = (uint32_t) m_port_voq_ids[port.m_alias].size();
    attr.value.objlist.list = m_port_voq_ids[port.m_alias].data();

    status = sai_system_port_api->get_system_port_attribute(
			port.m_system_port_oid, 1, &attr);
    if (status != SAI_STATUS_SUCCESS)
    {
        SWSS_LOG_ERROR("Failed to get voq list for port %s rv:%d", port.m_alias.c_str(), status);
        task_process_status handle_status = handleSaiGetStatus(SAI_API_PORT, status);
        if (handle_status != task_process_status::task_success)
        {
            throw runtime_error("PortsOrch initialization failure.");
        }
    }

    SWSS_LOG_INFO("Get voqs for port %s", port.m_alias.c_str());
}

bool PortsOrch::initializePorts(std::vector<Port>& ports)
{
    SWSS_LOG_ENTER();

    bool status = true;

    if (gMySwitchType != "dpu")
    {
        initializePriorityGroupsBulk(ports);
        initializeQueuesBulk(ports);
    }

    /* initialize port host_tx_ready value (only for supporting systems) */
    if (m_cmisModuleAsicSyncSupported)
    {
        initializePortHostTxReadyBulk(ports);
    }

    // Create host interfaces
    for (auto iter = ports.begin(); iter != ports.end();)
    {
        Port& port = *iter;

        /* Check warm start states */
        vector<FieldValueTuple> tuples;
        bool exist = m_portTable->get(port.m_alias, tuples);
        string operStatus, flapCount = "0";
        if (exist)
        {
            for (auto i : tuples)
            {
                if (fvField(i) == "oper_status")
                {
                    operStatus = fvValue(i);
                }

                if (fvField(i) == "flap_count")
                {
                    flapCount = fvValue(i);
                }
            }
        }

        SWSS_LOG_INFO("Port %s with oper %s flap_count=%s", port.m_alias.c_str(), operStatus.c_str(), flapCount.c_str());

        /**
         * Create database port oper status as DOWN if attr missing
         * This status will be updated upon receiving port_oper_status_notification.
         */
        if (operStatus == "up")
        {
            port.m_oper_status = SAI_PORT_OPER_STATUS_UP;
        }
        else if (operStatus.empty())
        {
            port.m_oper_status = SAI_PORT_OPER_STATUS_DOWN;
            /* Fill oper_status in db with default value "down" */
            m_portTable->hset(port.m_alias, "oper_status", "down");
        }
        else
        {
            port.m_oper_status = SAI_PORT_OPER_STATUS_DOWN;
        }

        // initalize port flap count
        if (!flapCount.empty())
        {
            try
            {
                port.m_flap_count = stoull(flapCount);
                m_portTable->hset(port.m_alias, "flap_count", flapCount);
            }
            catch (const std::exception &e)
            {
                SWSS_LOG_ERROR("Failed to get port (%s) flap_count: %s", port.m_alias.c_str(), e.what());
            }
        }

        /*
        * always initialize Port SAI_HOSTIF_ATTR_OPER_STATUS based on oper_status value in appDB.
        */
        bool isUp = port.m_oper_status == SAI_PORT_OPER_STATUS_UP;

        /* Create host interface */
        if (!addHostIntfs(port, port.m_alias, port.m_hif_id, isUp))
        {
            SWSS_LOG_ERROR("Failed to create host interface for port %s", port.m_alias.c_str());
            iter = ports.erase(iter);
            status = false;
            continue;
        }

        iter++;
    }

    return status;
}

void PortsOrch::initializePortHostTxReadyBulk(std::vector<Port>& ports)
{
    SWSS_LOG_ENTER();

    SWSS_LOG_TIMER(__FUNCTION__);

    const auto portCount = static_cast<uint32_t>(ports.size());

    PortBulker bulker(portCount);

    for (auto& port: ports)
    {
        sai_attribute_t attr;
        attr.id = SAI_PORT_ATTR_HOST_TX_READY_STATUS;
        bulker.add(port.m_port_id, attr);
    }

    bulker.executeGet();

    size_t idx = 0;
    for (auto& port: ports)
    {
        const auto status = bulker.statuses[idx];
        const auto& attr = bulker.attrList[idx];

        idx++;

        bool hostTxReady = false;

        if (status == SAI_STATUS_SUCCESS)
        {
            hostTxReady = attr.value.booldata;
        }
        else
        {
            SWSS_LOG_ERROR("Failed to get host_tx_ready value from SAI to Port %" PRIx64 , port.m_port_id);
        }

        string hostTxReadyStr = hostTxReady ? "true" : "false";

        SWSS_LOG_DEBUG("Received host_tx_ready current status: port_id: 0x%" PRIx64 " status: %s", port.m_port_id, hostTxReadyStr.c_str());
        setHostTxReady(port, hostTxReadyStr);
    }
}

void PortsOrch::initializeSchedulerGroups(Port &port)
{
    std::vector<sai_object_id_t> scheduler_group_ids;
    SWSS_LOG_ENTER();

    sai_attribute_t attr;
    attr.id = SAI_PORT_ATTR_QOS_NUMBER_OF_SCHEDULER_GROUPS;
    sai_status_t status = sai_port_api->get_port_attribute(port.m_port_id, 1, &attr);
    if (status != SAI_STATUS_SUCCESS)
    {
        SWSS_LOG_ERROR("Failed to get number of scheduler groups for port:%s", port.m_alias.c_str());
        task_process_status handle_status = handleSaiGetStatus(SAI_API_PORT, status);
        if (handle_status != task_process_status::task_success)
        {
            throw runtime_error("PortsOrch initialization failure.");
        }
    }
    SWSS_LOG_INFO("Got %d number of scheduler groups for port %s", attr.value.u32, port.m_alias.c_str());

    scheduler_group_ids.resize(attr.value.u32);

    if (attr.value.u32 == 0)
    {
        return;
    }

    attr.id = SAI_PORT_ATTR_QOS_SCHEDULER_GROUP_LIST;
    attr.value.objlist.count = (uint32_t)scheduler_group_ids.size();
    attr.value.objlist.list = scheduler_group_ids.data();

    status = sai_port_api->get_port_attribute(port.m_port_id, 1, &attr);
    if (status != SAI_STATUS_SUCCESS)
    {
        SWSS_LOG_ERROR("Failed to get scheduler group list for port %s rv:%d", port.m_alias.c_str(), status);
        task_process_status handle_status = handleSaiGetStatus(SAI_API_PORT, status);
        if (handle_status != task_process_status::task_success)
        {
            throw runtime_error("PortsOrch initialization failure.");
        }
    }

    SWSS_LOG_INFO("Got scheduler groups for port %s", port.m_alias.c_str());
}

void PortsOrch::initializePriorityGroupsBulk(std::vector<Port>& ports)
{
    SWSS_LOG_ENTER();

    SWSS_LOG_TIMER(__FUNCTION__);

    const auto portCount = static_cast<uint32_t>(ports.size());

    // Query number of ingress priority groups
    {
        PortBulker bulker(portCount);

        for (const auto& port: ports)
        {
            sai_attribute_t attr;
            attr.id = SAI_PORT_ATTR_NUMBER_OF_INGRESS_PRIORITY_GROUPS;
            bulker.add(port.m_port_id, attr);
        }

        bulker.executeGet();

        size_t idx = 0;
        for (auto& port: ports)
        {
            const auto status = bulker.statuses[idx];
            const auto& attr = bulker.attrList[idx];

            idx++;

            if (status != SAI_STATUS_SUCCESS)
            {
                SWSS_LOG_ERROR("Failed to get number of priority groups for port %s rv:%d", port.m_alias.c_str(), status);
                handleSaiGetStatus(SAI_API_PORT, status);
                throw runtime_error("PortsOrch initialization failure.");
            }

            SWSS_LOG_INFO("Get %d priority groups for port %s", attr.value.u32, port.m_alias.c_str());
            port.m_priority_group_ids.resize(attr.value.u32);
        }
    }

    // Query ingress priority groups lists
    {
        PortBulker bulker(portCount);

        for (auto& port: ports)
        {
            sai_attribute_t attr;

            if (port.m_priority_group_ids.size() == 0)
            {
                continue;
            }

            attr.id = SAI_PORT_ATTR_INGRESS_PRIORITY_GROUP_LIST;
            attr.value.objlist.list = port.m_priority_group_ids.data();
            attr.value.objlist.count = static_cast<uint32_t>(port.m_priority_group_ids.size());
            bulker.add(port.m_port_id, attr);
        }

        bulker.executeGet();

        size_t idx = 0;
        for (auto& port: ports)
        {
            const auto status = bulker.statuses[idx];

            idx++;

            if (status != SAI_STATUS_SUCCESS)
            {
                SWSS_LOG_ERROR("Fail to get priority group list for port %s rv:%d", port.m_alias.c_str(), status);
                handleSaiGetStatus(SAI_API_PORT, status);
                throw runtime_error("PortsOrch initialization failure.");
            }

            SWSS_LOG_INFO("Get priority groups for port %s", port.m_alias.c_str());
        }
    }
}

void PortsOrch::initializeQueuesBulk(std::vector<Port>& ports)
{
    SWSS_LOG_ENTER();

    SWSS_LOG_TIMER(__FUNCTION__);

    const auto portCount = static_cast<uint32_t>(ports.size());

<<<<<<< HEAD
    // Query number of queues
=======
    /*
     * always initialize Port SAI_HOSTIF_ATTR_OPER_STATUS based on oper_status value in appDB.
     */
    bool isUp = port.m_oper_status == SAI_PORT_OPER_STATUS_UP;

    /* Create host interface */
    if (!addHostIntfs(port, port.m_alias, port.m_hif_id, isUp))
>>>>>>> bc750a5a
    {
        PortBulker bulker(portCount);

        for (auto& port: ports)
        {
            sai_attribute_t attr;
            attr.id = SAI_PORT_ATTR_QOS_NUMBER_OF_QUEUES;
            bulker.add(port.m_port_id, attr);
        }

        bulker.executeGet();

        size_t idx = 0;
        for (auto& port: ports)
        {
            const auto status = bulker.statuses[idx];
            const auto& attr = bulker.attrList[idx];

            idx++;

            if (status != SAI_STATUS_SUCCESS)
            {
                SWSS_LOG_ERROR("Failed to get number of queues for port %s rv:%d", port.m_alias.c_str(), status);
                handleSaiGetStatus(SAI_API_PORT, status);
                throw runtime_error("PortsOrch initialization failure.");
            }

            SWSS_LOG_INFO("Get %d queues for port %s", attr.value.u32, port.m_alias.c_str());
            port.m_queue_ids.resize(attr.value.u32);
            port.m_queue_lock.resize(attr.value.u32);
        }
    }

    // Query queue lists
    {
        PortBulker bulker(portCount);

        for (auto& port: ports)
        {
            sai_attribute_t attr;

            if (port.m_queue_ids.size() == 0)
            {
                continue;
            }

            attr.id = SAI_PORT_ATTR_QOS_QUEUE_LIST;
            attr.value.objlist.list = port.m_queue_ids.data();
            attr.value.objlist.count = static_cast<uint32_t>(port.m_queue_ids.size());
            bulker.add(port.m_port_id, attr);
        }

        bulker.executeGet();

        size_t idx = 0;
        for (auto& port: ports)
        {
            const auto status = bulker.statuses[idx];

            idx++;

            if (status != SAI_STATUS_SUCCESS)
            {
                SWSS_LOG_ERROR("Fail to get queue list for port %s rv:%d", port.m_alias.c_str(), status);
                handleSaiGetStatus(SAI_API_PORT, status);
                throw runtime_error("PortsOrch initialization failure.");
            }

            SWSS_LOG_INFO("Get queues for port %s", port.m_alias.c_str());
        }
    }
}

void PortsOrch::initializePortBufferMaximumParameters(const Port &port)
{
    sai_attribute_t attr;
    vector<FieldValueTuple> fvVector;

    attr.id = SAI_PORT_ATTR_QOS_MAXIMUM_HEADROOM_SIZE;

    sai_status_t status = sai_port_api->get_port_attribute(port.m_port_id, 1, &attr);
    if (status != SAI_STATUS_SUCCESS)
    {
        SWSS_LOG_NOTICE("Unable to get the maximum headroom for port %s rv:%d, ignored", port.m_alias.c_str(), status);
    }
<<<<<<< HEAD
    else
    {
        auto maximum_headroom = attr.value.u32;
        fvVector.emplace_back("max_headroom_size", to_string(maximum_headroom));
    }

    fvVector.emplace_back("max_priority_groups", to_string(port.m_priority_group_ids.size()));
    fvVector.emplace_back("max_queues", to_string(port.m_queue_ids.size()));

    m_stateBufferMaximumValueTable->set(port.m_alias, fvVector);
}

bool PortsOrch::addHostIntfs(Port &port, string alias, sai_object_id_t &host_intfs_id, bool up)
=======

    return true;
}

bool PortsOrch::addHostIntfs(Port &port, string alias, sai_object_id_t &host_intfs_id, bool isUp)
>>>>>>> bc750a5a
{
    SWSS_LOG_ENTER();

    sai_attribute_t attr;
    vector<sai_attribute_t> attrs;

    attr.id = SAI_HOSTIF_ATTR_TYPE;
    attr.value.s32 = SAI_HOSTIF_TYPE_NETDEV;
    attrs.push_back(attr);

    attr.id = SAI_HOSTIF_ATTR_OBJ_ID;
    attr.value.oid = port.m_port_id;
    attrs.push_back(attr);

    attr.id = SAI_HOSTIF_ATTR_NAME;
    strncpy((char *)&attr.value.chardata, alias.c_str(), SAI_HOSTIF_NAME_SIZE);
    if (alias.length() >= SAI_HOSTIF_NAME_SIZE)
    {
        SWSS_LOG_WARN("Host interface name %s is too long and will be truncated to %d bytes", alias.c_str(), SAI_HOSTIF_NAME_SIZE - 1);
    }
    attr.value.chardata[SAI_HOSTIF_NAME_SIZE - 1] = '\0';
    attrs.push_back(attr);

    if (m_supportsHostIfTxQueue)
    {
        attr.id = SAI_HOSTIF_ATTR_QUEUE;
        attr.value.u32 = DEFAULT_HOSTIF_TX_QUEUE;
        attrs.push_back(attr);

        port.m_host_tx_queue = DEFAULT_HOSTIF_TX_QUEUE;
        port.m_host_tx_queue_configured = true;
    }

<<<<<<< HEAD
    if (up)
    {
        attr.id = SAI_HOSTIF_ATTR_OPER_STATUS;
        attr.value.booldata = up;
        attrs.push_back(attr);
    }
=======
    attr.id = SAI_HOSTIF_ATTR_OPER_STATUS;
    attr.value.booldata = isUp;
    attrs.push_back(attr);
>>>>>>> bc750a5a

    sai_status_t status = sai_hostif_api->create_hostif(&host_intfs_id, gSwitchId, (uint32_t)attrs.size(), attrs.data());
    if (status != SAI_STATUS_SUCCESS)
    {
        SWSS_LOG_ERROR("Failed to create host interface for port %s", alias.c_str());
        task_process_status handle_status = handleSaiCreateStatus(SAI_API_HOSTIF, status);
        if (handle_status != task_success)
        {
            return parseHandleSaiStatusFailure(handle_status);
        }
    }

<<<<<<< HEAD
    SWSS_LOG_NOTICE("Set operation status %s to host interface %s",
            up ? "UP" : "DOWN", port.m_alias.c_str());

    event_params_t params = {{"ifname",port.m_alias},{"status", up ? "up" : "down"}};
    event_publish(g_events_handle, "if-state", &params);

    SWSS_LOG_NOTICE("Create host interface for port %s", alias.c_str());
=======
    SWSS_LOG_NOTICE("Create host interface for port %s with oper status %s", alias.c_str(), isUp ? "up" : "down");

    event_params_t params = {{"ifname", alias},{"status", isUp ? "up" : "down"}};
    event_publish(g_events_handle, "if-state", &params);
>>>>>>> bc750a5a

    return true;
}

ReturnCode PortsOrch::addSendToIngressHostIf(const std::string &send_to_ingress_name)
{
    SWSS_LOG_ENTER();

    // For SendToIngress port, add the host interface and bind to the CPU port
    vector<sai_attribute_t> ingress_attribs;
    sai_attribute_t attr;

    attr.id = SAI_HOSTIF_ATTR_TYPE;
    attr.value.s32 = SAI_HOSTIF_TYPE_NETDEV;
    ingress_attribs.push_back(attr);

    attr.id = SAI_HOSTIF_ATTR_NAME;
    auto size = sizeof(attr.value.chardata);
    strncpy(attr.value.chardata, send_to_ingress_name.c_str(),
            size - 1);
    attr.value.chardata[size - 1] = '\0';
    ingress_attribs.push_back(attr);

    // If this isn't passed as true, the false setting makes
    // the device unready for later attempts to set UP/RUNNING
    attr.id = SAI_HOSTIF_ATTR_OPER_STATUS;
    attr.value.booldata = true;
    ingress_attribs.push_back(attr);

    // Get CPU port object id to signal send to ingress
    attr.id = SAI_HOSTIF_ATTR_OBJ_ID;
    attr.value.oid = m_cpuPort.m_port_id;
    ingress_attribs.push_back(attr);

    LOG_AND_RETURN_IF_ERROR(sai_hostif_api->create_hostif(&m_cpuPort.m_hif_id,
                                                          gSwitchId,
                                                          (uint32_t)ingress_attribs.size(),
                                                          ingress_attribs.data()));

    return ReturnCode();
}

ReturnCode PortsOrch::removeSendToIngressHostIf()
{
    SWSS_LOG_ENTER();

    if (SAI_NULL_OBJECT_ID == m_cpuPort.m_hif_id)
    {
        ReturnCode rc = ReturnCode(StatusCode::SWSS_RC_NOT_FOUND)
            << "Can't delete invalid SendToIngress hostif with SAI_NULL_OBJECT_ID oid";
        SWSS_LOG_ERROR("%s", rc.message().c_str());
        return rc;
    }

    CHECK_ERROR_AND_LOG_AND_RETURN(
        sai_hostif_api->remove_hostif(m_cpuPort.m_hif_id),
        "Failed to delete SendToIngress hostif:0x"
            << std::hex << m_cpuPort.m_hif_id);

    return ReturnCode();
}

bool PortsOrch::setBridgePortLearningFDB(Port &port, sai_bridge_port_fdb_learning_mode_t mode)
{
    // TODO: how to support 1D bridge?
    if (port.m_type != Port::PHY) return false;

    auto bridge_port_id = port.m_bridge_port_id;
    if (bridge_port_id == SAI_NULL_OBJECT_ID) return false;

    sai_attribute_t bport_attr;
    bport_attr.id = SAI_BRIDGE_PORT_ATTR_FDB_LEARNING_MODE;
    bport_attr.value.s32 = mode;
    auto status = sai_bridge_api->set_bridge_port_attribute(bridge_port_id, &bport_attr);
    if (status != SAI_STATUS_SUCCESS)
    {
        SWSS_LOG_ERROR("Failed to set bridge port %" PRIx64 " learning_mode attribute: %d", bridge_port_id, status);
        task_process_status handle_status = handleSaiSetStatus(SAI_API_BRIDGE, status);
        if (handle_status != task_success)
        {
            return parseHandleSaiStatusFailure(handle_status);
        }
    }
    SWSS_LOG_NOTICE("Disable FDB learning on bridge port %s(%" PRIx64 ")", port.m_alias.c_str(), bridge_port_id);
    return true;
}

bool PortsOrch::addBridgePort(Port &port)
{
    SWSS_LOG_ENTER();

    if (port.m_bridge_port_id != SAI_NULL_OBJECT_ID)
    {
        return true;
    }

    if (port.m_rif_id != 0)
    {
        SWSS_LOG_NOTICE("Cannot create bridge port, interface %s is a router port", port.m_alias.c_str());
        return false;
    }

    sai_attribute_t attr;
    vector<sai_attribute_t> attrs;

    if (port.m_type == Port::PHY)
    {
        attr.id = SAI_BRIDGE_PORT_ATTR_TYPE;
        attr.value.s32 = SAI_BRIDGE_PORT_TYPE_PORT;
        attrs.push_back(attr);

        attr.id = SAI_BRIDGE_PORT_ATTR_PORT_ID;
        attr.value.oid = port.m_port_id;
        attrs.push_back(attr);
    }
    else if  (port.m_type == Port::LAG)
    {
        attr.id = SAI_BRIDGE_PORT_ATTR_TYPE;
        attr.value.s32 = SAI_BRIDGE_PORT_TYPE_PORT;
        attrs.push_back(attr);

        attr.id = SAI_BRIDGE_PORT_ATTR_PORT_ID;
        attr.value.oid = port.m_lag_id;
        attrs.push_back(attr);
    }
    else if  (port.m_type == Port::TUNNEL)
    {
        attr.id = SAI_BRIDGE_PORT_ATTR_TYPE;
        attr.value.s32 = SAI_BRIDGE_PORT_TYPE_TUNNEL;
        attrs.push_back(attr);

        attr.id = SAI_BRIDGE_PORT_ATTR_TUNNEL_ID;
        attr.value.oid = port.m_tunnel_id;
        attrs.push_back(attr);

        attr.id = SAI_BRIDGE_PORT_ATTR_BRIDGE_ID;
        attr.value.oid = m_default1QBridge;
        attrs.push_back(attr);
    }
    else
    {
        SWSS_LOG_ERROR("Failed to add bridge port %s to default 1Q bridge, invalid port type %d",
            port.m_alias.c_str(), port.m_type);
        return false;
    }

    /* Create a bridge port with admin status set to UP */
    attr.id = SAI_BRIDGE_PORT_ATTR_ADMIN_STATE;
    attr.value.booldata = true;
    attrs.push_back(attr);

    /* And with hardware FDB learning mode set to HW (explicit default value) */
    attr.id = SAI_BRIDGE_PORT_ATTR_FDB_LEARNING_MODE;
    attr.value.s32 = port.m_learn_mode;
    attrs.push_back(attr);

    sai_status_t status = sai_bridge_api->create_bridge_port(&port.m_bridge_port_id, gSwitchId, (uint32_t)attrs.size(), attrs.data());
    if (status != SAI_STATUS_SUCCESS)
    {
        SWSS_LOG_ERROR("Failed to add bridge port %s to default 1Q bridge, rv:%d",
            port.m_alias.c_str(), status);
        task_process_status handle_status = handleSaiCreateStatus(SAI_API_BRIDGE, status);
        if (handle_status != task_success)
        {
            return parseHandleSaiStatusFailure(handle_status);
        }
    }

    if (!setHostIntfsStripTag(port, SAI_HOSTIF_VLAN_TAG_KEEP))
    {
        SWSS_LOG_ERROR("Failed to set %s for hostif of port %s",
                hostif_vlan_tag[SAI_HOSTIF_VLAN_TAG_KEEP], port.m_alias.c_str());
        return false;
    }
    m_portList[port.m_alias] = port;
    saiOidToAlias[port.m_bridge_port_id] = port.m_alias;
    SWSS_LOG_NOTICE("Add bridge port %s to default 1Q bridge", port.m_alias.c_str());

    PortUpdate update = { port, true };
    notify(SUBJECT_TYPE_BRIDGE_PORT_CHANGE, static_cast<void *>(&update));

    return true;
}

bool PortsOrch::removeBridgePort(Port &port)
{
    SWSS_LOG_ENTER();

    if (port.m_bridge_port_id == SAI_NULL_OBJECT_ID)
    {
        return true;
    }
    /* Set bridge port admin status to DOWN */
    sai_attribute_t attr;
    attr.id = SAI_BRIDGE_PORT_ATTR_ADMIN_STATE;
    attr.value.booldata = false;

    sai_status_t status = sai_bridge_api->set_bridge_port_attribute(port.m_bridge_port_id, &attr);
    if (status != SAI_STATUS_SUCCESS)
    {
        SWSS_LOG_ERROR("Failed to set bridge port %s admin status to DOWN, rv:%d",
            port.m_alias.c_str(), status);
        task_process_status handle_status = handleSaiSetStatus(SAI_API_BRIDGE, status);
        if (handle_status != task_success)
        {
            return parseHandleSaiStatusFailure(handle_status);
        }
    }

    if (!setHostIntfsStripTag(port, SAI_HOSTIF_VLAN_TAG_STRIP))
    {
        SWSS_LOG_ERROR("Failed to set %s for hostif of port %s",
                hostif_vlan_tag[SAI_HOSTIF_VLAN_TAG_STRIP], port.m_alias.c_str());
        return false;
    }
    
    /* Remove STP ports before bridge port deletion*/
    gStpOrch->removeStpPorts(port);

    //Flush the FDB entires corresponding to the port
    gFdbOrch->flushFDBEntries(port.m_bridge_port_id, SAI_NULL_OBJECT_ID);
    SWSS_LOG_INFO("Flush FDB entries for port %s", port.m_alias.c_str());

    /* Remove bridge port */
    status = sai_bridge_api->remove_bridge_port(port.m_bridge_port_id);
    if (status != SAI_STATUS_SUCCESS)
    {
        SWSS_LOG_ERROR("Failed to remove bridge port %s from default 1Q bridge, rv:%d",
            port.m_alias.c_str(), status);
        task_process_status handle_status = handleSaiRemoveStatus(SAI_API_BRIDGE, status);
        if (handle_status != task_success)
        {
            return parseHandleSaiStatusFailure(handle_status);
        }
    }
    saiOidToAlias.erase(port.m_bridge_port_id);
    port.m_bridge_port_id = SAI_NULL_OBJECT_ID;

    /* Remove bridge port */
    PortUpdate update = { port, false };
    notify(SUBJECT_TYPE_BRIDGE_PORT_CHANGE, static_cast<void *>(&update));

    SWSS_LOG_NOTICE("Remove bridge port %s from default 1Q bridge", port.m_alias.c_str());

    m_portList[port.m_alias] = port;
    return true;
}

bool PortsOrch::setBridgePortLearnMode(Port &port, sai_bridge_port_fdb_learning_mode_t learn_mode)
{
    SWSS_LOG_ENTER();

    if (port.m_bridge_port_id == SAI_NULL_OBJECT_ID)
    {
        return true;
    }

    /* Set bridge port learning mode */
    sai_attribute_t attr;
    attr.id = SAI_BRIDGE_PORT_ATTR_FDB_LEARNING_MODE;
    attr.value.s32 = learn_mode;

    sai_status_t status = sai_bridge_api->set_bridge_port_attribute(port.m_bridge_port_id, &attr);
    if (status != SAI_STATUS_SUCCESS)
    {
        SWSS_LOG_ERROR("Failed to set bridge port %s learning mode, rv:%d",
            port.m_alias.c_str(), status);
        task_process_status handle_status = handleSaiSetStatus(SAI_API_BRIDGE, status);
        if (handle_status != task_success)
        {
            return parseHandleSaiStatusFailure(handle_status);
        }
    }

    SWSS_LOG_NOTICE("Set bridge port %s learning mode %d", port.m_alias.c_str(), learn_mode);

    return true;
}

bool PortsOrch::addVlan(string vlan_alias)
{
    SWSS_LOG_ENTER();

    sai_object_id_t vlan_oid;

    sai_vlan_id_t vlan_id = (uint16_t)stoi(vlan_alias.substr(4));
    sai_attribute_t attr;
    attr.id = SAI_VLAN_ATTR_VLAN_ID;
    attr.value.u16 = vlan_id;

    sai_status_t status = sai_vlan_api->create_vlan(&vlan_oid, gSwitchId, 1, &attr);

    if (status != SAI_STATUS_SUCCESS)
    {
        SWSS_LOG_ERROR("Failed to create VLAN %s vid:%hu", vlan_alias.c_str(), vlan_id);
        task_process_status handle_status = handleSaiCreateStatus(SAI_API_VLAN, status);
        if (handle_status != task_success)
        {
            return parseHandleSaiStatusFailure(handle_status);
        }
    }

    SWSS_LOG_NOTICE("Create an empty VLAN %s vid:%hu vlan_oid:%" PRIx64, vlan_alias.c_str(), vlan_id, vlan_oid);

    Port vlan(vlan_alias, Port::VLAN);
    vlan.m_vlan_info.vlan_oid = vlan_oid;
    vlan.m_vlan_info.vlan_id = vlan_id;
    vlan.m_vlan_info.uuc_flood_type = SAI_VLAN_FLOOD_CONTROL_TYPE_ALL;
    vlan.m_vlan_info.bc_flood_type = SAI_VLAN_FLOOD_CONTROL_TYPE_ALL;
    vlan.m_members = set<string>();
    m_portList[vlan_alias] = vlan;
    m_port_ref_count[vlan_alias] = 0;
    saiOidToAlias[vlan_oid] =  vlan_alias;
    m_vlanPorts.emplace(vlan_alias);

    return true;
}

bool PortsOrch::removeVlan(Port vlan)
{
    SWSS_LOG_ENTER();

    /* If there are still fdb entries associated with the VLAN,
       return false for retry */
    if (vlan.m_fdb_count > 0)
    {
        SWSS_LOG_NOTICE("VLAN %s still has %d FDB entries", vlan.m_alias.c_str(), vlan.m_fdb_count);
        return false;
    }

    if (m_port_ref_count[vlan.m_alias] > 0)
    {
        SWSS_LOG_ERROR("Failed to remove ref count %d VLAN %s",
                       m_port_ref_count[vlan.m_alias],
                       vlan.m_alias.c_str());
        return false;
    }

    /* Vlan removing is not allowed when the VLAN still has members */
    if (vlan.m_members.size() > 0)
    {
        SWSS_LOG_ERROR("Failed to remove non-empty VLAN %s", vlan.m_alias.c_str());
        return false;
    }

    // Fail VLAN removal if there is a vnid associated
    if (vlan.m_vnid != VNID_NONE)
    {
       SWSS_LOG_ERROR("VLAN-VNI mapping not yet removed. VLAN %s VNI %d",
                      vlan.m_alias.c_str(), vlan.m_vnid);
       return false;
    }


    if (vlan.m_vlan_info.host_intf_id && !removeVlanHostIntf(vlan))
    {
        SWSS_LOG_ERROR("Failed to remove VLAN %d host interface", vlan.m_vlan_info.vlan_id);
        return false;
    }

    /* If STP instance is associated with VLAN remove VLAN from STP before deletion */
    if(vlan.m_stp_id != -1)
    {
        gStpOrch->removeVlanFromStpInstance(vlan.m_alias, 0);
    }

    sai_status_t status = sai_vlan_api->remove_vlan(vlan.m_vlan_info.vlan_oid);
    if (status != SAI_STATUS_SUCCESS)
    {
        SWSS_LOG_ERROR("Failed to remove VLAN %s vid:%hu",
                vlan.m_alias.c_str(), vlan.m_vlan_info.vlan_id);
        task_process_status handle_status = handleSaiRemoveStatus(SAI_API_VLAN, status);
        if (handle_status != task_success)
        {
            return parseHandleSaiStatusFailure(handle_status);
        }
    }

    removeAclTableGroup(vlan);

    SWSS_LOG_NOTICE("Remove VLAN %s vid:%hu", vlan.m_alias.c_str(),
            vlan.m_vlan_info.vlan_id);

    saiOidToAlias.erase(vlan.m_vlan_info.vlan_oid);
    m_portList.erase(vlan.m_alias);
    m_port_ref_count.erase(vlan.m_alias);
    m_vlanPorts.erase(vlan.m_alias);

    return true;
}

bool PortsOrch::getVlanByVlanId(sai_vlan_id_t vlan_id, Port &vlan)
{
    SWSS_LOG_ENTER();

    for (auto &it: m_portList)
    {
        if (it.second.m_type == Port::VLAN && it.second.m_vlan_info.vlan_id == vlan_id)
        {
            vlan = it.second;
            return true;
        }
    }

    return false;
}

bool PortsOrch::addVlanMember(Port &vlan, Port &port, string &tagging_mode, string end_point_ip)
{
    SWSS_LOG_ENTER();

    if (!end_point_ip.empty())
    {
        if ((uuc_sup_flood_control_type.find(SAI_VLAN_FLOOD_CONTROL_TYPE_COMBINED)
             == uuc_sup_flood_control_type.end()) ||
            (bc_sup_flood_control_type.find(SAI_VLAN_FLOOD_CONTROL_TYPE_COMBINED)
             == bc_sup_flood_control_type.end()))
        {
            SWSS_LOG_ERROR("Flood group with end point ip is not supported");
            return false;
        }
        return addVlanFloodGroups(vlan, port, end_point_ip);
    }

    sai_attribute_t attr;
    vector<sai_attribute_t> attrs;

    attr.id = SAI_VLAN_MEMBER_ATTR_VLAN_ID;
    attr.value.oid = vlan.m_vlan_info.vlan_oid;
    attrs.push_back(attr);

    attr.id = SAI_VLAN_MEMBER_ATTR_BRIDGE_PORT_ID;
    attr.value.oid = port.m_bridge_port_id;
    attrs.push_back(attr);


    sai_vlan_tagging_mode_t sai_tagging_mode = SAI_VLAN_TAGGING_MODE_TAGGED;
    attr.id = SAI_VLAN_MEMBER_ATTR_VLAN_TAGGING_MODE;
    if (tagging_mode == "untagged")
        sai_tagging_mode = SAI_VLAN_TAGGING_MODE_UNTAGGED;
    else if (tagging_mode == "tagged")
        sai_tagging_mode = SAI_VLAN_TAGGING_MODE_TAGGED;
    else if (tagging_mode == "priority_tagged")
        sai_tagging_mode = SAI_VLAN_TAGGING_MODE_PRIORITY_TAGGED;
    else assert(false);
    attr.value.s32 = sai_tagging_mode;
    attrs.push_back(attr);

    sai_object_id_t vlan_member_id;
    sai_status_t status = sai_vlan_api->create_vlan_member(&vlan_member_id, gSwitchId, (uint32_t)attrs.size(), attrs.data());
    if (status != SAI_STATUS_SUCCESS)
    {
        SWSS_LOG_ERROR("Failed to add member %s to VLAN %s vid:%hu pid:%" PRIx64,
                port.m_alias.c_str(), vlan.m_alias.c_str(), vlan.m_vlan_info.vlan_id, port.m_port_id);
        task_process_status handle_status = handleSaiCreateStatus(SAI_API_VLAN, status);
        if (handle_status != task_success)
        {
            return parseHandleSaiStatusFailure(handle_status);
        }
    }
    SWSS_LOG_NOTICE("Add member %s to VLAN %s vid:%hu pid%" PRIx64,
            port.m_alias.c_str(), vlan.m_alias.c_str(), vlan.m_vlan_info.vlan_id, port.m_port_id);

    /* Use untagged VLAN as pvid of the member port */
    if (sai_tagging_mode == SAI_VLAN_TAGGING_MODE_UNTAGGED &&
        port.m_type != Port::TUNNEL)
    {
        if(!setPortPvid(port, vlan.m_vlan_info.vlan_id))
        {
            return false;
        }
    }

    /* a physical port may join multiple vlans */
    VlanMemberEntry vme = {vlan_member_id, sai_tagging_mode};
    m_portVlanMember[port.m_alias][vlan.m_vlan_info.vlan_id] = vme;
    m_portList[port.m_alias] = port;
    vlan.m_members.insert(port.m_alias);
    m_portList[vlan.m_alias] = vlan;

    VlanMemberUpdate update = { vlan, port, true };
    notify(SUBJECT_TYPE_VLAN_MEMBER_CHANGE, static_cast<void *>(&update));

    return true;
}

bool PortsOrch::getPortVlanMembers(Port &port, vlan_members_t &vlan_members)
{
    vlan_members = m_portVlanMember[port.m_alias];
    return true;
}

bool PortsOrch::addVlanFloodGroups(Port &vlan, Port &port, string end_point_ip)
{
    SWSS_LOG_ENTER();

    sai_object_id_t l2mc_group_id = SAI_NULL_OBJECT_ID;
    sai_status_t    status;
    sai_attribute_t attr;

    if (vlan.m_vlan_info.uuc_flood_type != SAI_VLAN_FLOOD_CONTROL_TYPE_COMBINED)
    {
        attr.id = SAI_VLAN_ATTR_UNKNOWN_UNICAST_FLOOD_CONTROL_TYPE;
        attr.value.s32 = SAI_VLAN_FLOOD_CONTROL_TYPE_COMBINED;

        status = sai_vlan_api->set_vlan_attribute(vlan.m_vlan_info.vlan_oid, &attr);
        if (status != SAI_STATUS_SUCCESS)
        {
            SWSS_LOG_ERROR("Failed to set l2mc flood type combined "
                           " to vlan %hu for unknown unicast flooding", vlan.m_vlan_info.vlan_id);
            task_process_status handle_status = handleSaiSetStatus(SAI_API_VLAN, status);
            if (handle_status != task_success)
            {
                return parseHandleSaiStatusFailure(handle_status);
            }
        }
        vlan.m_vlan_info.uuc_flood_type = SAI_VLAN_FLOOD_CONTROL_TYPE_COMBINED;
    }

    if (vlan.m_vlan_info.bc_flood_type != SAI_VLAN_FLOOD_CONTROL_TYPE_COMBINED)
    {
        attr.id = SAI_VLAN_ATTR_BROADCAST_FLOOD_CONTROL_TYPE;
        attr.value.s32 = SAI_VLAN_FLOOD_CONTROL_TYPE_COMBINED;

        status = sai_vlan_api->set_vlan_attribute(vlan.m_vlan_info.vlan_oid, &attr);
        if (status != SAI_STATUS_SUCCESS)
        {
            SWSS_LOG_ERROR("Failed to set l2mc flood type combined "
                           " to vlan %hu for broadcast flooding", vlan.m_vlan_info.vlan_id);
            task_process_status handle_status = handleSaiSetStatus(SAI_API_VLAN, status);
            if (handle_status != task_success)
            {
                m_portList[vlan.m_alias] = vlan;
                return parseHandleSaiStatusFailure(handle_status);
            }
        }
        vlan.m_vlan_info.bc_flood_type = SAI_VLAN_FLOOD_CONTROL_TYPE_COMBINED;
    }

    if (vlan.m_vlan_info.l2mc_group_id == SAI_NULL_OBJECT_ID)
    {
        status = sai_l2mc_group_api->create_l2mc_group(&l2mc_group_id, gSwitchId, 0, NULL);
        if (status != SAI_STATUS_SUCCESS)
        {
            SWSS_LOG_ERROR("Failed to create l2mc flood group");
            task_process_status handle_status = handleSaiCreateStatus(SAI_API_L2MC_GROUP, status);
            if (handle_status != task_success)
            {
                m_portList[vlan.m_alias] = vlan;
                return parseHandleSaiStatusFailure(handle_status);
            }
        }

        if (vlan.m_vlan_info.uuc_flood_type == SAI_VLAN_FLOOD_CONTROL_TYPE_COMBINED)
        {
            attr.id = SAI_VLAN_ATTR_UNKNOWN_UNICAST_FLOOD_GROUP;
            attr.value.oid = l2mc_group_id;

            status = sai_vlan_api->set_vlan_attribute(vlan.m_vlan_info.vlan_oid, &attr);
            if (status != SAI_STATUS_SUCCESS)
            {
                SWSS_LOG_ERROR("Failed to set l2mc group %" PRIx64
                               " to vlan %hu for unknown unicast flooding",
                               l2mc_group_id, vlan.m_vlan_info.vlan_id);
                task_process_status handle_status = handleSaiSetStatus(SAI_API_VLAN, status);
                if (handle_status != task_success)
                {
                    m_portList[vlan.m_alias] = vlan;
                    return parseHandleSaiStatusFailure(handle_status);
                }
            }
        }
        if (vlan.m_vlan_info.bc_flood_type == SAI_VLAN_FLOOD_CONTROL_TYPE_COMBINED)
        {
            attr.id = SAI_VLAN_ATTR_BROADCAST_FLOOD_GROUP;
            attr.value.oid = l2mc_group_id;

            status = sai_vlan_api->set_vlan_attribute(vlan.m_vlan_info.vlan_oid, &attr);
            if (status != SAI_STATUS_SUCCESS)
            {
                SWSS_LOG_ERROR("Failed to set l2mc group %" PRIx64
                               " to vlan %hu for broadcast flooding",
                               l2mc_group_id, vlan.m_vlan_info.vlan_id);
                task_process_status handle_status = handleSaiSetStatus(SAI_API_VLAN, status);
                if (handle_status != task_success)
                {
                    m_portList[vlan.m_alias] = vlan;
                    return parseHandleSaiStatusFailure(handle_status);
                }
            }
        }
        vlan.m_vlan_info.l2mc_group_id = l2mc_group_id;
        m_portList[vlan.m_alias] = vlan;
    }

    vector<sai_attribute_t> attrs;
    attr.id = SAI_L2MC_GROUP_MEMBER_ATTR_L2MC_GROUP_ID;
    attr.value.oid = vlan.m_vlan_info.l2mc_group_id;
    attrs.push_back(attr);

    attr.id = SAI_L2MC_GROUP_MEMBER_ATTR_L2MC_OUTPUT_ID;
    attr.value.oid = port.m_bridge_port_id;
    attrs.push_back(attr);

    attr.id = SAI_L2MC_GROUP_MEMBER_ATTR_L2MC_ENDPOINT_IP;
    IpAddress remote = IpAddress(end_point_ip);
    sai_ip_address_t ipaddr;
    if (remote.isV4())
    {
        ipaddr.addr_family = SAI_IP_ADDR_FAMILY_IPV4;
        ipaddr.addr.ip4 = remote.getV4Addr();
    }
    else
    {
        ipaddr.addr_family = SAI_IP_ADDR_FAMILY_IPV6;
        memcpy(ipaddr.addr.ip6, remote.getV6Addr(), sizeof(ipaddr.addr.ip6));
    }
    attr.value.ipaddr = ipaddr;
    attrs.push_back(attr);

    sai_object_id_t l2mc_group_member = SAI_NULL_OBJECT_ID;
    status = sai_l2mc_group_api->create_l2mc_group_member(&l2mc_group_member, gSwitchId,
                                                          static_cast<uint32_t>(attrs.size()),
                                                          attrs.data());
    if (status != SAI_STATUS_SUCCESS)
    {
        SWSS_LOG_ERROR("Failed to create l2mc group member for adding tunnel %s to vlan %hu",
                       end_point_ip.c_str(), vlan.m_vlan_info.vlan_id);
        task_process_status handle_status = handleSaiCreateStatus(SAI_API_L2MC_GROUP, status);
        if (handle_status != task_success)
        {
            m_portList[vlan.m_alias] = vlan;
            return parseHandleSaiStatusFailure(handle_status);
        }
    }
    vlan.m_vlan_info.l2mc_members[end_point_ip] = l2mc_group_member;
    m_portList[vlan.m_alias] = vlan;
    increaseBridgePortRefCount(port);

    VlanMemberUpdate update = { vlan, port, true };
    notify(SUBJECT_TYPE_VLAN_MEMBER_CHANGE, static_cast<void *>(&update));
    return true;
}


bool PortsOrch::removeVlanEndPointIp(Port &vlan, Port &port, string end_point_ip)
{
    SWSS_LOG_ENTER();

    sai_status_t status;

    if(vlan.m_vlan_info.l2mc_members.find(end_point_ip) == vlan.m_vlan_info.l2mc_members.end())
    {
        SWSS_LOG_NOTICE("End point ip %s is not part of vlan %hu",
                        end_point_ip.c_str(), vlan.m_vlan_info.vlan_id);
        return true;
    }

    status = sai_l2mc_group_api->remove_l2mc_group_member(vlan.m_vlan_info.l2mc_members[end_point_ip]);
    if (status != SAI_STATUS_SUCCESS)
    {
        SWSS_LOG_ERROR("Failed to remove end point ip %s from vlan %hu",
                       end_point_ip.c_str(), vlan.m_vlan_info.vlan_id);
        task_process_status handle_status = handleSaiRemoveStatus(SAI_API_L2MC_GROUP, status);
        if (handle_status != task_success)
        {
            return parseHandleSaiStatusFailure(handle_status);
        }
    }
    decreaseBridgePortRefCount(port);
    vlan.m_vlan_info.l2mc_members.erase(end_point_ip);
    sai_object_id_t l2mc_group_id = SAI_NULL_OBJECT_ID;
    sai_attribute_t attr;

    if (vlan.m_vlan_info.l2mc_members.empty())
    {
        if (vlan.m_vlan_info.uuc_flood_type == SAI_VLAN_FLOOD_CONTROL_TYPE_COMBINED)
        {
            attr.id = SAI_VLAN_ATTR_UNKNOWN_UNICAST_FLOOD_GROUP;
            attr.value.oid = SAI_NULL_OBJECT_ID;

            status = sai_vlan_api->set_vlan_attribute(vlan.m_vlan_info.vlan_oid, &attr);
            if (status != SAI_STATUS_SUCCESS)
            {
                SWSS_LOG_ERROR("Failed to set null l2mc group "
                               " to vlan %hu for unknown unicast flooding",
                               vlan.m_vlan_info.vlan_id);
                task_process_status handle_status = handleSaiSetStatus(SAI_API_VLAN, status);
                if (handle_status != task_success)
                {
                    m_portList[vlan.m_alias] = vlan;
                    return parseHandleSaiStatusFailure(handle_status);
                }
            }
            attr.id = SAI_VLAN_ATTR_UNKNOWN_UNICAST_FLOOD_CONTROL_TYPE;
            attr.value.s32 = SAI_VLAN_FLOOD_CONTROL_TYPE_ALL;
            status = sai_vlan_api->set_vlan_attribute(vlan.m_vlan_info.vlan_oid, &attr);
            if (status != SAI_STATUS_SUCCESS)
            {
                SWSS_LOG_ERROR("Failed to set flood control type all"
                               " to vlan %hu for unknown unicast flooding",
                               vlan.m_vlan_info.vlan_id);
                task_process_status handle_status = handleSaiSetStatus(SAI_API_VLAN, status);
                if (handle_status != task_success)
                {
                    m_portList[vlan.m_alias] = vlan;
                    return parseHandleSaiStatusFailure(handle_status);
                }
            }
            vlan.m_vlan_info.uuc_flood_type = SAI_VLAN_FLOOD_CONTROL_TYPE_ALL;
        }
        if (vlan.m_vlan_info.bc_flood_type == SAI_VLAN_FLOOD_CONTROL_TYPE_COMBINED)
        {
            attr.id = SAI_VLAN_ATTR_BROADCAST_FLOOD_GROUP;
            attr.value.oid = SAI_NULL_OBJECT_ID;

            status = sai_vlan_api->set_vlan_attribute(vlan.m_vlan_info.vlan_oid, &attr);
            if (status != SAI_STATUS_SUCCESS)
            {
                SWSS_LOG_ERROR("Failed to set null l2mc group "
                               " to vlan %hu for broadcast flooding",
                               vlan.m_vlan_info.vlan_id);
                task_process_status handle_status = handleSaiSetStatus(SAI_API_VLAN, status);
                if (handle_status != task_success)
                {
                    m_portList[vlan.m_alias] = vlan;
                    return parseHandleSaiStatusFailure(handle_status);
                }
            }
            attr.id = SAI_VLAN_ATTR_BROADCAST_FLOOD_CONTROL_TYPE;
            attr.value.s32 = SAI_VLAN_FLOOD_CONTROL_TYPE_ALL;
            status = sai_vlan_api->set_vlan_attribute(vlan.m_vlan_info.vlan_oid, &attr);
            if (status != SAI_STATUS_SUCCESS)
            {
                SWSS_LOG_ERROR("Failed to set flood control type all"
                               " to vlan %hu for broadcast flooding",
                               vlan.m_vlan_info.vlan_id);
                task_process_status handle_status = handleSaiSetStatus(SAI_API_VLAN, status);
                if (handle_status != task_success)
                {
                    m_portList[vlan.m_alias] = vlan;
                    return parseHandleSaiStatusFailure(handle_status);
                }
            }
            vlan.m_vlan_info.bc_flood_type = SAI_VLAN_FLOOD_CONTROL_TYPE_ALL;
        }
        status = sai_l2mc_group_api->remove_l2mc_group(vlan.m_vlan_info.l2mc_group_id);
        if (status != SAI_STATUS_SUCCESS)
        {
            SWSS_LOG_ERROR("Failed to remove l2mc group %" PRIx64, l2mc_group_id);
            task_process_status handle_status = handleSaiRemoveStatus(SAI_API_L2MC_GROUP, status);
            if (handle_status != task_success)
            {
                m_portList[vlan.m_alias] = vlan;
                return parseHandleSaiStatusFailure(handle_status);
            }
        }
        vlan.m_vlan_info.l2mc_group_id = SAI_NULL_OBJECT_ID;
    }
    m_portList[vlan.m_alias] = vlan;
    return true;
}

bool PortsOrch::removeVlanMember(Port &vlan, Port &port, string end_point_ip)
{
    SWSS_LOG_ENTER();

    if (!end_point_ip.empty())
    {
        return removeVlanEndPointIp(vlan, port, end_point_ip);
    }
    sai_object_id_t vlan_member_id;
    sai_vlan_tagging_mode_t sai_tagging_mode;
    auto vlan_member = m_portVlanMember[port.m_alias].find(vlan.m_vlan_info.vlan_id);

    /* Assert the port belongs to this VLAN */
    assert (vlan_member != m_portVlanMember[port.m_alias].end());
    sai_tagging_mode = vlan_member->second.vlan_mode;
    vlan_member_id = vlan_member->second.vlan_member_id;

    sai_status_t status = sai_vlan_api->remove_vlan_member(vlan_member_id);
    if (status != SAI_STATUS_SUCCESS)
    {
        SWSS_LOG_ERROR("Failed to remove member %s from VLAN %s vid:%hx vmid:%" PRIx64,
                port.m_alias.c_str(), vlan.m_alias.c_str(), vlan.m_vlan_info.vlan_id, vlan_member_id);
        task_process_status handle_status = handleSaiRemoveStatus(SAI_API_VLAN, status);
        if (handle_status != task_success)
        {
            return parseHandleSaiStatusFailure(handle_status);
        }
    }
    m_portVlanMember[port.m_alias].erase(vlan_member);
    if (m_portVlanMember[port.m_alias].empty())
    {
        m_portVlanMember.erase(port.m_alias);
    }
    SWSS_LOG_NOTICE("Remove member %s from VLAN %s lid:%hx vmid:%" PRIx64,
            port.m_alias.c_str(), vlan.m_alias.c_str(), vlan.m_vlan_info.vlan_id, vlan_member_id);

    /* Restore to default pvid if this port joined this VLAN in untagged mode previously */
    if (sai_tagging_mode == SAI_VLAN_TAGGING_MODE_UNTAGGED &&
        port.m_type != Port::TUNNEL)
    {
        if (!setPortPvid(port, DEFAULT_PORT_VLAN_ID))
        {
            return false;
        }
    }

    m_portList[port.m_alias] = port;
    vlan.m_members.erase(port.m_alias);
    m_portList[vlan.m_alias] = vlan;

    VlanMemberUpdate update = { vlan, port, false };
    notify(SUBJECT_TYPE_VLAN_MEMBER_CHANGE, static_cast<void *>(&update));

    return true;
}

bool PortsOrch::isVlanMember(Port &vlan, Port &port, string end_point_ip)
{
    if (!end_point_ip.empty())
    {
        if (vlan.m_vlan_info.l2mc_members.find(end_point_ip) != vlan.m_vlan_info.l2mc_members.end())
        {
            return true;
        }
        return false;
    }
    if (vlan.m_members.find(port.m_alias) == vlan.m_members.end())
       return false;

    return true;
}

bool PortsOrch::addLag(string lag_alias, uint32_t spa_id, int32_t switch_id)
{
    SWSS_LOG_ENTER();

    auto lagport = m_portList.find(lag_alias);
    if (lagport != m_portList.end())
    {
        /* The deletion of bridgeport attached to the lag may still be
         * pending due to fdb entries still present on the lag. Wait
         * until the cleanup is done.
         */
        if (m_portList[lag_alias].m_bridge_port_id != SAI_NULL_OBJECT_ID)
        {
            return false;
        }
        return true;
    }

    vector<sai_attribute_t> lag_attrs;
    string system_lag_alias = lag_alias;

    if (gMySwitchType == "voq")
    {
        if (switch_id < 0)
        {
            // Local PortChannel. Allocate unique lag id from central CHASSIS_APP_DB
            // Use the chassis wide unique system lag name.

            // Get the local switch id and derive the system lag name.

            switch_id = gVoqMySwitchId;
            system_lag_alias = gMyHostName + "|" + gMyAsicName + "|" + lag_alias;

            // Allocate unique lag id
            spa_id = m_lagIdAllocator->lagIdAdd(system_lag_alias, 0);

            if ((int32_t)spa_id <= 0)
            {
                SWSS_LOG_ERROR("Failed to allocate unique LAG id for local lag %s rv:%d", lag_alias.c_str(), spa_id);
                return false;
            }
        }

        sai_attribute_t attr;
        attr.id = SAI_LAG_ATTR_SYSTEM_PORT_AGGREGATE_ID;
        attr.value.u32 = spa_id;
        lag_attrs.push_back(attr);
    }

    sai_object_id_t lag_id;
    sai_status_t status = sai_lag_api->create_lag(&lag_id, gSwitchId, static_cast<uint32_t>(lag_attrs.size()), lag_attrs.data());

    if (status != SAI_STATUS_SUCCESS)
    {
        SWSS_LOG_ERROR("Failed to create LAG %s lid:%" PRIx64, lag_alias.c_str(), lag_id);
        task_process_status handle_status = handleSaiCreateStatus(SAI_API_LAG, status);
        if (handle_status != task_success)
        {
            return parseHandleSaiStatusFailure(handle_status);
        }
    }

    SWSS_LOG_NOTICE("Create an empty LAG %s lid:%" PRIx64, lag_alias.c_str(), lag_id);

    Port lag(lag_alias, Port::LAG);
    lag.m_lag_id = lag_id;
    lag.m_members = set<string>();
    m_portList[lag_alias] = lag;
    m_port_ref_count[lag_alias] = 0;
    saiOidToAlias[lag_id] = lag_alias;

    PortUpdate update = { lag, true };
    notify(SUBJECT_TYPE_PORT_CHANGE, static_cast<void *>(&update));

    FieldValueTuple tuple(lag_alias, sai_serialize_object_id(lag_id));
    vector<FieldValueTuple> fields;
    fields.push_back(tuple);
    m_counterLagTable->set("", fields);

    if (gMySwitchType == "voq")
    {
        // If this is voq switch, record system lag info

        lag.m_system_lag_info.alias = system_lag_alias;
        lag.m_system_lag_info.switch_id = switch_id;
        lag.m_system_lag_info.spa_id = spa_id;

        // This will update port list with local port channel name for local port channels
        // and with system lag name for the system lags received from chassis app db

        m_portList[lag_alias] = lag;

        // Sync to SYSTEM_LAG_TABLE of CHASSIS_APP_DB

        voqSyncAddLag(lag);
    }

    return true;
}

bool PortsOrch::removeLag(Port lag)
{
    SWSS_LOG_ENTER();

    if (m_port_ref_count[lag.m_alias] > 0)
    {
        SWSS_LOG_ERROR("Failed to remove ref count %d LAG %s",
                        m_port_ref_count[lag.m_alias],
                        lag.m_alias.c_str());
        return false;
    }

    /* Retry when the LAG still has members */
    if (lag.m_members.size() > 0)
    {
        SWSS_LOG_ERROR("Failed to remove non-empty LAG %s", lag.m_alias.c_str());
        return false;
    }
    if (m_portVlanMember[lag.m_alias].size() > 0)
    {
        SWSS_LOG_ERROR("Failed to remove LAG %s, it is still in VLAN", lag.m_alias.c_str());
        return false;
    }

    if (lag.m_bridge_port_id != SAI_NULL_OBJECT_ID)
    {
        return false;
    }

    sai_status_t status = sai_lag_api->remove_lag(lag.m_lag_id);
    if (status != SAI_STATUS_SUCCESS)
    {
        SWSS_LOG_ERROR("Failed to remove LAG %s lid:%" PRIx64, lag.m_alias.c_str(), lag.m_lag_id);
        task_process_status handle_status = handleSaiRemoveStatus(SAI_API_LAG, status);
        if (handle_status != task_success)
        {
            return parseHandleSaiStatusFailure(handle_status);
        }
    }

    SWSS_LOG_NOTICE("Remove LAG %s lid:%" PRIx64, lag.m_alias.c_str(), lag.m_lag_id);

    saiOidToAlias.erase(lag.m_lag_id);
    m_portList.erase(lag.m_alias);
    m_port_ref_count.erase(lag.m_alias);

    PortUpdate update = { lag, false };
    notify(SUBJECT_TYPE_PORT_CHANGE, static_cast<void *>(&update));

    m_counterLagTable->hdel("", lag.m_alias);

    if (gMySwitchType == "voq")
    {
        // Free the lag id, if this is local LAG

        if (lag.m_system_lag_info.switch_id == gVoqMySwitchId)
        {
            int32_t rv;
            int32_t spa_id = lag.m_system_lag_info.spa_id;

            rv = m_lagIdAllocator->lagIdDel(lag.m_system_lag_info.alias);

            if (rv != spa_id)
            {
                SWSS_LOG_ERROR("Failed to delete LAG id %d of local lag %s rv:%d", spa_id, lag.m_alias.c_str(), rv);
                return false;
            }

            // Sync to SYSTEM_LAG_TABLE of CHASSIS_APP_DB

            voqSyncDelLag(lag);
        }
    }

    return true;
}

void PortsOrch::getLagMember(Port &lag, vector<Port> &portv)
{
    Port member;

    for (auto &name: lag.m_members)
    {
        if (!getPort(name, member))
        {
            SWSS_LOG_ERROR("Failed to get port for %s alias", name.c_str());
            return;
        }
        portv.push_back(member);
    }
}

bool PortsOrch::addLagMember(Port &lag, Port &port, string member_status)
{
    SWSS_LOG_ENTER();
    bool enableForwarding = (member_status == "enabled");

    sai_uint32_t pvid;
    if (getPortPvid(lag, pvid))
    {
        setPortPvid (port, pvid);
    }

    sai_attribute_t attr;
    vector<sai_attribute_t> attrs;

    attr.id = SAI_LAG_MEMBER_ATTR_LAG_ID;
    attr.value.oid = lag.m_lag_id;
    attrs.push_back(attr);

    attr.id = SAI_LAG_MEMBER_ATTR_PORT_ID;
    attr.value.oid = port.m_port_id;
    attrs.push_back(attr);

    if (!enableForwarding && port.m_type != Port::SYSTEM)
    {
        attr.id = SAI_LAG_MEMBER_ATTR_EGRESS_DISABLE;
        attr.value.booldata = true;
        attrs.push_back(attr);

        attr.id = SAI_LAG_MEMBER_ATTR_INGRESS_DISABLE;
        attr.value.booldata = true;
        attrs.push_back(attr);
    }

    sai_object_id_t lag_member_id;
    sai_status_t status = sai_lag_api->create_lag_member(&lag_member_id, gSwitchId, (uint32_t)attrs.size(), attrs.data());

    if (status != SAI_STATUS_SUCCESS)
    {
        SWSS_LOG_ERROR("Failed to add member %s to LAG %s lid:%" PRIx64 " pid:%" PRIx64,
                port.m_alias.c_str(), lag.m_alias.c_str(), lag.m_lag_id, port.m_port_id);
        task_process_status handle_status = handleSaiCreateStatus(SAI_API_LAG, status);
        if (handle_status != task_success)
        {
            return parseHandleSaiStatusFailure(handle_status);
        }
    }

    SWSS_LOG_NOTICE("Add member %s to LAG %s lid:%" PRIx64 " pid:%" PRIx64,
            port.m_alias.c_str(), lag.m_alias.c_str(), lag.m_lag_id, port.m_port_id);

    port.m_lag_id = lag.m_lag_id;
    port.m_lag_member_id = lag_member_id;
    m_portList[port.m_alias] = port;
    lag.m_members.insert(port.m_alias);

    m_portList[lag.m_alias] = lag;

    if ((lag.m_bridge_port_id > 0)||(!lag.m_child_ports.empty()))
    {
        if (!setHostIntfsStripTag(port, SAI_HOSTIF_VLAN_TAG_KEEP))
        {
            SWSS_LOG_ERROR("Failed to set %s for hostif of port %s which is in LAG %s",
                    hostif_vlan_tag[SAI_HOSTIF_VLAN_TAG_KEEP], port.m_alias.c_str(), lag.m_alias.c_str());
            return false;
        }
    }

    increasePortRefCount(port.m_alias);

    LagMemberUpdate update = { lag, port, true };
    notify(SUBJECT_TYPE_LAG_MEMBER_CHANGE, static_cast<void *>(&update));

    if (gMySwitchType == "voq")
    {
        //Sync to SYSTEM_LAG_MEMBER_TABLE of CHASSIS_APP_DB
        voqSyncAddLagMember(lag, port, member_status);
    }

    return true;
}

bool PortsOrch::removeLagMember(Port &lag, Port &port)
{
    sai_status_t status = sai_lag_api->remove_lag_member(port.m_lag_member_id);

    if (status != SAI_STATUS_SUCCESS)
    {
        SWSS_LOG_ERROR("Failed to remove member %s from LAG %s lid:%" PRIx64 " lmid:%" PRIx64,
                port.m_alias.c_str(), lag.m_alias.c_str(), lag.m_lag_id, port.m_lag_member_id);
        task_process_status handle_status = handleSaiRemoveStatus(SAI_API_LAG, status);
        if (handle_status != task_success)
        {
            return parseHandleSaiStatusFailure(handle_status);
        }
    }

    SWSS_LOG_NOTICE("Remove member %s from LAG %s lid:%" PRIx64 " lmid:%" PRIx64,
            port.m_alias.c_str(), lag.m_alias.c_str(), lag.m_lag_id, port.m_lag_member_id);

    port.m_lag_id = 0;
    port.m_lag_member_id = 0;
    m_portList[port.m_alias] = port;
    lag.m_members.erase(port.m_alias);
    m_portList[lag.m_alias] = lag;

    if ((lag.m_bridge_port_id > 0)||(!lag.m_child_ports.empty()))
    {
        if (!setHostIntfsStripTag(port, SAI_HOSTIF_VLAN_TAG_STRIP))
        {
            SWSS_LOG_ERROR("Failed to set %s for hostif of port %s which is leaving LAG %s",
                    hostif_vlan_tag[SAI_HOSTIF_VLAN_TAG_STRIP], port.m_alias.c_str(), lag.m_alias.c_str());
            return false;
        }
    }

    decreasePortRefCount(port.m_alias);

    LagMemberUpdate update = { lag, port, false };
    notify(SUBJECT_TYPE_LAG_MEMBER_CHANGE, static_cast<void *>(&update));

    if (gMySwitchType == "voq")
    {
        //Sync to SYSTEM_LAG_MEMBER_TABLE of CHASSIS_APP_DB
        voqSyncDelLagMember(lag, port);
    }

    return true;
}

bool PortsOrch::setLagTpid(sai_object_id_t id, sai_uint16_t tpid)
{
    SWSS_LOG_ENTER();
    sai_status_t status = SAI_STATUS_SUCCESS;
    sai_attribute_t attr;

    attr.id = SAI_LAG_ATTR_TPID;

    attr.value.u16 = (uint16_t)tpid;

    status = sai_lag_api->set_lag_attribute(id, &attr);
    if (status != SAI_STATUS_SUCCESS)
    {
        SWSS_LOG_ERROR("Failed to set TPID 0x%x to LAG pid:%" PRIx64 ", rv:%d",
                attr.value.u16, id, status);
        task_process_status handle_status = handleSaiSetStatus(SAI_API_LAG, status);
        if (handle_status != task_success)
        {
            return parseHandleSaiStatusFailure(handle_status);
        }
    }
    else
    {
        SWSS_LOG_NOTICE("Set TPID 0x%x to LAG pid:%" PRIx64 , attr.value.u16, id);
    }
    return true;
}


bool PortsOrch::setCollectionOnLagMember(Port &lagMember, bool enableCollection)
{
    /* Port must be LAG member */
    assert(lagMember.m_lag_member_id);

    sai_status_t status = SAI_STATUS_FAILURE;
    sai_attribute_t attr {};

    attr.id = SAI_LAG_MEMBER_ATTR_INGRESS_DISABLE;
    attr.value.booldata = !enableCollection;

    status = sai_lag_api->set_lag_member_attribute(lagMember.m_lag_member_id, &attr);
    if (status != SAI_STATUS_SUCCESS)
    {
        SWSS_LOG_ERROR("Failed to %s collection on LAG member %s",
            enableCollection ? "enable" : "disable",
            lagMember.m_alias.c_str());
        task_process_status handle_status = handleSaiSetStatus(SAI_API_LAG, status);
        if (handle_status != task_success)
        {
            return parseHandleSaiStatusFailure(handle_status);
        }
    }

    SWSS_LOG_NOTICE("%s collection on LAG member %s",
        enableCollection ? "Enable" : "Disable",
        lagMember.m_alias.c_str());

    return true;
}

bool PortsOrch::setDistributionOnLagMember(Port &lagMember, bool enableDistribution)
{
    /* Port must be LAG member */
    assert(lagMember.m_lag_member_id);

    sai_status_t status = SAI_STATUS_FAILURE;
    sai_attribute_t attr {};

    attr.id = SAI_LAG_MEMBER_ATTR_EGRESS_DISABLE;
    attr.value.booldata = !enableDistribution;

    status = sai_lag_api->set_lag_member_attribute(lagMember.m_lag_member_id, &attr);
    if (status != SAI_STATUS_SUCCESS)
    {
        SWSS_LOG_ERROR("Failed to %s distribution on LAG member %s",
            enableDistribution ? "enable" : "disable",
            lagMember.m_alias.c_str());
        task_process_status handle_status = handleSaiSetStatus(SAI_API_LAG, status);
        if (handle_status != task_success)
        {
            return parseHandleSaiStatusFailure(handle_status);
        }
    }

    SWSS_LOG_NOTICE("%s distribution on LAG member %s",
        enableDistribution ? "Enable" : "Disable",
        lagMember.m_alias.c_str());

    return true;
}

bool PortsOrch::addTunnel(string tunnel_alias, sai_object_id_t tunnel_id, bool hwlearning)
{
    SWSS_LOG_ENTER();

    Port tunnel(tunnel_alias, Port::TUNNEL);
    tunnel.m_tunnel_id = tunnel_id;
    if (hwlearning)
    {
        tunnel.m_learn_mode = SAI_BRIDGE_PORT_FDB_LEARNING_MODE_HW;
    }
    else
    {
        tunnel.m_learn_mode = SAI_BRIDGE_PORT_FDB_LEARNING_MODE_DISABLE;
    }
    tunnel.m_oper_status = SAI_PORT_OPER_STATUS_DOWN;
    m_portList[tunnel_alias] = tunnel;
    saiOidToAlias[tunnel_id] = tunnel_alias;

    SWSS_LOG_INFO("addTunnel:: %" PRIx64, tunnel_id);

    return true;
}

bool PortsOrch::removeTunnel(Port tunnel)
{
    SWSS_LOG_ENTER();

    saiOidToAlias.erase(tunnel.m_tunnel_id);
    m_portList.erase(tunnel.m_alias);

    return true;
}

void PortsOrch::generateQueueMap(map<string, FlexCounterQueueStates> queuesStateVector)
{
    if (m_isQueueMapGenerated)
    {
        return;
    }

    bool isCreateAllQueues = false;

    if (queuesStateVector.count(createAllAvailableBuffersStr))
    {
        isCreateAllQueues = true;
        queuesStateVector.clear();
    }

    for (const auto& it: m_portList)
    {
        if (it.second.m_type == Port::PHY)
        {
            if (!queuesStateVector.count(it.second.m_alias))
            {
                auto maxQueueNumber = getNumberOfPortSupportedQueueCounters(it.second.m_alias);
                FlexCounterQueueStates flexCounterQueueState(maxQueueNumber);
                if (isCreateAllQueues && maxQueueNumber)
                {
                    flexCounterQueueState.enableQueueCounters(0, maxQueueNumber - 1);
                }
                else if (it.second.m_host_tx_queue_configured && it.second.m_host_tx_queue <= maxQueueNumber)
                {
                    flexCounterQueueState.enableQueueCounters(it.second.m_host_tx_queue, it.second.m_host_tx_queue);
                }
                queuesStateVector.insert(make_pair(it.second.m_alias, flexCounterQueueState));
            }
            generateQueueMapPerPort(it.second, queuesStateVector.at(it.second.m_alias), false);
            if (gMySwitchType == "voq")
            {
                generateQueueMapPerPort(it.second, queuesStateVector.at(it.second.m_alias), true);
            }
        }

        if (it.second.m_type == Port::SYSTEM)
        {
            if (!queuesStateVector.count(it.second.m_alias))
            {
                auto maxQueueNumber = getNumberOfPortSupportedQueueCounters(it.second.m_alias);
                FlexCounterQueueStates flexCounterQueueState(maxQueueNumber);
                queuesStateVector.insert(make_pair(it.second.m_alias, flexCounterQueueState));
            }
            generateQueueMapPerPort(it.second, queuesStateVector.at(it.second.m_alias), true);
        }
    }

    m_isQueueMapGenerated = true;
}

void PortsOrch::generateQueueMapPerPort(const Port& port, FlexCounterQueueStates& queuesState, bool voq)
{
    /* Create the Queue map in the Counter DB */
    vector<FieldValueTuple> queueVector;
    vector<FieldValueTuple> queuePortVector;
    vector<FieldValueTuple> queueIndexVector;
    vector<FieldValueTuple> queueTypeVector;
    std::vector<sai_object_id_t> queue_ids;

    if (voq)
    {
        queue_ids = m_port_voq_ids[port.m_alias];
    }
    else
    {
        queue_ids = port.m_queue_ids;
    }

    for (size_t queueIndex = 0; queueIndex < queue_ids.size(); ++queueIndex)
    {
        std::ostringstream name;

        if (voq)
        {
            name << port.m_system_port_info.alias << ":" << queueIndex;
        }
        else
        {
            name << port.m_alias << ":" << queueIndex;
        }

        const auto id = sai_serialize_object_id(queue_ids[queueIndex]);

        sai_queue_type_t queueType;
        uint8_t queueRealIndex = 0;
        if (getQueueTypeAndIndex(queue_ids[queueIndex], queueType, queueRealIndex))
        {
	    /* voq counters are always enabled. There is no mechanism to disable voq
	     * counters in a voq system. */
            if ((gMySwitchType != "voq")  && !queuesState.isQueueCounterEnabled(queueRealIndex))
            {
                continue;
            }
            queueTypeVector.emplace_back(id, sai_queue_type_string_map[queueType]);
            queueIndexVector.emplace_back(id, to_string(queueRealIndex));
        }

        queueVector.emplace_back(name.str(), id);
        if (voq)
        {
            // Install a flex counter for this voq to track stats. Voq counters do
            // not have buffer queue config. So it does not get enabled through the
            // flexcounter orch logic. Always enabled voq counters.
            addQueueFlexCountersPerPortPerQueueIndex(port, queueIndex, true, queueType);
            queuePortVector.emplace_back(id, sai_serialize_object_id(port.m_system_port_oid));
        }
        else
        {
            // In voq systems, always install a flex counter for this egress queue
            // to track stats. In voq systems, the buffer profiles are defined on
            // sysports. So the phy ports do not have buffer queue config. Hence
            // queuesStateVector built by getQueueConfigurations in flexcounterorch
            // never has phy ports in voq systems. So always enabled egress queue
            // counter on voq systems.
            if (gMySwitchType == "voq")
            {
               addQueueFlexCountersPerPortPerQueueIndex(port, queueIndex, false, queueType);
            }
            queuePortVector.emplace_back(id, sai_serialize_object_id(port.m_port_id));
        }
    }

    if (voq)
    {
        m_voqTable->set("", queueVector);
    }
    else
    {
        m_queueTable->set("", queueVector);
        CounterCheckOrch::getInstance().addPort(port);
    }
    m_queuePortTable->set("", queuePortVector);
    m_queueIndexTable->set("", queueIndexVector);
    m_queueTypeTable->set("", queueTypeVector);

}

void PortsOrch::addQueueFlexCounters(map<string, FlexCounterQueueStates> queuesStateVector)
{
    if (m_isQueueFlexCountersAdded)
    {
        return;
    }

    bool isCreateAllQueues = false;

    if (queuesStateVector.count(createAllAvailableBuffersStr))
    {
        isCreateAllQueues = true;
        queuesStateVector.clear();
    }

    for (const auto& it: m_portList)
    {
        if (it.second.m_type == Port::PHY)
        {
            if (!queuesStateVector.count(it.second.m_alias))
            {
                auto maxQueueNumber = getNumberOfPortSupportedQueueCounters(it.second.m_alias);
                FlexCounterQueueStates flexCounterQueueState(maxQueueNumber);
                if (isCreateAllQueues && maxQueueNumber)
                {
                    flexCounterQueueState.enableQueueCounters(0, maxQueueNumber - 1);
                }
                else if (it.second.m_host_tx_queue_configured && it.second.m_host_tx_queue <= maxQueueNumber)
                {
                    flexCounterQueueState.enableQueueCounters(it.second.m_host_tx_queue, it.second.m_host_tx_queue);
                }
                queuesStateVector.insert(make_pair(it.second.m_alias, flexCounterQueueState));
            }
            addQueueFlexCountersPerPort(it.second, queuesStateVector.at(it.second.m_alias));
        }
    }

    m_isQueueFlexCountersAdded = true;
}


void PortsOrch::addQueueFlexCountersPerPort(const Port& port, FlexCounterQueueStates& queuesState)
{
    for (size_t queueIndex = 0; queueIndex < port.m_queue_ids.size(); ++queueIndex)
    {
        sai_queue_type_t queueType;
        uint8_t queueRealIndex = 0;
        if (getQueueTypeAndIndex(port.m_queue_ids[queueIndex], queueType, queueRealIndex))
        {
            if (!queuesState.isQueueCounterEnabled(queueRealIndex))
            {
                continue;
            }
            // Install a flex counter for this queue to track stats
            addQueueFlexCountersPerPortPerQueueIndex(port, queueIndex, false, queueType);
        }
    }
}

void PortsOrch::addQueueFlexCountersPerPortPerQueueIndex(const Port& port, size_t queueIndex, bool voq, sai_queue_type_t queueType)
{
    std::unordered_set<string> counter_stats;
    std::vector<sai_object_id_t> queue_ids;

    for (const auto& it: queue_stat_ids)
    {
        counter_stats.emplace(sai_serialize_queue_stat(it));
    }
    if (voq)
    {
        for (const auto& voq_it: voq_stat_ids)
        {
            counter_stats.emplace(sai_serialize_queue_stat(voq_it));
        }
        queue_ids = m_port_voq_ids[port.m_alias];
    }
    else
    {
        queue_ids = port.m_queue_ids;
    }

    queue_stat_manager.setCounterIdList(queue_ids[queueIndex], CounterType::QUEUE, counter_stats, queueType);
}


void PortsOrch::addQueueWatermarkFlexCounters(map<string, FlexCounterQueueStates> queuesStateVector)
{
    if (m_isQueueWatermarkFlexCountersAdded)
    {
        return;
    }

    bool isCreateAllQueues = false;

    if (queuesStateVector.count(createAllAvailableBuffersStr))
    {
        isCreateAllQueues = true;
        queuesStateVector.clear();
    }

    for (const auto& it: m_portList)
    {
        if (it.second.m_type == Port::PHY)
        {
            if (!queuesStateVector.count(it.second.m_alias))
            {
                auto maxQueueNumber = getNumberOfPortSupportedQueueCounters(it.second.m_alias);
                FlexCounterQueueStates flexCounterQueueState(maxQueueNumber);
                if (isCreateAllQueues && maxQueueNumber)
                {
                    flexCounterQueueState.enableQueueCounters(0, maxQueueNumber - 1);
                }
                else if (it.second.m_host_tx_queue_configured && it.second.m_host_tx_queue <= maxQueueNumber)
                {
                    flexCounterQueueState.enableQueueCounters(it.second.m_host_tx_queue, it.second.m_host_tx_queue);
                }
                queuesStateVector.insert(make_pair(it.second.m_alias, flexCounterQueueState));
            }
            addQueueWatermarkFlexCountersPerPort(it.second, queuesStateVector.at(it.second.m_alias));
        }
    }

    m_isQueueWatermarkFlexCountersAdded = true;
}

void PortsOrch::addQueueWatermarkFlexCountersPerPort(const Port& port, FlexCounterQueueStates& queuesState)
{
    /* Add stat counters to flex_counter */

    for (size_t queueIndex = 0; queueIndex < port.m_queue_ids.size(); ++queueIndex)
    {
        sai_queue_type_t queueType;
        uint8_t queueRealIndex = 0;
        if (getQueueTypeAndIndex(port.m_queue_ids[queueIndex], queueType, queueRealIndex))
        {
            if (!queuesState.isQueueCounterEnabled(queueRealIndex))
            {
                continue;
            }
            addQueueWatermarkFlexCountersPerPortPerQueueIndex(port, queueIndex, queueType);
        }
    }
}

void PortsOrch::addQueueWatermarkFlexCountersPerPortPerQueueIndex(const Port& port, size_t queueIndex, sai_queue_type_t queueType)
{
    auto queue_counter_stats = generateCounterStats(queueWatermarkStatIds, sai_serialize_queue_stat);
    queue_watermark_manager.setCounterIdList(port.m_queue_ids[queueIndex], CounterType::QUEUE, queue_counter_stats, queueType);
}

void PortsOrch::createPortBufferQueueCounters(const Port &port, string queues, bool skip_host_tx_queue)
{
    SWSS_LOG_ENTER();

    /* Create the Queue map in the Counter DB */
    vector<FieldValueTuple> queueVector;
    vector<FieldValueTuple> queuePortVector;
    vector<FieldValueTuple> queueIndexVector;
    vector<FieldValueTuple> queueTypeVector;

    auto toks = tokenize(queues, '-');
    auto startIndex = to_uint<uint32_t>(toks[0]);
    auto endIndex = startIndex;
    if (toks.size() > 1)
    {
        endIndex = to_uint<uint32_t>(toks[1]);
    }

    for (auto queueIndex = startIndex; queueIndex <= endIndex; queueIndex++)
    {
        if (queueIndex == (uint32_t)port.m_host_tx_queue && skip_host_tx_queue)
        {
            continue;
        }

        std::ostringstream name;
        name << port.m_alias << ":" << queueIndex;

        const auto id = sai_serialize_object_id(port.m_queue_ids[queueIndex]);

        sai_queue_type_t queueType;
        uint8_t queueRealIndex = 0;
        if (getQueueTypeAndIndex(port.m_queue_ids[queueIndex], queueType, queueRealIndex))
        {
            queueTypeVector.emplace_back(id, sai_queue_type_string_map[queueType]);
            queueIndexVector.emplace_back(id, to_string(queueRealIndex));
        }

        queueVector.emplace_back(name.str(), id);
        queuePortVector.emplace_back(id, sai_serialize_object_id(port.m_port_id));

        auto flexCounterOrch = gDirectory.get<FlexCounterOrch*>();
        if (flexCounterOrch->getQueueCountersState())
        {
            // Install a flex counter for this queue to track stats
            addQueueFlexCountersPerPortPerQueueIndex(port, queueIndex, false, queueType);
        }
        if (flexCounterOrch->getQueueWatermarkCountersState())
        {
            /* add watermark queue counters */
            addQueueWatermarkFlexCountersPerPortPerQueueIndex(port, queueIndex, queueType);
        }

        if (flexCounterOrch->getWredQueueCountersState())
        {
            /* add wred queue counters */
            addWredQueueFlexCountersPerPortPerQueueIndex(port, queueIndex, false, queueType);
        }
    }

    m_queueTable->set("", queueVector);
    m_queuePortTable->set("", queuePortVector);
    m_queueIndexTable->set("", queueIndexVector);
    m_queueTypeTable->set("", queueTypeVector);

    CounterCheckOrch::getInstance().addPort(port);
}

void PortsOrch::removePortBufferQueueCounters(const Port &port, string queues, bool skip_host_tx_queue)
{
    SWSS_LOG_ENTER();

    /* Remove the Queues maps in the Counter DB */
    /* Remove stat counters from flex_counter DB */
    auto toks = tokenize(queues, '-');
    auto startIndex = to_uint<uint32_t>(toks[0]);
    auto endIndex = startIndex;
    if (toks.size() > 1)
    {
        endIndex = to_uint<uint32_t>(toks[1]);
    }

    for (auto queueIndex = startIndex; queueIndex <= endIndex; queueIndex++)
    {
        if (queueIndex == (uint32_t)port.m_host_tx_queue && skip_host_tx_queue)
        {
            continue;
        }

        std::ostringstream name;
        name << port.m_alias << ":" << queueIndex;
        const auto id = sai_serialize_object_id(port.m_queue_ids[queueIndex]);

        // Remove the queue counter from counters DB maps
        m_queueTable->hdel("", name.str());
        m_queuePortTable->hdel("", id);

        sai_queue_type_t queueType;
        uint8_t queueRealIndex = 0;
        if (getQueueTypeAndIndex(port.m_queue_ids[queueIndex], queueType, queueRealIndex))
        {
            m_queueTypeTable->hdel("", id);
            m_queueIndexTable->hdel("", id);
        }

        auto flexCounterOrch = gDirectory.get<FlexCounterOrch*>();
        if (flexCounterOrch->getQueueCountersState())
        {
            // Remove the flex counter for this queue
            queue_stat_manager.clearCounterIdList(port.m_queue_ids[queueIndex], queueType);
        }

        if (flexCounterOrch->getQueueWatermarkCountersState())
        {
            // Remove watermark queue counters
            queue_watermark_manager.clearCounterIdList(port.m_queue_ids[queueIndex], queueType);
        }
        if (flexCounterOrch->getWredQueueCountersState())
        {
            /* Remove wred queue counters */
            wred_queue_stat_manager.clearCounterIdList(port.m_queue_ids[queueIndex], queueType);
        }
    }

    CounterCheckOrch::getInstance().removePort(port);
}

void PortsOrch::generatePriorityGroupMap(map<string, FlexCounterPgStates> pgsStateVector)
{
    if (m_isPriorityGroupMapGenerated)
    {
        return;
    }

    bool isCreateAllPgs = false;

    if (pgsStateVector.count(createAllAvailableBuffersStr))
    {
        isCreateAllPgs = true;
        pgsStateVector.clear();
    }

    for (const auto& it: m_portList)
    {
        if (it.second.m_type == Port::PHY)
        {
            if (!pgsStateVector.count(it.second.m_alias))
            {
                auto maxPgNumber = getNumberOfPortSupportedPgCounters(it.second.m_alias);
                FlexCounterPgStates flexCounterPgState(maxPgNumber);
                if (isCreateAllPgs && maxPgNumber)
                {
                    flexCounterPgState.enablePgCounters(0, maxPgNumber - 1);
                }
                pgsStateVector.insert(make_pair(it.second.m_alias, flexCounterPgState));
            }
            generatePriorityGroupMapPerPort(it.second, pgsStateVector.at(it.second.m_alias));
        }
    }

    m_isPriorityGroupMapGenerated = true;
}

void PortsOrch::generatePriorityGroupMapPerPort(const Port& port, FlexCounterPgStates& pgsState)
{
    /* Create the PG map in the Counter DB */
    vector<FieldValueTuple> pgVector;
    vector<FieldValueTuple> pgPortVector;
    vector<FieldValueTuple> pgIndexVector;

    for (size_t pgIndex = 0; pgIndex < port.m_priority_group_ids.size(); ++pgIndex)
    {
        if (!pgsState.isPgCounterEnabled(static_cast<uint32_t>(pgIndex)))
        {
            continue;
        }
        std::ostringstream name;
        name << port.m_alias << ":" << pgIndex;

        const auto id = sai_serialize_object_id(port.m_priority_group_ids[pgIndex]);

        pgVector.emplace_back(name.str(), id);
        pgPortVector.emplace_back(id, sai_serialize_object_id(port.m_port_id));
        pgIndexVector.emplace_back(id, to_string(pgIndex));

    }

    m_pgTable->set("", pgVector);
    m_pgPortTable->set("", pgPortVector);
    m_pgIndexTable->set("", pgIndexVector);

    CounterCheckOrch::getInstance().addPort(port);
}

void PortsOrch::createPortBufferPgCounters(const Port& port, string pgs)
{
    SWSS_LOG_ENTER();

    /* Create the PG map in the Counter DB */
    /* Add stat counters to flex_counter */
    vector<FieldValueTuple> pgVector;
    vector<FieldValueTuple> pgPortVector;
    vector<FieldValueTuple> pgIndexVector;

    auto toks = tokenize(pgs, '-');
    auto startIndex = to_uint<uint32_t>(toks[0]);
    auto endIndex = startIndex;
    if (toks.size() > 1)
    {
        endIndex = to_uint<uint32_t>(toks[1]);
    }

    for (auto pgIndex = startIndex; pgIndex <= endIndex; pgIndex++)
    {
        std::ostringstream name;
        name << port.m_alias << ":" << pgIndex;

        const auto id = sai_serialize_object_id(port.m_priority_group_ids[pgIndex]);

        pgVector.emplace_back(name.str(), id);
        pgPortVector.emplace_back(id, sai_serialize_object_id(port.m_port_id));
        pgIndexVector.emplace_back(id, to_string(pgIndex));

        auto flexCounterOrch = gDirectory.get<FlexCounterOrch*>();
        if (flexCounterOrch->getPgCountersState())
        {
            /* Add dropped packets counters to flex_counter */
            addPriorityGroupFlexCountersPerPortPerPgIndex(port, pgIndex);
        }
        if (flexCounterOrch->getPgWatermarkCountersState())
        {
            /* Add watermark counters to flex_counter */
            addPriorityGroupWatermarkFlexCountersPerPortPerPgIndex(port, pgIndex);
        }
    }

    m_pgTable->set("", pgVector);
    m_pgPortTable->set("", pgPortVector);
    m_pgIndexTable->set("", pgIndexVector);

    CounterCheckOrch::getInstance().addPort(port);
}

void PortsOrch::addPriorityGroupFlexCounters(map<string, FlexCounterPgStates> pgsStateVector)
{
    if (m_isPriorityGroupFlexCountersAdded)
    {
        return;
    }

    bool isCreateAllPgs = false;

    if (pgsStateVector.count(createAllAvailableBuffersStr))
    {
        isCreateAllPgs = true;
        pgsStateVector.clear();
    }

    for (const auto& it: m_portList)
    {
        if (it.second.m_type == Port::PHY)
        {
            if (!pgsStateVector.count(it.second.m_alias))
            {
                auto maxPgNumber = getNumberOfPortSupportedPgCounters(it.second.m_alias);
                FlexCounterPgStates flexCounterPgState(maxPgNumber);
                if (isCreateAllPgs && maxPgNumber)
                {
                    flexCounterPgState.enablePgCounters(0, maxPgNumber - 1);
                }
                pgsStateVector.insert(make_pair(it.second.m_alias, flexCounterPgState));
            }
            addPriorityGroupFlexCountersPerPort(it.second, pgsStateVector.at(it.second.m_alias));
        }
    }

    m_isPriorityGroupFlexCountersAdded = true;
}

void PortsOrch::addPriorityGroupFlexCountersPerPort(const Port& port, FlexCounterPgStates& pgsState)
{
    for (size_t pgIndex = 0; pgIndex < port.m_priority_group_ids.size(); ++pgIndex)
    {
        if (!pgsState.isPgCounterEnabled(static_cast<uint32_t>(pgIndex)))
        {
            continue;
        }
        addPriorityGroupFlexCountersPerPortPerPgIndex(port, pgIndex);
    }
}

void PortsOrch::addPriorityGroupFlexCountersPerPortPerPgIndex(const Port& port, size_t pgIndex)
{
    auto pg_counter_stats = generateCounterStats(ingressPriorityGroupDropStatIds, sai_serialize_ingress_priority_group_stat);
    pg_drop_stat_manager.setCounterIdList(port.m_priority_group_ids[pgIndex], CounterType::PRIORITY_GROUP, pg_counter_stats);
}

void PortsOrch::addPriorityGroupWatermarkFlexCounters(map<string, FlexCounterPgStates> pgsStateVector)
{
    if (m_isPriorityGroupWatermarkFlexCountersAdded)
    {
        return;
    }

    bool isCreateAllPgs = false;

    if (pgsStateVector.count(createAllAvailableBuffersStr))
    {
        isCreateAllPgs = true;
        pgsStateVector.clear();
    }

    for (const auto& it: m_portList)
    {
        if (it.second.m_type == Port::PHY)
        {
            if (!pgsStateVector.count(it.second.m_alias))
            {
                auto maxPgNumber = getNumberOfPortSupportedPgCounters(it.second.m_alias);
                FlexCounterPgStates flexCounterPgState(maxPgNumber);
                if (isCreateAllPgs && maxPgNumber)
                {
                    flexCounterPgState.enablePgCounters(0, maxPgNumber - 1);
                }
                pgsStateVector.insert(make_pair(it.second.m_alias, flexCounterPgState));
            }
            addPriorityGroupWatermarkFlexCountersPerPort(it.second, pgsStateVector.at(it.second.m_alias));
        }
    }

    m_isPriorityGroupWatermarkFlexCountersAdded = true;
}

void PortsOrch::addPriorityGroupWatermarkFlexCountersPerPort(const Port& port, FlexCounterPgStates& pgsState)
{
    /* Add stat counters to flex_counter */

    for (size_t pgIndex = 0; pgIndex < port.m_priority_group_ids.size(); ++pgIndex)
    {
        if (!pgsState.isPgCounterEnabled(static_cast<uint32_t>(pgIndex)))
        {
            continue;
        }
        addPriorityGroupWatermarkFlexCountersPerPortPerPgIndex(port, pgIndex);
    }
}

void PortsOrch::addPriorityGroupWatermarkFlexCountersPerPortPerPgIndex(const Port& port, size_t pgIndex)
{
    auto pg_counter_stats = generateCounterStats(ingressPriorityGroupWatermarkStatIds, sai_serialize_ingress_priority_group_stat);
    pg_watermark_manager.setCounterIdList(port.m_priority_group_ids[pgIndex], CounterType::PRIORITY_GROUP, pg_counter_stats);
}

void PortsOrch::removePortBufferPgCounters(const Port& port, string pgs)
{
    SWSS_LOG_ENTER();

    /* Remove the Pgs maps in the Counter DB */
    /* Remove stat counters from flex_counter DB */
    auto toks = tokenize(pgs, '-');
    auto startIndex = to_uint<uint32_t>(toks[0]);
    auto endIndex = startIndex;
    if (toks.size() > 1)
    {
        endIndex = to_uint<uint32_t>(toks[1]);
    }

    for (auto pgIndex = startIndex; pgIndex <= endIndex; pgIndex++)
    {
        std::ostringstream name;
        name << port.m_alias << ":" << pgIndex;
        const auto id = sai_serialize_object_id(port.m_priority_group_ids[pgIndex]);

        // Remove the pg counter from counters DB maps
        m_pgTable->hdel("", name.str());
        m_pgPortTable->hdel("", id);
        m_pgIndexTable->hdel("", id);

        auto flexCounterOrch = gDirectory.get<FlexCounterOrch*>();
        if (flexCounterOrch->getPgCountersState())
        {
            // Remove dropped packets counters from flex_counter
            pg_drop_stat_manager.clearCounterIdList(port.m_priority_group_ids[pgIndex]);
        }

        if (flexCounterOrch->getPgWatermarkCountersState())
        {
            // Remove watermark counters from flex_counter
            pg_watermark_manager.clearCounterIdList(port.m_priority_group_ids[pgIndex]);
        }
    }

    CounterCheckOrch::getInstance().removePort(port);
}

void PortsOrch::generatePortCounterMap()
{
    if (m_isPortCounterMapGenerated)
    {
        return;
    }

    auto port_counter_stats = generateCounterStats(port_stat_ids, sai_serialize_port_stat);
    auto gbport_counter_stats = generateCounterStats(gbport_stat_ids, sai_serialize_port_stat);
    for (const auto& it: m_portList)
    {
        // Set counter stats only for PHY ports to ensure syncd will not try to query the counter statistics from the HW for non-PHY ports.
        if (it.second.m_type != Port::Type::PHY)
        {
            continue;
        }
        port_stat_manager.setCounterIdList(it.second.m_port_id,
                CounterType::PORT, port_counter_stats);
        if (it.second.m_system_side_id)
            gb_port_stat_manager.setCounterIdList(it.second.m_system_side_id,
                    CounterType::PORT, gbport_counter_stats, it.second.m_switch_id);
        if (it.second.m_line_side_id)
            gb_port_stat_manager.setCounterIdList(it.second.m_line_side_id,
                    CounterType::PORT, gbport_counter_stats, it.second.m_switch_id);
    }

    m_isPortCounterMapGenerated = true;
}

void PortsOrch::generatePortBufferDropCounterMap()
{
    if (m_isPortBufferDropCounterMapGenerated)
    {
        return;
    }

    auto port_buffer_drop_stats = generateCounterStats(port_buffer_drop_stat_ids, sai_serialize_port_stat);
    for (const auto& it: m_portList)
    {
        // Set counter stats only for PHY ports to ensure syncd will not try to query the counter statistics from the HW for non-PHY ports.
        if (it.second.m_type != Port::Type::PHY)
        {
            continue;
        }
        port_buffer_drop_stat_manager.setCounterIdList(it.second.m_port_id, CounterType::PORT, port_buffer_drop_stats);
    }

    m_isPortBufferDropCounterMapGenerated = true;
}

/****
*  Func Name  : generateWredPortCounterMap
*  Parameters : None
*  Returns    : void
*  Description: Set the list of counters to be used for syncd counter polling
**/
void PortsOrch::generateWredPortCounterMap()
{
    if (m_isWredPortCounterMapGenerated)
    {
        return;
    }

    auto wred_port_stats = generateCounterStats(wred_port_stat_ids, sai_serialize_port_stat);
    for (const auto& it: m_portList)
    {
        // Set counter stats only for PHY ports to ensure syncd will not try to query the counter statistics from the HW for non-PHY ports.
        if (it.second.m_type != Port::Type::PHY)
        {
            continue;
        }
        wred_port_stat_manager.setCounterIdList(it.second.m_port_id, CounterType::PORT, wred_port_stats);
    }

    m_isWredPortCounterMapGenerated = true;
}

/****
*  Func Name  : addWredQueueFlexCounters
*  Parameters : queueStateVector 
*  Returns    : void
*  Description: Top level API to Set WRED flex counters for Queues
**/
void PortsOrch::addWredQueueFlexCounters(map<string, FlexCounterQueueStates> queuesStateVector)
{
    if (m_isWredQueueCounterMapGenerated)
    {
        return;
    }

    bool isCreateAllQueues = false;

    if (queuesStateVector.count(createAllAvailableBuffersStr))
    {
        isCreateAllQueues = true;
        queuesStateVector.clear();
    }

    for (const auto& it: m_portList)
    {
        if (it.second.m_type == Port::PHY)
        {
            if (!queuesStateVector.count(it.second.m_alias))
            {
                auto maxQueueNumber = getNumberOfPortSupportedQueueCounters(it.second.m_alias);
                FlexCounterQueueStates flexCounterQueueState(maxQueueNumber);
                if (isCreateAllQueues && maxQueueNumber)
                {
                    flexCounterQueueState.enableQueueCounters(0, maxQueueNumber - 1);
                }
                else if (it.second.m_host_tx_queue_configured && it.second.m_host_tx_queue <= maxQueueNumber)
                {
                    flexCounterQueueState.enableQueueCounters(it.second.m_host_tx_queue, it.second.m_host_tx_queue);
                }
                queuesStateVector.insert(make_pair(it.second.m_alias, flexCounterQueueState));
            }
            addWredQueueFlexCountersPerPort(it.second, queuesStateVector.at(it.second.m_alias));
        }
    }

    m_isWredQueueCounterMapGenerated = true;
}

/****
*  Func Name  : addWredQueueFlexCountersPerPort
*  Parameters : port and Queuestate
*  Returns    : void
*  Description: Port level API to program flexcounter for queues
**/
void PortsOrch::addWredQueueFlexCountersPerPort(const Port& port, FlexCounterQueueStates& queuesState)
{
    /* Add stat counters to flex_counter */

    for (size_t queueIndex = 0; queueIndex < port.m_queue_ids.size(); ++queueIndex)
    {
        sai_queue_type_t queueType;
        uint8_t queueRealIndex = 0;
        if (getQueueTypeAndIndex(port.m_queue_ids[queueIndex], queueType, queueRealIndex))
        {
            if (!queuesState.isQueueCounterEnabled(queueRealIndex))
            {
                continue;
            }
            addWredQueueFlexCountersPerPortPerQueueIndex(port, queueIndex, false, queueType);
        }
    }
}
/****
*  Func Name  : addWredQueueFlexCountersPerPortPerQueueIndex
*  Parameters : port, queueIndex, is_voq 
*  Returns    : void
*  Description: Sets the Stats list to be polled by the flexcounter 
**/

void PortsOrch::addWredQueueFlexCountersPerPortPerQueueIndex(const Port& port, size_t queueIndex,  bool voq, sai_queue_type_t queueType)
{
    std::unordered_set<string> counter_stats;
    std::vector<sai_object_id_t> queue_ids;

    for (const auto& it: wred_queue_stat_ids)
    {
        counter_stats.emplace(sai_serialize_queue_stat(it));
    }
    if (voq)
    {
        queue_ids = m_port_voq_ids[port.m_alias];
    }
    else
    {
        queue_ids = port.m_queue_ids;
    }

    wred_queue_stat_manager.setCounterIdList(queue_ids[queueIndex], CounterType::QUEUE, counter_stats, queueType);
}

void PortsOrch::flushCounters()
{
    for (auto counter_manager : counter_managers)
    {
        counter_manager.get().flush();
    }
}

uint32_t PortsOrch::getNumberOfPortSupportedPgCounters(string port)
{
    return static_cast<uint32_t>(m_portList[port].m_priority_group_ids.size());
}

uint32_t PortsOrch::getNumberOfPortSupportedQueueCounters(string port)
{
    return static_cast<uint32_t>(m_portList[port].m_queue_ids.size());
}

void PortsOrch::doTask(NotificationConsumer &consumer)
{
    SWSS_LOG_ENTER();

    /* Wait for all ports to be initialized */
    if (!allPortsReady())
    {
        return;
    }

    if (&consumer != m_portStatusNotificationConsumer && &consumer != m_portHostTxReadyNotificationConsumer)
    {
        return;
    }

    std::deque<KeyOpFieldsValuesTuple> entries;
    consumer.pops(entries);

    for (auto& entry : entries)
    {
        handleNotification(consumer, entry);
    }
}

void PortsOrch::handleNotification(NotificationConsumer &consumer, KeyOpFieldsValuesTuple& entry)
{
    auto op = kfvOp(entry);
    auto data = kfvKey(entry);
    auto values = kfvFieldsValues(entry);

    if (&consumer == m_portStatusNotificationConsumer && op == "port_state_change")
    {
        uint32_t count;
        sai_port_oper_status_notification_t *portoperstatus = nullptr;

        sai_deserialize_port_oper_status_ntf(data, count, &portoperstatus);

        for (uint32_t i = 0; i < count; i++)
        {
            Port port;
            sai_object_id_t id = portoperstatus[i].port_id;
            sai_port_oper_status_t status = portoperstatus[i].port_state;
            sai_port_error_status_t port_oper_err = portoperstatus[i].port_error_status;

            SWSS_LOG_NOTICE("Get port state change notification id:%" PRIx64 " status:%d "
                                "oper_error_status:0x%" PRIx32,
                                id, status, port_oper_err);

            if (!getPort(id, port))
            {
                SWSS_LOG_NOTICE("Got port state change for port id 0x%" PRIx64 " which does not exist, possibly outdated event", id);
                continue;
            }

            updatePortOperStatus(port, status);
            if (status == SAI_PORT_OPER_STATUS_UP)
            {
                sai_uint32_t speed;
                if (getPortOperSpeed(port, speed))
                {
                    SWSS_LOG_NOTICE("%s oper speed is %d", port.m_alias.c_str(), speed);
                    updateDbPortOperSpeed(port, speed);
                }
                else
                {
                    updateDbPortOperSpeed(port, 0);
                }
                sai_port_fec_mode_t fec_mode;
                string fec_str;
                if (oper_fec_sup && getPortOperFec(port, fec_mode))
                {
                    if (!m_portHlpr.fecToStr(fec_str, fec_mode))
                    {
                        SWSS_LOG_ERROR("Error unknown fec mode %d while querying port %s fec mode",
                                    static_cast<std::int32_t>(fec_mode), port.m_alias.c_str());
                        fec_str = "N/A";
                    }
                    updateDbPortOperFec(port,fec_str);
                }
                else
                {
                    updateDbPortOperFec(port, "N/A");
                }
            } else {
                if (port_oper_err)
                {
                    updatePortErrorStatus(port, port_oper_err);
                }
            }

            /* update m_portList */
            m_portList[port.m_alias] = port;
        }

        sai_deserialize_free_port_oper_status_ntf(count, portoperstatus);
    }
    else if (&consumer == m_portHostTxReadyNotificationConsumer && op == "port_host_tx_ready")
    {
        sai_object_id_t port_id;
        sai_object_id_t switch_id;
        sai_port_host_tx_ready_status_t host_tx_ready_status;

        sai_deserialize_port_host_tx_ready_ntf(data, switch_id, port_id, host_tx_ready_status);
        SWSS_LOG_DEBUG("Recieved host_tx_ready notification for port 0x%" PRIx64, port_id);

        Port p;
        if (!getPort(port_id, p))
        {
            SWSS_LOG_ERROR("Failed to get port object for port id 0x%" PRIx64, port_id);
            return;
        }
        setHostTxReady(p, host_tx_ready_status == SAI_PORT_HOST_TX_READY_STATUS_READY ? "true" : "false");
    }
}

void PortsOrch::updatePortErrorStatus(Port &port, sai_port_error_status_t errstatus)
{
    size_t errors = 0;
    string db_port_error_name;
    PortOperErrorEvent *portOperErrorEvent = nullptr;
    size_t error_count = PortOperErrorEvent::db_key_errors.size();

    SWSS_LOG_NOTICE("Port %s error state set from 0x%" PRIx32 "-> 0x%" PRIx32,
                        port.m_alias.c_str(),
                        port.m_oper_error_status,
                        errstatus);

    port.m_oper_error_status = errstatus;

    // Iterate through all the port oper errors
    while ((errstatus >> errors) && (errors < error_count))
    {
        sai_port_error_status_t error_status = static_cast<sai_port_error_status_t>(errstatus & (1 << errors));

        if (port.m_portOperErrorToEvent.find(error_status) == port.m_portOperErrorToEvent.end())
        {
            ++errors;
            continue;
        }

        portOperErrorEvent = &port.m_portOperErrorToEvent[error_status];

        if (portOperErrorEvent->isErrorSet(errstatus))
        {
            SWSS_LOG_NOTICE("Port %s oper error event: %s occurred",
                                port.m_alias.c_str(),
                                portOperErrorEvent->getDbKey().c_str());
            portOperErrorEvent->recordEventTime();
            portOperErrorEvent->incrementErrorCount();
            updateDbPortOperError(port, portOperErrorEvent);
        }
        else
        {
            SWSS_LOG_WARN("Port %s port oper error %s not updated in DB",
                                port.m_alias.c_str(),
                                portOperErrorEvent->getDbKey().c_str());
        }

        ++errors;
    }
}

void PortsOrch::updatePortOperStatus(Port &port, sai_port_oper_status_t status)
{
    SWSS_LOG_NOTICE("Port %s oper state set from %s to %s",
            port.m_alias.c_str(), oper_status_strings.at(port.m_oper_status).c_str(),
            oper_status_strings.at(status).c_str());
    if (status == port.m_oper_status)
    {
        return;
    }

    if (port.m_type == Port::PHY || port.m_type == Port::TUNNEL)
    {
        updateDbPortOperStatus(port, status);
    }

    if (port.m_type == Port::PHY)
    {
        updateDbPortFlapCount(port, status);
        updateGearboxPortOperStatus(port);

        /* Refresh the port states and reschedule the poller tasks */
        if (port.m_autoneg > 0)
        {
            refreshPortStateAutoNeg(port);
            updatePortStatePoll(port, PORT_STATE_POLL_AN, !(status == SAI_PORT_OPER_STATUS_UP));
        }
        if (port.m_link_training > 0)
        {
            refreshPortStateLinkTraining(port);
            updatePortStatePoll(port, PORT_STATE_POLL_LT, !(status == SAI_PORT_OPER_STATUS_UP));
        }
    }
    port.m_oper_status = status;

    if(port.m_type == Port::TUNNEL)
    {
        return;
    }

    bool isUp = status == SAI_PORT_OPER_STATUS_UP;
    if (port.m_type == Port::PHY)
    {
        if (!setHostIntfsOperStatus(port, isUp))
        {
            SWSS_LOG_ERROR("Failed to set host interface %s operational status %s", port.m_alias.c_str(),
                    isUp ? "up" : "down");
        }
    }
    SWSS_LOG_INFO("Updating the nexthop for port %s and operational status %s", port.m_alias.c_str(), isUp ? "up" : "down");

    if (!gNeighOrch->ifChangeInformNextHop(port.m_alias, isUp))
    {
        SWSS_LOG_WARN("Inform nexthop operation failed for interface %s", port.m_alias.c_str());
    }
    for (const auto &child_port : port.m_child_ports)
    {
        if (!gNeighOrch->ifChangeInformNextHop(child_port, isUp))
        {
            SWSS_LOG_WARN("Inform nexthop operation failed for sub interface %s", child_port.c_str());
        }
    }

    if(gMySwitchType == "voq")
    {
        if (gIntfsOrch->isLocalSystemPortIntf(port.m_alias))
        {
            gIntfsOrch->voqSyncIntfState(port.m_alias, isUp);
        }
    }


    PortOperStateUpdate update = {port, status};
    notify(SUBJECT_TYPE_PORT_OPER_STATE_CHANGE, static_cast<void *>(&update));
}

void PortsOrch::updateDbPortOperSpeed(Port &port, sai_uint32_t speed)
{
    SWSS_LOG_ENTER();

    vector<FieldValueTuple> tuples;
    string speedStr = speed != 0 ? to_string(speed) : "N/A";
    tuples.emplace_back(std::make_pair("speed", speedStr));
    m_portStateTable.set(port.m_alias, tuples);

    // We don't set port.m_speed = speed here, because CONFIG_DB still hold the old
    // value. If we set it here, next time configure any attributes related port will
    // cause a port flapping.
}

void PortsOrch::updateDbPortOperFec(Port &port, string fec_str)
{
    SWSS_LOG_ENTER();

    vector<FieldValueTuple> tuples;
    tuples.emplace_back(std::make_pair("fec", fec_str));
    m_portStateTable.set(port.m_alias, tuples);

}

/*
 * sync up orchagent with libsai/ASIC for port state.
 *
 * Currently NotificationProducer is used by syncd to inform port state change,
 * which means orchagent will miss the signal if it happens between orchagent shutdown and startup.
 * Syncd doesn't know whether the signal has been lost or not.
 * Also the source of notification event is from libsai/SDK.
 *
 * Latest oper status for each port is retrieved via SAI_PORT_ATTR_OPER_STATUS sai API,
 * the hostif and db are updated accordingly.
 */
void PortsOrch::refreshPortStatus()
{
    SWSS_LOG_ENTER();

    for (auto &it: m_portList)
    {
        auto &port = it.second;
        if (port.m_type != Port::PHY)
        {
            continue;
        }

        sai_port_oper_status_t status;
        if (!getPortOperStatus(port, status))
        {
            throw runtime_error("PortsOrch get port oper status failure");
        }

        SWSS_LOG_INFO("%s oper status is %s", port.m_alias.c_str(), oper_status_strings.at(status).c_str());
        updatePortOperStatus(port, status);

        if (status == SAI_PORT_OPER_STATUS_UP)
        {
            sai_uint32_t speed;
            if (getPortOperSpeed(port, speed))
            {
                SWSS_LOG_INFO("%s oper speed is %d", port.m_alias.c_str(), speed);
                updateDbPortOperSpeed(port, speed);
            }
            else
            {
                updateDbPortOperSpeed(port, 0);
            }
            sai_port_fec_mode_t fec_mode;
            string fec_str = "N/A";
            if (oper_fec_sup && getPortOperFec(port, fec_mode))
            {
                if (!m_portHlpr.fecToStr(fec_str, fec_mode))
                {
                    SWSS_LOG_ERROR("Error unknown fec mode %d while querying port %s fec mode",
                                   static_cast<std::int32_t>(fec_mode), port.m_alias.c_str());
                    fec_str = "N/A";
                }
            }
            updateDbPortOperFec(port,fec_str);
        }
    }
}

bool PortsOrch::getPortOperStatus(const Port& port, sai_port_oper_status_t& status) const
{
    SWSS_LOG_ENTER();

    if (port.m_type != Port::PHY)
    {
        return false;
    }

    sai_attribute_t attr;
    attr.id = SAI_PORT_ATTR_OPER_STATUS;

    sai_status_t ret = sai_port_api->get_port_attribute(port.m_port_id, 1, &attr);
    if (ret != SAI_STATUS_SUCCESS)
    {
        SWSS_LOG_ERROR("Failed to get oper_status for %s", port.m_alias.c_str());
        return false;
    }

    status = static_cast<sai_port_oper_status_t>(attr.value.u32);

    return true;
}

bool PortsOrch::getPortOperSpeed(const Port& port, sai_uint32_t& speed) const
{
    SWSS_LOG_ENTER();

    if (port.m_type != Port::PHY)
    {
        return false;
    }

    sai_attribute_t attr;
    attr.id = SAI_PORT_ATTR_OPER_SPEED;

    sai_status_t ret = sai_port_api->get_port_attribute(port.m_port_id, 1, &attr);
    if (ret != SAI_STATUS_SUCCESS)
    {
        SWSS_LOG_ERROR("Failed to get oper speed for %s", port.m_alias.c_str());
        return false;
    }

    speed = static_cast<sai_uint32_t>(attr.value.u32);

    if (speed == 0)
    {
        // Port operational status is up, but operational speed is 0. It could be a valid case because
        // port state can change during two SAI calls:
        //    1. getPortOperStatus returns UP
        //    2. port goes down due to any reason
        //    3. getPortOperSpeed gets speed value 0
        // And it could also be a bug. So, we log a warning here.
        SWSS_LOG_WARN("Port %s operational speed is 0", port.m_alias.c_str());
        return false;
    }

    return true;
}

bool PortsOrch::getPortOperFec(const Port& port, sai_port_fec_mode_t &fec_mode) const
{
    SWSS_LOG_ENTER();

    if (port.m_type != Port::PHY)
    {
        return false;
    }

    sai_attribute_t attr;
    attr.id = SAI_PORT_ATTR_OPER_PORT_FEC_MODE;

    sai_status_t ret = sai_port_api->get_port_attribute(port.m_port_id, 1, &attr);
    if (ret != SAI_STATUS_SUCCESS)
    {
        SWSS_LOG_NOTICE("Failed to get oper fec for %s", port.m_alias.c_str());
        return false;
    }

    fec_mode = static_cast<sai_port_fec_mode_t>(attr.value.s32);
    return true;
}
bool PortsOrch::getPortLinkTrainingRxStatus(const Port &port, sai_port_link_training_rx_status_t &rx_status)
{
    SWSS_LOG_ENTER();

    if (port.m_type != Port::PHY)
    {
        return false;
    }

    sai_attribute_t attr;
    attr.id = SAI_PORT_ATTR_LINK_TRAINING_RX_STATUS;
    sai_status_t ret = sai_port_api->get_port_attribute(port.m_port_id, 1, &attr);
    if (ret != SAI_STATUS_SUCCESS)
    {
        SWSS_LOG_ERROR("Failed to get LT rx status for %s", port.m_alias.c_str());
        return false;
    }

    rx_status = static_cast<sai_port_link_training_rx_status_t>(attr.value.u32);
    return true;
}

bool PortsOrch::getPortLinkTrainingFailure(const Port &port, sai_port_link_training_failure_status_t &failure)
{
    SWSS_LOG_ENTER();

    if (port.m_type != Port::PHY)
    {
        return false;
    }

    sai_attribute_t attr;
    attr.id = SAI_PORT_ATTR_LINK_TRAINING_FAILURE_STATUS;
    sai_status_t ret = sai_port_api->get_port_attribute(port.m_port_id, 1, &attr);
    if (ret != SAI_STATUS_SUCCESS)
    {
        SWSS_LOG_ERROR("Failed to get LT failure status for %s", port.m_alias.c_str());
        return false;
    }

    failure = static_cast<sai_port_link_training_failure_status_t>(attr.value.u32);
    return true;
}

bool PortsOrch::getSaiAclBindPointType(Port::Type           type,
                                       sai_acl_bind_point_type_t &sai_acl_bind_type)
{
    switch(type)
    {
        case Port::PHY:
            sai_acl_bind_type = SAI_ACL_BIND_POINT_TYPE_PORT;
            break;
        case Port::LAG:
            sai_acl_bind_type = SAI_ACL_BIND_POINT_TYPE_LAG;
            break;
        case Port::VLAN:
            sai_acl_bind_type = SAI_ACL_BIND_POINT_TYPE_VLAN;
            break;
        default:
            // Dealing with port, lag and vlan for now.
            return false;
    }
    return true;
}

bool PortsOrch::removeAclTableGroup(const Port &p)
{
    sai_acl_bind_point_type_t bind_type;
    if (!getSaiAclBindPointType(p.m_type, bind_type))
    {
        SWSS_LOG_ERROR("Unknown SAI ACL bind point type");
        return false;
    }

    sai_status_t ret;
    if (p.m_ingress_acl_table_group_id != 0)
    {
        ret = sai_acl_api->remove_acl_table_group(p.m_ingress_acl_table_group_id);
        if (ret != SAI_STATUS_SUCCESS)
        {
            SWSS_LOG_ERROR("Failed to remove ingress acl table group for %s", p.m_alias.c_str());
            task_process_status handle_status = handleSaiRemoveStatus(SAI_API_ACL, ret);
            if (handle_status != task_success)
            {
                return parseHandleSaiStatusFailure(handle_status);
            }
        }
        gCrmOrch->decCrmAclUsedCounter(CrmResourceType::CRM_ACL_GROUP, SAI_ACL_STAGE_INGRESS, bind_type, p.m_ingress_acl_table_group_id);
    }

    if (p.m_egress_acl_table_group_id != 0)
    {
        ret = sai_acl_api->remove_acl_table_group(p.m_egress_acl_table_group_id);
        if (ret != SAI_STATUS_SUCCESS)
        {
            SWSS_LOG_ERROR("Failed to remove egress acl table group for %s", p.m_alias.c_str());
            task_process_status handle_status = handleSaiRemoveStatus(SAI_API_ACL, ret);
            if (handle_status != task_success)
            {
                return parseHandleSaiStatusFailure(handle_status);
            }
        }
        gCrmOrch->decCrmAclUsedCounter(CrmResourceType::CRM_ACL_GROUP, SAI_ACL_STAGE_EGRESS, bind_type, p.m_egress_acl_table_group_id);
    }
    return true;
}

bool PortsOrch::setPortSerdesAttribute(sai_object_id_t port_id, sai_object_id_t switch_id,
                                       map<sai_port_serdes_attr_t, vector<uint32_t>> &serdes_attr)
{
    SWSS_LOG_ENTER();

    vector<sai_attribute_t> attr_list;
    sai_attribute_t port_attr;
    sai_attribute_t port_serdes_attr;
    sai_status_t status;
    sai_object_id_t port_serdes_id = SAI_NULL_OBJECT_ID;

    port_attr.id = SAI_PORT_ATTR_PORT_SERDES_ID;
    status = sai_port_api->get_port_attribute(port_id, 1, &port_attr);
    if (status != SAI_STATUS_SUCCESS)
    {
        SWSS_LOG_ERROR("Failed to get port attr serdes id %d to port pid:0x%" PRIx64,
                       port_attr.id, port_id);
        task_process_status handle_status = handleSaiGetStatus(SAI_API_PORT, status);
        if (handle_status != task_process_status::task_success)
        {
            return false;
        }
    }

    if (port_attr.value.oid != SAI_NULL_OBJECT_ID)
    {
        status = sai_port_api->remove_port_serdes(port_attr.value.oid);
        if (status != SAI_STATUS_SUCCESS)
        {
            SWSS_LOG_ERROR("Failed to remove existing port serdes attr 0x%" PRIx64 " port 0x%" PRIx64,
                           port_attr.value.oid, port_id);
            task_process_status handle_status = handleSaiRemoveStatus(SAI_API_PORT, status);
            if (handle_status != task_success)
            {
                return parseHandleSaiStatusFailure(handle_status);
            }
        }
    }


    port_serdes_attr.id = SAI_PORT_SERDES_ATTR_PORT_ID;
    port_serdes_attr.value.oid = port_id;
    attr_list.emplace_back(port_serdes_attr);
    SWSS_LOG_INFO("Creating serdes for port 0x%" PRIx64, port_id);

    for (auto it = serdes_attr.begin(); it != serdes_attr.end(); it++)
    {
        port_serdes_attr.id = it->first;
        port_serdes_attr.value.u32list.count = (uint32_t)it->second.size();
        port_serdes_attr.value.u32list.list = it->second.data();
        attr_list.emplace_back(port_serdes_attr);
    }
    status = sai_port_api->create_port_serdes(&port_serdes_id, switch_id,
                                              static_cast<uint32_t>(serdes_attr.size()+1),
                                              attr_list.data());

    if (status != SAI_STATUS_SUCCESS)
    {
        SWSS_LOG_ERROR("Failed to create port serdes for port 0x%" PRIx64,
                       port_id);
        task_process_status handle_status = handleSaiCreateStatus(SAI_API_PORT, status);
        if (handle_status != task_success)
        {
            return parseHandleSaiStatusFailure(handle_status);
        }
    }
    SWSS_LOG_NOTICE("Created port serdes object 0x%" PRIx64 " for port 0x%" PRIx64, port_serdes_id, port_id);
    return true;
}

void PortsOrch::removePortSerdesAttribute(sai_object_id_t port_id)
{
    SWSS_LOG_ENTER();

    sai_attribute_t port_attr;
    sai_status_t status;
    sai_object_id_t port_serdes_id = SAI_NULL_OBJECT_ID;

    port_attr.id = SAI_PORT_ATTR_PORT_SERDES_ID;
    status = sai_port_api->get_port_attribute(port_id, 1, &port_attr);

    if (status != SAI_STATUS_SUCCESS)
    {
        SWSS_LOG_DEBUG("Failed to get port attr serdes id %d to port pid:0x%" PRIx64,
                       port_attr.id, port_id);
        return;
    }

    if (port_attr.value.oid != SAI_NULL_OBJECT_ID)
    {
        status = sai_port_api->remove_port_serdes(port_attr.value.oid);
        if (status != SAI_STATUS_SUCCESS)
        {
            SWSS_LOG_ERROR("Failed to remove existing port serdes attr 0x%" PRIx64 " port 0x%" PRIx64,
                           port_attr.value.oid, port_id);
            handleSaiRemoveStatus(SAI_API_PORT, status);
            return;
        }
    }
    SWSS_LOG_NOTICE("Removed port serdes object 0x%" PRIx64 " for port 0x%" PRIx64, port_serdes_id, port_id);
}

void PortsOrch::getPortSerdesVal(const std::string& val_str,
                                 std::vector<uint32_t> &lane_values,
                                 int base)
{
    SWSS_LOG_ENTER();

    uint32_t lane_val;
    std::string lane_str;
    std::istringstream iss(val_str);

    while (std::getline(iss, lane_str, ','))
    {
        lane_val = (uint32_t)std::stoul(lane_str, NULL, base);
        lane_values.push_back(lane_val);
    }
}

/* Bring up/down Vlan interface associated with L3 VNI*/
bool PortsOrch::updateL3VniStatus(uint16_t vlan_id, bool isUp)
{
    Port vlan;
    string vlan_alias;

    vlan_alias = VLAN_PREFIX + to_string(vlan_id);
    SWSS_LOG_INFO("update L3Vni Status for Vlan %d with isUp %d vlan %s",
            vlan_id, isUp, vlan_alias.c_str());

    if (!getPort(vlan_alias, vlan))
    {
        SWSS_LOG_INFO("Failed to locate VLAN %d", vlan_id);
        return false;
    }

    SWSS_LOG_INFO("member count %d, l3vni %d", vlan.m_up_member_count, vlan.m_l3_vni);
    if (isUp) {
        auto old_count = vlan.m_up_member_count;
        vlan.m_up_member_count++;
        if (old_count == 0)
        {
            /* updateVlanOperStatus(vlan, true); */ /* TBD */
            vlan.m_oper_status = SAI_PORT_OPER_STATUS_UP;
        }
        vlan.m_l3_vni = true;
    } else {
        vlan.m_up_member_count--;
        if (vlan.m_up_member_count == 0)
        {
            /* updateVlanOperStatus(vlan, false); */ /* TBD */
            vlan.m_oper_status = SAI_PORT_OPER_STATUS_DOWN;
        }
        vlan.m_l3_vni = false;
    }

    m_portList[vlan_alias] = vlan;

    SWSS_LOG_INFO("Updated L3Vni status of VLAN %d member count %d", vlan_id, vlan.m_up_member_count);

    return true;
}

/*
 * If Gearbox is enabled (wait for GearboxConfigDone),
 * then initialize global storage maps
 */
void PortsOrch::initGearbox()
{
    GearboxUtils gearbox;
    Table* tmpGearboxTable = m_gearboxTable.get();
    m_gearboxEnabled = gearbox.isGearboxEnabled(tmpGearboxTable);

    SWSS_LOG_ENTER();

    if (m_gearboxEnabled)
    {
        m_gearboxPhyMap = gearbox.loadPhyMap(tmpGearboxTable);
        m_gearboxInterfaceMap = gearbox.loadInterfaceMap(tmpGearboxTable);
        m_gearboxLaneMap = gearbox.loadLaneMap(tmpGearboxTable);
        m_gearboxPortMap = gearbox.loadPortMap(tmpGearboxTable);

        SWSS_LOG_NOTICE("BOX: m_gearboxPhyMap size       = %d.", (int) m_gearboxPhyMap.size());
        SWSS_LOG_NOTICE("BOX: m_gearboxInterfaceMap size = %d.", (int) m_gearboxInterfaceMap.size());
        SWSS_LOG_NOTICE("BOX: m_gearboxLaneMap size      = %d.", (int) m_gearboxLaneMap.size());
        SWSS_LOG_NOTICE("BOX: m_gearboxPortMap size      = %d.", (int) m_gearboxPortMap.size());

        m_gb_counter_db = shared_ptr<DBConnector>(new DBConnector("GB_COUNTERS_DB", 0));
        m_gbcounterTable = unique_ptr<Table>(new Table(m_gb_counter_db.get(), COUNTERS_PORT_NAME_MAP));
    }
}

/*
 * Create both the system-side and line-side gearbox ports for the associated
 * PHY and connect the ports.
 *
 */
bool PortsOrch::initGearboxPort(Port &port)
{
    vector<sai_attribute_t> attrs;
    vector<uint32_t> lanes;
    vector<uint32_t> vals;
    sai_attribute_t attr;
    sai_object_id_t systemPort;
    sai_object_id_t linePort;
    sai_object_id_t connector;
    sai_object_id_t phyOid;
    sai_status_t status;
    string phyOidStr;
    int phy_id;
    sai_port_fec_mode_t sai_fec;

    SWSS_LOG_ENTER();

    if (m_gearboxEnabled)
    {
        if (m_gearboxInterfaceMap.find(port.m_index) != m_gearboxInterfaceMap.end())
        {
            SWSS_LOG_NOTICE("BOX: port_id:0x%" PRIx64 " index:%d alias:%s", port.m_port_id, port.m_index, port.m_alias.c_str());

            phy_id = m_gearboxInterfaceMap[port.m_index].phy_id;
            phyOidStr = m_gearboxPhyMap[phy_id].phy_oid;

            if (phyOidStr.size() == 0)
            {
                SWSS_LOG_ERROR("BOX: Gearbox PHY phy_id:%d has an invalid phy_oid", phy_id);
                return false;
            }

            sai_deserialize_object_id(phyOidStr, phyOid);

            SWSS_LOG_NOTICE("BOX: Gearbox port %s assigned phyOid 0x%" PRIx64, port.m_alias.c_str(), phyOid);
            port.m_switch_id = phyOid;

            /* Create SYSTEM-SIDE port */
            attrs.clear();

            attr.id = SAI_PORT_ATTR_ADMIN_STATE;
            attr.value.booldata = port.m_admin_state_up;
            attrs.push_back(attr);

            attr.id = SAI_PORT_ATTR_HW_LANE_LIST;
            lanes.assign(m_gearboxInterfaceMap[port.m_index].system_lanes.begin(), m_gearboxInterfaceMap[port.m_index].system_lanes.end());
            attr.value.u32list.list = lanes.data();
            attr.value.u32list.count = static_cast<uint32_t>(lanes.size());
            attrs.push_back(attr);

            for (uint32_t i = 0; i < attr.value.u32list.count; i++)
            {
                SWSS_LOG_DEBUG("BOX: list[%d] = %d", i, attr.value.u32list.list[i]);
            }

            attr.id = SAI_PORT_ATTR_SPEED;
            attr.value.u32 = (uint32_t) m_gearboxPortMap[port.m_index].system_speed * (uint32_t) lanes.size();
            if (isSpeedSupported(port.m_alias, port.m_port_id, attr.value.u32))
            {
                attrs.push_back(attr);
            }

            attr.id = SAI_PORT_ATTR_AUTO_NEG_MODE;
            attr.value.booldata = m_gearboxPortMap[port.m_index].system_auto_neg;
            attrs.push_back(attr);

            attr.id = SAI_PORT_ATTR_FEC_MODE;
            if (!m_portHlpr.fecToSaiFecMode(m_gearboxPortMap[port.m_index].system_fec, sai_fec))
            {
                SWSS_LOG_ERROR("Invalid system FEC mode %s", m_gearboxPortMap[port.m_index].system_fec.c_str());
                return false;
            }
            attr.value.s32 = sai_fec;
            attrs.push_back(attr);

            if (fec_override_sup)
            {
                attr.id = SAI_PORT_ATTR_AUTO_NEG_FEC_MODE_OVERRIDE;

                attr.value.booldata = m_portHlpr.fecIsOverrideRequired(m_gearboxPortMap[port.m_index].system_fec);
                attrs.push_back(attr);
            }

            attr.id = SAI_PORT_ATTR_INTERNAL_LOOPBACK_MODE;
            attr.value.u32 = loopback_mode_map[m_gearboxPortMap[port.m_index].system_loopback];
            attrs.push_back(attr);

            attr.id = SAI_PORT_ATTR_LINK_TRAINING_ENABLE;
            attr.value.booldata = m_gearboxPortMap[port.m_index].system_training;
            attrs.push_back(attr);

            if (m_cmisModuleAsicSyncSupported)
            {
                attr.id = SAI_PORT_ATTR_HOST_TX_SIGNAL_ENABLE;
                attr.value.booldata = false;
                attrs.push_back(attr);
            }

            status = sai_port_api->create_port(&systemPort, phyOid, static_cast<uint32_t>(attrs.size()), attrs.data());
            if (status != SAI_STATUS_SUCCESS)
            {
                SWSS_LOG_ERROR("BOX: Failed to create Gearbox system-side port for alias:%s port_id:0x%" PRIx64 " index:%d status:%d",
                        port.m_alias.c_str(), port.m_port_id, port.m_index, status);
                task_process_status handle_status = handleSaiCreateStatus(SAI_API_PORT, status);
                if (handle_status != task_success)
                {
                    return parseHandleSaiStatusFailure(handle_status);
                }
            }
            SWSS_LOG_NOTICE("BOX: Created Gearbox system-side port 0x%" PRIx64 " for alias:%s index:%d",
                    systemPort, port.m_alias.c_str(), port.m_index);
            port.m_system_side_id = systemPort;

            /* Create LINE-SIDE port */
            attrs.clear();

            attr.id = SAI_PORT_ATTR_ADMIN_STATE;
            attr.value.booldata = port.m_admin_state_up;
            attrs.push_back(attr);

            attr.id = SAI_PORT_ATTR_HW_LANE_LIST;
            lanes.assign(m_gearboxInterfaceMap[port.m_index].line_lanes.begin(), m_gearboxInterfaceMap[port.m_index].line_lanes.end());
            attr.value.u32list.list = lanes.data();
            attr.value.u32list.count = static_cast<uint32_t>(lanes.size());
            attrs.push_back(attr);

            for (uint32_t i = 0; i < attr.value.u32list.count; i++)
            {
                SWSS_LOG_DEBUG("BOX: list[%d] = %d", i, attr.value.u32list.list[i]);
            }

            attr.id = SAI_PORT_ATTR_SPEED;
            attr.value.u32 = (uint32_t) m_gearboxPortMap[port.m_index].line_speed * (uint32_t) lanes.size();
            if (isSpeedSupported(port.m_alias, port.m_port_id, attr.value.u32))
            {
                attrs.push_back(attr);
            }

            attr.id = SAI_PORT_ATTR_AUTO_NEG_MODE;
            attr.value.booldata = m_gearboxPortMap[port.m_index].line_auto_neg;
            attrs.push_back(attr);

            attr.id = SAI_PORT_ATTR_FEC_MODE;
            if (!m_portHlpr.fecToSaiFecMode(m_gearboxPortMap[port.m_index].line_fec, sai_fec))
            {
                SWSS_LOG_ERROR("Invalid line FEC mode %s", m_gearboxPortMap[port.m_index].line_fec.c_str());
                return false;
            }
            attr.value.s32 = sai_fec;
            attrs.push_back(attr);

            // FEC override will take effect only when autoneg is enabled
            if (fec_override_sup)
            {
                attr.id = SAI_PORT_ATTR_AUTO_NEG_FEC_MODE_OVERRIDE;
                attr.value.booldata = m_portHlpr.fecIsOverrideRequired(m_gearboxPortMap[port.m_index].line_fec);
                attrs.push_back(attr);
            }

            attr.id = SAI_PORT_ATTR_MEDIA_TYPE;
            attr.value.u32 = media_type_map[m_gearboxPortMap[port.m_index].line_media_type];
            attrs.push_back(attr);

            attr.id = SAI_PORT_ATTR_INTERNAL_LOOPBACK_MODE;
            attr.value.u32 = loopback_mode_map[m_gearboxPortMap[port.m_index].line_loopback];
            attrs.push_back(attr);

            attr.id = SAI_PORT_ATTR_LINK_TRAINING_ENABLE;
            attr.value.booldata = m_gearboxPortMap[port.m_index].line_training;
            attrs.push_back(attr);

            attr.id = SAI_PORT_ATTR_INTERFACE_TYPE;
            attr.value.u32 = interface_type_map[m_gearboxPortMap[port.m_index].line_intf_type];
            attrs.push_back(attr);

            attr.id = SAI_PORT_ATTR_ADVERTISED_SPEED;
            vals.assign(m_gearboxPortMap[port.m_index].line_adver_speed.begin(), m_gearboxPortMap[port.m_index].line_adver_speed.end());
            attr.value.u32list.list = vals.data();
            attr.value.u32list.count = static_cast<uint32_t>(vals.size());
            attrs.push_back(attr);

            attr.id = SAI_PORT_ATTR_ADVERTISED_FEC_MODE;
            vals.assign(m_gearboxPortMap[port.m_index].line_adver_fec.begin(), m_gearboxPortMap[port.m_index].line_adver_fec.end());
            attr.value.u32list.list = vals.data();
            attr.value.u32list.count = static_cast<uint32_t>(vals.size());
            attrs.push_back(attr);

            attr.id = SAI_PORT_ATTR_ADVERTISED_AUTO_NEG_MODE;
            attr.value.booldata = m_gearboxPortMap[port.m_index].line_adver_auto_neg;
            attrs.push_back(attr);

            attr.id = SAI_PORT_ATTR_ADVERTISED_ASYMMETRIC_PAUSE_MODE;
            attr.value.booldata = m_gearboxPortMap[port.m_index].line_adver_asym_pause;
            attrs.push_back(attr);

            attr.id = SAI_PORT_ATTR_ADVERTISED_MEDIA_TYPE;
            attr.value.u32 = media_type_map[m_gearboxPortMap[port.m_index].line_adver_media_type];
            attrs.push_back(attr);

            if (m_cmisModuleAsicSyncSupported)
            {
                attr.id = SAI_PORT_ATTR_HOST_TX_SIGNAL_ENABLE;
                attr.value.booldata = false;
                attrs.push_back(attr);
            }

            status = sai_port_api->create_port(&linePort, phyOid, static_cast<uint32_t>(attrs.size()), attrs.data());
            if (status != SAI_STATUS_SUCCESS)
            {
                SWSS_LOG_ERROR("BOX: Failed to create Gearbox line-side port for alias:%s port_id:0x%" PRIx64 " index:%d status:%d",
                   port.m_alias.c_str(), port.m_port_id, port.m_index, status);
                task_process_status handle_status = handleSaiCreateStatus(SAI_API_PORT, status);
                if (handle_status != task_success)
                {
                    return parseHandleSaiStatusFailure(handle_status);
                }
            }
            SWSS_LOG_NOTICE("BOX: Created Gearbox line-side port 0x%" PRIx64 " for alias:%s index:%d",
                linePort, port.m_alias.c_str(), port.m_index);

            /* Connect SYSTEM-SIDE to LINE-SIDE */
            attrs.clear();

            attr.id = SAI_PORT_CONNECTOR_ATTR_SYSTEM_SIDE_PORT_ID;
            attr.value.oid = systemPort;
            attrs.push_back(attr);
            attr.id = SAI_PORT_CONNECTOR_ATTR_LINE_SIDE_PORT_ID;
            attr.value.oid = linePort;
            attrs.push_back(attr);

            status = sai_port_api->create_port_connector(&connector, phyOid, static_cast<uint32_t>(attrs.size()), attrs.data());
            if (status != SAI_STATUS_SUCCESS)
            {
                SWSS_LOG_ERROR("BOX: Failed to connect Gearbox system-side:0x%" PRIx64 " to line-side:0x%" PRIx64 "; status:%d", systemPort, linePort, status);
                task_process_status handle_status = handleSaiCreateStatus(SAI_API_PORT, status);
                if (handle_status != task_success)
                {
                    return parseHandleSaiStatusFailure(handle_status);
                }
            }

            SWSS_LOG_NOTICE("BOX: Connected Gearbox ports; system-side:0x%" PRIx64 " to line-side:0x%" PRIx64, systemPort, linePort);
            m_gearboxPortListLaneMap[port.m_port_id] = make_tuple(systemPort, linePort);
            port.m_line_side_id = linePort;
            saiOidToAlias[systemPort] = port.m_alias;
            saiOidToAlias[linePort] = port.m_alias;

            /* Add gearbox system/line port name map to counter table */
            FieldValueTuple tuple(port.m_alias + "_system", sai_serialize_object_id(systemPort));
            vector<FieldValueTuple> fields;
            fields.push_back(tuple);
            m_gbcounterTable->set("", fields);

            fields[0] = FieldValueTuple(port.m_alias + "_line", sai_serialize_object_id(linePort));
            m_gbcounterTable->set("", fields);

            /* Set serdes tx taps on system and line side */
            map<sai_port_serdes_attr_t, vector<uint32_t>> serdes_attr;
            typedef pair<sai_port_serdes_attr_t, vector<uint32_t>> serdes_attr_pair;
            vector<uint32_t> attr_val;
            for (auto pair: tx_fir_strings_system_side) {
                if (m_gearboxInterfaceMap[port.m_index].tx_firs.find(pair.first) != m_gearboxInterfaceMap[port.m_index].tx_firs.end() ) {
                    attr_val.clear();
                    getPortSerdesVal(m_gearboxInterfaceMap[port.m_index].tx_firs[pair.first], attr_val, 10);
                    serdes_attr.insert(serdes_attr_pair(pair.second, attr_val));
                }
            }
            if (serdes_attr.size() != 0)
            {
                if (setPortSerdesAttribute(systemPort, phyOid, serdes_attr))
                {
                    SWSS_LOG_NOTICE("Set port %s system side preemphasis is success", port.m_alias.c_str());
                }
                else
                {
                    SWSS_LOG_ERROR("Failed to set port %s system side pre-emphasis", port.m_alias.c_str());
                    return false;
                }
            }
            serdes_attr.clear();
            for (auto pair: tx_fir_strings_line_side) {
                if (m_gearboxInterfaceMap[port.m_index].tx_firs.find(pair.first) != m_gearboxInterfaceMap[port.m_index].tx_firs.end() ) {
                    attr_val.clear();
                    getPortSerdesVal(m_gearboxInterfaceMap[port.m_index].tx_firs[pair.first], attr_val, 10);
                    serdes_attr.insert(serdes_attr_pair(pair.second, attr_val));
                }
            }
            if (serdes_attr.size() != 0)
            {
                if (setPortSerdesAttribute(linePort, phyOid, serdes_attr))
                {
                    SWSS_LOG_NOTICE("Set port %s line side preemphasis is success", port.m_alias.c_str());
                }
                else
                {
                    SWSS_LOG_ERROR("Failed to set port %s line side pre-emphasis", port.m_alias.c_str());
                    return false;
                }
            }
        }
    }

    return true;
}

const gearbox_phy_t* PortsOrch::getGearboxPhy(const Port &port)
{
    auto gearbox_interface = m_gearboxInterfaceMap.find(port.m_index);
    if (gearbox_interface == m_gearboxInterfaceMap.end())
    {
        return nullptr;
    }

    auto phy = m_gearboxPhyMap.find(gearbox_interface->second.phy_id);
    if (phy == m_gearboxPhyMap.end())
    {
        SWSS_LOG_ERROR("Gearbox Phy %d dones't exist", gearbox_interface->second.phy_id);
        return nullptr;
    }

    return &phy->second;
}

bool PortsOrch::getPortIPG(sai_object_id_t port_id, uint32_t &ipg)
{
    sai_attribute_t attr;
    attr.id = SAI_PORT_ATTR_IPG;

    sai_status_t status = sai_port_api->get_port_attribute(port_id, 1, &attr);

    if (status != SAI_STATUS_SUCCESS)
    {
        task_process_status handle_status = handleSaiGetStatus(SAI_API_PORT, status);
        if (handle_status != task_success)
        {
            return parseHandleSaiStatusFailure(handle_status);
        }
    }

    ipg = attr.value.u32;

    return true;
}

bool PortsOrch::setPortIPG(sai_object_id_t port_id, uint32_t ipg)
{
    sai_attribute_t attr;
    attr.id = SAI_PORT_ATTR_IPG;
    attr.value.u32 = ipg;

    sai_status_t status = sai_port_api->set_port_attribute(port_id, &attr);

    if (status != SAI_STATUS_SUCCESS)
    {
        task_process_status handle_status = handleSaiSetStatus(SAI_API_PORT, status);
        if (handle_status != task_success)
        {
            return parseHandleSaiStatusFailure(handle_status);
        }
    }

    return true;
}

bool PortsOrch::getSystemPorts()
{
    sai_status_t status;
    sai_attribute_t attr;
    uint32_t i;

    m_systemPortCount = 0;

    attr.id = SAI_SWITCH_ATTR_NUMBER_OF_SYSTEM_PORTS;

    status = sai_switch_api->get_switch_attribute(gSwitchId, 1, &attr);
    if (status != SAI_STATUS_SUCCESS)
    {
        SWSS_LOG_INFO("Failed to get number of system ports, rv:%d", status);
        return false;
    }

    m_systemPortCount = attr.value.u32;
    SWSS_LOG_NOTICE("Got %d system ports", m_systemPortCount);

    if(m_systemPortCount)
    {
        /* Make <switch_id, core, core port> tuple and system port oid map */

        vector<sai_object_id_t> system_port_list;
        system_port_list.resize(m_systemPortCount);

        attr.id = SAI_SWITCH_ATTR_SYSTEM_PORT_LIST;
        attr.value.objlist.count = (uint32_t)system_port_list.size();
        attr.value.objlist.list = system_port_list.data();

        status = sai_switch_api->get_switch_attribute(gSwitchId, 1, &attr);
        if (status != SAI_STATUS_SUCCESS)
        {
            SWSS_LOG_ERROR("Failed to get system port list, rv:%d", status);
            task_process_status handle_status = handleSaiGetStatus(SAI_API_SWITCH, status);
            if (handle_status != task_process_status::task_success)
            {
                return false;
            }
        }

        uint32_t spcnt = attr.value.objlist.count;
        for(i = 0; i < spcnt; i++)
        {
            attr.id = SAI_SYSTEM_PORT_ATTR_CONFIG_INFO;

            status = sai_system_port_api->get_system_port_attribute(system_port_list[i], 1, &attr);
            if (status != SAI_STATUS_SUCCESS)
            {
                SWSS_LOG_ERROR("Failed to get system port config info spid:%" PRIx64, system_port_list[i]);
                task_process_status handle_status = handleSaiGetStatus(SAI_API_SYSTEM_PORT, status);
                if (handle_status != task_process_status::task_success)
                {
                    return false;
                }
            }

            SWSS_LOG_NOTICE("SystemPort(0x%" PRIx64 ") - port_id:%u, switch_id:%u, core:%u, core_port:%u, speed:%u, voqs:%u",
                            system_port_list[i],
                            attr.value.sysportconfig.port_id,
                            attr.value.sysportconfig.attached_switch_id,
                            attr.value.sysportconfig.attached_core_index,
                            attr.value.sysportconfig.attached_core_port_index,
                            attr.value.sysportconfig.speed,
                            attr.value.sysportconfig.num_voq);

            tuple<int, int, int> sp_key(attr.value.sysportconfig.attached_switch_id,
                    attr.value.sysportconfig.attached_core_index,
                    attr.value.sysportconfig.attached_core_port_index);

            m_systemPortOidMap[sp_key] = system_port_list[i];
        }
    }

    return true;
}

bool PortsOrch::getRecircPort(Port &port, Port::Role role)
{
    for (auto it = m_recircPortRole.begin(); it != m_recircPortRole.end(); it++)
    {
        if (it->second == role)
        {
            return getPort(it->first, port);
        }
    }

    SWSS_LOG_ERROR(
        "Failed to find recirc port %s with role %d",
        port.m_alias.c_str(), static_cast<std::int32_t>(role)
    );

    return false;
}

bool PortsOrch::addSystemPorts()
{
    vector<string> keys;
    vector<FieldValueTuple> spFv;

    DBConnector appDb("APPL_DB", 0);
    Table appSystemPortTable(&appDb, APP_SYSTEM_PORT_TABLE_NAME);

    //Retrieve system port configurations from APP DB
    appSystemPortTable.getKeys(keys);
    for ( auto &alias : keys )
    {
        appSystemPortTable.get(alias, spFv);

        int32_t system_port_id = -1;
        int32_t switch_id = -1;
        int32_t core_index = -1;
        int32_t core_port_index = -1;

        for ( auto &fv : spFv )
        {
            if(fv.first == "switch_id")
            {
                switch_id = stoi(fv.second);
                continue;
            }
            if(fv.first == "core_index")
            {
                core_index = stoi(fv.second);
                continue;
            }
            if(fv.first == "core_port_index")
            {
                core_port_index = stoi(fv.second);
                continue;
            }
            if(fv.first == "system_port_id")
            {
                system_port_id = stoi(fv.second);
                continue;
            }
        }

        if(system_port_id < 0 || switch_id < 0 || core_index < 0 || core_port_index < 0)
        {
            SWSS_LOG_ERROR("Invalid or Missing field values for %s! system_port id:%d, switch_id:%d, core_index:%d, core_port_index:%d",
                    alias.c_str(), system_port_id, switch_id, core_index, core_port_index);
            continue;
        }

        tuple<int, int, int> sp_key(switch_id, core_index, core_port_index);

        if(m_systemPortOidMap.find(sp_key) != m_systemPortOidMap.end())
        {

            sai_attribute_t attr;
            vector<sai_attribute_t> attrs;
            sai_object_id_t system_port_oid;
            sai_status_t status;

            //Retrive system port config info and enable
            system_port_oid = m_systemPortOidMap[sp_key];

            attr.id = SAI_SYSTEM_PORT_ATTR_TYPE;
            attrs.push_back(attr);

            attr.id = SAI_SYSTEM_PORT_ATTR_CONFIG_INFO;
            attrs.push_back(attr);

            status = sai_system_port_api->get_system_port_attribute(system_port_oid, static_cast<uint32_t>(attrs.size()), attrs.data());
            if (status != SAI_STATUS_SUCCESS)
            {
                SWSS_LOG_ERROR("Failed to get system port config info spid:%" PRIx64, system_port_oid);
                task_process_status handle_status = handleSaiGetStatus(SAI_API_SYSTEM_PORT, status);
                if (handle_status != task_process_status::task_success)
                {
                    continue;
                }
            }

            //Create or update system port and add to the port list.
            Port port(alias, Port::SYSTEM);
            port.m_port_id = system_port_oid;
            port.m_admin_state_up = true;
            port.m_oper_status = SAI_PORT_OPER_STATUS_UP;
            port.m_speed = attrs[1].value.sysportconfig.speed;
            port.m_mtu = DEFAULT_SYSTEM_PORT_MTU;
            if (attrs[0].value.s32 == SAI_SYSTEM_PORT_TYPE_LOCAL)
            {
                //Get the local port oid
                attr.id = SAI_SYSTEM_PORT_ATTR_PORT;

                status = sai_system_port_api->get_system_port_attribute(system_port_oid, 1, &attr);
                if (status != SAI_STATUS_SUCCESS)
                {
                    SWSS_LOG_ERROR("Failed to get local port oid of local system port spid:%" PRIx64, system_port_oid);
                    task_process_status handle_status = handleSaiGetStatus(SAI_API_SYSTEM_PORT, status);
                    if (handle_status != task_process_status::task_success)
                    {
                        continue;
                    }
                }

                //System port for local port. Update the system port info in the existing physical port
                if(!getPort(attr.value.oid, port))
                {
                    //This is system port for non-front panel local port (CPU or OLP or RCY (Inband)). Not an error
                    SWSS_LOG_NOTICE("Add port for non-front panel local system port 0x%" PRIx64 "; core: %d, core port: %d",
                            system_port_oid, core_index, core_port_index);
                }
                port.m_system_port_info.local_port_oid = attr.value.oid;
            }

            port.m_system_port_oid = system_port_oid;

            port.m_system_port_info.alias = alias;
            port.m_system_port_info.type = (sai_system_port_type_t) attrs[0].value.s32;
            port.m_system_port_info.port_id = attrs[1].value.sysportconfig.port_id;
            port.m_system_port_info.switch_id = attrs[1].value.sysportconfig.attached_switch_id;
            port.m_system_port_info.core_index = attrs[1].value.sysportconfig.attached_core_index;
            port.m_system_port_info.core_port_index = attrs[1].value.sysportconfig.attached_core_port_index;
            port.m_system_port_info.speed = attrs[1].value.sysportconfig.speed;
            port.m_system_port_info.num_voq = attrs[1].value.sysportconfig.num_voq;

            initializeVoqs( port );
            setPort(port.m_alias, port);
            /* Add system port name map to counter table */
            FieldValueTuple tuple(port.m_system_port_info.alias,
                                  sai_serialize_object_id(system_port_oid));
            vector<FieldValueTuple> fields;
            fields.push_back(tuple);
            m_counterSysPortTable->set("", fields);
            if(m_port_ref_count.find(port.m_alias) == m_port_ref_count.end())
            {
                m_port_ref_count[port.m_alias] = 0;
            }

            SWSS_LOG_NOTICE("Added system port %" PRIx64 " for %s", system_port_oid, alias.c_str());
        }
        else
        {
            //System port does not exist in the switch
            //This can not happen since all the system ports are supposed to be created during switch creation itself

            SWSS_LOG_ERROR("System port %s does not exist in switch. Port not added!", alias.c_str());
            continue;
        }
    }

    return true;
}

bool PortsOrch::getInbandPort(Port &port)
{
    if (m_portList.find(m_inbandPortName) == m_portList.end())
    {
        return false;
    }
    else
    {
        port = m_portList[m_inbandPortName];
        return true;
    }
}

bool PortsOrch::isInbandPort(const string &alias)
{
    return (m_inbandPortName == alias);
}

bool PortsOrch::setVoqInbandIntf(string &alias, string &type)
{
    if(m_inbandPortName == alias)
    {
        //Inband interface already exists with this name
        SWSS_LOG_NOTICE("Interface %s is already configured as inband!", alias.c_str());
        return true;
    }

    //Make sure port and host if exists for the configured inband interface
    Port port;
    if (!getPort(alias, port))
    {
        SWSS_LOG_ERROR("Port/Vlan configured for inband intf %s is not ready!", alias.c_str());
        return false;
    }

    if(type == "port" && !port.m_hif_id)
    {
        SWSS_LOG_ERROR("Host interface is not available for port %s", alias.c_str());
        return false;
    }

    //Store the name of the local inband port
    m_inbandPortName = alias;

    return true;
}

void PortsOrch::voqSyncAddLag (Port &lag)
{
    int32_t switch_id = lag.m_system_lag_info.switch_id;

    // Sync only local lag add to CHASSIS_APP_DB

    if (switch_id != gVoqMySwitchId)
    {
        return;
    }

    uint32_t spa_id = lag.m_system_lag_info.spa_id;

    vector<FieldValueTuple> attrs;

    FieldValueTuple li ("lag_id", to_string(spa_id));
    attrs.push_back(li);

    FieldValueTuple si ("switch_id", to_string(switch_id));
    attrs.push_back(si);

    string key = lag.m_system_lag_info.alias;

    m_tableVoqSystemLagTable->set(key, attrs);
}

void PortsOrch::voqSyncDelLag(Port &lag)
{
    // Sync only local lag del to CHASSIS_APP_DB
    if (lag.m_system_lag_info.switch_id != gVoqMySwitchId)
    {
        return;
    }

    string key = lag.m_system_lag_info.alias;

    m_tableVoqSystemLagTable->del(key);
}

void PortsOrch::voqSyncAddLagMember(Port &lag, Port &port, string status)
{
    // Sync only local lag's member add to CHASSIS_APP_DB
    if (lag.m_system_lag_info.switch_id != gVoqMySwitchId)
    {
        return;
    }

    vector<FieldValueTuple> attrs;
    FieldValueTuple statusFv ("status", status);
    attrs.push_back(statusFv);

    string key = lag.m_system_lag_info.alias + ":" + port.m_system_port_info.alias;
    m_tableVoqSystemLagMemberTable->set(key, attrs);
}

void PortsOrch::voqSyncDelLagMember(Port &lag, Port &port)
{
    // Sync only local lag's member del to CHASSIS_APP_DB
    if (lag.m_system_lag_info.switch_id != gVoqMySwitchId)
    {
        return;
    }

    string key = lag.m_system_lag_info.alias + ":" + port.m_system_port_info.alias;
    m_tableVoqSystemLagMemberTable->del(key);
}

template <typename T>
std::unordered_set<std::string> PortsOrch::generateCounterStats(const vector<T> &counterIds, std::string (*serializer)(const T))
{
    std::unordered_set<std::string> counter_stats;

    for (const auto& it:counterIds)
    {
        counter_stats.emplace(serializer(it));
    }

    return counter_stats;
}

void PortsOrch::updateGearboxPortOperStatus(const Port& port)
{
    if (!isGearboxEnabled())
        return;

    SWSS_LOG_NOTICE("BOX: port %s, system_side_id:0x%" PRIx64 "line_side_id:0x%" PRIx64,
            port.m_alias.c_str(), port.m_system_side_id, port.m_line_side_id);

    if (!port.m_system_side_id || !port.m_line_side_id)
        return;

    sai_attribute_t attr;
    attr.id = SAI_PORT_ATTR_OPER_STATUS;
    sai_status_t ret = sai_port_api->get_port_attribute(port.m_system_side_id, 1, &attr);
    if (ret != SAI_STATUS_SUCCESS)
    {
        SWSS_LOG_ERROR("BOX: Failed to get system_oper_status for %s", port.m_alias.c_str());
    }
    else
    {
        sai_port_oper_status_t oper = static_cast<sai_port_oper_status_t>(attr.value.u32);
        vector<FieldValueTuple> tuples;
        FieldValueTuple tuple("system_oper_status", oper_status_strings.at(oper));
        tuples.push_back(tuple);
        m_portTable->set(port.m_alias, tuples);
    }

    attr.id = SAI_PORT_ATTR_OPER_STATUS;
    ret = sai_port_api->get_port_attribute(port.m_line_side_id, 1, &attr);
    if (ret != SAI_STATUS_SUCCESS)
    {
        SWSS_LOG_ERROR("BOX: Failed to get line_oper_status for %s", port.m_alias.c_str());
    }
    else
    {
        sai_port_oper_status_t oper = static_cast<sai_port_oper_status_t>(attr.value.u32);
        vector<FieldValueTuple> tuples;
        FieldValueTuple tuple("line_oper_status", oper_status_strings.at(oper));
        tuples.push_back(tuple);
        m_portTable->set(port.m_alias, tuples);
    }
}

bool PortsOrch::decrFdbCount(const std::string& alias, int count)
{
    auto itr = m_portList.find(alias);
    if (itr == m_portList.end())
    {
        return false;
    }
    else
    {
        itr->second.m_fdb_count -= count;
    }
    return true;
}

void PortsOrch::setMACsecEnabledState(sai_object_id_t port_id, bool enabled)
{
    SWSS_LOG_ENTER();

    Port p;
    if (!getPort(port_id, p))
    {
        SWSS_LOG_ERROR("Failed to get port object for port id 0x%" PRIx64, port_id);
        return;
    }

    if (enabled)
    {
        m_macsecEnabledPorts.insert(port_id);
    }
    else
    {
        m_macsecEnabledPorts.erase(port_id);
    }

    if (p.m_mtu)
    {
        setPortMtu(p, p.m_mtu);
    }
}

bool PortsOrch::isMACsecPort(sai_object_id_t port_id) const
{
    SWSS_LOG_ENTER();

    return m_macsecEnabledPorts.find(port_id) != m_macsecEnabledPorts.end();
}

vector<sai_object_id_t> PortsOrch::getPortVoQIds(Port& port)
{
    SWSS_LOG_ENTER();

    return m_port_voq_ids[port.m_alias];
}

/* Refresh the per-port Auto-Negotiation operational states */
void PortsOrch::refreshPortStateAutoNeg(const Port &port)
{
    SWSS_LOG_ENTER();

    if (port.m_type != Port::Type::PHY)
    {
        return;
    }

    string adv_speeds = "N/A";

    if (port.m_admin_state_up)
    {
        if (!getPortAdvSpeeds(port, true, adv_speeds))
        {
            adv_speeds = "N/A";
            updatePortStatePoll(port, PORT_STATE_POLL_AN, false);
        }
    }

    m_portStateTable.hset(port.m_alias, "rmt_adv_speeds", adv_speeds);
}

/* Refresh the per-port Link-Training operational states */
void PortsOrch::refreshPortStateLinkTraining(const Port &port)
{
    SWSS_LOG_ENTER();

    if (port.m_type != Port::Type::PHY)
    {
        return;
    }

    string status = "off";

    if (port.m_admin_state_up && port.m_link_training > 0 && port.m_cap_lt > 0)
    {
        sai_port_link_training_rx_status_t rx_status;
        sai_port_link_training_failure_status_t failure;

        if (!getPortLinkTrainingRxStatus(port, rx_status))
        {
            status = "on"; // LT is enabled, while the rx status is unavailable
        }
        else if (rx_status == SAI_PORT_LINK_TRAINING_RX_STATUS_TRAINED)
        {
            status = link_training_rx_status_map.at(rx_status);
        }
        else
        {
            if (getPortLinkTrainingFailure(port, failure) &&
                failure != SAI_PORT_LINK_TRAINING_FAILURE_STATUS_NO_ERROR)
            {
                status = link_training_failure_map.at(failure);
            }
            else
            {
                status = link_training_rx_status_map.at(rx_status);
            }
        }
    }

    m_portStateTable.hset(port.m_alias, "link_training_status", status);
}

/* Activate/De-activate a specific port state poller task */
void PortsOrch::updatePortStatePoll(const Port &port, port_state_poll_t type, bool active)
{
    if (type == PORT_STATE_POLL_NONE)
    {
        return;
    }
    if (active)
    {
        m_port_state_poll[port.m_alias] |= type;
        m_port_state_poller->start();
    }
    else
    {
        m_port_state_poll[port.m_alias] &= ~type;
    }
}

bool PortsOrch::createAndSetPortPtTam(const Port &p)
{
    /*
     * First, let's check if a TAM object is already assigned to the port.
     */

    /* If the port has already a TAM object, nothing to do */
    if (m_portPtTam.find(p.m_alias) != m_portPtTam.end())
    {
        SWSS_LOG_DEBUG(
            "Port %s has already a TAM object", p.m_alias.c_str()
        );
        return true;
    }

    /*
     * The port does not have a TAM object assigned to it.
     *
     * Let's create a new TAM object (if we don't already have one)
     * and assign it to the port.
     */
    if (m_ptTam == SAI_NULL_OBJECT_ID)
    {
        if (!createPtTam())
        {
            SWSS_LOG_ERROR(
                "Failed to create TAM object for Path Tracing"
            );
            return false;
        }
    }

    if (!setPortPtTam(p, m_ptTam))
    {
        SWSS_LOG_ERROR(
            "Failed to set port %s TAM object for Path Tracing",
            p.m_alias.c_str()
        );
        return false;
    }

    m_ptTamRefCount++;
    m_portPtTam[p.m_alias] = m_ptTam;

    return true;
}

bool PortsOrch::unsetPortPtTam(const Port &p)
{
    /*
     * Let's unassign the TAM object from the port and decrease ref counter
     */
    if (m_portPtTam.find(p.m_alias) != m_portPtTam.end())
    {
        if (!setPortPtTam(p, SAI_NULL_OBJECT_ID))
        {
            SWSS_LOG_ERROR(
                "Failed to unset port %s TAM object for Path Tracing",
                p.m_alias.c_str()
            );
            return false;
        }
        m_ptTamRefCount--;
        m_portPtTam.erase(p.m_alias);

        /*
         * If the TAM object is no longer used, we can safely remove it.
         */
        if (m_ptTamRefCount == 0)
        {
            if (!removePtTam(m_ptTam))
            {
                SWSS_LOG_ERROR(
                    "Failed to remove TAM object for Path Tracing"
                );
                return false;
            }
        }
    }

    return true;
}

bool PortsOrch::setPortPtIntfId(const Port& port, sai_uint16_t intf_id)
{
    sai_attribute_t attr;
    attr.id = SAI_PORT_ATTR_PATH_TRACING_INTF;
    attr.value.u16 = intf_id;

    sai_status_t status = sai_port_api->set_port_attribute(port.m_port_id, &attr);

    if (status != SAI_STATUS_SUCCESS)
    {
        task_process_status handle_status = handleSaiSetStatus(SAI_API_PORT, status);
        if (handle_status != task_success)
        {
            return parseHandleSaiStatusFailure(handle_status);
        }
    }

    return true;
}

bool PortsOrch::setPortPtTimestampTemplate(const Port& port, sai_port_path_tracing_timestamp_type_t ts_type)
{
    sai_attribute_t attr;
    attr.id = SAI_PORT_ATTR_PATH_TRACING_TIMESTAMP_TYPE;
    attr.value.s32 = ts_type;

    sai_status_t status = sai_port_api->set_port_attribute(port.m_port_id, &attr);

    if (status != SAI_STATUS_SUCCESS)
    {
        task_process_status handle_status = handleSaiSetStatus(SAI_API_PORT, status);
        if (handle_status != task_success)
        {
            return parseHandleSaiStatusFailure(handle_status);
        }
    }

    return true;
}

bool PortsOrch::setPortPtTam(const Port& port, sai_object_id_t tam_id)
{
    sai_attribute_t attr;

    attr.id = SAI_PORT_ATTR_TAM_OBJECT;

    if (tam_id != SAI_NULL_OBJECT_ID)
    {
        attr.value.objlist.count = 1;
        attr.value.objlist.list = &tam_id;
    }
    else
    {
        attr.value.objlist.count = 0;
    }

    sai_status_t status = sai_port_api->set_port_attribute(port.m_port_id, &attr);

    if (status != SAI_STATUS_SUCCESS)
    {
        task_process_status handle_status = handleSaiSetStatus(SAI_API_PORT, status);
        if (handle_status != task_success)
        {
            return parseHandleSaiStatusFailure(handle_status);
        }
    }

    return true;
}

bool PortsOrch::createPtTam()
{
    SWSS_LOG_ENTER();

    sai_attribute_t attr;
    vector<sai_attribute_t> attrs;
    sai_status_t status;

    /* First, create a TAM report */
    if (m_ptTamReport == SAI_NULL_OBJECT_ID)
    {
        sai_object_id_t tam_report_id;

        attr.id = SAI_TAM_REPORT_ATTR_TYPE;
        attr.value.s32 = SAI_TAM_REPORT_TYPE_VENDOR_EXTN;
        attrs.push_back(attr);

        status = sai_tam_api->create_tam_report(&tam_report_id, gSwitchId, static_cast<uint32_t>(attrs.size()), attrs.data());
        if (status != SAI_STATUS_SUCCESS)
        {
            SWSS_LOG_ERROR("Failed to create TAM Report object for Path Tracing, rv:%d", status);
            task_process_status handle_status = handleSaiCreateStatus(SAI_API_TAM, status);
            if (handle_status != task_success)
            {
                return parseHandleSaiStatusFailure(handle_status);
            }
        }

        m_ptTamReport = tam_report_id;
        SWSS_LOG_NOTICE("Created TAM Report object %" PRIx64 " for Path Tracing", tam_report_id);
    }

    /* Second, create a TAM INT object */
    if (m_ptTamInt == SAI_NULL_OBJECT_ID)
    {
        sai_object_id_t tam_int_id;

        attrs.clear();

        attr.id = SAI_TAM_INT_ATTR_TYPE;
        attr.value.s32 = SAI_TAM_INT_TYPE_PATH_TRACING;
        attrs.push_back(attr);

        attr.id = SAI_TAM_INT_ATTR_DEVICE_ID;
        attr.value.u32 = 0;
        attrs.push_back(attr);

        attr.id = SAI_TAM_INT_ATTR_INT_PRESENCE_TYPE;
        attr.value.u32 = SAI_TAM_INT_PRESENCE_TYPE_UNDEFINED;
        attrs.push_back(attr);

        attr.id = SAI_TAM_INT_ATTR_INLINE;
        attr.value.u32 = false;
        attrs.push_back(attr);

        attr.id = SAI_TAM_INT_ATTR_REPORT_ID;
        attr.value.oid = m_ptTamReport;
        attrs.push_back(attr);

        status = sai_tam_api->create_tam_int(&tam_int_id, gSwitchId, static_cast<uint32_t>(attrs.size()), attrs.data());
        if (status != SAI_STATUS_SUCCESS)
        {
            SWSS_LOG_ERROR("Failed to create TAM INT object for Path Tracing, rv:%d", status);
            task_process_status handle_status = handleSaiCreateStatus(SAI_API_TAM, status);
            if (handle_status != task_success)
            {
                return parseHandleSaiStatusFailure(handle_status);
            }
        }

        m_ptTamInt = tam_int_id;
        SWSS_LOG_NOTICE("Created TAM INT object %" PRIx64 " for Path Tracing", tam_int_id);
    }

    /* Finally, create a TAM object */
    if (m_ptTam == SAI_NULL_OBJECT_ID)
    {
        sai_object_id_t tam_id;

        attrs.clear();

        attr.id = SAI_TAM_ATTR_INT_OBJECTS_LIST;
        attr.value.objlist.count = 1;
        attr.value.objlist.list = &m_ptTamInt;
        attrs.push_back(attr);

        status = sai_tam_api->create_tam(&tam_id, gSwitchId, static_cast<uint32_t>(attrs.size()), attrs.data());
        if (status != SAI_STATUS_SUCCESS)
        {
            SWSS_LOG_ERROR("Failed to create TAM object for Path Tracing, rv:%d", status);
            task_process_status handle_status = handleSaiCreateStatus(SAI_API_TAM, status);
            if (handle_status != task_success)
            {
                return parseHandleSaiStatusFailure(handle_status);
            }
        }

        m_ptTam = tam_id;
        SWSS_LOG_NOTICE("Created TAM object %" PRIx64 " for Path Tracing", tam_id);
    }

    return true;
}

bool PortsOrch::removePtTam(sai_object_id_t tam_id)
{
    SWSS_LOG_ENTER();

    sai_status_t status;

    if (m_ptTam != SAI_NULL_OBJECT_ID)
    {
        status = sai_tam_api->remove_tam(m_ptTam);
        if (status != SAI_STATUS_SUCCESS)
        {
            SWSS_LOG_ERROR("Failed to remove TAM object for Path Tracing, rv:%d", status);
            return false;
        }

        SWSS_LOG_NOTICE("Removed TAM %" PRIx64, m_ptTam);
        m_ptTam = SAI_NULL_OBJECT_ID;
    }

    if (m_ptTamInt != SAI_NULL_OBJECT_ID)
    {
        status = sai_tam_api->remove_tam_int(m_ptTamInt);
        if (status != SAI_STATUS_SUCCESS)
        {
            SWSS_LOG_ERROR("Failed to remove TAM INT object for Path Tracing, rv:%d", status);
            return false;
        }

        SWSS_LOG_NOTICE("Removed TAM INT %" PRIx64, m_ptTamInt);
        m_ptTamInt = SAI_NULL_OBJECT_ID;
    }

    if (m_ptTamReport != SAI_NULL_OBJECT_ID)
    {
        status = sai_tam_api->remove_tam_report(m_ptTamReport);
        if (status != SAI_STATUS_SUCCESS)
        {
            SWSS_LOG_ERROR("Failed to remove TAM Report for Path Tracing, rv:%d", status);
            return false;
        }

        SWSS_LOG_NOTICE("Removed TAM Report %" PRIx64, m_ptTamReport);
        m_ptTamReport = SAI_NULL_OBJECT_ID;
    }

    return true;
}

void PortsOrch::doTask(swss::SelectableTimer &timer)
{
    Port port;

    for (auto it = m_port_state_poll.begin(); it != m_port_state_poll.end(); )
    {
        if ((it->second == PORT_STATE_POLL_NONE) || !getPort(it->first, port))
        {
            it = m_port_state_poll.erase(it);
            continue;
        }
        if (!port.m_admin_state_up)
        {
            ++it;
            continue;
        }
        if (it->second & PORT_STATE_POLL_AN)
        {
            refreshPortStateAutoNeg(port);
        }
        if (it->second & PORT_STATE_POLL_LT)
        {
            refreshPortStateLinkTraining(port);
        }
        ++it;
    }
    if (m_port_state_poll.size() == 0)
    {
        m_port_state_poller->stop();
    }
}<|MERGE_RESOLUTION|>--- conflicted
+++ resolved
@@ -6299,17 +6299,7 @@
 
     const auto portCount = static_cast<uint32_t>(ports.size());
 
-<<<<<<< HEAD
     // Query number of queues
-=======
-    /*
-     * always initialize Port SAI_HOSTIF_ATTR_OPER_STATUS based on oper_status value in appDB.
-     */
-    bool isUp = port.m_oper_status == SAI_PORT_OPER_STATUS_UP;
-
-    /* Create host interface */
-    if (!addHostIntfs(port, port.m_alias, port.m_hif_id, isUp))
->>>>>>> bc750a5a
     {
         PortBulker bulker(portCount);
 
@@ -6395,7 +6385,6 @@
     {
         SWSS_LOG_NOTICE("Unable to get the maximum headroom for port %s rv:%d, ignored", port.m_alias.c_str(), status);
     }
-<<<<<<< HEAD
     else
     {
         auto maximum_headroom = attr.value.u32;
@@ -6408,14 +6397,7 @@
     m_stateBufferMaximumValueTable->set(port.m_alias, fvVector);
 }
 
-bool PortsOrch::addHostIntfs(Port &port, string alias, sai_object_id_t &host_intfs_id, bool up)
-=======
-
-    return true;
-}
-
 bool PortsOrch::addHostIntfs(Port &port, string alias, sai_object_id_t &host_intfs_id, bool isUp)
->>>>>>> bc750a5a
 {
     SWSS_LOG_ENTER();
 
@@ -6449,18 +6431,9 @@
         port.m_host_tx_queue_configured = true;
     }
 
-<<<<<<< HEAD
-    if (up)
-    {
-        attr.id = SAI_HOSTIF_ATTR_OPER_STATUS;
-        attr.value.booldata = up;
-        attrs.push_back(attr);
-    }
-=======
     attr.id = SAI_HOSTIF_ATTR_OPER_STATUS;
     attr.value.booldata = isUp;
     attrs.push_back(attr);
->>>>>>> bc750a5a
 
     sai_status_t status = sai_hostif_api->create_hostif(&host_intfs_id, gSwitchId, (uint32_t)attrs.size(), attrs.data());
     if (status != SAI_STATUS_SUCCESS)
@@ -6473,20 +6446,10 @@
         }
     }
 
-<<<<<<< HEAD
-    SWSS_LOG_NOTICE("Set operation status %s to host interface %s",
-            up ? "UP" : "DOWN", port.m_alias.c_str());
-
-    event_params_t params = {{"ifname",port.m_alias},{"status", up ? "up" : "down"}};
-    event_publish(g_events_handle, "if-state", &params);
-
-    SWSS_LOG_NOTICE("Create host interface for port %s", alias.c_str());
-=======
     SWSS_LOG_NOTICE("Create host interface for port %s with oper status %s", alias.c_str(), isUp ? "up" : "down");
 
     event_params_t params = {{"ifname", alias},{"status", isUp ? "up" : "down"}};
     event_publish(g_events_handle, "if-state", &params);
->>>>>>> bc750a5a
 
     return true;
 }
