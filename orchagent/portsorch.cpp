#include "portsorch.h"
#include "intfsorch.h"
#include "bufferorch.h"
#include "neighorch.h"
#include "gearboxutils.h"
#include "vxlanorch.h"
#include "directory.h"

#include <inttypes.h>
#include <cassert>
#include <fstream>
#include <sstream>
#include <set>
#include <algorithm>
#include <tuple>
#include <sstream>
#include <unordered_set>

#include <netinet/if_ether.h>
#include "net/if.h"

#include "logger.h"
#include "schema.h"
#include "redisapi.h"
#include "converter.h"
#include "sai_serialize.h"
#include "crmorch.h"
#include "countercheckorch.h"
#include "notifier.h"
#include "fdborch.h"
#include "subscriberstatetable.h"

extern sai_switch_api_t *sai_switch_api;
extern sai_bridge_api_t *sai_bridge_api;
extern sai_port_api_t *sai_port_api;
extern sai_vlan_api_t *sai_vlan_api;
extern sai_lag_api_t *sai_lag_api;
extern sai_hostif_api_t* sai_hostif_api;
extern sai_acl_api_t* sai_acl_api;
extern sai_queue_api_t *sai_queue_api;
extern sai_object_id_t gSwitchId;
extern sai_fdb_api_t *sai_fdb_api;
extern IntfsOrch *gIntfsOrch;
extern NeighOrch *gNeighOrch;
extern CrmOrch *gCrmOrch;
extern BufferOrch *gBufferOrch;
extern FdbOrch *gFdbOrch;
extern Directory<Orch*> gDirectory;
extern sai_system_port_api_t *sai_system_port_api;
extern string gMySwitchType;
extern int32_t gVoqMySwitchId;
extern string gMyHostName;
extern string gMyAsicName;

#define DEFAULT_SYSTEM_PORT_MTU 9100
#define VLAN_PREFIX         "Vlan"
#define DEFAULT_VLAN_ID     1
#define MAX_VALID_VLAN_ID   4094

#define PORT_STAT_FLEX_COUNTER_POLLING_INTERVAL_MS     1000
#define PORT_BUFFER_DROP_STAT_POLLING_INTERVAL_MS     60000
#define QUEUE_STAT_FLEX_COUNTER_POLLING_INTERVAL_MS   10000
#define QUEUE_WATERMARK_FLEX_STAT_COUNTER_POLL_MSECS "10000"
#define PG_WATERMARK_FLEX_STAT_COUNTER_POLL_MSECS    "10000"
#define PG_DROP_FLEX_STAT_COUNTER_POLL_MSECS         "10000"
#define PORT_RATE_FLEX_COUNTER_POLLING_INTERVAL_MS   "1000"


static map<string, sai_port_fec_mode_t> fec_mode_map =
{
    { "none",  SAI_PORT_FEC_MODE_NONE },
    { "rs", SAI_PORT_FEC_MODE_RS },
    { "fc", SAI_PORT_FEC_MODE_FC }
};

static map<string, sai_port_priority_flow_control_mode_t> pfc_asym_map =
{
    { "on", SAI_PORT_PRIORITY_FLOW_CONTROL_MODE_SEPARATE },
    { "off", SAI_PORT_PRIORITY_FLOW_CONTROL_MODE_COMBINED }
};

static map<string, sai_bridge_port_fdb_learning_mode_t> learn_mode_map =
{
    { "drop",  SAI_BRIDGE_PORT_FDB_LEARNING_MODE_DROP },
    { "disable", SAI_BRIDGE_PORT_FDB_LEARNING_MODE_DISABLE },
    { "hardware", SAI_BRIDGE_PORT_FDB_LEARNING_MODE_HW },
    { "cpu_trap", SAI_BRIDGE_PORT_FDB_LEARNING_MODE_CPU_TRAP},
    { "cpu_log", SAI_BRIDGE_PORT_FDB_LEARNING_MODE_CPU_LOG},
    { "notification", SAI_BRIDGE_PORT_FDB_LEARNING_MODE_FDB_NOTIFICATION}
};

static map<string, sai_port_media_type_t> media_type_map =
{
    { "fiber", SAI_PORT_MEDIA_TYPE_FIBER },
    { "copper", SAI_PORT_MEDIA_TYPE_COPPER }
};

static map<string, sai_port_internal_loopback_mode_t> loopback_mode_map =
{
    { "none",  SAI_PORT_INTERNAL_LOOPBACK_MODE_NONE },
    { "phy", SAI_PORT_INTERNAL_LOOPBACK_MODE_PHY },
    { "mac", SAI_PORT_INTERNAL_LOOPBACK_MODE_MAC }
};

static map<string, sai_port_interface_type_t> interface_type_map =
{
 { "none", SAI_PORT_INTERFACE_TYPE_NONE },
 { "cr", SAI_PORT_INTERFACE_TYPE_CR },
 { "cr4", SAI_PORT_INTERFACE_TYPE_CR4 },
 { "sr", SAI_PORT_INTERFACE_TYPE_SR },
 { "sr4", SAI_PORT_INTERFACE_TYPE_SR4 },
 { "lr", SAI_PORT_INTERFACE_TYPE_LR },
 { "lr4", SAI_PORT_INTERFACE_TYPE_LR4 },
 { "kr", SAI_PORT_INTERFACE_TYPE_KR },
 { "kr4", SAI_PORT_INTERFACE_TYPE_KR4 }
};

const vector<sai_port_stat_t> port_stat_ids =
{
    SAI_PORT_STAT_IF_IN_OCTETS,
    SAI_PORT_STAT_IF_IN_UCAST_PKTS,
    SAI_PORT_STAT_IF_IN_NON_UCAST_PKTS,
    SAI_PORT_STAT_IF_IN_DISCARDS,
    SAI_PORT_STAT_IF_IN_ERRORS,
    SAI_PORT_STAT_IF_IN_UNKNOWN_PROTOS,
    SAI_PORT_STAT_IF_OUT_OCTETS,
    SAI_PORT_STAT_IF_OUT_UCAST_PKTS,
    SAI_PORT_STAT_IF_OUT_NON_UCAST_PKTS,
    SAI_PORT_STAT_IF_OUT_DISCARDS,
    SAI_PORT_STAT_IF_OUT_ERRORS,
    SAI_PORT_STAT_IF_OUT_QLEN,
    SAI_PORT_STAT_IF_IN_MULTICAST_PKTS,
    SAI_PORT_STAT_IF_IN_BROADCAST_PKTS,
    SAI_PORT_STAT_IF_OUT_MULTICAST_PKTS,
    SAI_PORT_STAT_IF_OUT_BROADCAST_PKTS,
    SAI_PORT_STAT_ETHER_RX_OVERSIZE_PKTS,
    SAI_PORT_STAT_ETHER_TX_OVERSIZE_PKTS,
    SAI_PORT_STAT_ETHER_IN_PKTS_64_OCTETS,
    SAI_PORT_STAT_ETHER_IN_PKTS_65_TO_127_OCTETS,
    SAI_PORT_STAT_ETHER_IN_PKTS_128_TO_255_OCTETS,
    SAI_PORT_STAT_ETHER_IN_PKTS_256_TO_511_OCTETS,
    SAI_PORT_STAT_ETHER_IN_PKTS_512_TO_1023_OCTETS,
    SAI_PORT_STAT_ETHER_IN_PKTS_1024_TO_1518_OCTETS,
    SAI_PORT_STAT_ETHER_IN_PKTS_1519_TO_2047_OCTETS,
    SAI_PORT_STAT_ETHER_IN_PKTS_2048_TO_4095_OCTETS,
    SAI_PORT_STAT_ETHER_IN_PKTS_4096_TO_9216_OCTETS,
    SAI_PORT_STAT_ETHER_IN_PKTS_9217_TO_16383_OCTETS,
    SAI_PORT_STAT_ETHER_OUT_PKTS_64_OCTETS,
    SAI_PORT_STAT_ETHER_OUT_PKTS_65_TO_127_OCTETS,
    SAI_PORT_STAT_ETHER_OUT_PKTS_128_TO_255_OCTETS,
    SAI_PORT_STAT_ETHER_OUT_PKTS_256_TO_511_OCTETS,
    SAI_PORT_STAT_ETHER_OUT_PKTS_512_TO_1023_OCTETS,
    SAI_PORT_STAT_ETHER_OUT_PKTS_1024_TO_1518_OCTETS,
    SAI_PORT_STAT_ETHER_OUT_PKTS_1519_TO_2047_OCTETS,
    SAI_PORT_STAT_ETHER_OUT_PKTS_2048_TO_4095_OCTETS,
    SAI_PORT_STAT_ETHER_OUT_PKTS_4096_TO_9216_OCTETS,
    SAI_PORT_STAT_ETHER_OUT_PKTS_9217_TO_16383_OCTETS,
    SAI_PORT_STAT_PFC_0_TX_PKTS,
    SAI_PORT_STAT_PFC_1_TX_PKTS,
    SAI_PORT_STAT_PFC_2_TX_PKTS,
    SAI_PORT_STAT_PFC_3_TX_PKTS,
    SAI_PORT_STAT_PFC_4_TX_PKTS,
    SAI_PORT_STAT_PFC_5_TX_PKTS,
    SAI_PORT_STAT_PFC_6_TX_PKTS,
    SAI_PORT_STAT_PFC_7_TX_PKTS,
    SAI_PORT_STAT_PFC_0_RX_PKTS,
    SAI_PORT_STAT_PFC_1_RX_PKTS,
    SAI_PORT_STAT_PFC_2_RX_PKTS,
    SAI_PORT_STAT_PFC_3_RX_PKTS,
    SAI_PORT_STAT_PFC_4_RX_PKTS,
    SAI_PORT_STAT_PFC_5_RX_PKTS,
    SAI_PORT_STAT_PFC_6_RX_PKTS,
    SAI_PORT_STAT_PFC_7_RX_PKTS,
    SAI_PORT_STAT_PAUSE_RX_PKTS,
    SAI_PORT_STAT_PAUSE_TX_PKTS,
    SAI_PORT_STAT_ETHER_STATS_TX_NO_ERRORS,
    SAI_PORT_STAT_IP_IN_UCAST_PKTS,
    SAI_PORT_STAT_ETHER_STATS_JABBERS,
    SAI_PORT_STAT_ETHER_STATS_FRAGMENTS,
    SAI_PORT_STAT_ETHER_STATS_UNDERSIZE_PKTS,
    SAI_PORT_STAT_IP_IN_RECEIVES
};

const vector<sai_port_stat_t> port_buffer_drop_stat_ids =
{
    SAI_PORT_STAT_IN_DROPPED_PKTS,
    SAI_PORT_STAT_OUT_DROPPED_PKTS
};

static const vector<sai_queue_stat_t> queue_stat_ids =
{
    SAI_QUEUE_STAT_PACKETS,
    SAI_QUEUE_STAT_BYTES,
    SAI_QUEUE_STAT_DROPPED_PACKETS,
    SAI_QUEUE_STAT_DROPPED_BYTES,
};

static const vector<sai_queue_stat_t> queueWatermarkStatIds =
{
    SAI_QUEUE_STAT_SHARED_WATERMARK_BYTES,
};

static const vector<sai_ingress_priority_group_stat_t> ingressPriorityGroupWatermarkStatIds =
{
    SAI_INGRESS_PRIORITY_GROUP_STAT_XOFF_ROOM_WATERMARK_BYTES,
    SAI_INGRESS_PRIORITY_GROUP_STAT_SHARED_WATERMARK_BYTES,
};

static const vector<sai_ingress_priority_group_stat_t> ingressPriorityGroupDropStatIds =
{
    SAI_INGRESS_PRIORITY_GROUP_STAT_DROPPED_PACKETS
};

static char* hostif_vlan_tag[] = {
    [SAI_HOSTIF_VLAN_TAG_STRIP]     = "SAI_HOSTIF_VLAN_TAG_STRIP",
    [SAI_HOSTIF_VLAN_TAG_KEEP]      = "SAI_HOSTIF_VLAN_TAG_KEEP",
    [SAI_HOSTIF_VLAN_TAG_ORIGINAL]  = "SAI_HOSTIF_VLAN_TAG_ORIGINAL"
};
/*
 * Initialize PortsOrch
 * 0) If Gearbox is enabled, then initialize the external PHYs as defined in
 *    the GEARBOX_TABLE.
 * 1) By default, a switch has one CPU port, one 802.1Q bridge, and one default
 *    VLAN. All ports are in .1Q bridge as bridge ports, and all bridge ports
 *    are in default VLAN as VLAN members.
 * 2) Query switch CPU port.
 * 3) Query ports associated with lane mappings
 * 4) Query switch .1Q bridge and all its bridge ports.
 * 5) Query switch default VLAN and all its VLAN members.
 * 6) Remove each VLAN member from default VLAN and each bridge port from .1Q
 *    bridge. By design, SONiC switch starts with all bridge ports removed from
 *    default VLAN and all ports removed from .1Q bridge.
 */
PortsOrch::PortsOrch(DBConnector *db, vector<table_name_with_pri_t> &tableNames, DBConnector *chassisAppDb) :
        Orch(db, tableNames),
        port_stat_manager(PORT_STAT_COUNTER_FLEX_COUNTER_GROUP, StatsMode::READ, PORT_STAT_FLEX_COUNTER_POLLING_INTERVAL_MS, true),
        port_buffer_drop_stat_manager(PORT_BUFFER_DROP_STAT_FLEX_COUNTER_GROUP, StatsMode::READ, PORT_BUFFER_DROP_STAT_POLLING_INTERVAL_MS, true),
        queue_stat_manager(QUEUE_STAT_COUNTER_FLEX_COUNTER_GROUP, StatsMode::READ, QUEUE_STAT_FLEX_COUNTER_POLLING_INTERVAL_MS, true)
{
    SWSS_LOG_ENTER();

    /* Initialize counter table */
    m_counter_db = shared_ptr<DBConnector>(new DBConnector("COUNTERS_DB", 0));
    m_counterTable = unique_ptr<Table>(new Table(m_counter_db.get(), COUNTERS_PORT_NAME_MAP));
    m_counterLagTable = unique_ptr<Table>(new Table(m_counter_db.get(), COUNTERS_LAG_NAME_MAP));
    FieldValueTuple tuple("", "");
    vector<FieldValueTuple> defaultLagFv;
    defaultLagFv.push_back(tuple);
    m_counterLagTable->set("", defaultLagFv);

    /* Initialize port and vlan table */
    m_portTable = unique_ptr<Table>(new Table(db, APP_PORT_TABLE_NAME));

    /* Initialize gearbox */
    m_gearboxTable = unique_ptr<Table>(new Table(db, "_GEARBOX_TABLE"));

    /* Initialize queue tables */
    m_queueTable = unique_ptr<Table>(new Table(m_counter_db.get(), COUNTERS_QUEUE_NAME_MAP));
    m_queuePortTable = unique_ptr<Table>(new Table(m_counter_db.get(), COUNTERS_QUEUE_PORT_MAP));
    m_queueIndexTable = unique_ptr<Table>(new Table(m_counter_db.get(), COUNTERS_QUEUE_INDEX_MAP));
    m_queueTypeTable = unique_ptr<Table>(new Table(m_counter_db.get(), COUNTERS_QUEUE_TYPE_MAP));

    /* Initialize ingress priority group tables */
    m_pgTable = unique_ptr<Table>(new Table(m_counter_db.get(), COUNTERS_PG_NAME_MAP));
    m_pgPortTable = unique_ptr<Table>(new Table(m_counter_db.get(), COUNTERS_PG_PORT_MAP));
    m_pgIndexTable = unique_ptr<Table>(new Table(m_counter_db.get(), COUNTERS_PG_INDEX_MAP));

    m_flex_db = shared_ptr<DBConnector>(new DBConnector("FLEX_COUNTER_DB", 0));
    m_flexCounterTable = unique_ptr<ProducerTable>(new ProducerTable(m_flex_db.get(), FLEX_COUNTER_TABLE));
    m_flexCounterGroupTable = unique_ptr<ProducerTable>(new ProducerTable(m_flex_db.get(), FLEX_COUNTER_GROUP_TABLE));

    m_state_db = shared_ptr<DBConnector>(new DBConnector("STATE_DB", 0));
    m_stateBufferMaximumValueTable = unique_ptr<Table>(new Table(m_state_db.get(), STATE_BUFFER_MAXIMUM_VALUE_TABLE));

    initGearbox();

    string queueWmSha, pgWmSha;
    string queueWmPluginName = "watermark_queue.lua";
    string pgWmPluginName = "watermark_pg.lua";
    string portRatePluginName = "port_rates.lua";

    try
    {
        string queueLuaScript = swss::loadLuaScript(queueWmPluginName);
        queueWmSha = swss::loadRedisScript(m_counter_db.get(), queueLuaScript);

        string pgLuaScript = swss::loadLuaScript(pgWmPluginName);
        pgWmSha = swss::loadRedisScript(m_counter_db.get(), pgLuaScript);

        string portRateLuaScript = swss::loadLuaScript(portRatePluginName);
        string portRateSha = swss::loadRedisScript(m_counter_db.get(), portRateLuaScript);

        vector<FieldValueTuple> fieldValues;
        fieldValues.emplace_back(QUEUE_PLUGIN_FIELD, queueWmSha);
        fieldValues.emplace_back(POLL_INTERVAL_FIELD, QUEUE_WATERMARK_FLEX_STAT_COUNTER_POLL_MSECS);
        fieldValues.emplace_back(STATS_MODE_FIELD, STATS_MODE_READ_AND_CLEAR);
        m_flexCounterGroupTable->set(QUEUE_WATERMARK_STAT_COUNTER_FLEX_COUNTER_GROUP, fieldValues);

        fieldValues.clear();
        fieldValues.emplace_back(PG_PLUGIN_FIELD, pgWmSha);
        fieldValues.emplace_back(POLL_INTERVAL_FIELD, PG_WATERMARK_FLEX_STAT_COUNTER_POLL_MSECS);
        fieldValues.emplace_back(STATS_MODE_FIELD, STATS_MODE_READ_AND_CLEAR);
        m_flexCounterGroupTable->set(PG_WATERMARK_STAT_COUNTER_FLEX_COUNTER_GROUP, fieldValues);

        fieldValues.clear();
        fieldValues.emplace_back(PORT_PLUGIN_FIELD, portRateSha);
        fieldValues.emplace_back(POLL_INTERVAL_FIELD, PORT_RATE_FLEX_COUNTER_POLLING_INTERVAL_MS);
        fieldValues.emplace_back(STATS_MODE_FIELD, STATS_MODE_READ);
        m_flexCounterGroupTable->set(PORT_STAT_COUNTER_FLEX_COUNTER_GROUP, fieldValues);

        fieldValues.clear();
        fieldValues.emplace_back(POLL_INTERVAL_FIELD, PG_DROP_FLEX_STAT_COUNTER_POLL_MSECS);
        fieldValues.emplace_back(STATS_MODE_FIELD, STATS_MODE_READ);
        m_flexCounterGroupTable->set(PG_DROP_STAT_COUNTER_FLEX_COUNTER_GROUP, fieldValues);
    }
    catch (const runtime_error &e)
    {
        SWSS_LOG_ERROR("Port flex counter groups were not set successfully: %s", e.what());
    }

    uint32_t i, j;
    sai_status_t status;
    sai_attribute_t attr;

    /* Get CPU port */
    attr.id = SAI_SWITCH_ATTR_CPU_PORT;

    status = sai_switch_api->get_switch_attribute(gSwitchId, 1, &attr);
    if (status != SAI_STATUS_SUCCESS)
    {
        SWSS_LOG_ERROR("Failed to get CPU port, rv:%d", status);
        throw runtime_error("PortsOrch initialization failure");
    }

    m_cpuPort = Port("CPU", Port::CPU);
    m_cpuPort.m_port_id = attr.value.oid;
    m_portList[m_cpuPort.m_alias] = m_cpuPort;
    m_port_ref_count[m_cpuPort.m_alias] = 0;

    /* Get port number */
    attr.id = SAI_SWITCH_ATTR_PORT_NUMBER;

    status = sai_switch_api->get_switch_attribute(gSwitchId, 1, &attr);
    if (status != SAI_STATUS_SUCCESS)
    {
        SWSS_LOG_ERROR("Failed to get port number, rv:%d", status);
        throw runtime_error("PortsOrch initialization failure");
    }

    m_portCount = attr.value.u32;
    SWSS_LOG_NOTICE("Get %d ports", m_portCount);

    /* Get port list */
    vector<sai_object_id_t> port_list;
    port_list.resize(m_portCount);

    attr.id = SAI_SWITCH_ATTR_PORT_LIST;
    attr.value.objlist.count = (uint32_t)port_list.size();
    attr.value.objlist.list = port_list.data();

    status = sai_switch_api->get_switch_attribute(gSwitchId, 1, &attr);
    if (status != SAI_STATUS_SUCCESS)
    {
        SWSS_LOG_ERROR("Failed to get port list, rv:%d", status);
        throw runtime_error("PortsOrch initialization failure");
    }

    /* Get port hardware lane info */
    for (i = 0; i < m_portCount; i++)
    {
        sai_uint32_t lanes[8] = { 0,0,0,0,0,0,0,0 };
        attr.id = SAI_PORT_ATTR_HW_LANE_LIST;
        attr.value.u32list.count = 8;
        attr.value.u32list.list = lanes;

        status = sai_port_api->get_port_attribute(port_list[i], 1, &attr);
        if (status != SAI_STATUS_SUCCESS)
        {
            SWSS_LOG_ERROR("Failed to get hardware lane list pid:%" PRIx64, port_list[i]);
            throw runtime_error("PortsOrch initialization failure");
        }

        set<int> tmp_lane_set;
        for (j = 0; j < attr.value.u32list.count; j++)
        {
            tmp_lane_set.insert(attr.value.u32list.list[j]);
        }

        string tmp_lane_str = "";
        for (auto s : tmp_lane_set)
        {
            tmp_lane_str += to_string(s) + " ";
        }
        tmp_lane_str = tmp_lane_str.substr(0, tmp_lane_str.size()-1);

        SWSS_LOG_NOTICE("Get port with lanes pid:%" PRIx64 " lanes:%s", port_list[i], tmp_lane_str.c_str());
        m_portListLaneMap[tmp_lane_set] = port_list[i];
    }

    /* Get default 1Q bridge and default VLAN */
    vector<sai_attribute_t> attrs;
    attr.id = SAI_SWITCH_ATTR_DEFAULT_1Q_BRIDGE_ID;
    attrs.push_back(attr);
    attr.id = SAI_SWITCH_ATTR_DEFAULT_VLAN_ID;
    attrs.push_back(attr);

    status = sai_switch_api->get_switch_attribute(gSwitchId, (uint32_t)attrs.size(), attrs.data());
    if (status != SAI_STATUS_SUCCESS)
    {
        SWSS_LOG_ERROR("Failed to get default 1Q bridge and/or default VLAN, rv:%d", status);
        throw runtime_error("PortsOrch initialization failure");
    }

    m_default1QBridge = attrs[0].value.oid;
    m_defaultVlan = attrs[1].value.oid;

    /* Get System ports */
    getSystemPorts();

    removeDefaultVlanMembers();
    removeDefaultBridgePorts();

    /* Add port oper status notification support */
    DBConnector *notificationsDb = new DBConnector("ASIC_DB", 0);
    m_portStatusNotificationConsumer = new swss::NotificationConsumer(notificationsDb, "NOTIFICATIONS");
    auto portStatusNotificatier = new Notifier(m_portStatusNotificationConsumer, this, "PORT_STATUS_NOTIFICATIONS");
    Orch::addExecutor(portStatusNotificatier);

    if (gMySwitchType == "voq")
    {
        string tableName;
        //Add subscriber to process system LAG (System PortChannel) table
        tableName = CHASSIS_APP_LAG_TABLE_NAME;
        Orch::addExecutor(new Consumer(new SubscriberStateTable(chassisAppDb, tableName, TableConsumable::DEFAULT_POP_BATCH_SIZE, 0), this, tableName));
        m_tableVoqSystemLagTable = unique_ptr<Table>(new Table(chassisAppDb, CHASSIS_APP_LAG_TABLE_NAME));

        //Add subscriber to process system LAG member (System PortChannelMember) table
        tableName = CHASSIS_APP_LAG_MEMBER_TABLE_NAME;
        Orch::addExecutor(new Consumer(new SubscriberStateTable(chassisAppDb, tableName, TableConsumable::DEFAULT_POP_BATCH_SIZE, 0), this, tableName));
        m_tableVoqSystemLagMemberTable = unique_ptr<Table>(new Table(chassisAppDb, CHASSIS_APP_LAG_MEMBER_TABLE_NAME));

        m_lagIdAllocator = unique_ptr<LagIdAllocator> (new LagIdAllocator(chassisAppDb));
    }
}

void PortsOrch::removeDefaultVlanMembers()
{
    /* Get VLAN members in default VLAN */
    vector<sai_object_id_t> vlan_member_list(m_portCount + m_systemPortCount);

    sai_attribute_t attr;
    attr.id = SAI_VLAN_ATTR_MEMBER_LIST;
    attr.value.objlist.count = (uint32_t)vlan_member_list.size();
    attr.value.objlist.list = vlan_member_list.data();

    sai_status_t status = sai_vlan_api->get_vlan_attribute(m_defaultVlan, 1, &attr);
    if (status != SAI_STATUS_SUCCESS)
    {
        SWSS_LOG_ERROR("Failed to get VLAN member list in default VLAN, rv:%d", status);
        throw runtime_error("PortsOrch initialization failure");
    }

    /* Remove VLAN members in default VLAN */
    for (uint32_t i = 0; i < attr.value.objlist.count; i++)
    {
        status = sai_vlan_api->remove_vlan_member(vlan_member_list[i]);
        if (status != SAI_STATUS_SUCCESS)
        {
            SWSS_LOG_ERROR("Failed to remove VLAN member, rv:%d", status);
            throw runtime_error("PortsOrch initialization failure");
        }
    }

    SWSS_LOG_NOTICE("Remove %d VLAN members from default VLAN", attr.value.objlist.count);
}

void PortsOrch::removeDefaultBridgePorts()
{
    /* Get bridge ports in default 1Q bridge
     * By default, there will be (m_portCount + m_systemPortCount) number of SAI_BRIDGE_PORT_TYPE_PORT
     * ports and one SAI_BRIDGE_PORT_TYPE_1Q_ROUTER port. The former type of
     * ports will be removed. */
    vector<sai_object_id_t> bridge_port_list(m_portCount + m_systemPortCount + 1);

    sai_attribute_t attr;
    attr.id = SAI_BRIDGE_ATTR_PORT_LIST;
    attr.value.objlist.count = (uint32_t)bridge_port_list.size();
    attr.value.objlist.list = bridge_port_list.data();

    sai_status_t status = sai_bridge_api->get_bridge_attribute(m_default1QBridge, 1, &attr);
    if (status != SAI_STATUS_SUCCESS)
    {
        SWSS_LOG_ERROR("Failed to get bridge port list in default 1Q bridge, rv:%d", status);
        throw runtime_error("PortsOrch initialization failure");
    }

    auto bridge_port_count = attr.value.objlist.count;

    /* Remove SAI_BRIDGE_PORT_TYPE_PORT bridge ports in default 1Q bridge */
    for (uint32_t i = 0; i < bridge_port_count; i++)
    {
        attr.id = SAI_BRIDGE_PORT_ATTR_TYPE;
        attr.value.s32 = SAI_NULL_OBJECT_ID;

        status = sai_bridge_api->get_bridge_port_attribute(bridge_port_list[i], 1, &attr);
        if (status != SAI_STATUS_SUCCESS)
        {
            SWSS_LOG_ERROR("Failed to get bridge port type, rv:%d", status);
            throw runtime_error("PortsOrch initialization failure");
        }
        if (attr.value.s32 == SAI_BRIDGE_PORT_TYPE_PORT)
        {
            status = sai_bridge_api->remove_bridge_port(bridge_port_list[i]);
            if (status != SAI_STATUS_SUCCESS)
            {
                SWSS_LOG_ERROR("Failed to remove bridge port, rv:%d", status);
                throw runtime_error("PortsOrch initialization failure");
            }
        }
    }

    SWSS_LOG_NOTICE("Remove bridge ports from default 1Q bridge");
}

bool PortsOrch::allPortsReady()
{
    return m_initDone && m_pendingPortSet.empty();
}

/* Upon receiving PortInitDone, all the configured ports have been created in both hardware and kernel*/
bool PortsOrch::isInitDone()
{
    return m_initDone;
}

// Upon m_portConfigState transiting to PORT_CONFIG_DONE state, all physical ports have been "created" in hardware.
// Because of the asynchronous nature of sairedis calls, "create" in the strict sense means that the SAI create_port()
// function is called and the create port event has been pushed to the sairedis pipeline. Because sairedis pipeline
// preserves the order of the events received, any event that depends on the physical port being created first, e.g.,
// buffer profile apply, will be popped in the FIFO fashion, processed in the right order after the physical port is
// physically created in the ASIC, and thus can be issued safely when this function call returns true.
bool PortsOrch::isConfigDone()
{
    return m_portConfigState == PORT_CONFIG_DONE;
}

/* Use this method to retrieve the desired port if the destination port is a Gearbox port.
 * For example, if Gearbox is enabled on a specific physical interface,
 * the destination port may be the PHY or LINE side of the external PHY.
 * The original port id is returned if it's not a Gearbox configured port.
 */
bool PortsOrch::getDestPortId(sai_object_id_t src_port_id, dest_port_type_t port_type, sai_object_id_t &des_port_id)
{
    bool status = false;
    des_port_id = src_port_id;

    if (m_gearboxEnabled)
    {
        if (m_gearboxPortListLaneMap.find(src_port_id) != m_gearboxPortListLaneMap.end())
        {
            if (PHY_PORT_TYPE == port_type)
            {
                des_port_id = get<0>(m_gearboxPortListLaneMap[src_port_id]);
                SWSS_LOG_DEBUG("BOX: port id:%" PRIx64 " has a phy-side port id:%" PRIx64, src_port_id, des_port_id);
                status = true;
            }
            else if (LINE_PORT_TYPE == port_type)
            {
                des_port_id = get<1>(m_gearboxPortListLaneMap[src_port_id]);
                SWSS_LOG_DEBUG("BOX: port id:%" PRIx64 " has a line-side port id:%" PRIx64, src_port_id, des_port_id);
                status = true;
            }
        }
    }

    return status;
}

bool PortsOrch::isPortAdminUp(const string &alias)
{
    auto it = m_portList.find(alias);
    if (it == m_portList.end())
    {
        SWSS_LOG_ERROR("Failed to get Port object by port alias: %s", alias.c_str());
        return false;
    }

    return it->second.m_admin_state_up;
}

map<string, Port>& PortsOrch::getAllPorts()
{
    return m_portList;
}

bool PortsOrch::getPort(string alias, Port &p)
{
    SWSS_LOG_ENTER();

    if (m_portList.find(alias) == m_portList.end())
    {
        return false;
    }
    else
    {
        p = m_portList[alias];
        return true;
    }
}

bool PortsOrch::getPort(sai_object_id_t id, Port &port)
{
    SWSS_LOG_ENTER();

    for (const auto& portIter: m_portList)
    {
        switch (portIter.second.m_type)
        {
        case Port::PHY:
        case Port::SYSTEM:
            if(portIter.second.m_port_id == id)
            {
                port = portIter.second;
                return true;
            }
            break;
        case Port::LAG:
            if(portIter.second.m_lag_id == id)
            {
                port = portIter.second;
                return true;
            }
            break;
        case Port::VLAN:
            if (portIter.second.m_vlan_info.vlan_oid == id)
            {
                port = portIter.second;
                return true;
            }
            break;
        default:
            continue;
        }
    }

    return false;
}

void PortsOrch::increasePortRefCount(const string &alias)
{
    assert (m_port_ref_count.find(alias) != m_port_ref_count.end());
    m_port_ref_count[alias]++;
}

void PortsOrch::decreasePortRefCount(const string &alias)
{
    assert (m_port_ref_count.find(alias) != m_port_ref_count.end());
    m_port_ref_count[alias]--;
}

bool PortsOrch::getPortByBridgePortId(sai_object_id_t bridge_port_id, Port &port)
{
    SWSS_LOG_ENTER();

    for (auto &it: m_portList)
    {
        if (it.second.m_bridge_port_id == bridge_port_id)
        {
            port = it.second;
            return true;
        }
    }

    return false;
}

bool PortsOrch::addSubPort(Port &port, const string &alias, const bool &adminUp, const uint32_t &mtu)
{
    size_t found = alias.find(VLAN_SUB_INTERFACE_SEPARATOR);
    if (found == string::npos)
    {
        SWSS_LOG_ERROR("%s is not a sub interface", alias.c_str());
        return false;
    }
    string parentAlias = alias.substr(0, found);
    string vlanId = alias.substr(found + 1);
    sai_vlan_id_t vlan_id;
    try
    {
        vlan_id = static_cast<sai_vlan_id_t>(stoul(vlanId));
    }
    catch (const std::invalid_argument &e)
    {
        SWSS_LOG_ERROR("Invalid argument %s to %s()", vlanId.c_str(), e.what());
        return false;
    }
    catch (const std::out_of_range &e)
    {
        SWSS_LOG_ERROR("Out of range argument %s to %s()", vlanId.c_str(), e.what());
        return false;
    }
    if (vlan_id > MAX_VALID_VLAN_ID)
    {
        SWSS_LOG_ERROR("Sub interface %s Port object creation failed: invalid VLAN id %u", alias.c_str(), vlan_id);
        return false;
    }

    auto it = m_portList.find(parentAlias);
    if (it == m_portList.end())
    {
        SWSS_LOG_NOTICE("Sub interface %s Port object creation: parent port %s is not ready", alias.c_str(), parentAlias.c_str());
        return false;
    }
    Port &parentPort = it->second;

    Port p(alias, Port::SUBPORT);

    p.m_admin_state_up = adminUp;

    if (mtu)
    {
        p.m_mtu = mtu;
    }
    else
    {
        SWSS_LOG_NOTICE("Sub interface %s inherits mtu size %u from parent port %s", alias.c_str(), parentPort.m_mtu, parentAlias.c_str());
        p.m_mtu = parentPort.m_mtu;
    }

    switch (parentPort.m_type)
    {
        case Port::PHY:
            p.m_parent_port_id = parentPort.m_port_id;
            break;
        case Port::LAG:
            p.m_parent_port_id = parentPort.m_lag_id;
            break;
        default:
            SWSS_LOG_ERROR("Sub interface %s Port object creation failed: \
                    parent port %s of invalid type (must be physical port or LAG)", alias.c_str(), parentAlias.c_str());
            return false;
    }
    p.m_vlan_info.vlan_id = vlan_id;

    // Change hostif vlan tag for the parent port only when a first subport is created
    if (parentPort.m_child_ports.empty())
    {
        if (!setHostIntfsStripTag(parentPort, SAI_HOSTIF_VLAN_TAG_KEEP))
        {
            SWSS_LOG_ERROR("Failed to set %s for hostif of port %s",
                    hostif_vlan_tag[SAI_HOSTIF_VLAN_TAG_KEEP], parentPort.m_alias.c_str());
            return false;
        }
    }

    parentPort.m_child_ports.insert(p.m_alias);

    m_portList[alias] = p;
    port = p;
    return true;
}

bool PortsOrch::removeSubPort(const string &alias)
{
    auto it = m_portList.find(alias);
    if (it == m_portList.end())
    {
        SWSS_LOG_WARN("Sub interface %s Port object not found", alias.c_str());
        return false;
    }
    Port &port = it->second;

    if (port.m_type != Port::SUBPORT)
    {
        SWSS_LOG_ERROR("Sub interface %s not of type sub port", alias.c_str());
        return false;
    }

    Port parentPort;
    if (!getPort(port.m_parent_port_id, parentPort))
    {
        SWSS_LOG_WARN("Sub interface %s: parent Port object not found", alias.c_str());
    }

    if (!parentPort.m_child_ports.erase(alias))
    {
        SWSS_LOG_WARN("Sub interface %s not associated to parent port %s", alias.c_str(), parentPort.m_alias.c_str());
    }
    m_portList[parentPort.m_alias] = parentPort;

    m_portList.erase(it);

    // Restore hostif vlan tag for the parent port when the last subport is removed
    if (parentPort.m_child_ports.empty())
    {
        if (parentPort.m_bridge_port_id == SAI_NULL_OBJECT_ID)
        {
            if (!setHostIntfsStripTag(parentPort, SAI_HOSTIF_VLAN_TAG_STRIP))
            {
                SWSS_LOG_ERROR("Failed to set %s for hostif of port %s",
                        hostif_vlan_tag[SAI_HOSTIF_VLAN_TAG_STRIP], parentPort.m_alias.c_str());
                return false;
            }
        }
    }

    return true;
}

void PortsOrch::updateChildPortsMtu(const Port &p, const uint32_t mtu)
{
    if (p.m_type != Port::PHY && p.m_type != Port::LAG)
    {
        return;
    }

    for (const auto &child_port : p.m_child_ports)
    {
        Port subp;
        if (!getPort(child_port, subp))
        {
            SWSS_LOG_WARN("Sub interface %s Port object not found", child_port.c_str());
            continue;
        }

        subp.m_mtu = mtu;
        m_portList[child_port] = subp;
        SWSS_LOG_NOTICE("Sub interface %s inherits mtu change %u from parent port %s", child_port.c_str(), mtu, p.m_alias.c_str());

        if (subp.m_rif_id)
        {
            gIntfsOrch->setRouterIntfsMtu(subp);
        }
    }
}

void PortsOrch::setPort(string alias, Port p)
{
    m_portList[alias] = p;
}

void PortsOrch::getCpuPort(Port &port)
{
    port = m_cpuPort;
}

bool PortsOrch::setPortAdminStatus(Port &port, bool state)
{
    SWSS_LOG_ENTER();

    sai_attribute_t attr;
    attr.id = SAI_PORT_ATTR_ADMIN_STATE;
    attr.value.booldata = state;

    sai_status_t status = sai_port_api->set_port_attribute(port.m_port_id, &attr);
    if (status != SAI_STATUS_SUCCESS)
    {
        SWSS_LOG_ERROR("Failed to set admin status %s to port pid:%" PRIx64,
                       state ? "UP" : "DOWN", port.m_port_id);
        task_process_status handle_status = handleSaiSetStatus(SAI_API_PORT, status);
        if (handle_status != task_success)
        {
            return parseHandleSaiStatusFailure(handle_status);
        }
    }

    SWSS_LOG_INFO("Set admin status %s to port pid:%" PRIx64,
                    state ? "UP" : "DOWN", port.m_port_id);

    setGearboxPortsAttr(port, SAI_PORT_ATTR_ADMIN_STATE, &state);

    return true;
}

bool PortsOrch::getPortAdminStatus(sai_object_id_t id, bool &up)
{
    SWSS_LOG_ENTER();

    getDestPortId(id, LINE_PORT_TYPE, id);

    sai_attribute_t attr;
    attr.id = SAI_PORT_ATTR_ADMIN_STATE;

    sai_status_t status = sai_port_api->get_port_attribute(id, 1, &attr);
    if (status != SAI_STATUS_SUCCESS)
    {
        SWSS_LOG_ERROR("Failed to get admin status for port pid:%" PRIx64, id);
        return false;
    }

    up = attr.value.booldata;

    return true;
}

bool PortsOrch::setPortMtu(sai_object_id_t id, sai_uint32_t mtu)
{
    SWSS_LOG_ENTER();

    sai_attribute_t attr;
    attr.id = SAI_PORT_ATTR_MTU;
    /* mtu + 14 + 4 + 4 = 22 bytes */
    attr.value.u32 = (uint32_t)(mtu + sizeof(struct ether_header) + FCS_LEN + VLAN_TAG_LEN);

    sai_status_t status = sai_port_api->set_port_attribute(id, &attr);
    if (status != SAI_STATUS_SUCCESS)
    {
        SWSS_LOG_ERROR("Failed to set MTU %u to port pid:%" PRIx64 ", rv:%d",
                attr.value.u32, id, status);
        task_process_status handle_status = handleSaiSetStatus(SAI_API_PORT, status);
        if (handle_status != task_success)
        {
            return parseHandleSaiStatusFailure(handle_status);
        }
    }
    SWSS_LOG_INFO("Set MTU %u to port pid:%" PRIx64, attr.value.u32, id);
    return true;
}

bool PortsOrch::setPortFec(Port &port, sai_port_fec_mode_t mode)
{
    SWSS_LOG_ENTER();

    sai_attribute_t attr;
    attr.id = SAI_PORT_ATTR_FEC_MODE;
    attr.value.s32 = mode;

    sai_status_t status = sai_port_api->set_port_attribute(port.m_port_id, &attr);
    if (status != SAI_STATUS_SUCCESS)
    {
        SWSS_LOG_ERROR("Failed to set fec mode %d to port pid:%" PRIx64, mode, port.m_port_id);
        task_process_status handle_status = handleSaiSetStatus(SAI_API_PORT, status);
        if (handle_status != task_success)
        {
            return parseHandleSaiStatusFailure(handle_status);
        }
    }

    SWSS_LOG_INFO("Set fec mode %d to port pid:%" PRIx64, mode, port.m_port_id);

    setGearboxPortsAttr(port, SAI_PORT_ATTR_FEC_MODE, &mode);

    return true;
}

bool PortsOrch::getPortPfc(sai_object_id_t portId, uint8_t *pfc_bitmask)
{
    SWSS_LOG_ENTER();

    Port p;

    if (!getPort(portId, p))
    {
        SWSS_LOG_ERROR("Failed to get port object for port id 0x%" PRIx64, portId);
        return false;
    }

    *pfc_bitmask = p.m_pfc_bitmask;

    return true;
}

bool PortsOrch::setPortPfc(sai_object_id_t portId, uint8_t pfc_bitmask)
{
    SWSS_LOG_ENTER();

    sai_attribute_t attr;
    Port p;

    if (!getPort(portId, p))
    {
        SWSS_LOG_ERROR("Failed to get port object for port id 0x%" PRIx64, portId);
        return false;
    }

    if (p.m_pfc_asym == SAI_PORT_PRIORITY_FLOW_CONTROL_MODE_COMBINED)
    {
        attr.id = SAI_PORT_ATTR_PRIORITY_FLOW_CONTROL;
    }
    else if (p.m_pfc_asym == SAI_PORT_PRIORITY_FLOW_CONTROL_MODE_SEPARATE)
    {
        attr.id = SAI_PORT_ATTR_PRIORITY_FLOW_CONTROL_TX;
    }
    else
    {
        SWSS_LOG_ERROR("Incorrect asymmetric PFC mode: %u", p.m_pfc_asym);
        return false;
    }

    attr.value.u8 = pfc_bitmask;

    sai_status_t status = sai_port_api->set_port_attribute(portId, &attr);
    if (status != SAI_STATUS_SUCCESS)
    {
        SWSS_LOG_ERROR("Failed to set PFC 0x%x to port id 0x%" PRIx64 " (rc:%d)", attr.value.u8, portId, status);
        task_process_status handle_status = handleSaiSetStatus(SAI_API_PORT, status);
        if (handle_status != task_success)
        {
            return parseHandleSaiStatusFailure(handle_status);
        }
    }

    if (p.m_pfc_bitmask != pfc_bitmask)
    {
        p.m_pfc_bitmask = pfc_bitmask;
        m_portList[p.m_alias] = p;
    }

    return true;
}

bool PortsOrch::setPortPfcAsym(Port &port, string pfc_asym)
{
    SWSS_LOG_ENTER();

    sai_attribute_t attr;
    uint8_t pfc = 0;

    if (!getPortPfc(port.m_port_id, &pfc))
    {
        return false;
    }

    auto found = pfc_asym_map.find(pfc_asym);
    if (found == pfc_asym_map.end())
    {
        SWSS_LOG_ERROR("Incorrect asymmetric PFC mode: %s", pfc_asym.c_str());
        return false;
    }

    auto new_pfc_asym = found->second;
    if (port.m_pfc_asym == new_pfc_asym)
    {
        SWSS_LOG_NOTICE("Already set asymmetric PFC mode: %s", pfc_asym.c_str());
        return true;
    }

    port.m_pfc_asym = new_pfc_asym;
    m_portList[port.m_alias] = port;

    attr.id = SAI_PORT_ATTR_PRIORITY_FLOW_CONTROL_MODE;
    attr.value.s32 = (int32_t) port.m_pfc_asym;

    sai_status_t status = sai_port_api->set_port_attribute(port.m_port_id, &attr);
    if (status != SAI_STATUS_SUCCESS)
    {
        SWSS_LOG_ERROR("Failed to set PFC mode %d to port id 0x%" PRIx64 " (rc:%d)", port.m_pfc_asym, port.m_port_id, status);
        task_process_status handle_status = handleSaiSetStatus(SAI_API_PORT, status);
        if (handle_status != task_success)
        {
            return parseHandleSaiStatusFailure(handle_status);
        }
    }

    if (!setPortPfc(port.m_port_id, pfc))
    {
        return false;
    }

    if (port.m_pfc_asym == SAI_PORT_PRIORITY_FLOW_CONTROL_MODE_SEPARATE)
    {
        attr.id = SAI_PORT_ATTR_PRIORITY_FLOW_CONTROL_RX;
        attr.value.u8 = static_cast<uint8_t>(0xff);

        sai_status_t status = sai_port_api->set_port_attribute(port.m_port_id, &attr);
        if (status != SAI_STATUS_SUCCESS)
        {
            SWSS_LOG_ERROR("Failed to set RX PFC 0x%x to port id 0x%" PRIx64 " (rc:%d)", attr.value.u8, port.m_port_id, status);
            task_process_status handle_status = handleSaiSetStatus(SAI_API_PORT, status);
            if (handle_status != task_success)
        {
            return parseHandleSaiStatusFailure(handle_status);
        }
        }
    }

    SWSS_LOG_INFO("Set asymmetric PFC %s to port id 0x%" PRIx64, pfc_asym.c_str(), port.m_port_id);

    return true;
}

/*
 * Name: bindUnbindAclTableGroup
 *
 * Description:
 *     To bind a port to ACL table we need to do two things.
 *     1. Create ACL table member, which maps
 *        ACL table group OID --> ACL table OID
 *     2. Set ACL table group OID as value port attribute.
 *
 *      This function performs the second step of binding.
 *
 *      Also, while unbinding we use this function to
 *      set port attribute value to SAI_NULL_OBJECT_ID
 *
 *      Port attribute name is derived from port type
 *
 * Return: true on success, false on failure
 */
bool PortsOrch::bindUnbindAclTableGroup(Port &port,
                                        bool ingress,
                                        bool bind)
{

    sai_attribute_t    attr;
    sai_status_t       status = SAI_STATUS_SUCCESS;
    string             bind_str = bind ? "bind" : "unbind";

    attr.value.oid = bind ? (ingress ? port.m_ingress_acl_table_group_id :
                                       port.m_egress_acl_table_group_id):
                            SAI_NULL_OBJECT_ID;
    switch (port.m_type)
    {
        case Port::PHY:
        {
            attr.id = ingress ?
                    SAI_PORT_ATTR_INGRESS_ACL : SAI_PORT_ATTR_EGRESS_ACL;
            status = sai_port_api->set_port_attribute(port.m_port_id, &attr);
            if (SAI_STATUS_SUCCESS != status)
            {
                SWSS_LOG_ERROR("Failed to %s %s to ACL table group %" PRIx64 ", rv:%d",
                            bind_str.c_str(), port.m_alias.c_str(), attr.value.oid, status);
                task_process_status handle_status = handleSaiSetStatus(SAI_API_PORT, status);
                if (handle_status != task_success)
                {
                    return parseHandleSaiStatusFailure(handle_status);
                }
            }
            break;
        }
        case Port::LAG:
        {
            attr.id = ingress ?
                    SAI_LAG_ATTR_INGRESS_ACL : SAI_LAG_ATTR_EGRESS_ACL;
            status = sai_lag_api->set_lag_attribute(port.m_lag_id, &attr);
            if (SAI_STATUS_SUCCESS != status)
            {
                SWSS_LOG_ERROR("Failed to %s %s to ACL table group %" PRIx64 ", rv:%d",
                            bind_str.c_str(), port.m_alias.c_str(), attr.value.oid, status);
                task_process_status handle_status = handleSaiSetStatus(SAI_API_LAG, status);
                if (handle_status != task_success)
                {
                    return parseHandleSaiStatusFailure(handle_status);
                }
            }
            break;
        }
        case Port::VLAN:
        {
            attr.id = ingress ?
                    SAI_VLAN_ATTR_INGRESS_ACL : SAI_VLAN_ATTR_EGRESS_ACL;
            status =
                sai_vlan_api->set_vlan_attribute(port.m_vlan_info.vlan_oid,
                                                 &attr);
            if (SAI_STATUS_SUCCESS != status)
            {
                SWSS_LOG_ERROR("Failed to %s %s to ACL table group %" PRIx64 ", rv:%d",
                            bind_str.c_str(), port.m_alias.c_str(), attr.value.oid, status);
                task_process_status handle_status = handleSaiSetStatus(SAI_API_VLAN, status);
                if (handle_status != task_success)
                {
                    return parseHandleSaiStatusFailure(handle_status);
                }
            }
            break;
        }
        default:
        {
            SWSS_LOG_ERROR("Failed to %s %s port with type %d",
                           bind_str.c_str(), port.m_alias.c_str(), port.m_type);
            return false;
        }
    }

    return true;
}

bool PortsOrch::unbindRemoveAclTableGroup(sai_object_id_t  port_oid,
                                          sai_object_id_t  acl_table_oid,
                                          acl_stage_type_t acl_stage)
{
    SWSS_LOG_ENTER();

    sai_status_t       status;
    bool               ingress = (acl_stage == ACL_STAGE_INGRESS);
    Port               port;

    if (!getPort(port_oid, port))
    {
        SWSS_LOG_ERROR("Failed to get port by port OID %" PRIx64, port_oid);
        return false;
    }


    sai_object_id_t &group_oid_ref =
            ingress? port.m_ingress_acl_table_group_id :
                     port.m_egress_acl_table_group_id;
    unordered_set<sai_object_id_t> &acl_list_ref =
            ingress ? port.m_ingress_acl_tables_uset :
                      port.m_egress_acl_tables_uset;

    if (SAI_NULL_OBJECT_ID == group_oid_ref)
    {
        assert(acl_list_ref.find(acl_table_oid) == acl_list_ref.end());
        return true;
    }
    assert(acl_list_ref.find(acl_table_oid) != acl_list_ref.end());
    acl_list_ref.erase(acl_table_oid);
    if (!acl_list_ref.empty())
    {
        // This port is in more than one acl table's port list
        // So, we need to preserve group OID
        SWSS_LOG_NOTICE("Preserving port OID %" PRIx64" ACL table grop ID", port_oid);
        setPort(port.m_alias, port);
        return true;
    }

    SWSS_LOG_NOTICE("Removing port OID %" PRIx64" ACL table group ID", port_oid);

    // Unbind ACL group
    if (!bindUnbindAclTableGroup(port, ingress, false))
    {
        SWSS_LOG_ERROR("Failed to remove ACL group ID from port");
        return false;
    }

    // Remove ACL group
    status = sai_acl_api->remove_acl_table_group(group_oid_ref);
    if (SAI_STATUS_SUCCESS != status)
    {
        SWSS_LOG_ERROR("Failed to remove ACL table group, rv:%d", status);
        task_process_status handle_status = handleSaiRemoveStatus(SAI_API_ACL, status);
        if (handle_status != task_success)
        {
            return parseHandleSaiStatusFailure(handle_status);
        }
    }
    sai_acl_bind_point_type_t bind_type;
    if (!getSaiAclBindPointType(port.m_type, bind_type))
    {
        SWSS_LOG_ERROR("Unknown SAI ACL bind point type");
        return false;
    }
    gCrmOrch->decCrmAclUsedCounter(CrmResourceType::CRM_ACL_GROUP,
                                   ingress ? SAI_ACL_STAGE_INGRESS : SAI_ACL_STAGE_EGRESS,
                                   bind_type, group_oid_ref);

    group_oid_ref = SAI_NULL_OBJECT_ID;
    setPort(port.m_alias, port);
    return true;
}

bool PortsOrch::createBindAclTableGroup(sai_object_id_t  port_oid,
                                        sai_object_id_t  acl_table_oid,
                                        sai_object_id_t  &group_oid,
                                        acl_stage_type_t acl_stage)
{
    SWSS_LOG_ENTER();

    if (ACL_STAGE_UNKNOWN == acl_stage)
    {
        SWSS_LOG_ERROR("unknown ACL stage for table group creation");
        return false;
    }
    assert(ACL_STAGE_INGRESS == acl_stage || ACL_STAGE_EGRESS == acl_stage);

    sai_status_t    status;
    Port            port;
    bool            ingress = (ACL_STAGE_INGRESS == acl_stage) ?
                              true : false;
    if (!getPort(port_oid, port))
    {
        SWSS_LOG_ERROR("Failed to get port by port ID %" PRIx64, port_oid);
        return false;
    }

    unordered_set<sai_object_id_t> &acl_list_ref =
            ingress ? port.m_ingress_acl_tables_uset :
                      port.m_egress_acl_tables_uset;
    sai_object_id_t &group_oid_ref =
            ingress ? port.m_ingress_acl_table_group_id :
                      port.m_egress_acl_table_group_id;

    if (acl_list_ref.empty())
    {
        // Port ACL table group does not exist, create one
        assert(group_oid_ref == SAI_NULL_OBJECT_ID);
        sai_acl_bind_point_type_t bind_type;
        if (!getSaiAclBindPointType(port.m_type, bind_type))
        {
            SWSS_LOG_ERROR("Failed to bind ACL table to port %s with unknown type %d",
                        port.m_alias.c_str(), port.m_type);
            return false;
        }
        sai_object_id_t bp_list[] = { bind_type };

        vector<sai_attribute_t> group_attrs;
        sai_attribute_t group_attr;

        group_attr.id = SAI_ACL_TABLE_GROUP_ATTR_ACL_STAGE;
        group_attr.value.s32 = ingress ? SAI_ACL_STAGE_INGRESS :
                                         SAI_ACL_STAGE_EGRESS;
        group_attrs.push_back(group_attr);

        group_attr.id = SAI_ACL_TABLE_GROUP_ATTR_ACL_BIND_POINT_TYPE_LIST;
        group_attr.value.objlist.count = 1;
        group_attr.value.objlist.list = bp_list;
        group_attrs.push_back(group_attr);

        group_attr.id = SAI_ACL_TABLE_GROUP_ATTR_TYPE;
        group_attr.value.s32 = SAI_ACL_TABLE_GROUP_TYPE_PARALLEL;
        group_attrs.push_back(group_attr);

        status = sai_acl_api->create_acl_table_group(&group_oid_ref, gSwitchId,
                        (uint32_t)group_attrs.size(), group_attrs.data());
        if (status != SAI_STATUS_SUCCESS)
        {
            SWSS_LOG_ERROR("Failed to create ACL table group, rv:%d", status);
            task_process_status handle_status = handleSaiCreateStatus(SAI_API_ACL, status);
            if (handle_status != task_success)
            {
                return parseHandleSaiStatusFailure(handle_status);
            }
        }
        assert(group_oid_ref != SAI_NULL_OBJECT_ID);

        gCrmOrch->incCrmAclUsedCounter(CrmResourceType::CRM_ACL_GROUP,
                        ingress ? SAI_ACL_STAGE_INGRESS :
                                  SAI_ACL_STAGE_EGRESS, bind_type);

        // Bind ACL table group
        if (!bindUnbindAclTableGroup(port, ingress, true))
        {
            return false;
        }

        SWSS_LOG_NOTICE("Create %s ACL table group and bind port %s to it",
                        ingress ? "ingress" : "egress", port.m_alias.c_str());
    }

    assert(group_oid_ref != SAI_NULL_OBJECT_ID);
    group_oid = group_oid_ref;
    acl_list_ref.insert(acl_table_oid);
    setPort(port.m_alias, port);

    return true;
}

bool PortsOrch::unbindAclTable(sai_object_id_t  port_oid,
                               sai_object_id_t  acl_table_oid,
                               sai_object_id_t  acl_group_member_oid,
                               acl_stage_type_t acl_stage)
{

    /*
     * Do the following in-order
     * 1. Delete ACL table group member
     * 2. Unbind ACL table group
     * 3. Delete ACL table group
     */
    sai_status_t status =
            sai_acl_api->remove_acl_table_group_member(acl_group_member_oid);
    if (status != SAI_STATUS_SUCCESS) {
        SWSS_LOG_ERROR("Failed to remove ACL group member: %" PRIu64 " ",
                       acl_group_member_oid);
        task_process_status handle_status = handleSaiRemoveStatus(SAI_API_ACL, status);
        if (handle_status != task_success)
        {
            return parseHandleSaiStatusFailure(handle_status);
        }
    }


    Port port;
    if (getPort(port_oid, port))
    {
        decreasePortRefCount(port.m_alias);
    }

    if (!unbindRemoveAclTableGroup(port_oid, acl_table_oid, acl_stage)) {
        return false;
    }

    return true;
}

bool PortsOrch::bindAclTable(sai_object_id_t  port_oid,
                             sai_object_id_t  table_oid,
                             sai_object_id_t  &group_member_oid,
                             acl_stage_type_t acl_stage)
{
    SWSS_LOG_ENTER();
    /*
     * Do the following in-order
     * 1. Create ACL table group
     * 2. Bind ACL table group (set ACL table group ID on port)
     * 3. Create ACL table group member
     */

    if (table_oid == SAI_NULL_OBJECT_ID)
    {
        SWSS_LOG_ERROR("Invalid ACL table %" PRIx64, table_oid);
        return false;
    }

    sai_object_id_t    group_oid;
    sai_status_t       status;

    // Create an ACL table group and bind to port
    if (!createBindAclTableGroup(port_oid, table_oid, group_oid, acl_stage))
    {
        SWSS_LOG_ERROR("Fail to create or bind to port %" PRIx64 " ACL table group", port_oid);
        return false;
    }

    // Create an ACL group member with table_oid and group_oid
    vector<sai_attribute_t> member_attrs;

    sai_attribute_t member_attr;
    member_attr.id = SAI_ACL_TABLE_GROUP_MEMBER_ATTR_ACL_TABLE_GROUP_ID;
    member_attr.value.oid = group_oid;
    member_attrs.push_back(member_attr);

    member_attr.id = SAI_ACL_TABLE_GROUP_MEMBER_ATTR_ACL_TABLE_ID;
    member_attr.value.oid = table_oid;
    member_attrs.push_back(member_attr);

    member_attr.id = SAI_ACL_TABLE_GROUP_MEMBER_ATTR_PRIORITY;
    member_attr.value.u32 = 100; // TODO: double check!
    member_attrs.push_back(member_attr);

    status = sai_acl_api->create_acl_table_group_member(&group_member_oid, gSwitchId, (uint32_t)member_attrs.size(), member_attrs.data());
    if (status != SAI_STATUS_SUCCESS)
    {
        SWSS_LOG_ERROR("Failed to create member in ACL table group %" PRIx64 " for ACL table %" PRIx64 ", rv:%d",
                group_oid, table_oid, status);
        task_process_status handle_status = handleSaiCreateStatus(SAI_API_ACL, status);
        if (handle_status != task_success)
        {
            return parseHandleSaiStatusFailure(handle_status);
        }
    }

    Port port;
    if (getPort(port_oid, port))
    {
        increasePortRefCount(port.m_alias);
    }

    return true;
}

bool PortsOrch::setPortPvid(Port &port, sai_uint32_t pvid)
{
    SWSS_LOG_ENTER();

    if(port.m_type == Port::TUNNEL)
    {
        SWSS_LOG_ERROR("pvid setting for tunnel %s is not allowed", port.m_alias.c_str());
        return true;
    }

    if(port.m_type == Port::SYSTEM)
    {
        SWSS_LOG_INFO("pvid setting for system port %s is not applicable", port.m_alias.c_str());
        return true;
    }

    if (port.m_rif_id)
    {
        SWSS_LOG_ERROR("pvid setting for router interface %s is not allowed", port.m_alias.c_str());
        return false;
    }

    vector<Port> portv;
    if (port.m_type == Port::PHY)
    {
        sai_attribute_t attr;
        attr.id = SAI_PORT_ATTR_PORT_VLAN_ID;
        attr.value.u32 = pvid;

        sai_status_t status = sai_port_api->set_port_attribute(port.m_port_id, &attr);
        if (status != SAI_STATUS_SUCCESS)
        {
            SWSS_LOG_ERROR("Failed to set pvid %u to port: %s", attr.value.u32, port.m_alias.c_str());
            task_process_status handle_status = handleSaiSetStatus(SAI_API_PORT, status);
            if (handle_status != task_success)
            {
                return parseHandleSaiStatusFailure(handle_status);
            }
        }
        SWSS_LOG_NOTICE("Set pvid %u to port: %s", attr.value.u32, port.m_alias.c_str());
    }
    else if (port.m_type == Port::LAG)
    {
        sai_attribute_t attr;
        attr.id = SAI_LAG_ATTR_PORT_VLAN_ID;
        attr.value.u32 = pvid;

        sai_status_t status = sai_lag_api->set_lag_attribute(port.m_lag_id, &attr);
        if (status != SAI_STATUS_SUCCESS)
        {
            SWSS_LOG_ERROR("Failed to set pvid %u to lag: %s", attr.value.u32, port.m_alias.c_str());
            task_process_status handle_status = handleSaiSetStatus(SAI_API_LAG, status);
            if (handle_status != task_success)
            {
                return parseHandleSaiStatusFailure(handle_status);
            }
        }
        SWSS_LOG_NOTICE("Set pvid %u to lag: %s", attr.value.u32, port.m_alias.c_str());
    }
    else
    {
        SWSS_LOG_ERROR("PortsOrch::setPortPvid port type %d not supported", port.m_type);
        return false;
    }

    port.m_port_vlan_id = (sai_vlan_id_t)pvid;
    return true;
}

bool PortsOrch::getPortPvid(Port &port, sai_uint32_t &pvid)
{
    /* Just return false if the router interface exists */
    if (port.m_rif_id)
    {
        SWSS_LOG_DEBUG("Router interface exists on %s, don't set pvid",
                      port.m_alias.c_str());
        return false;
    }

    pvid = port.m_port_vlan_id;
    return true;
}

bool PortsOrch::setHostIntfsStripTag(Port &port, sai_hostif_vlan_tag_t strip)
{
    SWSS_LOG_ENTER();
    vector<Port> portv;

    if(port.m_type == Port::TUNNEL)
    {
        return true;
    }

    /*
     * Before SAI_HOSTIF_VLAN_TAG_ORIGINAL is supported by libsai from all asic vendors,
     * the VLAN tag on hostif is explicitly controlled with SAI_HOSTIF_VLAN_TAG_STRIP &
     * SAI_HOSTIF_VLAN_TAG_KEEP attributes.
     */
    if (port.m_type == Port::PHY)
    {
        portv.push_back(port);
    }
    else if (port.m_type == Port::LAG)
    {
        getLagMember(port, portv);
    }
    else
    {
        SWSS_LOG_ERROR("port type %d not supported", port.m_type);
        return false;
    }

    for (const auto p: portv)
    {
        sai_attribute_t attr;
        attr.id = SAI_HOSTIF_ATTR_VLAN_TAG;
        attr.value.s32 = strip;

        sai_status_t status = sai_hostif_api->set_hostif_attribute(p.m_hif_id, &attr);
        if (status != SAI_STATUS_SUCCESS)
        {
            SWSS_LOG_ERROR("Failed to set %s to host interface %s",
                        hostif_vlan_tag[strip], p.m_alias.c_str());
            task_process_status handle_status = handleSaiSetStatus(SAI_API_HOSTIF, status);
            if (handle_status != task_success)
            {
                return parseHandleSaiStatusFailure(handle_status);
            }
        }
        SWSS_LOG_NOTICE("Set %s to host interface: %s",
                        hostif_vlan_tag[strip], p.m_alias.c_str());
    }

    return true;
}

bool PortsOrch::isSpeedSupported(const std::string& alias, sai_object_id_t port_id, sai_uint32_t speed)
{
    // This method will return false iff we get a list of supported speeds and the requested speed
    // is not supported
    // Otherwise the method will return true (even if we received errors)

    sai_attribute_t attr;
    sai_status_t status;

    // "Lazy" query of supported speeds for given port
    // Once received the list will be stored in m_portSupportedSpeeds
    if (!m_portSupportedSpeeds.count(port_id))
    {
        const auto size_guess = 25; // Guess the size which could be enough

        std::vector<sai_uint32_t> speeds(size_guess);

        for (int attempt = 0; attempt < 2; ++attempt) // two attempts to get our value
        {                                             // first with the guess,
                                                      // other with the returned value
            attr.id = SAI_PORT_ATTR_SUPPORTED_SPEED;
            attr.value.u32list.count = static_cast<uint32_t>(speeds.size());
            attr.value.u32list.list = speeds.data();

            status = sai_port_api->get_port_attribute(port_id, 1, &attr);
            if (status != SAI_STATUS_BUFFER_OVERFLOW)
            {
                break;
            }

            speeds.resize(attr.value.u32list.count); // if our guess was wrong
                                                     // retry with the correct value
        }

        if (status == SAI_STATUS_SUCCESS)
        {
                speeds.resize(attr.value.u32list.count);
                m_portSupportedSpeeds[port_id] = speeds;
        }
        else
        {
            if (status == SAI_STATUS_BUFFER_OVERFLOW)
            {
                // something went wrong in SAI implementation
                SWSS_LOG_ERROR("Failed to get supported speed list for port %s id=%" PRIx64 ". Not enough container size",
                               alias.c_str(), port_id);
            }
            else if (SAI_STATUS_IS_ATTR_NOT_SUPPORTED(status) ||
                     SAI_STATUS_IS_ATTR_NOT_IMPLEMENTED(status) ||
                     status == SAI_STATUS_NOT_IMPLEMENTED)
            {
                // unable to validate speed if attribute is not supported on platform
                // assuming input value is correct
                SWSS_LOG_WARN("Unable to validate speed for port %s id=%" PRIx64 ". Not supported by platform",
                              alias.c_str(), port_id);
            }
            else
            {
                SWSS_LOG_ERROR("Failed to get a list of supported speeds for port %s id=%" PRIx64 ". Error=%d",
                               alias.c_str(), port_id, status);
            }
            m_portSupportedSpeeds[port_id] = {}; // use an empty list,
                                                 // we don't want to get the port speed for this port again
            return true; // we can't check if the speed is valid, so return true to change the speed
        }

    }

    const PortSupportedSpeeds &supp_speeds = m_portSupportedSpeeds[port_id];
    if (supp_speeds.size() == 0)
    {
        // we don't have the list for this port, so return true to change speed anyway
        return true;
    }

    return std::find(supp_speeds.begin(), supp_speeds.end(), speed) != supp_speeds.end();
}

/*
 * If Gearbox is enabled and this is a Gearbox port then set the attributes accordingly.
 */
bool PortsOrch::setGearboxPortsAttr(Port &port, sai_port_attr_t id, void *value)
{
    bool status;

    status = setGearboxPortAttr(port, PHY_PORT_TYPE, id, value);

    if (status == true)
    {
        status = setGearboxPortAttr(port, LINE_PORT_TYPE, id, value);
    }

    return status;
}

/*
 * If Gearbox is enabled and this is a Gearbox port then set the specific lane attribute.
 * Note: the appl_db is also updated (Gearbox config_db tables are TBA).
 */
bool PortsOrch::setGearboxPortAttr(Port &port, dest_port_type_t port_type, sai_port_attr_t id, void *value)
{
    sai_status_t status = SAI_STATUS_SUCCESS;
    sai_object_id_t dest_port_id;
    sai_attribute_t attr;
    string speed_attr;
    uint32_t lane_speed = 0;
    sai_uint32_t speed = 0;
    uint32_t lanes = 0;

    SWSS_LOG_ENTER();

    if (m_gearboxEnabled)
    {
        if (getDestPortId(port.m_port_id, port_type, dest_port_id) == true)
        {
            switch (id)
            {
                case SAI_PORT_ATTR_FEC_MODE:
                    attr.id = id;
                    attr.value.s32 = *static_cast<sai_int32_t*>(value);
                    SWSS_LOG_NOTICE("BOX: Set %s FEC_MODE %d", port.m_alias.c_str(), attr.value.s32);
                    break;
                case SAI_PORT_ATTR_ADMIN_STATE:
                    attr.id = id;
                    attr.value.booldata = *static_cast<bool*>(value);
                    SWSS_LOG_NOTICE("BOX: Set %s ADMIN_STATE %d", port.m_alias.c_str(), attr.value.booldata);
                    break;
                case SAI_PORT_ATTR_SPEED:
                    switch (port_type)
                    {
                        case PHY_PORT_TYPE:
                            lanes = static_cast<uint32_t>(m_gearboxInterfaceMap[port.m_index].system_lanes.size());
                            speed_attr = "system_speed";
                            break;
                        case LINE_PORT_TYPE:
                            lanes = static_cast<uint32_t>(m_gearboxInterfaceMap[port.m_index].line_lanes.size());
                            speed_attr = "line_speed";
                            break;
                        default:
                            return false;
                    }

                    // Gearbox expects speed per lane
                    speed = *static_cast<sai_int32_t*>(value);
                    if (speed % lanes == 0)
                    {
                        lane_speed = speed / lanes;
                    }
                    if (isSpeedSupported(port.m_alias, dest_port_id, lane_speed))
                    {
                        // Gearbox may not implement speed check, so
                        // invalidate speed if it doesn't make sense.
                        if (to_string(lane_speed).size() < 5)
                        {
                            lane_speed = 0;
                        }

                        attr.id = SAI_PORT_ATTR_SPEED;
                        attr.value.u32 = lane_speed;
                    }
                    SWSS_LOG_NOTICE("BOX: Set %s lane %s %d", port.m_alias.c_str(), speed_attr.c_str(), lane_speed);
                    break;
                default:
                    return false;
            }

            status = sai_port_api->set_port_attribute(dest_port_id, &attr);
            if (status == SAI_STATUS_SUCCESS)
            {
                if (id == SAI_PORT_ATTR_SPEED)
                {
                    string key = "phy:"+to_string(m_gearboxInterfaceMap[port.m_index].phy_id)+":ports:"+to_string(port.m_index);
                    m_gearboxTable->hset(key, speed_attr, to_string(lane_speed));
                    SWSS_LOG_NOTICE("BOX: Updated APPL_DB key:%s %s %d", key.c_str(), speed_attr.c_str(), lane_speed);
                }
            }
            else
            {
                SWSS_LOG_ERROR("BOX: Failed to set %s port attribute %d", port.m_alias.c_str(), id);
                task_process_status handle_status = handleSaiSetStatus(SAI_API_PORT, status);
                if (handle_status != task_success)
                {
                    return parseHandleSaiStatusFailure(handle_status);
                }
            }
        }
    }

    return true;
}

bool PortsOrch::setPortSpeed(Port &port, sai_uint32_t speed)
{
    sai_attribute_t attr;
    sai_status_t status;

    SWSS_LOG_ENTER();

    attr.id = SAI_PORT_ATTR_SPEED;
    attr.value.u32 = speed;

    status = sai_port_api->set_port_attribute(port.m_port_id, &attr);
    if (status != SAI_STATUS_SUCCESS)
    {
        task_process_status handle_status = handleSaiSetStatus(SAI_API_PORT, status);
        if (handle_status != task_success)
        {
            return parseHandleSaiStatusFailure(handle_status);
        }
    }

    setGearboxPortsAttr(port, SAI_PORT_ATTR_SPEED, &speed);
    return true;
}

bool PortsOrch::getPortSpeed(sai_object_id_t id, sai_uint32_t &speed)
{
    SWSS_LOG_ENTER();

    getDestPortId(id, LINE_PORT_TYPE, id);

    sai_attribute_t attr;
    sai_status_t status;

    attr.id = SAI_PORT_ATTR_SPEED;
    attr.value.u32 = 0;

    status = sai_port_api->get_port_attribute(id, 1, &attr);

    if (status == SAI_STATUS_SUCCESS)
        speed = attr.value.u32;

    return status == SAI_STATUS_SUCCESS;
}

bool PortsOrch::setPortAdvSpeed(sai_object_id_t port_id, sai_uint32_t speed)
{
    SWSS_LOG_ENTER();
    sai_attribute_t attr;
    sai_status_t status;
    vector<sai_uint32_t> speeds;
    speeds.push_back(speed);

    attr.id = SAI_PORT_ATTR_ADVERTISED_SPEED;
    attr.value.u32list.list  = speeds.data();
    attr.value.u32list.count = static_cast<uint32_t>(speeds.size());

    status = sai_port_api->set_port_attribute(port_id, &attr);
    if (status != SAI_STATUS_SUCCESS)
    {
        task_process_status handle_status = handleSaiSetStatus(SAI_API_PORT, status);
        if (handle_status != task_success)
        {
            return parseHandleSaiStatusFailure(handle_status);
        }
    }

    return true;
}

bool PortsOrch::getQueueTypeAndIndex(sai_object_id_t queue_id, string &type, uint8_t &index)
{
    SWSS_LOG_ENTER();

    sai_attribute_t attr[2];
    attr[0].id = SAI_QUEUE_ATTR_TYPE;
    attr[1].id = SAI_QUEUE_ATTR_INDEX;

    sai_status_t status = sai_queue_api->get_queue_attribute(queue_id, 2, attr);
    if (status != SAI_STATUS_SUCCESS)
    {
        SWSS_LOG_ERROR("Failed to get queue type and index for queue %" PRIu64 " rv:%d", queue_id, status);
        return false;
    }

    switch (attr[0].value.s32)
    {
    case SAI_QUEUE_TYPE_ALL:
        type = "SAI_QUEUE_TYPE_ALL";
        break;
    case SAI_QUEUE_TYPE_UNICAST:
        type = "SAI_QUEUE_TYPE_UNICAST";
        break;
    case SAI_QUEUE_TYPE_MULTICAST:
        type = "SAI_QUEUE_TYPE_MULTICAST";
        break;
    default:
        SWSS_LOG_ERROR("Got unsupported queue type %d for %" PRIu64 " queue", attr[0].value.s32, queue_id);
        throw runtime_error("Got unsupported queue type");
    }

    index = attr[1].value.u8;

    return true;
}

bool PortsOrch::setPortAutoNeg(sai_object_id_t id, int an)
{
    SWSS_LOG_ENTER();

    sai_attribute_t attr;
    attr.id = SAI_PORT_ATTR_AUTO_NEG_MODE;
    switch(an) {
      case 1:
        attr.value.booldata = true;
        break;
      default:
        attr.value.booldata = false;
        break;
    }

    sai_status_t status = sai_port_api->set_port_attribute(id, &attr);
    if (status != SAI_STATUS_SUCCESS)
    {
        SWSS_LOG_ERROR("Failed to set AutoNeg %u to port pid:%" PRIx64, attr.value.booldata, id);
        task_process_status handle_status = handleSaiSetStatus(SAI_API_PORT, status);
        if (handle_status != task_success)
        {
            return parseHandleSaiStatusFailure(handle_status);
        }
    }
    SWSS_LOG_INFO("Set AutoNeg %u to port pid:%" PRIx64, attr.value.booldata, id);
    return true;
}

bool PortsOrch::setHostIntfsOperStatus(const Port& port, bool isUp) const
{
    SWSS_LOG_ENTER();

    sai_attribute_t attr;
    attr.id = SAI_HOSTIF_ATTR_OPER_STATUS;
    attr.value.booldata = isUp;

    sai_status_t status = sai_hostif_api->set_hostif_attribute(port.m_hif_id, &attr);
    if (status != SAI_STATUS_SUCCESS)
    {
        SWSS_LOG_WARN("Failed to set operation status %s to host interface %s",
                isUp ? "UP" : "DOWN", port.m_alias.c_str());
        return false;
    }

    SWSS_LOG_NOTICE("Set operation status %s to host interface %s",
            isUp ? "UP" : "DOWN", port.m_alias.c_str());

    return true;
}

bool PortsOrch::createVlanHostIntf(Port& vl, string hostif_name)
{
    SWSS_LOG_ENTER();

    if (vl.m_vlan_info.host_intf_id != SAI_NULL_OBJECT_ID)
    {
        SWSS_LOG_ERROR("Host interface already assigned to VLAN %d", vl.m_vlan_info.vlan_id);
        return false;
    }

    vector<sai_attribute_t> attrs;
    sai_attribute_t attr;

    attr.id = SAI_HOSTIF_ATTR_TYPE;
    attr.value.s32 = SAI_HOSTIF_TYPE_NETDEV;
    attrs.push_back(attr);

    attr.id = SAI_HOSTIF_ATTR_OBJ_ID;
    attr.value.oid = vl.m_vlan_info.vlan_oid;
    attrs.push_back(attr);

    attr.id = SAI_HOSTIF_ATTR_NAME;
    strncpy(attr.value.chardata, hostif_name.c_str(), sizeof(attr.value.chardata));
    attrs.push_back(attr);

    sai_status_t status = sai_hostif_api->create_hostif(&vl.m_vlan_info.host_intf_id, gSwitchId, (uint32_t)attrs.size(), attrs.data());
    if (status != SAI_STATUS_SUCCESS)
    {
        SWSS_LOG_ERROR("Failed to create host interface %s for VLAN %d", hostif_name.c_str(), vl.m_vlan_info.vlan_id);
        return false;
    }

    m_portList[vl.m_alias] = vl;

    return true;
}

bool PortsOrch::removeVlanHostIntf(Port vl)
{
    sai_status_t status = sai_hostif_api->remove_hostif(vl.m_vlan_info.host_intf_id);
    if (status != SAI_STATUS_SUCCESS)
    {
        SWSS_LOG_ERROR("Failed to remove VLAN %d host interface", vl.m_vlan_info.vlan_id);
        return false;
    }

    return true;
}

void PortsOrch::updateDbPortOperStatus(const Port& port, sai_port_oper_status_t status) const
{
    SWSS_LOG_ENTER();

    if(port.m_type == Port::TUNNEL)
    {
        VxlanTunnelOrch* tunnel_orch = gDirectory.get<VxlanTunnelOrch*>();
        tunnel_orch->updateDbTunnelOperStatus(port.m_alias, status);
        return;
    }

    vector<FieldValueTuple> tuples;
    FieldValueTuple tuple("oper_status", oper_status_strings.at(status));
    tuples.push_back(tuple);
    m_portTable->set(port.m_alias, tuples);
}

bool PortsOrch::addPort(const set<int> &lane_set, uint32_t speed, int an, string fec_mode)
{
    SWSS_LOG_ENTER();

    vector<uint32_t> lanes(lane_set.begin(), lane_set.end());

    sai_attribute_t attr;
    vector<sai_attribute_t> attrs;

    attr.id = SAI_PORT_ATTR_SPEED;
    attr.value.u32 = speed;
    attrs.push_back(attr);

    attr.id = SAI_PORT_ATTR_HW_LANE_LIST;
    attr.value.u32list.list = lanes.data();
    attr.value.u32list.count = static_cast<uint32_t>(lanes.size());
    attrs.push_back(attr);

    if (an == true)
    {
        attr.id = SAI_PORT_ATTR_AUTO_NEG_MODE;
        attr.value.booldata = true;
        attrs.push_back(attr);
    }

    if (!fec_mode.empty())
    {
        attr.id = SAI_PORT_ATTR_FEC_MODE;
        attr.value.u32 = fec_mode_map[fec_mode];
        attrs.push_back(attr);
    }

    sai_object_id_t port_id;
    sai_status_t status = sai_port_api->create_port(&port_id, gSwitchId, static_cast<uint32_t>(attrs.size()), attrs.data());
    if (status != SAI_STATUS_SUCCESS)
    {
        SWSS_LOG_ERROR("Failed to create port with the speed %u, rv:%d", speed, status);
        task_process_status handle_status = handleSaiCreateStatus(SAI_API_PORT, status);
        if (handle_status != task_success)
        {
            return parseHandleSaiStatusFailure(handle_status);
        }
    }

    m_portListLaneMap[lane_set] = port_id;
    m_portCount++;

    SWSS_LOG_NOTICE("Create port %" PRIx64 " with the speed %u", port_id, speed);

    return true;
}

sai_status_t PortsOrch::removePort(sai_object_id_t port_id)
{
    SWSS_LOG_ENTER();

    Port port;

    /* 
     * Make sure to bring down admin state.
     * SET would have replaced with DEL
     */
    if (getPort(port_id, port))
    {
        setPortAdminStatus(port, false);
    }
    /* else : port is in default state or not yet created */

    sai_status_t status = sai_port_api->remove_port(port_id);
    if (status != SAI_STATUS_SUCCESS)
    {
        return status;
    }

    m_portCount--;
    SWSS_LOG_NOTICE("Remove port %" PRIx64, port_id);

    return status;
}

string PortsOrch::getQueueWatermarkFlexCounterTableKey(string key)
{
    return string(QUEUE_WATERMARK_STAT_COUNTER_FLEX_COUNTER_GROUP) + ":" + key;
}

string PortsOrch::getPriorityGroupWatermarkFlexCounterTableKey(string key)
{
    return string(PG_WATERMARK_STAT_COUNTER_FLEX_COUNTER_GROUP) + ":" + key;
}

string PortsOrch::getPriorityGroupDropPacketsFlexCounterTableKey(string key)
{
    return string(PG_DROP_STAT_COUNTER_FLEX_COUNTER_GROUP) + ":" + key;
}

bool PortsOrch::initPort(const string &alias, const string &role, const int index, const set<int> &lane_set)
{
    SWSS_LOG_ENTER();

    if (role == "Rec" || role == "Inb")
    {
        return doProcessRecircPort(alias, role, lane_set, SET_COMMAND);
    }

    /* Determine if the lane combination exists in switch */
    if (m_portListLaneMap.find(lane_set) != m_portListLaneMap.end())
    {
        sai_object_id_t id = m_portListLaneMap[lane_set];

        /* Determine if the port has already been initialized before */
        if (m_portList.find(alias) != m_portList.end() && m_portList[alias].m_port_id == id)
        {
            SWSS_LOG_DEBUG("Port has already been initialized before alias:%s", alias.c_str());
        }
        else
        {
            Port p(alias, Port::PHY);

            p.m_index = index;
            p.m_port_id = id;

            /* Initialize the port and create corresponding host interface */
            if (initializePort(p))
            {
                /* Create associated Gearbox lane mapping */
                initGearboxPort(p);

                /* Add port to port list */
                m_portList[alias] = p;
                m_port_ref_count[alias] = 0;
                m_portOidToIndex[id] = index;

                /* Add port name map to counter table */
                FieldValueTuple tuple(p.m_alias, sai_serialize_object_id(p.m_port_id));
                vector<FieldValueTuple> fields;
                fields.push_back(tuple);
                m_counterTable->set("", fields);
                // Install a flex counter for this port to track stats
                std::unordered_set<std::string> counter_stats;
                for (const auto& it: port_stat_ids)
                {
                    counter_stats.emplace(sai_serialize_port_stat(it));
                }
                port_stat_manager.setCounterIdList(p.m_port_id, CounterType::PORT, counter_stats);
                std::unordered_set<std::string> port_buffer_drop_stats;
                for (const auto& it: port_buffer_drop_stat_ids)
                {
                    port_buffer_drop_stats.emplace(sai_serialize_port_stat(it));
                }
                port_buffer_drop_stat_manager.setCounterIdList(p.m_port_id, CounterType::PORT, port_buffer_drop_stats);

                PortUpdate update = { p, true };
                notify(SUBJECT_TYPE_PORT_CHANGE, static_cast<void *>(&update));

                m_portList[alias].m_init = true;

                SWSS_LOG_NOTICE("Initialized port %s", alias.c_str());
            }
            else
            {
                SWSS_LOG_ERROR("Failed to initialize port %s", alias.c_str());
                return false;
            }
        }
    }
    else
    {
        SWSS_LOG_ERROR("Failed to locate port lane combination alias:%s", alias.c_str());
        return false;
    }

    return true;
}

void PortsOrch::deInitPort(string alias, sai_object_id_t port_id)
{
    SWSS_LOG_ENTER();

    Port p(alias, Port::PHY);
    p.m_port_id = port_id;

    /* remove port from flex_counter_table for updating counters  */
    port_stat_manager.clearCounterIdList(p.m_port_id);

    /* remove port name map from counter table */
    m_counter_db->hdel(COUNTERS_PORT_NAME_MAP, alias);

    /* Remove the associated port serdes attribute */
    removePortSerdesAttribute(p.m_port_id);

    m_portList[alias].m_init = false;
    SWSS_LOG_NOTICE("De-Initialized port %s", alias.c_str());
}


bool PortsOrch::bake()
{
    SWSS_LOG_ENTER();

    // Check the APP_DB port table for warm reboot
    vector<FieldValueTuple> tuples;
    string value;
    bool foundPortConfigDone = m_portTable->hget("PortConfigDone", "count", value);
    uintmax_t portCount;
    char* endPtr = NULL;
    SWSS_LOG_NOTICE("foundPortConfigDone = %d", foundPortConfigDone);

    bool foundPortInitDone = m_portTable->get("PortInitDone", tuples);
    SWSS_LOG_NOTICE("foundPortInitDone = %d", foundPortInitDone);

    vector<string> keys;
    m_portTable->getKeys(keys);
    SWSS_LOG_NOTICE("m_portTable->getKeys %zd", keys.size());

    if (!foundPortConfigDone || !foundPortInitDone)
    {
        SWSS_LOG_NOTICE("No port table, fallback to cold start");
        cleanPortTable(keys);
        return false;
    }

    portCount = strtoumax(value.c_str(), &endPtr, 0);
    SWSS_LOG_NOTICE("portCount = %" PRIuMAX ", m_portCount = %u", portCount, m_portCount);
    if (portCount != keys.size() - 2)
    {
        // Invalid port table
        SWSS_LOG_ERROR("Invalid port table: portCount, expecting %" PRIuMAX ", got %zu",
                portCount, keys.size() - 2);

        cleanPortTable(keys);
        return false;
    }

    for (const auto& alias: keys)
    {
        if (alias == "PortConfigDone" || alias == "PortInitDone")
        {
            continue;
        }

        m_pendingPortSet.emplace(alias);
    }

    addExistingData(m_portTable.get());
    addExistingData(APP_LAG_TABLE_NAME);
    addExistingData(APP_LAG_MEMBER_TABLE_NAME);
    addExistingData(APP_VLAN_TABLE_NAME);
    addExistingData(APP_VLAN_MEMBER_TABLE_NAME);

    return true;
}

// Clean up port table
void PortsOrch::cleanPortTable(const vector<string>& keys)
{
    for (auto& key : keys)
    {
        m_portTable->del(key);
    }
}

void PortsOrch::removePortFromLanesMap(string alias)
{

    for (auto it = m_lanesAliasSpeedMap.begin(); it != m_lanesAliasSpeedMap.end(); it++)
    {
        if (get<0>(it->second) == alias)
        {
            SWSS_LOG_NOTICE("Removing port %s from lanes map", alias.c_str());
            it = m_lanesAliasSpeedMap.erase(it);
            break;
        }
    }
}

void PortsOrch::removePortFromPortListMap(sai_object_id_t port_id)
{

    for (auto it = m_portListLaneMap.begin(); it != m_portListLaneMap.end(); it++)
    {
        if (it->second == port_id)
        {
            SWSS_LOG_NOTICE("Removing port-id %" PRIx64 " from port list map", port_id);
            it = m_portListLaneMap.erase(it);
            break;
        }
    }
}


void PortsOrch::doPortTask(Consumer &consumer)
{
    SWSS_LOG_ENTER();

    auto it = consumer.m_toSync.begin();
    while (it != consumer.m_toSync.end())
    {
        auto &t = it->second;

        string alias = kfvKey(t);
        string op = kfvOp(t);

        if (alias == "PortConfigDone")
        {
            if (m_portConfigState != PORT_CONFIG_MISSING)
            {
                // Already received, ignore this task
                it = consumer.m_toSync.erase(it);
                continue;
            }

            m_portConfigState = PORT_CONFIG_RECEIVED;

            for (auto i : kfvFieldsValues(t))
            {
                if (fvField(i) == "count")
                {
                    m_portCount = to_uint<uint32_t>(fvValue(i));
                }
            }
        }

        /* Get notification from application */
        /* portsyncd application:
         * When portsorch receives 'PortInitDone' message, it indicates port initialization
         * procedure is done. Before port initialization procedure, none of other tasks
         * are executed.
         */
        if (alias == "PortInitDone")
        {
            /* portsyncd restarting case:
             * When portsyncd restarts, duplicate notifications may be received.
             */
            if (!m_initDone)
            {
                addSystemPorts();
                m_initDone = true;
                SWSS_LOG_INFO("Get PortInitDone notification from portsyncd.");
            }

            it = consumer.m_toSync.erase(it);
            return;

        }

        if (op == SET_COMMAND)
        {
            set<int> lane_set;
            vector<uint32_t> attr_val;
            map<sai_port_serdes_attr_t, vector<uint32_t>> serdes_attr;
            typedef pair<sai_port_serdes_attr_t, vector<uint32_t>> serdes_attr_pair;
            string admin_status;
            string fec_mode;
            string pfc_asym;
            uint32_t mtu = 0;
            uint32_t speed = 0;
            string learn_mode;
            int an = -1;
            int index = -1;
            string role;

            for (auto i : kfvFieldsValues(t))
            {
                attr_val.clear();
                /* Set interface index */
                if (fvField(i) == "index")
                {
                    index = (int)stoul(fvValue(i));
                }
                /* Get lane information of a physical port and initialize the port */
                else if (fvField(i) == "lanes")
                {
                    string lane_str;
                    istringstream iss(fvValue(i));

                    while (getline(iss, lane_str, ','))
                    {
                        int lane = stoi(lane_str);
                        lane_set.insert(lane);
                    }
                }
                /* Set port admin status */
                else if (fvField(i) == "admin_status")
                {
                    admin_status = fvValue(i);
                }
                /* Set port MTU */
                else if (fvField(i) == "mtu")
                {
                    mtu = (uint32_t)stoul(fvValue(i));
                }
                /* Set port speed */
                else if (fvField(i) == "speed")
                {
                    speed = (uint32_t)stoul(fvValue(i));
                }
                /* Set port fec */
                else if (fvField(i) == "fec")
                {
                    fec_mode = fvValue(i);
                }
                /* Get port fdb learn mode*/
                else if (fvField(i) == "learn_mode")
                {
                    learn_mode = fvValue(i);
                }
                /* Set port asymmetric PFC */
                else if (fvField(i) == "pfc_asym")
                {
                    pfc_asym = fvValue(i);
                }
                /* Set autoneg and ignore the port speed setting */
                else if (fvField(i) == "autoneg")
                {
                    an = (fvValue(i) == "on");
                }
                /* Set port serdes Pre-emphasis */
                else if (fvField(i) == "preemphasis")
                {
                    getPortSerdesVal(fvValue(i), attr_val);
                    serdes_attr.insert(serdes_attr_pair(SAI_PORT_SERDES_ATTR_PREEMPHASIS, attr_val));
                }
                /* Set port serdes idriver */
                else if (fvField(i) == "idriver")
                {
                    getPortSerdesVal(fvValue(i), attr_val);
                    serdes_attr.insert(serdes_attr_pair(SAI_PORT_SERDES_ATTR_IDRIVER, attr_val));
                }
                /* Set port serdes ipredriver */
                else if (fvField(i) == "ipredriver")
                {
                    getPortSerdesVal(fvValue(i), attr_val);
                    serdes_attr.insert(serdes_attr_pair(SAI_PORT_SERDES_ATTR_IPREDRIVER, attr_val));
                }
                /* Set port serdes pre1 */
                else if (fvField(i) == "pre1")
                {
                    getPortSerdesVal(fvValue(i), attr_val);
                    serdes_attr.insert(serdes_attr_pair(SAI_PORT_SERDES_ATTR_TX_FIR_PRE1, attr_val));
                }
                /* Set port serdes pre2 */
                else if (fvField(i) == "pre2")
                {
                    getPortSerdesVal(fvValue(i), attr_val);
                    serdes_attr.insert(serdes_attr_pair(SAI_PORT_SERDES_ATTR_TX_FIR_PRE2, attr_val));
                }
                /* Set port serdes pre3 */
                else if (fvField(i) == "pre3")
                {
                    getPortSerdesVal(fvValue(i), attr_val);
                    serdes_attr.insert(serdes_attr_pair(SAI_PORT_SERDES_ATTR_TX_FIR_PRE3, attr_val));
                }
                /* Set port serdes main */
                else if (fvField(i) == "main")
                {
                    getPortSerdesVal(fvValue(i), attr_val);
                    serdes_attr.insert(serdes_attr_pair(SAI_PORT_SERDES_ATTR_TX_FIR_MAIN, attr_val));
                }
                /* Set port serdes post1 */
                else if (fvField(i) == "post1")
                {
                    getPortSerdesVal(fvValue(i), attr_val);
                    serdes_attr.insert(serdes_attr_pair(SAI_PORT_SERDES_ATTR_TX_FIR_POST1, attr_val));
                }
                /* Set port serdes post2 */
                else if (fvField(i) == "post2")
                {
                    getPortSerdesVal(fvValue(i), attr_val);
                    serdes_attr.insert(serdes_attr_pair(SAI_PORT_SERDES_ATTR_TX_FIR_POST2, attr_val));
                }
                /* Set port serdes post3 */
                else if (fvField(i) == "post3")
                {
                    getPortSerdesVal(fvValue(i), attr_val);
                    serdes_attr.insert(serdes_attr_pair(SAI_PORT_SERDES_ATTR_TX_FIR_POST3, attr_val));
                }
                /* Set port serdes attn */
                else if (fvField(i) == "attn")
                {
                    getPortSerdesVal(fvValue(i), attr_val);
                    serdes_attr.insert(serdes_attr_pair(SAI_PORT_SERDES_ATTR_TX_FIR_ATTN, attr_val));
                }

                /* Get port role */
                if (fvField(i) == "role")
                {
                    role = fvValue(i);
                }
            }

            /* Collect information about all received ports */
            if (lane_set.size())
            {
                m_lanesAliasSpeedMap[lane_set] = make_tuple(alias, speed, an, fec_mode, index, role);
            }

            // TODO:
            // Fix the issue below
            // After PortConfigDone, while waiting for "PortInitDone" and the first gBufferOrch->isPortReady(alias),
            // the complete m_lanesAliasSpeedMap may be populated again, so initPort() will be called more than once
            // for the same port.

            /* Once all ports received, go through the each port and perform appropriate actions:
             * 1. Remove ports which don't exist anymore
             * 2. Create new ports
             * 3. Initialize all ports
             */
            if (m_portConfigState == PORT_CONFIG_RECEIVED || m_portConfigState == PORT_CONFIG_DONE)
            {
                for (auto it = m_portListLaneMap.begin(); it != m_portListLaneMap.end();)
                {
                    if (m_lanesAliasSpeedMap.find(it->first) == m_lanesAliasSpeedMap.end())
                    {
                        if (SAI_STATUS_SUCCESS != removePort(it->second))
                        {
                            throw runtime_error("PortsOrch initialization failure.");
                        }
                        it = m_portListLaneMap.erase(it);
                    }
                    else
                    {
                        it++;
                    }
                }

                for (auto it = m_lanesAliasSpeedMap.begin(); it != m_lanesAliasSpeedMap.end();)
                {
                    if (m_portListLaneMap.find(it->first) == m_portListLaneMap.end())
                    {
                        if (!addPort(it->first, get<1>(it->second), get<2>(it->second), get<3>(it->second)))
                        {
                            throw runtime_error("PortsOrch initialization failure.");
                        }
                    }

                    if (!initPort(get<0>(it->second), get<5>(it->second), get<4>(it->second), it->first))
                    {
                        throw runtime_error("PortsOrch initialization failure.");
                    }

                    it++;
                }

                m_portConfigState = PORT_CONFIG_DONE;
            }

            if (m_portConfigState != PORT_CONFIG_DONE)
            {
                // Not yet receive PortConfigDone. Save it for future retry
                it++;
                continue;
            }

            if (alias == "PortConfigDone")
            {
                it = consumer.m_toSync.erase(it);
                continue;
            }

            if (!gBufferOrch->isPortReady(alias))
            {
                // buffer configuration hasn't been applied yet. save it for future retry
                m_pendingPortSet.emplace(alias);
                it++;
                continue;
            }
            else
            {
                m_pendingPortSet.erase(alias);
            }

            Port p;
            if (!getPort(alias, p))
            {
                SWSS_LOG_ERROR("Failed to get port id by alias:%s", alias.c_str());
            }
            else
            {
<<<<<<< HEAD
                /* Skip configuring recirc port for now because the current SAI implementation of some vendors
                 * have limiited support for recirc port. This check can be removed once SAI implementation
                 * is enhanced/changed in the future.
                 */
                if (m_recircPortRole.find(alias) != m_recircPortRole.end())
                {
                    it = consumer.m_toSync.erase(it);
                    continue;
                }

                if (an != -1 && an != p.m_autoneg)
=======
                if (an != -1 && (!p.m_an_cfg || an != p.m_autoneg))
>>>>>>> 500e2e9b
                {
                    if (setPortAutoNeg(p.m_port_id, an))
                    {
                        SWSS_LOG_NOTICE("Set port %s AutoNeg to %u", alias.c_str(), an);
                        p.m_autoneg = an;
                        p.m_an_cfg = true;
                        m_portList[alias] = p;

                        // Once AN is changed
                        // - no speed specified: need to reapply the port speed or port adv speed accordingly
                        // - speed specified: need to apply the port speed or port adv speed by the specified one
                        // Note: one special case is
                        // - speed specified as existing m_speed: need to apply even they are the same
                        auto old_speed = p.m_speed;
                        p.m_speed = 0;
                        auto new_speed = speed ? speed : old_speed;
                        if (new_speed)
                        {
                            // Modify the task in place
                            kfvFieldsValues(t).emplace_back("speed", to_string(new_speed));
                            // Fallthrough to process `speed'
                            speed = new_speed;
                        }
                    }
                    else
                    {
                        SWSS_LOG_ERROR("Failed to set port %s AN to %u", alias.c_str(), an);
                        it++;
                        continue;
                    }
                }

                /*
                 * When AN is enabled, set the port adv speed, otherwise change the port speed.
                 *
                 * 1. Get supported speed list and validate if the target speed is within the list
                 * 2. Get the current port speed and check if it is the same as the target speed
                 * 3. Set port admin status to DOWN before changing the speed
                 * 4. Set port speed
                 */

                SWSS_LOG_DEBUG("Set port %s speed to %u -> %u", alias.c_str(), p.m_speed, speed);
                if (speed != 0)
                {
                    if (speed != p.m_speed)
                    {
                        m_portList[alias] = p;

                        if (p.m_autoneg)
                        {
                            if (setPortAdvSpeed(p.m_port_id, speed))
                            {
                                SWSS_LOG_NOTICE("Set port %s advertised speed to %u", alias.c_str(), speed);
                            }
                            else
                            {
                                SWSS_LOG_ERROR("Failed to set port %s advertised speed to %u", alias.c_str(), speed);
                                it++;
                                continue;
                            }
                        }
                        else
                        {
                            if (!isSpeedSupported(alias, p.m_port_id, speed))
                            {
                                it++;
                                continue;
                            }

                            if (p.m_admin_state_up)
                            {
                                /* Bring port down before applying speed */
                                if (!setPortAdminStatus(p, false))
                                {
                                    SWSS_LOG_ERROR("Failed to set port %s admin status DOWN to set speed", alias.c_str());
                                    it++;
                                    continue;
                                }

                                p.m_admin_state_up = false;
                                m_portList[alias] = p;

                                if (!setPortSpeed(p, speed))
                                {
                                    SWSS_LOG_ERROR("Failed to set port %s speed to %u", alias.c_str(), speed);
                                    it++;
                                    continue;
                                }
                            }
                            else
                            {
                                /* Port is already down, setting speed */
                                if (!setPortSpeed(p, speed))
                                {
                                    SWSS_LOG_ERROR("Failed to set port %s speed to %u", alias.c_str(), speed);
                                    it++;
                                    continue;
                                }
                            }
                            SWSS_LOG_NOTICE("Set port %s speed to %u", alias.c_str(), speed);
                        }
                        p.m_speed = speed;
                        m_portList[alias] = p;
                    }
                    else
                    {
                        /* Always update Gearbox speed on Gearbox ports */
                        setGearboxPortsAttr(p, SAI_PORT_ATTR_SPEED, &speed);
                    }
                }

                if (mtu != 0 && mtu != p.m_mtu)
                {
                    if (setPortMtu(p.m_port_id, mtu))
                    {
                        p.m_mtu = mtu;
                        m_portList[alias] = p;
                        SWSS_LOG_NOTICE("Set port %s MTU to %u", alias.c_str(), mtu);
                        if (p.m_rif_id)
                        {
                            gIntfsOrch->setRouterIntfsMtu(p);
                        }
                        // Sub interfaces inherit parent physical port mtu
                        updateChildPortsMtu(p, mtu);
                    }
                    else
                    {
                        SWSS_LOG_ERROR("Failed to set port %s MTU to %u", alias.c_str(), mtu);
                        it++;
                        continue;
                    }
                }

                if (!fec_mode.empty())
                {
                    if (fec_mode_map.find(fec_mode) != fec_mode_map.end())
                    {
                        /* reset fec mode upon mode change */
                        if (!p.m_fec_cfg || p.m_fec_mode != fec_mode_map[fec_mode])
                        {
                            if (p.m_admin_state_up)
                            {
                                /* Bring port down before applying fec mode*/
                                if (!setPortAdminStatus(p, false))
                                {
                                    SWSS_LOG_ERROR("Failed to set port %s admin status DOWN to set fec mode", alias.c_str());
                                    it++;
                                    continue;
                                }

                                p.m_admin_state_up = false;
                                p.m_fec_mode = fec_mode_map[fec_mode];
                                p.m_fec_cfg = true;

                                if (setPortFec(p, p.m_fec_mode))
                                {
                                    m_portList[alias] = p;
                                    SWSS_LOG_NOTICE("Set port %s fec to %s", alias.c_str(), fec_mode.c_str());
                                }
                                else
                                {
                                    SWSS_LOG_ERROR("Failed to set port %s fec to %s", alias.c_str(), fec_mode.c_str());
                                    it++;
                                    continue;
                                }
                            }
                            else
                            {
                                /* Port is already down, setting fec mode*/
                                p.m_fec_mode = fec_mode_map[fec_mode];
                                p.m_fec_cfg = true;
                                if (setPortFec(p, p.m_fec_mode))
                                {
                                    m_portList[alias] = p;
                                    SWSS_LOG_NOTICE("Set port %s fec to %s", alias.c_str(), fec_mode.c_str());
                                }
                                else
                                {
                                    SWSS_LOG_ERROR("Failed to set port %s fec to %s", alias.c_str(), fec_mode.c_str());
                                    it++;
                                    continue;
                                }
                            }
                        }
                    }
                    else
                    {
                        SWSS_LOG_ERROR("Unknown fec mode %s", fec_mode.c_str());
                    }
                }

                if (!learn_mode.empty() && (p.m_learn_mode != learn_mode))
                {
                    if (p.m_bridge_port_id != SAI_NULL_OBJECT_ID)
                    {
                        if(setBridgePortLearnMode(p, learn_mode))
                        {
                            p.m_learn_mode = learn_mode;
                            m_portList[alias] = p;
                            SWSS_LOG_NOTICE("Set port %s learn mode to %s", alias.c_str(), learn_mode.c_str());
                        }
                        else
                        {
                            SWSS_LOG_ERROR("Failed to set port %s learn mode to %s", alias.c_str(), learn_mode.c_str());
                            it++;
                            continue;
                        }
                    }
                    else
                    {
                        p.m_learn_mode = learn_mode;
                        m_portList[alias] = p;

                        SWSS_LOG_NOTICE("Saved to set port %s learn mode %s", alias.c_str(), learn_mode.c_str());
                    }
                }

                if (pfc_asym != "")
                {
                    if (setPortPfcAsym(p, pfc_asym))
                    {
                        SWSS_LOG_NOTICE("Set port %s asymmetric PFC to %s", alias.c_str(), pfc_asym.c_str());
                    }
                    else
                    {
                        SWSS_LOG_ERROR("Failed to set port %s asymmetric PFC to %s", alias.c_str(), pfc_asym.c_str());
                        it++;
                        continue;
                    }
                }

                if (serdes_attr.size() != 0)
                {
                    if (setPortSerdesAttribute(p.m_port_id, serdes_attr))
                    {
                        SWSS_LOG_NOTICE("Set port %s  preemphasis is success", alias.c_str());
                    }
                    else
                    {
                        SWSS_LOG_ERROR("Failed to set port %s pre-emphasis", alias.c_str());
                        it++;
                        continue;
                    }

                }

                /* Last step set port admin status */
                if (!admin_status.empty() && (p.m_admin_state_up != (admin_status == "up")))
                {
                    if (setPortAdminStatus(p, admin_status == "up"))
                    {
                        p.m_admin_state_up = (admin_status == "up");
                        m_portList[alias] = p;
                        SWSS_LOG_NOTICE("Set port %s admin status to %s", alias.c_str(), admin_status.c_str());
                    }
                    else
                    {
                        SWSS_LOG_ERROR("Failed to set port %s admin status to %s", alias.c_str(), admin_status.c_str());
                        it++;
                        continue;
                    }
                }
            }
        }
        else if (op == DEL_COMMAND)
        {
            SWSS_LOG_NOTICE("Deleting Port %s", alias.c_str());
            auto port_id = m_portList[alias].m_port_id;
            auto hif_id = m_portList[alias].m_hif_id;
            auto bridge_port_oid = m_portList[alias].m_bridge_port_id;

            if (bridge_port_oid != SAI_NULL_OBJECT_ID)
            {
                // Bridge port OID is set on a port as long as
                // port is part of at-least one VLAN.
                // Ideally this should be tracked by SAI redis.
                // Until then, let this snippet be here.
                SWSS_LOG_WARN("Cannot remove port as bridge port OID is present %" PRIx64 , bridge_port_oid);
                it++;
                continue;
            }

            if (m_portList[alias].m_init)
            {
                deInitPort(alias, port_id);
                SWSS_LOG_NOTICE("Removing hostif %" PRIx64 " for Port %s", hif_id, alias.c_str());
                sai_status_t status = sai_hostif_api->remove_hostif(hif_id);
                if (status != SAI_STATUS_SUCCESS)
                {
                    throw runtime_error("Remove hostif for the port failed");
                }

                Port p;
                if (getPort(port_id, p))
                {
                    PortUpdate update = {p, false};
                    notify(SUBJECT_TYPE_PORT_CHANGE, static_cast<void *>(&update));
                }
            }

            sai_status_t status = removePort(port_id);
            if (SAI_STATUS_SUCCESS != status)
            {
                if (SAI_STATUS_OBJECT_IN_USE != status)
                {
                    throw runtime_error("Delete port failed");
                }
                SWSS_LOG_WARN("Failed to remove port %" PRIx64 ", as the object is in use", port_id);
                it++;
                continue;
            }
            removePortFromLanesMap(alias);
            removePortFromPortListMap(port_id);

            /* Delete port from port list */
            m_portList.erase(alias);
        }
        else
        {
            SWSS_LOG_ERROR("Unknown operation type %s", op.c_str());
        }

        it = consumer.m_toSync.erase(it);
    }
}

void PortsOrch::doVlanTask(Consumer &consumer)
{
    SWSS_LOG_ENTER();

    auto it = consumer.m_toSync.begin();
    while (it != consumer.m_toSync.end())
    {
        auto &t = it->second;

        string key = kfvKey(t);

        /* Ensure the key starts with "Vlan" otherwise ignore */
        if (strncmp(key.c_str(), VLAN_PREFIX, 4))
        {
            SWSS_LOG_ERROR("Invalid key format. No 'Vlan' prefix: %s", key.c_str());
            it = consumer.m_toSync.erase(it);
            continue;
        }

        int vlan_id;
        vlan_id = stoi(key.substr(4)); // FIXME: might raise exception

        string vlan_alias;
        vlan_alias = VLAN_PREFIX + to_string(vlan_id);
        string op = kfvOp(t);

        if (op == SET_COMMAND)
        {
            // Retrieve attributes
            uint32_t mtu = 0;
            MacAddress mac;
            string hostif_name = "";
            for (auto i : kfvFieldsValues(t))
            {
                if (fvField(i) == "mtu")
                {
                    mtu = (uint32_t)stoul(fvValue(i));
                }
                if (fvField(i) == "mac")
                {
                    mac = MacAddress(fvValue(i));
                }
                if (fvField(i) == "hostif_name")
                {
                    hostif_name = fvValue(i);
                }
            }

            /*
             * Only creation is supported for now.
             * We may add support for VLAN mac learning enable/disable,
             * VLAN flooding control setting and etc. in the future.
             */
            if (m_portList.find(vlan_alias) == m_portList.end())
            {
                if (!addVlan(vlan_alias))
                {
                    it++;
                    continue;
                }
            }

            // Process attributes
            Port vl;
            if (!getPort(vlan_alias, vl))
            {
                SWSS_LOG_ERROR("Failed to get VLAN %s", vlan_alias.c_str());
            }
            else
            {
                if (mtu != 0)
                {
                    vl.m_mtu = mtu;
                    m_portList[vlan_alias] = vl;
                    if (vl.m_rif_id)
                    {
                        gIntfsOrch->setRouterIntfsMtu(vl);
                    }
                }
                if (mac)
                {
                    vl.m_mac = mac;
                    m_portList[vlan_alias] = vl;
                    if (vl.m_rif_id)
                    {
                        gIntfsOrch->setRouterIntfsMac(vl);
                    }
                }
                if (!hostif_name.empty())
                {
                    if (!createVlanHostIntf(vl, hostif_name))
                    {
                        // No need to fail in case of error as this is for monitoring VLAN.
                        // Error message is printed by "createVlanHostIntf" so just handle failure gracefully.
                        it = consumer.m_toSync.erase(it);
                        continue;
                    }
                }
            }

            it = consumer.m_toSync.erase(it);
        }
        else if (op == DEL_COMMAND)
        {
            Port vlan;
            getPort(vlan_alias, vlan);

            if (removeVlan(vlan))
                it = consumer.m_toSync.erase(it);
            else
                it++;
        }
        else
        {
            SWSS_LOG_ERROR("Unknown operation type %s", op.c_str());
            it = consumer.m_toSync.erase(it);
        }
    }
}

void PortsOrch::doVlanMemberTask(Consumer &consumer)
{
    SWSS_LOG_ENTER();

    auto it = consumer.m_toSync.begin();
    while (it != consumer.m_toSync.end())
    {
        auto &t = it->second;

        string key = kfvKey(t);

        /* Ensure the key starts with "Vlan" otherwise ignore */
        if (strncmp(key.c_str(), VLAN_PREFIX, 4))
        {
            SWSS_LOG_ERROR("Invalid key format. No 'Vlan' prefix: %s", key.c_str());
            it = consumer.m_toSync.erase(it);
            continue;
        }

        key = key.substr(4);
        size_t found = key.find(':');
        int vlan_id;
        string vlan_alias, port_alias;
        if (found != string::npos)
        {
            vlan_id = stoi(key.substr(0, found)); // FIXME: might raise exception
            port_alias = key.substr(found+1);
        }
        else
        {
            SWSS_LOG_ERROR("Invalid key format. No member port is presented: %s",
                           kfvKey(t).c_str());
            it = consumer.m_toSync.erase(it);
            continue;
        }

        vlan_alias = VLAN_PREFIX + to_string(vlan_id);
        string op = kfvOp(t);

        assert(m_portList.find(vlan_alias) != m_portList.end());
        Port vlan, port;

        /* When VLAN member is to be created before VLAN is created */
        if (!getPort(vlan_alias, vlan))
        {
            SWSS_LOG_INFO("Failed to locate VLAN %s", vlan_alias.c_str());
            it++;
            continue;
        }

        if (!getPort(port_alias, port))
        {
            SWSS_LOG_DEBUG("%s is not not yet created, delaying", port_alias.c_str());
            it++;
            continue;
        }

        if (op == SET_COMMAND)
        {
            string tagging_mode = "untagged";

            for (auto i : kfvFieldsValues(t))
            {
                if (fvField(i) == "tagging_mode")
                    tagging_mode = fvValue(i);
            }

            if (tagging_mode != "untagged" &&
                tagging_mode != "tagged"   &&
                tagging_mode != "priority_tagged")
            {
                SWSS_LOG_ERROR("Wrong tagging_mode '%s' for key: %s", tagging_mode.c_str(), kfvKey(t).c_str());
                it = consumer.m_toSync.erase(it);
                continue;
            }

            /* Duplicate entry */
            if (vlan.m_members.find(port_alias) != vlan.m_members.end())
            {
                it = consumer.m_toSync.erase(it);
                continue;
            }

            if (addBridgePort(port) && addVlanMember(vlan, port, tagging_mode))
                it = consumer.m_toSync.erase(it);
            else
                it++;
        }
        else if (op == DEL_COMMAND)
        {
            if (vlan.m_members.find(port_alias) != vlan.m_members.end())
            {
                if (removeVlanMember(vlan, port))
                {
                    if (port.m_vlan_members.empty())
                    {
                        removeBridgePort(port);
                    }
                    it = consumer.m_toSync.erase(it);
                }
                else
                {
                    it++;
                }
            }
            else
                /* Cannot locate the VLAN */
                it = consumer.m_toSync.erase(it);
        }
        else
        {
            SWSS_LOG_ERROR("Unknown operation type %s", op.c_str());
            it = consumer.m_toSync.erase(it);
        }
    }
}

void PortsOrch::doLagTask(Consumer &consumer)
{
    SWSS_LOG_ENTER();

    string table_name = consumer.getTableName();

    auto it = consumer.m_toSync.begin();
    while (it != consumer.m_toSync.end())
    {
        auto &t = it->second;

        string alias = kfvKey(t);
        string op = kfvOp(t);

        if (op == SET_COMMAND)
        {
            // Retrieve attributes
            uint32_t mtu = 0;
            string learn_mode;
            string operation_status;
            uint32_t lag_id = 0;
            int32_t switch_id = -1;

            for (auto i : kfvFieldsValues(t))
            {
                if (fvField(i) == "mtu")
                {
                    mtu = (uint32_t)stoul(fvValue(i));
                }
                else if (fvField(i) == "learn_mode")
                {
                    learn_mode = fvValue(i);
                }
                else if (fvField(i) == "oper_status")
                {
                    operation_status = fvValue(i);
                    if (!string_oper_status.count(operation_status))
                    {
                        SWSS_LOG_ERROR("Invalid operation status value:%s", operation_status.c_str());
                        it++;
                        continue;
                    }
                }
                else if (fvField(i) == "lag_id")
                {
                    lag_id = (uint32_t)stoul(fvValue(i));
                }
                else if (fvField(i) == "switch_id")
                {
                    switch_id = stoi(fvValue(i));
                }
            }

            if (table_name == CHASSIS_APP_LAG_TABLE_NAME)
            {
                if (switch_id == gVoqMySwitchId)
                {
                    //Already created, syncd local lag from CHASSIS_APP_DB. Skip
                    it = consumer.m_toSync.erase(it);
                    continue;
                }
            }
            else
            {
                // For local portchannel

                lag_id = 0;
                switch_id = -1;
            }

            // Create a new LAG when the new alias comes
            if (m_portList.find(alias) == m_portList.end())
            {
                if (!addLag(alias, lag_id, switch_id))
                {
                    it++;
                    continue;
                }
            }

            // Process attributes
            Port l;
            if (!getPort(alias, l))
            {
                SWSS_LOG_ERROR("Failed to get LAG %s", alias.c_str());
            }
            else
            {
                if (!operation_status.empty())
                {
                    updatePortOperStatus(l, string_oper_status.at(operation_status));

                    m_portList[alias] = l;
                }

                if (mtu != 0)
                {
                    l.m_mtu = mtu;
                    m_portList[alias] = l;
                    if (l.m_rif_id)
                    {
                        gIntfsOrch->setRouterIntfsMtu(l);
                    }
                    // Sub interfaces inherit parent LAG mtu
                    updateChildPortsMtu(l, mtu);
                }

                if (!learn_mode.empty() && (l.m_learn_mode != learn_mode))
                {
                    if (l.m_bridge_port_id != SAI_NULL_OBJECT_ID)
                    {
                        if(setBridgePortLearnMode(l, learn_mode))
                        {
                            l.m_learn_mode = learn_mode;
                            m_portList[alias] = l;
                            SWSS_LOG_NOTICE("Set port %s learn mode to %s", alias.c_str(), learn_mode.c_str());
                        }
                        else
                        {
                            SWSS_LOG_ERROR("Failed to set port %s learn mode to %s", alias.c_str(), learn_mode.c_str());
                            it++;
                            continue;
                        }
                    }
                    else
                    {
                        l.m_learn_mode = learn_mode;
                        m_portList[alias] = l;

                        SWSS_LOG_NOTICE("Saved to set port %s learn mode %s", alias.c_str(), learn_mode.c_str());
                    }
                }
            }

            it = consumer.m_toSync.erase(it);
        }
        else if (op == DEL_COMMAND)
        {
            Port lag;
            /* Cannot locate LAG */
            if (!getPort(alias, lag))
            {
                it = consumer.m_toSync.erase(it);
                continue;
            }

            if (removeLag(lag))
                it = consumer.m_toSync.erase(it);
            else
                it++;
        }
        else
        {
            SWSS_LOG_ERROR("Unknown operation type %s", op.c_str());
            it = consumer.m_toSync.erase(it);
        }
    }
}

void PortsOrch::doLagMemberTask(Consumer &consumer)
{
    SWSS_LOG_ENTER();

    string table_name = consumer.getTableName();

    auto it = consumer.m_toSync.begin();
    while (it != consumer.m_toSync.end())
    {
        auto &t = it->second;

        /* Retrieve LAG alias and LAG member alias from key */
        string key = kfvKey(t);
        size_t found = key.find(':');
        /* Return if the format of key is wrong */
        if (found == string::npos)
        {
            SWSS_LOG_ERROR("Failed to parse %s", key.c_str());
            return;
        }
        string lag_alias = key.substr(0, found);
        string port_alias = key.substr(found+1);

        string op = kfvOp(t);

        Port lag, port;
        if (!getPort(lag_alias, lag))
        {
            SWSS_LOG_INFO("Failed to locate LAG %s", lag_alias.c_str());
            it++;
            continue;
        }

        if (!getPort(port_alias, port))
        {
            SWSS_LOG_ERROR("Failed to locate port %s", port_alias.c_str());
            it = consumer.m_toSync.erase(it);
            continue;
        }

        if (table_name == CHASSIS_APP_LAG_MEMBER_TABLE_NAME)
        {
            int32_t lag_switch_id = lag.m_system_lag_info.switch_id;
            if (lag_switch_id == gVoqMySwitchId)
            {
                //Synced local member addition to local lag. Skip
                it = consumer.m_toSync.erase(it);
                continue;
            }

            //Sanity check: The switch id-s of lag and member must match
            int32_t port_switch_id = port.m_system_port_info.switch_id;
            if (port_switch_id != lag_switch_id)
            {
                SWSS_LOG_ERROR("System lag switch id mismatch. Lag %s switch id: %d, Member %s switch id: %d",
                        lag_alias.c_str(), lag_switch_id, port_alias.c_str(), port_switch_id);
                it = consumer.m_toSync.erase(it);
                continue;
            }
        }

        /* Update a LAG member */
        if (op == SET_COMMAND)
        {
            string status;
            for (auto i : kfvFieldsValues(t))
            {
                if (fvField(i) == "status")
                    status = fvValue(i);
            }

            if (lag.m_members.find(port_alias) == lag.m_members.end())
            {
                /* Assert the port doesn't belong to any LAG already */
                assert(!port.m_lag_id && !port.m_lag_member_id);

                if (!addLagMember(lag, port, (status == "enabled")))
                {
                    it++;
                    continue;
                }
            }

            /* Sync an enabled member */
            if (status == "enabled")
            {
                /* enable collection first, distribution-only mode
                 * is not supported on Mellanox platform
                 */
                if (setCollectionOnLagMember(port, true) &&
                    setDistributionOnLagMember(port, true))
                {
                    it = consumer.m_toSync.erase(it);
                }
                else
                {
                    it++;
                    continue;
                }
            }
            /* Sync an disabled member */
            else /* status == "disabled" */
            {
                /* disable distribution first, distribution-only mode
                 * is not supported on Mellanox platform
                 */
                if (setDistributionOnLagMember(port, false) &&
                    setCollectionOnLagMember(port, false))
                {
                    it = consumer.m_toSync.erase(it);
                }
                else
                {
                    it++;
                    continue;
                }
            }
        }
        /* Remove a LAG member */
        else if (op == DEL_COMMAND)
        {
            /* Assert the LAG member exists */
            assert(lag.m_members.find(port_alias) != lag.m_members.end());

            if (!port.m_lag_id || !port.m_lag_member_id)
            {
                SWSS_LOG_WARN("Member %s not found in LAG %s lid:%" PRIx64 " lmid:%" PRIx64 ",",
                        port.m_alias.c_str(), lag.m_alias.c_str(), lag.m_lag_id, port.m_lag_member_id);
                it = consumer.m_toSync.erase(it);
                continue;
            }

            if (removeLagMember(lag, port))
            {
                it = consumer.m_toSync.erase(it);
            }
            else
            {
                it++;
            }
        }
        else
        {
            SWSS_LOG_ERROR("Unknown operation type %s", op.c_str());
            it = consumer.m_toSync.erase(it);
        }
    }
}

void PortsOrch::doTask()
{
    auto tableOrder = {
        APP_PORT_TABLE_NAME,
        APP_LAG_TABLE_NAME,
        APP_LAG_MEMBER_TABLE_NAME,
        APP_VLAN_TABLE_NAME,
        APP_VLAN_MEMBER_TABLE_NAME,
    };

    for (auto tableName: tableOrder)
    {
        auto consumer = getExecutor(tableName);
        consumer->drain();
    }

    // drain remaining tables
    for (auto& it: m_consumerMap)
    {
        auto tableName = it.first;
        auto consumer = it.second.get();
        if (find(tableOrder.begin(), tableOrder.end(), tableName) == tableOrder.end())
        {
            consumer->drain();
        }
    }
}

void PortsOrch::doTask(Consumer &consumer)
{
    SWSS_LOG_ENTER();

    string table_name = consumer.getTableName();

    if (table_name == APP_PORT_TABLE_NAME)
    {
        doPortTask(consumer);
    }
    else
    {
        /* Wait for all ports to be initialized */
        if (!allPortsReady())
        {
            return;
        }

        if (table_name == APP_VLAN_TABLE_NAME)
        {
            doVlanTask(consumer);
        }
        else if (table_name == APP_VLAN_MEMBER_TABLE_NAME)
        {
            doVlanMemberTask(consumer);
        }
        else if (table_name == APP_LAG_TABLE_NAME || table_name == CHASSIS_APP_LAG_TABLE_NAME)
        {
            doLagTask(consumer);
        }
        else if (table_name == APP_LAG_MEMBER_TABLE_NAME || table_name == CHASSIS_APP_LAG_MEMBER_TABLE_NAME)
        {
            doLagMemberTask(consumer);
        }
    }
}

void PortsOrch::initializeQueues(Port &port)
{
    SWSS_LOG_ENTER();

    sai_attribute_t attr;
    attr.id = SAI_PORT_ATTR_QOS_NUMBER_OF_QUEUES;
    sai_status_t status = sai_port_api->get_port_attribute(port.m_port_id, 1, &attr);
    if (status != SAI_STATUS_SUCCESS)
    {
        SWSS_LOG_ERROR("Failed to get number of queues for port %s rv:%d", port.m_alias.c_str(), status);
        throw runtime_error("PortsOrch initialization failure.");
    }
    SWSS_LOG_INFO("Get %d queues for port %s", attr.value.u32, port.m_alias.c_str());

    port.m_queue_ids.resize(attr.value.u32);
    port.m_queue_lock.resize(attr.value.u32);

    if (attr.value.u32 == 0)
    {
        return;
    }

    attr.id = SAI_PORT_ATTR_QOS_QUEUE_LIST;
    attr.value.objlist.count = (uint32_t)port.m_queue_ids.size();
    attr.value.objlist.list = port.m_queue_ids.data();

    status = sai_port_api->get_port_attribute(port.m_port_id, 1, &attr);
    if (status != SAI_STATUS_SUCCESS)
    {
        SWSS_LOG_ERROR("Failed to get queue list for port %s rv:%d", port.m_alias.c_str(), status);
        throw runtime_error("PortsOrch initialization failure.");
    }

    SWSS_LOG_INFO("Get queues for port %s", port.m_alias.c_str());
}

void PortsOrch::initializePriorityGroups(Port &port)
{
    SWSS_LOG_ENTER();

    sai_attribute_t attr;
    attr.id = SAI_PORT_ATTR_NUMBER_OF_INGRESS_PRIORITY_GROUPS;
    sai_status_t status = sai_port_api->get_port_attribute(port.m_port_id, 1, &attr);
    if (status != SAI_STATUS_SUCCESS)
    {
        SWSS_LOG_ERROR("Failed to get number of priority groups for port %s rv:%d", port.m_alias.c_str(), status);
        throw runtime_error("PortsOrch initialization failure.");
    }
    SWSS_LOG_INFO("Get %d priority groups for port %s", attr.value.u32, port.m_alias.c_str());

    port.m_priority_group_ids.resize(attr.value.u32);
    port.m_priority_group_lock.resize(attr.value.u32);
    port.m_priority_group_pending_profile.resize(attr.value.u32);

    if (attr.value.u32 == 0)
    {
        return;
    }

    attr.id = SAI_PORT_ATTR_INGRESS_PRIORITY_GROUP_LIST;
    attr.value.objlist.count = (uint32_t)port.m_priority_group_ids.size();
    attr.value.objlist.list = port.m_priority_group_ids.data();

    status = sai_port_api->get_port_attribute(port.m_port_id, 1, &attr);
    if (status != SAI_STATUS_SUCCESS)
    {
        SWSS_LOG_ERROR("Fail to get priority group list for port %s rv:%d", port.m_alias.c_str(), status);
        throw runtime_error("PortsOrch initialization failure.");
    }
    SWSS_LOG_INFO("Get priority groups for port %s", port.m_alias.c_str());
}

void PortsOrch::initializePortMaximumHeadroom(Port &port)
{
    sai_attribute_t attr;

    attr.id = SAI_PORT_ATTR_QOS_MAXIMUM_HEADROOM_SIZE;

    sai_status_t status = sai_port_api->get_port_attribute(port.m_port_id, 1, &attr);
    if (status != SAI_STATUS_SUCCESS)
    {
        SWSS_LOG_NOTICE("Unable to get the maximum headroom for port %s rv:%d, ignored", port.m_alias.c_str(), status);
        return;
    }

    vector<FieldValueTuple> fvVector;
    port.m_maximum_headroom = attr.value.u32;
    fvVector.emplace_back("max_headroom_size", to_string(port.m_maximum_headroom));
    m_stateBufferMaximumValueTable->set(port.m_alias, fvVector);
}

bool PortsOrch::initializePort(Port &port)
{
    SWSS_LOG_ENTER();

    SWSS_LOG_NOTICE("Initializing port alias:%s pid:%" PRIx64, port.m_alias.c_str(), port.m_port_id);

    initializePriorityGroups(port);
    initializeQueues(port);
    initializePortMaximumHeadroom(port);

    /* Create host interface */
    if (!addHostIntfs(port, port.m_alias, port.m_hif_id))
    {
        SWSS_LOG_ERROR("Failed to create host interface for port %s", port.m_alias.c_str());
        return false;
    }

    /* Check warm start states */
    vector<FieldValueTuple> tuples;
    bool exist = m_portTable->get(port.m_alias, tuples);
    string operStatus;
    if (exist)
    {
        for (auto i : tuples)
        {
            if (fvField(i) == "oper_status")
            {
                operStatus = fvValue(i);
            }
        }
    }
    SWSS_LOG_DEBUG("initializePort %s with oper %s", port.m_alias.c_str(), operStatus.c_str());

    /**
     * Create database port oper status as DOWN if attr missing
     * This status will be updated upon receiving port_oper_status_notification.
     */
    if (operStatus == "up")
    {
        port.m_oper_status = SAI_PORT_OPER_STATUS_UP;
    }
    else if (operStatus.empty())
    {
        port.m_oper_status = SAI_PORT_OPER_STATUS_DOWN;
        /* Fill oper_status in db with default value "down" */
        m_portTable->hset(port.m_alias, "oper_status", "down");
    }
    else
    {
        port.m_oper_status = SAI_PORT_OPER_STATUS_DOWN;
    }

    /* initialize port admin status */
    if (!getPortAdminStatus(port.m_port_id, port.m_admin_state_up))
    {
        SWSS_LOG_ERROR("Failed to get initial port admin status %s", port.m_alias.c_str());
        return false;
    }

    /* initialize port admin speed */
    if (!getPortSpeed(port.m_port_id, port.m_speed))
    {
        SWSS_LOG_ERROR("Failed to get initial port admin speed %d", port.m_speed);
        return false;
    }

    /*
     * always initialize Port SAI_HOSTIF_ATTR_OPER_STATUS based on oper_status value in appDB.
     */
    bool isUp = port.m_oper_status == SAI_PORT_OPER_STATUS_UP;
    if (!setHostIntfsOperStatus(port, isUp))
    {
        SWSS_LOG_WARN("Failed to set operation status %s to host interface %s",
                      operStatus.c_str(), port.m_alias.c_str());
        return false;
    }

    return true;
}

bool PortsOrch::addHostIntfs(Port &port, string alias, sai_object_id_t &host_intfs_id)
{
    SWSS_LOG_ENTER();

    sai_attribute_t attr;
    vector<sai_attribute_t> attrs;

    attr.id = SAI_HOSTIF_ATTR_TYPE;
    attr.value.s32 = SAI_HOSTIF_TYPE_NETDEV;
    attrs.push_back(attr);

    attr.id = SAI_HOSTIF_ATTR_OBJ_ID;
    attr.value.oid = port.m_port_id;
    attrs.push_back(attr);

    attr.id = SAI_HOSTIF_ATTR_NAME;
    strncpy((char *)&attr.value.chardata, alias.c_str(), SAI_HOSTIF_NAME_SIZE);
    attrs.push_back(attr);

    sai_status_t status = sai_hostif_api->create_hostif(&host_intfs_id, gSwitchId, (uint32_t)attrs.size(), attrs.data());
    if (status != SAI_STATUS_SUCCESS)
    {
        SWSS_LOG_ERROR("Failed to create host interface for port %s", alias.c_str());
        task_process_status handle_status = handleSaiCreateStatus(SAI_API_HOSTIF, status);
        if (handle_status != task_success)
        {
            return parseHandleSaiStatusFailure(handle_status);
        }
    }

    SWSS_LOG_NOTICE("Create host interface for port %s", alias.c_str());

    return true;
}

bool PortsOrch::setBridgePortLearningFDB(Port &port, sai_bridge_port_fdb_learning_mode_t mode)
{
    // TODO: how to support 1D bridge?
    if (port.m_type != Port::PHY) return false;

    auto bridge_port_id = port.m_bridge_port_id;
    if (bridge_port_id == SAI_NULL_OBJECT_ID) return false;

    sai_attribute_t bport_attr;
    bport_attr.id = SAI_BRIDGE_PORT_ATTR_FDB_LEARNING_MODE;
    bport_attr.value.s32 = mode;
    auto status = sai_bridge_api->set_bridge_port_attribute(bridge_port_id, &bport_attr);
    if (status != SAI_STATUS_SUCCESS)
    {
        SWSS_LOG_ERROR("Failed to set bridge port %" PRIx64 " learning_mode attribute: %d", bridge_port_id, status);
        task_process_status handle_status = handleSaiSetStatus(SAI_API_BRIDGE, status);
        if (handle_status != task_success)
        {
            return parseHandleSaiStatusFailure(handle_status);
        }
    }
    SWSS_LOG_NOTICE("Disable FDB learning on bridge port %s(%" PRIx64 ")", port.m_alias.c_str(), bridge_port_id);
    return true;
}

bool PortsOrch::addBridgePort(Port &port)
{
    SWSS_LOG_ENTER();

    if (port.m_bridge_port_id != SAI_NULL_OBJECT_ID)
    {
        return true;
    }

    sai_attribute_t attr;
    vector<sai_attribute_t> attrs;

    if (port.m_type == Port::PHY)
    {
        attr.id = SAI_BRIDGE_PORT_ATTR_TYPE;
        attr.value.s32 = SAI_BRIDGE_PORT_TYPE_PORT;
        attrs.push_back(attr);

        attr.id = SAI_BRIDGE_PORT_ATTR_PORT_ID;
        attr.value.oid = port.m_port_id;
        attrs.push_back(attr);
    }
    else if  (port.m_type == Port::LAG)
    {
        attr.id = SAI_BRIDGE_PORT_ATTR_TYPE;
        attr.value.s32 = SAI_BRIDGE_PORT_TYPE_PORT;
        attrs.push_back(attr);

        attr.id = SAI_BRIDGE_PORT_ATTR_PORT_ID;
        attr.value.oid = port.m_lag_id;
        attrs.push_back(attr);
    }
    else if  (port.m_type == Port::TUNNEL)
    {
        attr.id = SAI_BRIDGE_PORT_ATTR_TYPE;
        attr.value.s32 = SAI_BRIDGE_PORT_TYPE_TUNNEL;
        attrs.push_back(attr);

        attr.id = SAI_BRIDGE_PORT_ATTR_TUNNEL_ID;
        attr.value.oid = port.m_tunnel_id;
        attrs.push_back(attr);

        attr.id = SAI_BRIDGE_PORT_ATTR_BRIDGE_ID;
        attr.value.oid = m_default1QBridge;
        attrs.push_back(attr);
    }
    else
    {
        SWSS_LOG_ERROR("Failed to add bridge port %s to default 1Q bridge, invalid port type %d",
            port.m_alias.c_str(), port.m_type);
        return false;
    }

    /* Create a bridge port with admin status set to UP */
    attr.id = SAI_BRIDGE_PORT_ATTR_ADMIN_STATE;
    attr.value.booldata = true;
    attrs.push_back(attr);

    /* And with hardware FDB learning mode set to HW (explicit default value) */
    attr.id = SAI_BRIDGE_PORT_ATTR_FDB_LEARNING_MODE;
    auto found = learn_mode_map.find(port.m_learn_mode);
    if (found == learn_mode_map.end())
    {
        attr.value.s32 = SAI_BRIDGE_PORT_FDB_LEARNING_MODE_HW;
    }
    else
    {
        attr.value.s32 = found->second;
    }
    attrs.push_back(attr);

    sai_status_t status = sai_bridge_api->create_bridge_port(&port.m_bridge_port_id, gSwitchId, (uint32_t)attrs.size(), attrs.data());
    if (status != SAI_STATUS_SUCCESS)
    {
        SWSS_LOG_ERROR("Failed to add bridge port %s to default 1Q bridge, rv:%d",
            port.m_alias.c_str(), status);
        task_process_status handle_status = handleSaiCreateStatus(SAI_API_BRIDGE, status);
        if (handle_status != task_success)
        {
            return parseHandleSaiStatusFailure(handle_status);
        }
    }

    if (!setHostIntfsStripTag(port, SAI_HOSTIF_VLAN_TAG_KEEP))
    {
        SWSS_LOG_ERROR("Failed to set %s for hostif of port %s",
                hostif_vlan_tag[SAI_HOSTIF_VLAN_TAG_KEEP], port.m_alias.c_str());
        return false;
    }
    m_portList[port.m_alias] = port;
    SWSS_LOG_NOTICE("Add bridge port %s to default 1Q bridge", port.m_alias.c_str());

    return true;
}

bool PortsOrch::removeBridgePort(Port &port)
{
    SWSS_LOG_ENTER();

    if (port.m_bridge_port_id == SAI_NULL_OBJECT_ID)
    {
        return true;
    }
    /* Set bridge port admin status to DOWN */
    sai_attribute_t attr;
    attr.id = SAI_BRIDGE_PORT_ATTR_ADMIN_STATE;
    attr.value.booldata = false;

    sai_status_t status = sai_bridge_api->set_bridge_port_attribute(port.m_bridge_port_id, &attr);
    if (status != SAI_STATUS_SUCCESS)
    {
        SWSS_LOG_ERROR("Failed to set bridge port %s admin status to DOWN, rv:%d",
            port.m_alias.c_str(), status);
        task_process_status handle_status = handleSaiSetStatus(SAI_API_BRIDGE, status);
        if (handle_status != task_success)
        {
            return parseHandleSaiStatusFailure(handle_status);
        }
    }

    if (!setHostIntfsStripTag(port, SAI_HOSTIF_VLAN_TAG_STRIP))
    {
        SWSS_LOG_ERROR("Failed to set %s for hostif of port %s",
                hostif_vlan_tag[SAI_HOSTIF_VLAN_TAG_STRIP], port.m_alias.c_str());
        return false;
    }

    //Flush the FDB entires corresponding to the port
    gFdbOrch->flushFDBEntries(port.m_bridge_port_id, SAI_NULL_OBJECT_ID);
    SWSS_LOG_INFO("Flush FDB entries for port %s", port.m_alias.c_str());

    /* Remove bridge port */
    status = sai_bridge_api->remove_bridge_port(port.m_bridge_port_id);
    if (status != SAI_STATUS_SUCCESS)
    {
        SWSS_LOG_ERROR("Failed to remove bridge port %s from default 1Q bridge, rv:%d",
            port.m_alias.c_str(), status);
        task_process_status handle_status = handleSaiRemoveStatus(SAI_API_BRIDGE, status);
        if (handle_status != task_success)
        {
            return parseHandleSaiStatusFailure(handle_status);
        }
    }
    port.m_bridge_port_id = SAI_NULL_OBJECT_ID;

    SWSS_LOG_NOTICE("Remove bridge port %s from default 1Q bridge", port.m_alias.c_str());

    m_portList[port.m_alias] = port;
    return true;
}

bool PortsOrch::setBridgePortLearnMode(Port &port, string learn_mode)
{
    SWSS_LOG_ENTER();

    if (port.m_bridge_port_id == SAI_NULL_OBJECT_ID)
    {
        return true;
    }

    auto found = learn_mode_map.find(learn_mode);
    if (found == learn_mode_map.end())
    {
        SWSS_LOG_ERROR("Incorrect MAC learn mode: %s", learn_mode.c_str());
        return false;
    }

    /* Set bridge port learning mode */
    sai_attribute_t attr;
    attr.id = SAI_BRIDGE_PORT_ATTR_FDB_LEARNING_MODE;
    attr.value.s32 = found->second;

    sai_status_t status = sai_bridge_api->set_bridge_port_attribute(port.m_bridge_port_id, &attr);
    if (status != SAI_STATUS_SUCCESS)
    {
        SWSS_LOG_ERROR("Failed to set bridge port %s learning mode, rv:%d",
            port.m_alias.c_str(), status);
        task_process_status handle_status = handleSaiSetStatus(SAI_API_BRIDGE, status);
        if (handle_status != task_success)
        {
            return parseHandleSaiStatusFailure(handle_status);
        }
    }

    SWSS_LOG_NOTICE("Set bridge port %s learning mode %s", port.m_alias.c_str(), learn_mode.c_str());

    return true;
}

bool PortsOrch::addVlan(string vlan_alias)
{
    SWSS_LOG_ENTER();

    sai_object_id_t vlan_oid;

    sai_vlan_id_t vlan_id = (uint16_t)stoi(vlan_alias.substr(4));
    sai_attribute_t attr;
    attr.id = SAI_VLAN_ATTR_VLAN_ID;
    attr.value.u16 = vlan_id;
    sai_status_t status = sai_vlan_api->create_vlan(&vlan_oid, gSwitchId, 1, &attr);

    if (status != SAI_STATUS_SUCCESS)
    {
        SWSS_LOG_ERROR("Failed to create VLAN %s vid:%hu", vlan_alias.c_str(), vlan_id);
        task_process_status handle_status = handleSaiCreateStatus(SAI_API_VLAN, status);
        if (handle_status != task_success)
        {
            return parseHandleSaiStatusFailure(handle_status);
        }
    }

    SWSS_LOG_NOTICE("Create an empty VLAN %s vid:%hu", vlan_alias.c_str(), vlan_id);

    Port vlan(vlan_alias, Port::VLAN);
    vlan.m_vlan_info.vlan_oid = vlan_oid;
    vlan.m_vlan_info.vlan_id = vlan_id;
    vlan.m_members = set<string>();
    m_portList[vlan_alias] = vlan;
    m_port_ref_count[vlan_alias] = 0;

    return true;
}

bool PortsOrch::removeVlan(Port vlan)
{
    SWSS_LOG_ENTER();
    if (m_port_ref_count[vlan.m_alias] > 0)
    {
        SWSS_LOG_ERROR("Failed to remove ref count %d VLAN %s",
                       m_port_ref_count[vlan.m_alias],
                       vlan.m_alias.c_str());
        return false;
    }

    /* Vlan removing is not allowed when the VLAN still has members */
    if (vlan.m_members.size() > 0)
    {
        SWSS_LOG_ERROR("Failed to remove non-empty VLAN %s", vlan.m_alias.c_str());
        return false;
    }

    // Fail VLAN removal if there is a vnid associated
    if (vlan.m_vnid != VNID_NONE)
    {
       SWSS_LOG_ERROR("VLAN-VNI mapping not yet removed. VLAN %s VNI %d",
                      vlan.m_alias.c_str(), vlan.m_vnid);
       return false;
    }


    if (vlan.m_vlan_info.host_intf_id && !removeVlanHostIntf(vlan))
    {
        SWSS_LOG_ERROR("Failed to remove VLAN %d host interface", vlan.m_vlan_info.vlan_id);
        return false;
    }

    sai_status_t status = sai_vlan_api->remove_vlan(vlan.m_vlan_info.vlan_oid);
    if (status != SAI_STATUS_SUCCESS)
    {
        SWSS_LOG_ERROR("Failed to remove VLAN %s vid:%hu",
                vlan.m_alias.c_str(), vlan.m_vlan_info.vlan_id);
        task_process_status handle_status = handleSaiRemoveStatus(SAI_API_VLAN, status);
        if (handle_status != task_success)
        {
            return parseHandleSaiStatusFailure(handle_status);
        }
    }

    removeAclTableGroup(vlan);

    SWSS_LOG_NOTICE("Remove VLAN %s vid:%hu", vlan.m_alias.c_str(),
            vlan.m_vlan_info.vlan_id);

    m_portList.erase(vlan.m_alias);
    m_port_ref_count.erase(vlan.m_alias);

    return true;
}

bool PortsOrch::getVlanByVlanId(sai_vlan_id_t vlan_id, Port &vlan)
{
    SWSS_LOG_ENTER();

    for (auto &it: m_portList)
    {
        if (it.second.m_type == Port::VLAN && it.second.m_vlan_info.vlan_id == vlan_id)
        {
            vlan = it.second;
            return true;
        }
    }

    return false;
}

bool PortsOrch::addVlanMember(Port &vlan, Port &port, string &tagging_mode)
{
    SWSS_LOG_ENTER();

    sai_attribute_t attr;
    vector<sai_attribute_t> attrs;

    attr.id = SAI_VLAN_MEMBER_ATTR_VLAN_ID;
    attr.value.oid = vlan.m_vlan_info.vlan_oid;
    attrs.push_back(attr);

    attr.id = SAI_VLAN_MEMBER_ATTR_BRIDGE_PORT_ID;
    attr.value.oid = port.m_bridge_port_id;
    attrs.push_back(attr);

    sai_vlan_tagging_mode_t sai_tagging_mode = SAI_VLAN_TAGGING_MODE_TAGGED;
    attr.id = SAI_VLAN_MEMBER_ATTR_VLAN_TAGGING_MODE;
    if (tagging_mode == "untagged")
        sai_tagging_mode = SAI_VLAN_TAGGING_MODE_UNTAGGED;
    else if (tagging_mode == "tagged")
        sai_tagging_mode = SAI_VLAN_TAGGING_MODE_TAGGED;
    else if (tagging_mode == "priority_tagged")
        sai_tagging_mode = SAI_VLAN_TAGGING_MODE_PRIORITY_TAGGED;
    else assert(false);
    attr.value.s32 = sai_tagging_mode;
    attrs.push_back(attr);

    sai_object_id_t vlan_member_id;
    sai_status_t status = sai_vlan_api->create_vlan_member(&vlan_member_id, gSwitchId, (uint32_t)attrs.size(), attrs.data());
    if (status != SAI_STATUS_SUCCESS)
    {
        SWSS_LOG_ERROR("Failed to add member %s to VLAN %s vid:%hu pid:%" PRIx64,
                port.m_alias.c_str(), vlan.m_alias.c_str(), vlan.m_vlan_info.vlan_id, port.m_port_id);
        task_process_status handle_status = handleSaiCreateStatus(SAI_API_VLAN, status);
        if (handle_status != task_success)
        {
            return parseHandleSaiStatusFailure(handle_status);
        }
    }
    SWSS_LOG_NOTICE("Add member %s to VLAN %s vid:%hu pid%" PRIx64,
            port.m_alias.c_str(), vlan.m_alias.c_str(), vlan.m_vlan_info.vlan_id, port.m_port_id);

    /* Use untagged VLAN as pvid of the member port */
    if (sai_tagging_mode == SAI_VLAN_TAGGING_MODE_UNTAGGED)
    {
        if(!setPortPvid(port, vlan.m_vlan_info.vlan_id))
        {
            return false;
        }
    }

    /* a physical port may join multiple vlans */
    VlanMemberEntry vme = {vlan_member_id, sai_tagging_mode};
    port.m_vlan_members[vlan.m_vlan_info.vlan_id] = vme;
    m_portList[port.m_alias] = port;
    vlan.m_members.insert(port.m_alias);
    m_portList[vlan.m_alias] = vlan;

    VlanMemberUpdate update = { vlan, port, true };
    notify(SUBJECT_TYPE_VLAN_MEMBER_CHANGE, static_cast<void *>(&update));

    return true;
}

bool PortsOrch::removeVlanMember(Port &vlan, Port &port)
{
    SWSS_LOG_ENTER();

    sai_object_id_t vlan_member_id;
    sai_vlan_tagging_mode_t sai_tagging_mode;
    auto vlan_member = port.m_vlan_members.find(vlan.m_vlan_info.vlan_id);

    /* Assert the port belongs to this VLAN */
    assert (vlan_member != port.m_vlan_members.end());
    sai_tagging_mode = vlan_member->second.vlan_mode;
    vlan_member_id = vlan_member->second.vlan_member_id;

    sai_status_t status = sai_vlan_api->remove_vlan_member(vlan_member_id);
    if (status != SAI_STATUS_SUCCESS)
    {
        SWSS_LOG_ERROR("Failed to remove member %s from VLAN %s vid:%hx vmid:%" PRIx64,
                port.m_alias.c_str(), vlan.m_alias.c_str(), vlan.m_vlan_info.vlan_id, vlan_member_id);
        task_process_status handle_status = handleSaiRemoveStatus(SAI_API_VLAN, status);
        if (handle_status != task_success)
        {
            return parseHandleSaiStatusFailure(handle_status);
        }
    }
    port.m_vlan_members.erase(vlan_member);
    SWSS_LOG_NOTICE("Remove member %s from VLAN %s lid:%hx vmid:%" PRIx64,
            port.m_alias.c_str(), vlan.m_alias.c_str(), vlan.m_vlan_info.vlan_id, vlan_member_id);

    /* Restore to default pvid if this port joined this VLAN in untagged mode previously */
    if (sai_tagging_mode == SAI_VLAN_TAGGING_MODE_UNTAGGED)
    {
        if (!setPortPvid(port, DEFAULT_PORT_VLAN_ID))
        {
            return false;
        }
    }

    m_portList[port.m_alias] = port;
    vlan.m_members.erase(port.m_alias);
    m_portList[vlan.m_alias] = vlan;

    VlanMemberUpdate update = { vlan, port, false };
    notify(SUBJECT_TYPE_VLAN_MEMBER_CHANGE, static_cast<void *>(&update));

    return true;
}

bool PortsOrch::isVlanMember(Port &vlan, Port &port)
{
    if (vlan.m_members.find(port.m_alias) == vlan.m_members.end())
       return false;

    return true;
}

bool PortsOrch::addLag(string lag_alias, uint32_t spa_id, int32_t switch_id)
{
    SWSS_LOG_ENTER();

    vector<sai_attribute_t> lag_attrs;
    string system_lag_alias = lag_alias;

    if (gMySwitchType == "voq")
    {
        if (switch_id < 0)
        {
            // Local PortChannel. Allocate unique lag id from central CHASSIS_APP_DB
            // Use the chassis wide unique system lag name.

            // Get the local switch id and derive the system lag name.

            switch_id = gVoqMySwitchId;
            system_lag_alias = gMyHostName + "|" + gMyAsicName + "|" + lag_alias;

            // Allocate unique lag id
            spa_id = m_lagIdAllocator->lagIdAdd(system_lag_alias, 0);

            if ((int32_t)spa_id <= 0)
            {
                SWSS_LOG_ERROR("Failed to allocate unique LAG id for local lag %s rv:%d", lag_alias.c_str(), spa_id);
                return false;
            }
        }

        sai_attribute_t attr;
        attr.id = SAI_LAG_ATTR_SYSTEM_PORT_AGGREGATE_ID;
        attr.value.u32 = spa_id;
        lag_attrs.push_back(attr);
    }

    sai_object_id_t lag_id;
    sai_status_t status = sai_lag_api->create_lag(&lag_id, gSwitchId, static_cast<uint32_t>(lag_attrs.size()), lag_attrs.data());

    if (status != SAI_STATUS_SUCCESS)
    {
        SWSS_LOG_ERROR("Failed to create LAG %s lid:%" PRIx64, lag_alias.c_str(), lag_id);
        task_process_status handle_status = handleSaiCreateStatus(SAI_API_LAG, status);
        if (handle_status != task_success)
        {
            return parseHandleSaiStatusFailure(handle_status);
        }
    }

    SWSS_LOG_NOTICE("Create an empty LAG %s lid:%" PRIx64, lag_alias.c_str(), lag_id);

    Port lag(lag_alias, Port::LAG);
    lag.m_lag_id = lag_id;
    lag.m_members = set<string>();
    m_portList[lag_alias] = lag;
    m_port_ref_count[lag_alias] = 0;

    PortUpdate update = { lag, true };
    notify(SUBJECT_TYPE_PORT_CHANGE, static_cast<void *>(&update));

    FieldValueTuple tuple(lag_alias, sai_serialize_object_id(lag_id));
    vector<FieldValueTuple> fields;
    fields.push_back(tuple);
    m_counterLagTable->set("", fields);

    if (gMySwitchType == "voq")
    {
        // If this is voq switch, record system lag info

        lag.m_system_lag_info.alias = system_lag_alias;
        lag.m_system_lag_info.switch_id = switch_id;
        lag.m_system_lag_info.spa_id = spa_id;

        // This will update port list with local port channel name for local port channels
        // and with system lag name for the system lags received from chassis app db

        m_portList[lag_alias] = lag;

        // Sync to SYSTEM_LAG_TABLE of CHASSIS_APP_DB

        voqSyncAddLag(lag);
    }

    return true;
}

bool PortsOrch::removeLag(Port lag)
{
    SWSS_LOG_ENTER();

    if (m_port_ref_count[lag.m_alias] > 0)
    {
        SWSS_LOG_ERROR("Failed to remove ref count %d LAG %s",
                        m_port_ref_count[lag.m_alias],
                        lag.m_alias.c_str());
        return false;
    }

    /* Retry when the LAG still has members */
    if (lag.m_members.size() > 0)
    {
        SWSS_LOG_ERROR("Failed to remove non-empty LAG %s", lag.m_alias.c_str());
        return false;
    }
    if (lag.m_vlan_members.size() > 0)
    {
        SWSS_LOG_ERROR("Failed to remove LAG %s, it is still in VLAN", lag.m_alias.c_str());
        return false;
    }

    sai_status_t status = sai_lag_api->remove_lag(lag.m_lag_id);
    if (status != SAI_STATUS_SUCCESS)
    {
        SWSS_LOG_ERROR("Failed to remove LAG %s lid:%" PRIx64, lag.m_alias.c_str(), lag.m_lag_id);
        task_process_status handle_status = handleSaiRemoveStatus(SAI_API_LAG, status);
        if (handle_status != task_success)
        {
            return parseHandleSaiStatusFailure(handle_status);
        }
    }

    SWSS_LOG_NOTICE("Remove LAG %s lid:%" PRIx64, lag.m_alias.c_str(), lag.m_lag_id);

    m_portList.erase(lag.m_alias);
    m_port_ref_count.erase(lag.m_alias);

    PortUpdate update = { lag, false };
    notify(SUBJECT_TYPE_PORT_CHANGE, static_cast<void *>(&update));

    m_counterLagTable->hdel("", lag.m_alias);

    if (gMySwitchType == "voq")
    {
        // Free the lag id, if this is local LAG

        if (lag.m_system_lag_info.switch_id == gVoqMySwitchId)
        {
            int32_t rv;
            int32_t spa_id = lag.m_system_lag_info.spa_id;

            rv = m_lagIdAllocator->lagIdDel(lag.m_system_lag_info.alias);

            if (rv != spa_id)
            {
                SWSS_LOG_ERROR("Failed to delete LAG id %d of local lag %s rv:%d", spa_id, lag.m_alias.c_str(), rv);
                return false;
            }

            // Sync to SYSTEM_LAG_TABLE of CHASSIS_APP_DB

            voqSyncDelLag(lag);
        }
    }

    return true;
}

void PortsOrch::getLagMember(Port &lag, vector<Port> &portv)
{
    Port member;

    for (auto &name: lag.m_members)
    {
        if (!getPort(name, member))
        {
            SWSS_LOG_ERROR("Failed to get port for %s alias", name.c_str());
            return;
        }
        portv.push_back(member);
    }
}

bool PortsOrch::addLagMember(Port &lag, Port &port, bool enableForwarding)
{
    SWSS_LOG_ENTER();

    sai_uint32_t pvid;
    if (getPortPvid(lag, pvid))
    {
        setPortPvid (port, pvid);
    }

    sai_attribute_t attr;
    vector<sai_attribute_t> attrs;

    attr.id = SAI_LAG_MEMBER_ATTR_LAG_ID;
    attr.value.oid = lag.m_lag_id;
    attrs.push_back(attr);

    attr.id = SAI_LAG_MEMBER_ATTR_PORT_ID;
    attr.value.oid = port.m_port_id;
    attrs.push_back(attr);

    if (!enableForwarding && port.m_type != Port::SYSTEM)
    {
        attr.id = SAI_LAG_MEMBER_ATTR_EGRESS_DISABLE;
        attr.value.booldata = true;
        attrs.push_back(attr);

        attr.id = SAI_LAG_MEMBER_ATTR_INGRESS_DISABLE;
        attr.value.booldata = true;
        attrs.push_back(attr);
    }

    sai_object_id_t lag_member_id;
    sai_status_t status = sai_lag_api->create_lag_member(&lag_member_id, gSwitchId, (uint32_t)attrs.size(), attrs.data());

    if (status != SAI_STATUS_SUCCESS)
    {
        SWSS_LOG_ERROR("Failed to add member %s to LAG %s lid:%" PRIx64 " pid:%" PRIx64,
                port.m_alias.c_str(), lag.m_alias.c_str(), lag.m_lag_id, port.m_port_id);
        task_process_status handle_status = handleSaiCreateStatus(SAI_API_LAG, status);
        if (handle_status != task_success)
        {
            return parseHandleSaiStatusFailure(handle_status);
        }
    }

    SWSS_LOG_NOTICE("Add member %s to LAG %s lid:%" PRIx64 " pid:%" PRIx64,
            port.m_alias.c_str(), lag.m_alias.c_str(), lag.m_lag_id, port.m_port_id);

    port.m_lag_id = lag.m_lag_id;
    port.m_lag_member_id = lag_member_id;
    m_portList[port.m_alias] = port;
    lag.m_members.insert(port.m_alias);

    m_portList[lag.m_alias] = lag;

    if (lag.m_bridge_port_id > 0)
    {
        if (!setHostIntfsStripTag(port, SAI_HOSTIF_VLAN_TAG_KEEP))
        {
            SWSS_LOG_ERROR("Failed to set %s for hostif of port %s which is in LAG %s",
                    hostif_vlan_tag[SAI_HOSTIF_VLAN_TAG_KEEP], port.m_alias.c_str(), lag.m_alias.c_str());
            return false;
        }
    }

    LagMemberUpdate update = { lag, port, true };
    notify(SUBJECT_TYPE_LAG_MEMBER_CHANGE, static_cast<void *>(&update));

    if (gMySwitchType == "voq")
    {
        //Sync to SYSTEM_LAG_MEMBER_TABLE of CHASSIS_APP_DB
        voqSyncAddLagMember(lag, port);
    }

    return true;
}

bool PortsOrch::removeLagMember(Port &lag, Port &port)
{
    sai_status_t status = sai_lag_api->remove_lag_member(port.m_lag_member_id);

    if (status != SAI_STATUS_SUCCESS)
    {
        SWSS_LOG_ERROR("Failed to remove member %s from LAG %s lid:%" PRIx64 " lmid:%" PRIx64,
                port.m_alias.c_str(), lag.m_alias.c_str(), lag.m_lag_id, port.m_lag_member_id);
        task_process_status handle_status = handleSaiRemoveStatus(SAI_API_LAG, status);
        if (handle_status != task_success)
        {
            return parseHandleSaiStatusFailure(handle_status);
        }
    }

    SWSS_LOG_NOTICE("Remove member %s from LAG %s lid:%" PRIx64 " lmid:%" PRIx64,
            port.m_alias.c_str(), lag.m_alias.c_str(), lag.m_lag_id, port.m_lag_member_id);

    port.m_lag_id = 0;
    port.m_lag_member_id = 0;
    m_portList[port.m_alias] = port;
    lag.m_members.erase(port.m_alias);
    m_portList[lag.m_alias] = lag;

    if (lag.m_bridge_port_id > 0)
    {
        if (!setHostIntfsStripTag(port, SAI_HOSTIF_VLAN_TAG_STRIP))
        {
            SWSS_LOG_ERROR("Failed to set %s for hostif of port %s which is leaving LAG %s",
                    hostif_vlan_tag[SAI_HOSTIF_VLAN_TAG_STRIP], port.m_alias.c_str(), lag.m_alias.c_str());
            return false;
        }
    }
    LagMemberUpdate update = { lag, port, false };
    notify(SUBJECT_TYPE_LAG_MEMBER_CHANGE, static_cast<void *>(&update));

    if (gMySwitchType == "voq")
    {
        //Sync to SYSTEM_LAG_MEMBER_TABLE of CHASSIS_APP_DB
        voqSyncDelLagMember(lag, port);
    }

    return true;
}

bool PortsOrch::setCollectionOnLagMember(Port &lagMember, bool enableCollection)
{
    /* Port must be LAG member */
    assert(lagMember.m_lag_member_id);

    // Collection is not applicable for system port lag members (i.e, members of remote LAGs)
    if (lagMember.m_type == Port::SYSTEM)
    {
        return true;
    }

    sai_status_t status = SAI_STATUS_FAILURE;
    sai_attribute_t attr {};

    attr.id = SAI_LAG_MEMBER_ATTR_INGRESS_DISABLE;
    attr.value.booldata = !enableCollection;

    status = sai_lag_api->set_lag_member_attribute(lagMember.m_lag_member_id, &attr);
    if (status != SAI_STATUS_SUCCESS)
    {
        SWSS_LOG_ERROR("Failed to %s collection on LAG member %s",
            enableCollection ? "enable" : "disable",
            lagMember.m_alias.c_str());
        task_process_status handle_status = handleSaiSetStatus(SAI_API_LAG, status);
        if (handle_status != task_success)
        {
            return parseHandleSaiStatusFailure(handle_status);
        }
    }

    SWSS_LOG_NOTICE("%s collection on LAG member %s",
        enableCollection ? "Enable" : "Disable",
        lagMember.m_alias.c_str());

    return true;
}

bool PortsOrch::setDistributionOnLagMember(Port &lagMember, bool enableDistribution)
{
    /* Port must be LAG member */
    assert(lagMember.m_lag_member_id);

    // Distribution is not applicable for system port lag members (i.e, members of remote LAGs)
    if (lagMember.m_type == Port::SYSTEM)
    {
        return true;
    }

    sai_status_t status = SAI_STATUS_FAILURE;
    sai_attribute_t attr {};

    attr.id = SAI_LAG_MEMBER_ATTR_EGRESS_DISABLE;
    attr.value.booldata = !enableDistribution;

    status = sai_lag_api->set_lag_member_attribute(lagMember.m_lag_member_id, &attr);
    if (status != SAI_STATUS_SUCCESS)
    {
        SWSS_LOG_ERROR("Failed to %s distribution on LAG member %s",
            enableDistribution ? "enable" : "disable",
            lagMember.m_alias.c_str());
        task_process_status handle_status = handleSaiSetStatus(SAI_API_LAG, status);
        if (handle_status != task_success)
        {
            return parseHandleSaiStatusFailure(handle_status);
        }
    }

    SWSS_LOG_NOTICE("%s distribution on LAG member %s",
        enableDistribution ? "Enable" : "Disable",
        lagMember.m_alias.c_str());

    return true;
}

bool PortsOrch::addTunnel(string tunnel_alias, sai_object_id_t tunnel_id, bool hwlearning)
{
    SWSS_LOG_ENTER();

    Port tunnel(tunnel_alias, Port::TUNNEL);
    tunnel.m_tunnel_id = tunnel_id;
    if (hwlearning)
    {
        tunnel.m_learn_mode = "hardware";
    }
    else
    {
        tunnel.m_learn_mode = "disable";
    }
    m_portList[tunnel_alias] = tunnel;

    SWSS_LOG_INFO("addTunnel:: %" PRIx64, tunnel_id);

    return true;
}

bool PortsOrch::removeTunnel(Port tunnel)
{
    SWSS_LOG_ENTER();

    m_portList.erase(tunnel.m_alias);

    return true;
}

void PortsOrch::generateQueueMap()
{
    if (m_isQueueMapGenerated)
    {
        return;
    }

    for (const auto& it: m_portList)
    {
        if (it.second.m_type == Port::PHY)
        {
            generateQueueMapPerPort(it.second);
        }
    }

    m_isQueueMapGenerated = true;
}

void PortsOrch::generateQueueMapPerPort(const Port& port)
{
    /* Create the Queue map in the Counter DB */
    /* Add stat counters to flex_counter */
    vector<FieldValueTuple> queueVector;
    vector<FieldValueTuple> queuePortVector;
    vector<FieldValueTuple> queueIndexVector;
    vector<FieldValueTuple> queueTypeVector;

    for (size_t queueIndex = 0; queueIndex < port.m_queue_ids.size(); ++queueIndex)
    {
        std::ostringstream name;
        name << port.m_alias << ":" << queueIndex;

        const auto id = sai_serialize_object_id(port.m_queue_ids[queueIndex]);

        queueVector.emplace_back(name.str(), id);
        queuePortVector.emplace_back(id, sai_serialize_object_id(port.m_port_id));

        string queueType;
        uint8_t queueRealIndex = 0;
        if (getQueueTypeAndIndex(port.m_queue_ids[queueIndex], queueType, queueRealIndex))
        {
            queueTypeVector.emplace_back(id, queueType);
            queueIndexVector.emplace_back(id, to_string(queueRealIndex));
        }

        // Install a flex counter for this queue to track stats
        std::unordered_set<string> counter_stats;
        for (const auto& it: queue_stat_ids)
        {
            counter_stats.emplace(sai_serialize_queue_stat(it));
        }
        queue_stat_manager.setCounterIdList(port.m_queue_ids[queueIndex], CounterType::QUEUE, counter_stats);

        /* add watermark queue counters */
        string key = getQueueWatermarkFlexCounterTableKey(id);

        string delimiter("");
        std::ostringstream counters_stream;
        for (const auto& it: queueWatermarkStatIds)
        {
            counters_stream << delimiter << sai_serialize_queue_stat(it);
            delimiter = comma;
        }

        vector<FieldValueTuple> fieldValues;
        fieldValues.emplace_back(QUEUE_COUNTER_ID_LIST, counters_stream.str());

        m_flexCounterTable->set(key, fieldValues);
    }

    m_queueTable->set("", queueVector);
    m_queuePortTable->set("", queuePortVector);
    m_queueIndexTable->set("", queueIndexVector);
    m_queueTypeTable->set("", queueTypeVector);

    CounterCheckOrch::getInstance().addPort(port);
}

void PortsOrch::generatePriorityGroupMap()
{
    if (m_isPriorityGroupMapGenerated)
    {
        return;
    }

    for (const auto& it: m_portList)
    {
        if (it.second.m_type == Port::PHY)
        {
            generatePriorityGroupMapPerPort(it.second);
        }
    }

    m_isPriorityGroupMapGenerated = true;
}

void PortsOrch::generatePriorityGroupMapPerPort(const Port& port)
{
    /* Create the PG map in the Counter DB */
    /* Add stat counters to flex_counter */
    vector<FieldValueTuple> pgVector;
    vector<FieldValueTuple> pgPortVector;
    vector<FieldValueTuple> pgIndexVector;

    for (size_t pgIndex = 0; pgIndex < port.m_priority_group_ids.size(); ++pgIndex)
    {
        std::ostringstream name;
        name << port.m_alias << ":" << pgIndex;

        const auto id = sai_serialize_object_id(port.m_priority_group_ids[pgIndex]);

        pgVector.emplace_back(name.str(), id);
        pgPortVector.emplace_back(id, sai_serialize_object_id(port.m_port_id));
        pgIndexVector.emplace_back(id, to_string(pgIndex));

        string key = getPriorityGroupWatermarkFlexCounterTableKey(id);

        std::string delimiter = "";
        std::ostringstream counters_stream;
        /* Add watermark counters to flex_counter */
        for (const auto& it: ingressPriorityGroupWatermarkStatIds)
        {
            counters_stream << delimiter << sai_serialize_ingress_priority_group_stat(it);
            delimiter = comma;
        }

        vector<FieldValueTuple> fieldValues;
        fieldValues.emplace_back(PG_COUNTER_ID_LIST, counters_stream.str());
        m_flexCounterTable->set(key, fieldValues);

        delimiter = "";
        std::ostringstream ingress_pg_drop_packets_counters_stream;
        key = getPriorityGroupDropPacketsFlexCounterTableKey(id);
        /* Add dropped packets counters to flex_counter */
        for (const auto& it: ingressPriorityGroupDropStatIds)
        {
            ingress_pg_drop_packets_counters_stream << delimiter << sai_serialize_ingress_priority_group_stat(it);
            if (delimiter.empty())
            {
                delimiter = comma;
            }
        }
        fieldValues.clear();
        fieldValues.emplace_back(PG_COUNTER_ID_LIST, ingress_pg_drop_packets_counters_stream.str());
        m_flexCounterTable->set(key, fieldValues);
    }

    m_pgTable->set("", pgVector);
    m_pgPortTable->set("", pgPortVector);
    m_pgIndexTable->set("", pgIndexVector);

    CounterCheckOrch::getInstance().addPort(port);
}

void PortsOrch::doTask(NotificationConsumer &consumer)
{
    SWSS_LOG_ENTER();

    /* Wait for all ports to be initialized */
    if (!allPortsReady())
    {
        return;
    }

    std::string op;
    std::string data;
    std::vector<swss::FieldValueTuple> values;

    consumer.pop(op, data, values);

    if (&consumer != m_portStatusNotificationConsumer)
    {
        return;
    }

    if (op == "port_state_change")
    {
        uint32_t count;
        sai_port_oper_status_notification_t *portoperstatus = nullptr;

        sai_deserialize_port_oper_status_ntf(data, count, &portoperstatus);

        for (uint32_t i = 0; i < count; i++)
        {
            sai_object_id_t id = portoperstatus[i].port_id;
            sai_port_oper_status_t status = portoperstatus[i].port_state;

            SWSS_LOG_NOTICE("Get port state change notification id:%" PRIx64 " status:%d", id, status);

            Port port;

            if (!getPort(id, port))
            {
                SWSS_LOG_ERROR("Failed to get port object for port id 0x%" PRIx64, id);
                continue;
            }

            updatePortOperStatus(port, status);

            /* update m_portList */
            m_portList[port.m_alias] = port;
        }

        sai_deserialize_free_port_oper_status_ntf(count, portoperstatus);
    }
}

void PortsOrch::updatePortOperStatus(Port &port, sai_port_oper_status_t status)
{
    SWSS_LOG_NOTICE("Port %s oper state set from %s to %s",
            port.m_alias.c_str(), oper_status_strings.at(port.m_oper_status).c_str(),
            oper_status_strings.at(status).c_str());
    if (status == port.m_oper_status)
    {
        return;
    }

    if (port.m_type == Port::PHY)
    {
        updateDbPortOperStatus(port, status);
    }
    port.m_oper_status = status;

    if(port.m_type == Port::TUNNEL)
    {
        return;
    }

    bool isUp = status == SAI_PORT_OPER_STATUS_UP;
    if (port.m_type == Port::PHY)
    {
        if (!setHostIntfsOperStatus(port, isUp))
        {
            SWSS_LOG_ERROR("Failed to set host interface %s operational status %s", port.m_alias.c_str(),
                    isUp ? "up" : "down");
        }
    }
    if (!gNeighOrch->ifChangeInformNextHop(port.m_alias, isUp))
    {
        SWSS_LOG_WARN("Inform nexthop operation failed for interface %s", port.m_alias.c_str());
    }
    for (const auto &child_port : port.m_child_ports)
    {
        if (!gNeighOrch->ifChangeInformNextHop(child_port, isUp))
        {
            SWSS_LOG_WARN("Inform nexthop operation failed for sub interface %s", child_port.c_str());
        }
    }

    PortOperStateUpdate update = {port, status};
    notify(SUBJECT_TYPE_PORT_OPER_STATE_CHANGE, static_cast<void *>(&update));
}

/*
 * sync up orchagent with libsai/ASIC for port state.
 *
 * Currently NotificationProducer is used by syncd to inform port state change,
 * which means orchagent will miss the signal if it happens between orchagent shutdown and startup.
 * Syncd doesn't know whether the signal has been lost or not.
 * Also the source of notification event is from libsai/SDK.
 *
 * Latest oper status for each port is retrieved via SAI_PORT_ATTR_OPER_STATUS sai API,
 * the hostif and db are updated accordingly.
 */
void PortsOrch::refreshPortStatus()
{
    SWSS_LOG_ENTER();

    for (auto &it: m_portList)
    {
        auto &port = it.second;
        if (port.m_type != Port::PHY)
        {
            continue;
        }

        sai_port_oper_status_t status;
        if (!getPortOperStatus(port, status))
        {
            throw runtime_error("PortsOrch get port oper status failure");
        }

        SWSS_LOG_INFO("%s oper status is %s", port.m_alias.c_str(), oper_status_strings.at(status).c_str());
        updatePortOperStatus(port, status);
    }
}

bool PortsOrch::getPortOperStatus(const Port& port, sai_port_oper_status_t& status) const
{
    SWSS_LOG_ENTER();

    if (port.m_type != Port::PHY)
    {
        return false;
    }

    sai_attribute_t attr;
    attr.id = SAI_PORT_ATTR_OPER_STATUS;

    sai_status_t ret = sai_port_api->get_port_attribute(port.m_port_id, 1, &attr);
    if (ret != SAI_STATUS_SUCCESS)
    {
        SWSS_LOG_ERROR("Failed to get oper_status for %s", port.m_alias.c_str());
        return false;
    }

    status = static_cast<sai_port_oper_status_t>(attr.value.u32);

    return true;
}

bool PortsOrch::getSaiAclBindPointType(Port::Type           type,
                                       sai_acl_bind_point_type_t &sai_acl_bind_type)
{
    switch(type)
    {
        case Port::PHY:
            sai_acl_bind_type = SAI_ACL_BIND_POINT_TYPE_PORT;
            break;
        case Port::LAG:
            sai_acl_bind_type = SAI_ACL_BIND_POINT_TYPE_LAG;
            break;
        case Port::VLAN:
            sai_acl_bind_type = SAI_ACL_BIND_POINT_TYPE_VLAN;
            break;
        default:
            // Dealing with port, lag and vlan for now.
            return false;
    }
    return true;
}

bool PortsOrch::removeAclTableGroup(const Port &p)
{
    sai_acl_bind_point_type_t bind_type;
    if (!getSaiAclBindPointType(p.m_type, bind_type))
    {
        SWSS_LOG_ERROR("Unknown SAI ACL bind point type");
        return false;
    }

    sai_status_t ret;
    if (p.m_ingress_acl_table_group_id != 0)
    {
        ret = sai_acl_api->remove_acl_table_group(p.m_ingress_acl_table_group_id);
        if (ret != SAI_STATUS_SUCCESS)
        {
            SWSS_LOG_ERROR("Failed to remove ingress acl table group for %s", p.m_alias.c_str());
            task_process_status handle_status = handleSaiRemoveStatus(SAI_API_ACL, ret);
            if (handle_status != task_success)
            {
                return parseHandleSaiStatusFailure(handle_status);
            }
        }
        gCrmOrch->decCrmAclUsedCounter(CrmResourceType::CRM_ACL_GROUP, SAI_ACL_STAGE_INGRESS, bind_type, p.m_ingress_acl_table_group_id);
    }

    if (p.m_egress_acl_table_group_id != 0)
    {
        ret = sai_acl_api->remove_acl_table_group(p.m_egress_acl_table_group_id);
        if (ret != SAI_STATUS_SUCCESS)
        {
            SWSS_LOG_ERROR("Failed to remove egress acl table group for %s", p.m_alias.c_str());
            task_process_status handle_status = handleSaiRemoveStatus(SAI_API_ACL, ret);
            if (handle_status != task_success)
            {
                return parseHandleSaiStatusFailure(handle_status);
            }
        }
        gCrmOrch->decCrmAclUsedCounter(CrmResourceType::CRM_ACL_GROUP, SAI_ACL_STAGE_EGRESS, bind_type, p.m_egress_acl_table_group_id);
    }
    return true;
}

bool PortsOrch::setPortSerdesAttribute(sai_object_id_t port_id,
                                       map<sai_port_serdes_attr_t, vector<uint32_t>> &serdes_attr)
{
    SWSS_LOG_ENTER();

    vector<sai_attribute_t> attr_list;
    sai_attribute_t port_attr;
    sai_attribute_t port_serdes_attr;
    sai_status_t status;
    sai_object_id_t port_serdes_id = SAI_NULL_OBJECT_ID;

    port_attr.id = SAI_PORT_ATTR_PORT_SERDES_ID;
    status = sai_port_api->get_port_attribute(port_id, 1, &port_attr);
    if (status != SAI_STATUS_SUCCESS)
    {
        SWSS_LOG_ERROR("Failed to get port attr serdes id %d to port pid:0x%" PRIx64,
                       port_attr.id, port_id);
        return false;
    }

    if (port_attr.value.oid != SAI_NULL_OBJECT_ID)
    {
        status = sai_port_api->remove_port_serdes(port_attr.value.oid);
        if (status != SAI_STATUS_SUCCESS)
        {
            SWSS_LOG_ERROR("Failed to remove existing port serdes attr 0x%" PRIx64 " port 0x%" PRIx64,
                           port_attr.value.oid, port_id);
            task_process_status handle_status = handleSaiRemoveStatus(SAI_API_PORT, status);
            if (handle_status != task_success)
            {
                return parseHandleSaiStatusFailure(handle_status);
            }
        }
    }


    port_serdes_attr.id = SAI_PORT_SERDES_ATTR_PORT_ID;
    port_serdes_attr.value.oid = port_id;
    attr_list.emplace_back(port_serdes_attr);
    SWSS_LOG_INFO("Creating serdes for port 0x%" PRIx64, port_id);

    for (auto it = serdes_attr.begin(); it != serdes_attr.end(); it++)
    {
        port_serdes_attr.id = it->first;
        port_serdes_attr.value.u32list.count = (uint32_t)it->second.size();
        port_serdes_attr.value.u32list.list = it->second.data();
        attr_list.emplace_back(port_serdes_attr);
    }
    status = sai_port_api->create_port_serdes(&port_serdes_id, gSwitchId,
                                              static_cast<uint32_t>(serdes_attr.size()+1),
                                              attr_list.data());

    if (status != SAI_STATUS_SUCCESS)
    {
        SWSS_LOG_ERROR("Failed to create port serdes for port 0x%" PRIx64,
                       port_id);
        task_process_status handle_status = handleSaiCreateStatus(SAI_API_PORT, status);
        if (handle_status != task_success)
        {
            return parseHandleSaiStatusFailure(handle_status);
        }
    }
    SWSS_LOG_NOTICE("Created port serdes object 0x%" PRIx64 " for port 0x%" PRIx64, port_serdes_id, port_id);
    return true;
}

void PortsOrch::removePortSerdesAttribute(sai_object_id_t port_id)
{
    SWSS_LOG_ENTER();

    sai_attribute_t port_attr;
    sai_status_t status;
    sai_object_id_t port_serdes_id = SAI_NULL_OBJECT_ID;

    port_attr.id = SAI_PORT_ATTR_PORT_SERDES_ID;
    status = sai_port_api->get_port_attribute(port_id, 1, &port_attr);

    if (status != SAI_STATUS_SUCCESS)
    {
        SWSS_LOG_DEBUG("Failed to get port attr serdes id %d to port pid:0x%" PRIx64,
                       port_attr.id, port_id);
        return;
    }

    if (port_attr.value.oid != SAI_NULL_OBJECT_ID)
    {
        status = sai_port_api->remove_port_serdes(port_attr.value.oid);
        if (status != SAI_STATUS_SUCCESS)
        {
            SWSS_LOG_ERROR("Failed to remove existing port serdes attr 0x%" PRIx64 " port 0x%" PRIx64,
                           port_attr.value.oid, port_id);
            handleSaiRemoveStatus(SAI_API_PORT, status);
            return;
        }
    }
    SWSS_LOG_NOTICE("Removed port serdes object 0x%" PRIx64 " for port 0x%" PRIx64, port_serdes_id, port_id);
}

void PortsOrch::getPortSerdesVal(const std::string& val_str,
                                 std::vector<uint32_t> &lane_values)
{
    SWSS_LOG_ENTER();

    uint32_t lane_val;
    std::string lane_str;
    std::istringstream iss(val_str);

    while (std::getline(iss, lane_str, ','))
    {
        lane_val = (uint32_t)std::stoul(lane_str, NULL, 16);
        lane_values.push_back(lane_val);
    }
}

/* Bring up/down Vlan interface associated with L3 VNI*/
bool PortsOrch::updateL3VniStatus(uint16_t vlan_id, bool isUp)
{
    Port vlan;
    string vlan_alias;

    vlan_alias = VLAN_PREFIX + to_string(vlan_id);
    SWSS_LOG_INFO("update L3Vni Status for Vlan %d with isUp %d vlan %s",
            vlan_id, isUp, vlan_alias.c_str());

    if (!getPort(vlan_alias, vlan))
    {
        SWSS_LOG_INFO("Failed to locate VLAN %d", vlan_id);
        return false;
    }

    SWSS_LOG_INFO("member count %d, l3vni %d", vlan.m_up_member_count, vlan.m_l3_vni);
    if (isUp) {
        auto old_count = vlan.m_up_member_count;
        vlan.m_up_member_count++;
        if (old_count == 0)
        {
            /* updateVlanOperStatus(vlan, true); */ /* TBD */
            vlan.m_oper_status = SAI_PORT_OPER_STATUS_UP;
        }
        vlan.m_l3_vni = true;
    } else {
        vlan.m_up_member_count--;
        if (vlan.m_up_member_count == 0)
        {
            /* updateVlanOperStatus(vlan, false); */ /* TBD */
            vlan.m_oper_status = SAI_PORT_OPER_STATUS_DOWN;
        }
        vlan.m_l3_vni = false;
    }

    m_portList[vlan_alias] = vlan;

    SWSS_LOG_INFO("Updated L3Vni status of VLAN %d member count %d", vlan_id, vlan.m_up_member_count);

    return true;
}

/*
 * If Gearbox is enabled (wait for GearboxConfigDone),
 * then initialize global storage maps
 */
void PortsOrch::initGearbox()
{
    GearboxUtils gearbox;
    Table* tmpGearboxTable = m_gearboxTable.get();
    m_gearboxEnabled = gearbox.isGearboxEnabled(tmpGearboxTable);

    SWSS_LOG_ENTER();

    if (m_gearboxEnabled)
    {
        m_gearboxPhyMap = gearbox.loadPhyMap(tmpGearboxTable);
        m_gearboxInterfaceMap = gearbox.loadInterfaceMap(tmpGearboxTable);
        m_gearboxLaneMap = gearbox.loadLaneMap(tmpGearboxTable);
        m_gearboxPortMap = gearbox.loadPortMap(tmpGearboxTable);

        SWSS_LOG_NOTICE("BOX: m_gearboxPhyMap size       = %d.", (int) m_gearboxPhyMap.size());
        SWSS_LOG_NOTICE("BOX: m_gearboxInterfaceMap size = %d.", (int) m_gearboxInterfaceMap.size());
        SWSS_LOG_NOTICE("BOX: m_gearboxLaneMap size      = %d.", (int) m_gearboxLaneMap.size());
        SWSS_LOG_NOTICE("BOX: m_gearboxPortMap size      = %d.", (int) m_gearboxPortMap.size());
    }
}

/*
 * Create both the system-side and line-side gearbox ports for the associated
 * PHY and connect the ports.
 *
 */
bool PortsOrch::initGearboxPort(Port &port)
{
    vector<sai_attribute_t> attrs;
    vector<uint32_t> lanes;
    vector<uint32_t> vals;
    sai_attribute_t attr;
    sai_object_id_t systemPort;
    sai_object_id_t linePort;
    sai_object_id_t connector;
    sai_object_id_t phyOid;
    sai_status_t status;
    string phyOidStr;
    int phy_id;

    SWSS_LOG_ENTER();

    if (m_gearboxEnabled)
    {
        if (m_gearboxInterfaceMap.find(port.m_index) != m_gearboxInterfaceMap.end())
        {
            SWSS_LOG_NOTICE("BOX: port_id:0x%" PRIx64 " index:%d alias:%s", port.m_port_id, port.m_index, port.m_alias.c_str());

            phy_id = m_gearboxInterfaceMap[port.m_index].phy_id;
            phyOidStr = m_gearboxPhyMap[phy_id].phy_oid;

            if (phyOidStr.size() == 0)
            {
                SWSS_LOG_ERROR("BOX: Gearbox PHY phy_id:%d has an invalid phy_oid", phy_id);
                return false;
            }

            sai_deserialize_object_id(phyOidStr, phyOid);

            /* Create SYSTEM-SIDE port */
            attrs.clear();

            attr.id = SAI_PORT_ATTR_ADMIN_STATE;
            attr.value.booldata = port.m_admin_state_up;
            attrs.push_back(attr);

            attr.id = SAI_PORT_ATTR_SPEED;
            attr.value.u32 = (uint32_t) m_gearboxPortMap[port.m_index].system_speed;
            if (isSpeedSupported(port.m_alias, port.m_port_id, attr.value.u32))
            {
                attrs.push_back(attr);
            }

            attr.id = SAI_PORT_ATTR_AUTO_NEG_MODE;
            attr.value.booldata = m_gearboxPortMap[port.m_index].system_auto_neg;
            attrs.push_back(attr);

            attr.id = SAI_PORT_ATTR_FEC_MODE;
            attr.value.s32 = fec_mode_map[m_gearboxPortMap[port.m_index].system_fec];
            attrs.push_back(attr);

            attr.id = SAI_PORT_ATTR_INTERNAL_LOOPBACK_MODE;
            attr.value.u32 = loopback_mode_map[m_gearboxPortMap[port.m_index].system_loopback];
            attrs.push_back(attr);

            attr.id = SAI_PORT_ATTR_LINK_TRAINING_ENABLE;
            attr.value.booldata = m_gearboxPortMap[port.m_index].system_training;
            attrs.push_back(attr);

            attr.id = SAI_PORT_ATTR_HW_LANE_LIST;
            lanes.assign(m_gearboxInterfaceMap[port.m_index].system_lanes.begin(), m_gearboxInterfaceMap[port.m_index].system_lanes.end());
            attr.value.u32list.list = lanes.data();
            attr.value.u32list.count = static_cast<uint32_t>(lanes.size());
            attrs.push_back(attr);

            for (uint32_t i = 0; i < attr.value.u32list.count; i++)
            {
                SWSS_LOG_DEBUG("BOX: list[%d] = %d", i, attr.value.u32list.list[i]);
            }

            status = sai_port_api->create_port(&systemPort, phyOid, static_cast<uint32_t>(attrs.size()), attrs.data());
            if (status != SAI_STATUS_SUCCESS)
            {
                SWSS_LOG_ERROR("BOX: Failed to create Gearbox system-side port for alias:%s port_id:0x%" PRIx64 " index:%d status:%d",
                        port.m_alias.c_str(), port.m_port_id, port.m_index, status);
                task_process_status handle_status = handleSaiCreateStatus(SAI_API_PORT, status);
                if (handle_status != task_success)
                {
                    return parseHandleSaiStatusFailure(handle_status);
                }
            }
            SWSS_LOG_NOTICE("BOX: Created Gearbox system-side port 0x%" PRIx64 " for alias:%s index:%d",
                    systemPort, port.m_alias.c_str(), port.m_index);

            /* Create LINE-SIDE port */
            attrs.clear();

            attr.id = SAI_PORT_ATTR_ADMIN_STATE;
            attr.value.booldata = port.m_admin_state_up;
            attrs.push_back(attr);

            attr.id = SAI_PORT_ATTR_SPEED;
            attr.value.u32 = (uint32_t) m_gearboxPortMap[port.m_index].line_speed;
            if (isSpeedSupported(port.m_alias, port.m_port_id, attr.value.u32))
            {
                attrs.push_back(attr);
            }

            attr.id = SAI_PORT_ATTR_AUTO_NEG_MODE;
            attr.value.booldata = m_gearboxPortMap[port.m_index].line_auto_neg;
            attrs.push_back(attr);

            attr.id = SAI_PORT_ATTR_FEC_MODE;
            attr.value.s32 = fec_mode_map[m_gearboxPortMap[port.m_index].line_fec];
            attrs.push_back(attr);

            attr.id = SAI_PORT_ATTR_MEDIA_TYPE;
            attr.value.u32 = media_type_map[m_gearboxPortMap[port.m_index].line_media_type];
            attrs.push_back(attr);

            attr.id = SAI_PORT_ATTR_INTERNAL_LOOPBACK_MODE;
            attr.value.u32 = loopback_mode_map[m_gearboxPortMap[port.m_index].line_loopback];
            attrs.push_back(attr);

            attr.id = SAI_PORT_ATTR_LINK_TRAINING_ENABLE;
            attr.value.booldata = m_gearboxPortMap[port.m_index].line_training;
            attrs.push_back(attr);

            attr.id = SAI_PORT_ATTR_INTERFACE_TYPE;
            attr.value.u32 = interface_type_map[m_gearboxPortMap[port.m_index].line_intf_type];
            attrs.push_back(attr);

            attr.id = SAI_PORT_ATTR_ADVERTISED_SPEED;
            vals.assign(m_gearboxPortMap[port.m_index].line_adver_speed.begin(), m_gearboxPortMap[port.m_index].line_adver_speed.end());
            attr.value.u32list.list = vals.data();
            attr.value.u32list.count = static_cast<uint32_t>(vals.size());
            attrs.push_back(attr);

            attr.id = SAI_PORT_ATTR_ADVERTISED_FEC_MODE;
            vals.assign(m_gearboxPortMap[port.m_index].line_adver_fec.begin(), m_gearboxPortMap[port.m_index].line_adver_fec.end());
            attr.value.u32list.list = vals.data();
            attr.value.u32list.count = static_cast<uint32_t>(vals.size());
            attrs.push_back(attr);

            attr.id = SAI_PORT_ATTR_ADVERTISED_AUTO_NEG_MODE;
            attr.value.booldata = m_gearboxPortMap[port.m_index].line_adver_auto_neg;
            attrs.push_back(attr);

            attr.id = SAI_PORT_ATTR_ADVERTISED_ASYMMETRIC_PAUSE_MODE;
            attr.value.booldata = m_gearboxPortMap[port.m_index].line_adver_asym_pause;
            attrs.push_back(attr);

            attr.id = SAI_PORT_ATTR_ADVERTISED_MEDIA_TYPE;
            attr.value.u32 = media_type_map[m_gearboxPortMap[port.m_index].line_adver_media_type];
            attrs.push_back(attr);

            attr.id = SAI_PORT_ATTR_HW_LANE_LIST;
            lanes.assign(m_gearboxInterfaceMap[port.m_index].line_lanes.begin(), m_gearboxInterfaceMap[port.m_index].line_lanes.end());
            attr.value.u32list.list = lanes.data();
            attr.value.u32list.count = static_cast<uint32_t>(lanes.size());
            attrs.push_back(attr);

            for (uint32_t i = 0; i < attr.value.u32list.count; i++)
            {
                SWSS_LOG_DEBUG("BOX: list[%d] = %d", i, attr.value.u32list.list[i]);
            }

            status = sai_port_api->create_port(&linePort, phyOid, static_cast<uint32_t>(attrs.size()), attrs.data());
            if (status != SAI_STATUS_SUCCESS)
            {
                SWSS_LOG_ERROR("BOX: Failed to create Gearbox line-side port for alias:%s port_id:0x%" PRIx64 " index:%d status:%d",
                   port.m_alias.c_str(), port.m_port_id, port.m_index, status);
                task_process_status handle_status = handleSaiCreateStatus(SAI_API_PORT, status);
                if (handle_status != task_success)
                {
                    return parseHandleSaiStatusFailure(handle_status);
                }
            }
            SWSS_LOG_NOTICE("BOX: Created Gearbox line-side port 0x%" PRIx64 " for alias:%s index:%d",
                linePort, port.m_alias.c_str(), port.m_index);

            /* Connect SYSTEM-SIDE to LINE-SIDE */
            attrs.clear();

            attr.id = SAI_PORT_CONNECTOR_ATTR_SYSTEM_SIDE_PORT_ID;
            attr.value.oid = systemPort;
            attrs.push_back(attr);
            attr.id = SAI_PORT_CONNECTOR_ATTR_LINE_SIDE_PORT_ID;
            attr.value.oid = linePort;
            attrs.push_back(attr);

            status = sai_port_api->create_port_connector(&connector, phyOid, static_cast<uint32_t>(attrs.size()), attrs.data());
            if (status != SAI_STATUS_SUCCESS)
            {
                SWSS_LOG_ERROR("BOX: Failed to connect Gearbox system-side:0x%" PRIx64 " to line-side:0x%" PRIx64 "; status:%d", systemPort, linePort, status);
                task_process_status handle_status = handleSaiCreateStatus(SAI_API_PORT, status);
                if (handle_status != task_success)
                {
                    return parseHandleSaiStatusFailure(handle_status);
                }
            }

            SWSS_LOG_NOTICE("BOX: Connected Gearbox ports; system-side:0x%" PRIx64 " to line-side:0x%" PRIx64, systemPort, linePort);
            m_gearboxPortListLaneMap[port.m_port_id] = make_tuple(systemPort, linePort);
        }
    }

    return true;
}

bool PortsOrch::getSystemPorts()
{
    sai_status_t status;
    sai_attribute_t attr;
    uint32_t i;

    m_systemPortCount = 0;

    attr.id = SAI_SWITCH_ATTR_NUMBER_OF_SYSTEM_PORTS;

    status = sai_switch_api->get_switch_attribute(gSwitchId, 1, &attr);
    if (status != SAI_STATUS_SUCCESS)
    {
        SWSS_LOG_INFO("Failed to get number of system ports, rv:%d", status);
        return false;
    }

    m_systemPortCount = attr.value.u32;
    SWSS_LOG_NOTICE("Got %d system ports", m_systemPortCount);

    if(m_systemPortCount)
    {
        /* Make <switch_id, core, core port> tuple and system port oid map */

        vector<sai_object_id_t> system_port_list;
        system_port_list.resize(m_systemPortCount);

        attr.id = SAI_SWITCH_ATTR_SYSTEM_PORT_LIST;
        attr.value.objlist.count = (uint32_t)system_port_list.size();
        attr.value.objlist.list = system_port_list.data();

        status = sai_switch_api->get_switch_attribute(gSwitchId, 1, &attr);
        if (status != SAI_STATUS_SUCCESS)
        {
            SWSS_LOG_ERROR("Failed to get system port list, rv:%d", status);
            return false;
        }

        uint32_t spcnt = attr.value.objlist.count;
        for(i = 0; i < spcnt; i++)
        {
            attr.id = SAI_SYSTEM_PORT_ATTR_CONFIG_INFO;

            status = sai_system_port_api->get_system_port_attribute(system_port_list[i], 1, &attr);
            if (status != SAI_STATUS_SUCCESS)
            {
                SWSS_LOG_ERROR("Failed to get system port config info spid:%" PRIx64, system_port_list[i]);
                return false;
            }

            SWSS_LOG_NOTICE("SystemPort(0x%" PRIx64 ") - port_id:%u, switch_id:%u, core:%u, core_port:%u, speed:%u, voqs:%u",
                            system_port_list[i],
                            attr.value.sysportconfig.port_id,
                            attr.value.sysportconfig.attached_switch_id,
                            attr.value.sysportconfig.attached_core_index,
                            attr.value.sysportconfig.attached_core_port_index,
                            attr.value.sysportconfig.speed,
                            attr.value.sysportconfig.num_voq);

            tuple<int, int, int> sp_key(attr.value.sysportconfig.attached_switch_id,
                    attr.value.sysportconfig.attached_core_index,
                    attr.value.sysportconfig.attached_core_port_index);

            m_systemPortOidMap[sp_key] = system_port_list[i];
        }
    }

    return true;
}

bool PortsOrch::getRecircPort(Port &port, string role)
{
    for (auto it = m_recircPortRole.begin(); it != m_recircPortRole.end(); it++)
    {
        if (it->second == role)
        {
            return getPort(it->first, port);
        }
    }
    SWSS_LOG_ERROR("Failed to find recirc port with role %s", role.c_str());
    return false;
}

bool PortsOrch::doProcessRecircPort(string alias, string role, set<int> lane_set, string op)
{
    SWSS_LOG_ENTER();

    if (op == SET_COMMAND)
    {
        if (m_recircPortRole.find(alias) != m_recircPortRole.end())
        {
            SWSS_LOG_DEBUG("Recirc port %s already added", alias.c_str());
            return true;
        }

        /* Find pid of recirc port */ 
        sai_object_id_t port_id = SAI_NULL_OBJECT_ID;
        if (m_portListLaneMap.find(lane_set) != m_portListLaneMap.end())
        {
            port_id = m_portListLaneMap[lane_set];
        }

        if (port_id == SAI_NULL_OBJECT_ID)
        {
            SWSS_LOG_ERROR("Failed to find port id for recirc port %s", alias.c_str());
            return;
        }

        Port p(alias, Port::PHY);
        p.m_port_id = port_id;
        p.m_init = true;
        m_recircPortRole[alias] = role;
        setPort(alias, p);

        string lane_str = "";
        for (auto lane : lane_set)
        {
            lane_str += to_string(lane) + " ";
        }
        SWSS_LOG_NOTICE("Added recirc port %s, pid:%" PRIx64 " lanes:%s",
                        alias.c_str(), port_id, lane_str.c_str());

        /* Create host intf for recirc port */
        if(addHostIntfs(p, p.m_alias, p.m_hif_id))
        {
            SWSS_LOG_NOTICE("Created host intf for recycle port %s", p.m_alias.c_str());
        }
        else
        {
            SWSS_LOG_ERROR("Failed to Create host intf for recirc port %s", p.m_alias.c_str());
        }

        if(setHostIntfsOperStatus(p, true))
        {
            SWSS_LOG_NOTICE("Set host intf oper status UP for recirc port %s", p.m_alias.c_str());
        }
        else
        {
            SWSS_LOG_ERROR("Failed to set host intf oper status for recirc port %s", p.m_alias.c_str());
        }

        PortUpdate update = { p, true };
        notify(SUBJECT_TYPE_PORT_CHANGE, static_cast<void *>(&update));
        return true;
    }
    else if (op == DEL_COMMAND)
    {
        SWSS_LOG_ERROR("Delete recirc port is not supported.");
        return false;
    }
    else
    {
        SWSS_LOG_ERROR("Unknown operation type %s", op.c_str());
        return false;
    }
}

bool PortsOrch::addSystemPorts()
{
    vector<string> keys;
    vector<FieldValueTuple> spFv;

    DBConnector appDb(APPL_DB, DBConnector::DEFAULT_UNIXSOCKET, 0);
    Table appSystemPortTable(&appDb, APP_SYSTEM_PORT_TABLE_NAME);

    //Retrieve system port configurations from APP DB
    appSystemPortTable.getKeys(keys);
    for ( auto &alias : keys )
    {
        appSystemPortTable.get(alias, spFv);

        int32_t system_port_id = -1;
        int32_t switch_id = -1;
        int32_t core_index = -1;
        int32_t core_port_index = -1;

        for ( auto &fv : spFv )
        {
            if(fv.first == "switch_id")
            {
                switch_id = stoi(fv.second);
                continue;
            }
            if(fv.first == "core_index")
            {
                core_index = stoi(fv.second);
                continue;
            }
            if(fv.first == "core_port_index")
            {
                core_port_index = stoi(fv.second);
                continue;
            }
            if(fv.first == "system_port_id")
            {
                system_port_id = stoi(fv.second);
                continue;
            }
        }

        if(system_port_id < 0 || switch_id < 0 || core_index < 0 || core_port_index < 0)
        {
            SWSS_LOG_ERROR("Invalid or Missing field values for %s! system_port id:%d, switch_id:%d, core_index:%d, core_port_index:%d",
                    alias.c_str(), system_port_id, switch_id, core_index, core_port_index);
            continue;
        }

        tuple<int, int, int> sp_key(switch_id, core_index, core_port_index);

        if(m_systemPortOidMap.find(sp_key) != m_systemPortOidMap.end())
        {

            sai_attribute_t attr;
            vector<sai_attribute_t> attrs;
            sai_object_id_t system_port_oid;
            sai_status_t status;

            //Retrive system port config info and enable
            system_port_oid = m_systemPortOidMap[sp_key];

            attr.id = SAI_SYSTEM_PORT_ATTR_TYPE;
            attrs.push_back(attr);

            attr.id = SAI_SYSTEM_PORT_ATTR_CONFIG_INFO;
            attrs.push_back(attr);

            status = sai_system_port_api->get_system_port_attribute(system_port_oid, static_cast<uint32_t>(attrs.size()), attrs.data());
            if (status != SAI_STATUS_SUCCESS)
            {
                SWSS_LOG_ERROR("Failed to get system port config info spid:%" PRIx64, system_port_oid);
                continue;
            }

            //Create or update system port and add to the port list.
            Port port(alias, Port::SYSTEM);
            port.m_port_id = system_port_oid;
            port.m_admin_state_up = true;
            port.m_oper_status = SAI_PORT_OPER_STATUS_UP;
            port.m_speed = attrs[1].value.sysportconfig.speed;
            port.m_mtu = DEFAULT_SYSTEM_PORT_MTU;
            if (attrs[0].value.s32 == SAI_SYSTEM_PORT_TYPE_LOCAL)
            {
                //Get the local port oid
                attr.id = SAI_SYSTEM_PORT_ATTR_PORT;

                status = sai_system_port_api->get_system_port_attribute(system_port_oid, 1, &attr);
                if (status != SAI_STATUS_SUCCESS)
                {
                    SWSS_LOG_ERROR("Failed to get local port oid of local system port spid:%" PRIx64, system_port_oid);
                    continue;
                }

                //System port for local port. Update the system port info in the existing physical port
                if(!getPort(attr.value.oid, port))
                {
                    //This is system port for non-front panel local port (CPU or OLP or RCY (Inband)). Not an error
                    SWSS_LOG_NOTICE("Add port for non-front panel local system port 0x%" PRIx64 "; core: %d, core port: %d",
                            system_port_oid, core_index, core_port_index);
                }
                port.m_system_port_info.local_port_oid = attr.value.oid;
            }

            port.m_system_port_oid = system_port_oid;

            port.m_system_port_info.alias = alias;
            port.m_system_port_info.type = (sai_system_port_type_t) attrs[0].value.s32;
            port.m_system_port_info.port_id = attrs[1].value.sysportconfig.port_id;
            port.m_system_port_info.switch_id = attrs[1].value.sysportconfig.attached_switch_id;
            port.m_system_port_info.core_index = attrs[1].value.sysportconfig.attached_core_index;
            port.m_system_port_info.core_port_index = attrs[1].value.sysportconfig.attached_core_port_index;
            port.m_system_port_info.speed = attrs[1].value.sysportconfig.speed;
            port.m_system_port_info.num_voq = attrs[1].value.sysportconfig.num_voq;

            setPort(port.m_alias, port);
            if(m_port_ref_count.find(port.m_alias) == m_port_ref_count.end())
            {
                m_port_ref_count[port.m_alias] = 0;
            }

            SWSS_LOG_NOTICE("Added system port %" PRIx64 " for %s", system_port_oid, alias.c_str());
        }
        else
        {
            //System port does not exist in the switch
            //This can not happen since all the system ports are supposed to be created during switch creation itself

            SWSS_LOG_ERROR("System port %s does not exist in switch. Port not added!", alias.c_str());
            continue;
        }
    }

    return true;
}

bool PortsOrch::getInbandPort(Port &port)
{
    if (m_portList.find(m_inbandPortName) == m_portList.end())
    {
        return false;
    }
    else
    {
        port = m_portList[m_inbandPortName];
        return true;
    }
}

bool PortsOrch::isInbandPort(const string &alias)
{
    return (m_inbandPortName == alias);
}

bool PortsOrch::setVoqInbandIntf(string &alias, string &type)
{
    if(m_inbandPortName == alias)
    {
        //Inband interface already exists with this name
        SWSS_LOG_NOTICE("Interface %s is already configured as inband!", alias.c_str());
        return true;
    }

    //Make sure port and host if exists for the configured inband interface
    Port port;
    if (!getPort(alias, port))
    {
        SWSS_LOG_ERROR("Port/Vlan configured for inband intf %s is not ready!", alias.c_str());
        return false;
    }

    if(type == "port" && !port.m_hif_id)
    {
        SWSS_LOG_ERROR("Host interface is not available for port %s", alias.c_str());
        return false;
    }

    //Store the name of the local inband port
    m_inbandPortName = alias;

    return true;
}

void PortsOrch::voqSyncAddLag (Port &lag)
{
    int32_t switch_id = lag.m_system_lag_info.switch_id;

    // Sync only local lag add to CHASSIS_APP_DB

    if (switch_id != gVoqMySwitchId)
    {
        return;
    }

    uint32_t spa_id = lag.m_system_lag_info.spa_id;

    vector<FieldValueTuple> attrs;

    FieldValueTuple li ("lag_id", to_string(spa_id));
    attrs.push_back(li);

    FieldValueTuple si ("switch_id", to_string(switch_id));
    attrs.push_back(si);

    string key = lag.m_system_lag_info.alias;

    m_tableVoqSystemLagTable->set(key, attrs);
}

void PortsOrch::voqSyncDelLag(Port &lag)
{
    // Sync only local lag del to CHASSIS_APP_DB
    if (lag.m_system_lag_info.switch_id != gVoqMySwitchId)
    {
        return;
    }

    string key = lag.m_system_lag_info.alias;

    m_tableVoqSystemLagTable->del(key);
}

void PortsOrch::voqSyncAddLagMember(Port &lag, Port &port)
{
    // Sync only local lag's member add to CHASSIS_APP_DB
    if (lag.m_system_lag_info.switch_id != gVoqMySwitchId)
    {
        return;
    }

    vector<FieldValueTuple> attrs;
    FieldValueTuple nullFv ("NULL", "NULL");
    attrs.push_back(nullFv);

    string key = lag.m_system_lag_info.alias + ":" + port.m_system_port_info.alias;
    m_tableVoqSystemLagMemberTable->set(key, attrs);
}

void PortsOrch::voqSyncDelLagMember(Port &lag, Port &port)
{
    // Sync only local lag's member del to CHASSIS_APP_DB
    if (lag.m_system_lag_info.switch_id != gVoqMySwitchId)
    {
        return;
    }

    string key = lag.m_system_lag_info.alias + ":" + port.m_system_port_info.alias;
    m_tableVoqSystemLagMemberTable->del(key);
}<|MERGE_RESOLUTION|>--- conflicted
+++ resolved
@@ -2577,7 +2577,6 @@
             }
             else
             {
-<<<<<<< HEAD
                 /* Skip configuring recirc port for now because the current SAI implementation of some vendors
                  * have limiited support for recirc port. This check can be removed once SAI implementation
                  * is enhanced/changed in the future.
@@ -2588,10 +2587,7 @@
                     continue;
                 }
 
-                if (an != -1 && an != p.m_autoneg)
-=======
                 if (an != -1 && (!p.m_an_cfg || an != p.m_autoneg))
->>>>>>> 500e2e9b
                 {
                     if (setPortAutoNeg(p.m_port_id, an))
                     {
