--- conflicted
+++ resolved
@@ -2449,16 +2449,13 @@
             string an_str;
             int an = -1;
             int index = -1;
-<<<<<<< HEAD
             string role;
-=======
             string adv_speeds_str;
             string interface_type_str;
             string adv_interface_types_str;
             vector<uint32_t> adv_speeds;
             sai_port_interface_type_t interface_type;
             vector<uint32_t> adv_interface_types;
->>>>>>> 3629d700
 
             for (auto i : kfvFieldsValues(t))
             {
@@ -2696,7 +2693,6 @@
             }
             else
             {
-<<<<<<< HEAD
                 /* Skip configuring recirc port for now because the current SAI implementation of some vendors
                  * have limiited support for recirc port. This check can be removed once SAI implementation
                  * is enhanced/changed in the future.
@@ -2707,11 +2703,7 @@
                     continue;
                 }
 
-                if (an != -1 && (!p.m_an_cfg || an != p.m_autoneg))
-=======
-
                 if (!an_str.empty())
->>>>>>> 3629d700
                 {
                     if (autoneg_mode_map.find(an_str) == autoneg_mode_map.end())
                     {
