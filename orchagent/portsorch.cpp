--- conflicted
+++ resolved
@@ -2189,8 +2189,6 @@
                     mtu = (uint32_t)stoul(fvValue(i));
                 }
                 if (fvField(i) == "oper_status")
-<<<<<<< HEAD
-=======
                 {
                     if (fvValue(i) == "down")
                     {
@@ -2200,15 +2198,6 @@
                     {
                         gNeighOrch->ifChangeInformNextHop(alias, true);
                     }
-                }
-            }
-
-            // Create a new LAG when the new alias comes
-            if (m_portList.find(alias) == m_portList.end())
-            {
-                if (!addLag(alias))
->>>>>>> 16232199
-                {
                     oper_status = fvValue(i);
                 }
             }
