#include "portsorch.h"
#include "intfsorch.h"
#include "bufferorch.h"
#include "neighorch.h"
#include "gearboxutils.h"
#include "vxlanorch.h"
#include "directory.h"
#include "subintf.h"
#include "notifications.h"
#include "stporch.h"

#include <inttypes.h>
#include <cassert>
#include <fstream>
#include <sstream>
#include <set>
#include <algorithm>
#include <tuple>
#include <sstream>
#include <unordered_set>

#include <netinet/if_ether.h>
#include "net/if.h"

#include "logger.h"
#include "schema.h"
#include "redisapi.h"
#include "converter.h"
#include "sai_serialize.h"
#include "crmorch.h"
#include "countercheckorch.h"
#include "notifier.h"
#include "fdborch.h"
#include "switchorch.h"
#include "stringutility.h"
#include "subscriberstatetable.h"
#include "warm_restart.h"

#include "saitam.h"
#include "warm_restart.h"

extern sai_switch_api_t *sai_switch_api;
extern sai_bridge_api_t *sai_bridge_api;
extern sai_port_api_t *sai_port_api;
extern sai_vlan_api_t *sai_vlan_api;
extern sai_lag_api_t *sai_lag_api;
extern sai_hostif_api_t* sai_hostif_api;
extern sai_acl_api_t* sai_acl_api;
extern sai_queue_api_t *sai_queue_api;
extern sai_object_id_t gSwitchId;
extern sai_fdb_api_t *sai_fdb_api;
extern sai_tam_api_t *sai_tam_api;
extern sai_l2mc_group_api_t *sai_l2mc_group_api;
extern sai_buffer_api_t *sai_buffer_api;
extern IntfsOrch *gIntfsOrch;
extern NeighOrch *gNeighOrch;
extern CrmOrch *gCrmOrch;
extern BufferOrch *gBufferOrch;
extern FdbOrch *gFdbOrch;
extern SwitchOrch *gSwitchOrch;
extern StpOrch *gStpOrch;
extern Directory<Orch*> gDirectory;
extern sai_system_port_api_t *sai_system_port_api;
extern string gMySwitchType;
extern int32_t gVoqMySwitchId;
extern string gMyHostName;
extern string gMyAsicName;
extern event_handle_t g_events_handle;

// defines ------------------------------------------------------------------------------------------------------------

#define DEFAULT_SYSTEM_PORT_MTU 9100
#define VLAN_PREFIX         "Vlan"
#define DEFAULT_VLAN_ID     1
#define MAX_VALID_VLAN_ID   4094
#define DEFAULT_HOSTIF_TX_QUEUE 7

#define PORT_SPEED_LIST_DEFAULT_SIZE                     16
#define PORT_STATE_POLLING_SEC                            5
#define PORT_STAT_FLEX_COUNTER_POLLING_INTERVAL_MS     1000
#define PORT_BUFFER_DROP_STAT_POLLING_INTERVAL_MS     60000
#define QUEUE_STAT_FLEX_COUNTER_POLLING_INTERVAL_MS   10000
#define QUEUE_WATERMARK_STAT_FLEX_COUNTER_POLLING_INTERVAL_MS   60000
#define PG_WATERMARK_STAT_FLEX_COUNTER_POLLING_INTERVAL_MS   60000
#define PG_DROP_STAT_FLEX_COUNTER_POLLING_INTERVAL_MS   10000

// types --------------------------------------------------------------------------------------------------------------

struct PortAttrValue
{
    std::vector<std::uint32_t> lanes;
};

typedef PortAttrValue PortAttrValue_t;
typedef std::map<sai_port_serdes_attr_t, std::vector<std::uint32_t>> PortSerdesAttrMap_t;

struct PortBulker
{
    std::vector<sai_object_id_t> oids;
    std::vector<uint32_t> attrCount;
    std::vector<sai_attribute_t> attrList;
    std::vector<sai_status_t> statuses;

    uint32_t count;

    PortBulker(uint32_t size) :
        oids(size),
        attrCount(size, 1),
        attrList(size),
        statuses(size, SAI_STATUS_NOT_EXECUTED),
        count(0)
    {
    }

    void add(sai_object_id_t oid, sai_attribute_t& attr)
    {
        oids[count] = oid;
        attrList[count] = attr;
        count++;
    }

    void executeGet(sai_bulk_op_error_mode_t errorMode = SAI_BULK_OP_ERROR_MODE_IGNORE_ERROR)
    {
        if (count == 0)
        {
            return;
        }

        std::vector<sai_attribute_t*> attrs(count);

        for (size_t idx = 0; idx < count; idx++)
        {
            attrs[idx] = &attrList[idx];
        }

        sai_port_api->get_ports_attribute(count, oids.data(), attrCount.data(),
            attrs.data(), errorMode, statuses.data());
    }
};

// constants ----------------------------------------------------------------------------------------------------------

static map<string, sai_bridge_port_fdb_learning_mode_t> learn_mode_map =
{
    { "drop",  SAI_BRIDGE_PORT_FDB_LEARNING_MODE_DROP },
    { "disable", SAI_BRIDGE_PORT_FDB_LEARNING_MODE_DISABLE },
    { "hardware", SAI_BRIDGE_PORT_FDB_LEARNING_MODE_HW },
    { "cpu_trap", SAI_BRIDGE_PORT_FDB_LEARNING_MODE_CPU_TRAP},
    { "cpu_log", SAI_BRIDGE_PORT_FDB_LEARNING_MODE_CPU_LOG},
    { "notification", SAI_BRIDGE_PORT_FDB_LEARNING_MODE_FDB_NOTIFICATION}
};

static map<string, sai_port_media_type_t> media_type_map =
{
    { "fiber", SAI_PORT_MEDIA_TYPE_FIBER },
    { "copper", SAI_PORT_MEDIA_TYPE_COPPER }
};

static map<string, sai_port_internal_loopback_mode_t> loopback_mode_map =
{
    { "none",  SAI_PORT_INTERNAL_LOOPBACK_MODE_NONE },
    { "phy", SAI_PORT_INTERNAL_LOOPBACK_MODE_PHY },
    { "mac", SAI_PORT_INTERNAL_LOOPBACK_MODE_MAC }
};

static map<string, int> autoneg_mode_map =
{
    { "on", 1 },
    { "off", 0 }
};

static map<sai_port_link_training_failure_status_t, string> link_training_failure_map =
{
    { SAI_PORT_LINK_TRAINING_FAILURE_STATUS_NO_ERROR, "none" },
    { SAI_PORT_LINK_TRAINING_FAILURE_STATUS_FRAME_LOCK_ERROR, "frame_lock"},
    { SAI_PORT_LINK_TRAINING_FAILURE_STATUS_SNR_LOWER_THRESHOLD, "snr_low"},
    { SAI_PORT_LINK_TRAINING_FAILURE_STATUS_TIME_OUT, "timeout"}
};

static map<sai_port_link_training_rx_status_t, string> link_training_rx_status_map =
{
    { SAI_PORT_LINK_TRAINING_RX_STATUS_NOT_TRAINED, "not_trained" },
    { SAI_PORT_LINK_TRAINING_RX_STATUS_TRAINED, "trained"}
};

// Interface type map used for gearbox
static map<string, sai_port_interface_type_t> interface_type_map =
{
 { "none", SAI_PORT_INTERFACE_TYPE_NONE },
 { "cr", SAI_PORT_INTERFACE_TYPE_CR },
 { "cr4", SAI_PORT_INTERFACE_TYPE_CR4 },
 { "cr8", SAI_PORT_INTERFACE_TYPE_CR8 },
 { "sr", SAI_PORT_INTERFACE_TYPE_SR },
 { "sr4", SAI_PORT_INTERFACE_TYPE_SR4 },
 { "sr8", SAI_PORT_INTERFACE_TYPE_SR8 },
 { "lr", SAI_PORT_INTERFACE_TYPE_LR },
 { "lr4", SAI_PORT_INTERFACE_TYPE_LR4 },
 { "lr8", SAI_PORT_INTERFACE_TYPE_LR8 },
 { "kr", SAI_PORT_INTERFACE_TYPE_KR },
 { "kr4", SAI_PORT_INTERFACE_TYPE_KR4 },
 { "kr8", SAI_PORT_INTERFACE_TYPE_KR8 }
};

// Timestamp Template map used for Path Tracing
static map<string, sai_port_path_tracing_timestamp_type_t> pt_timestamp_template_map =
{
 { "template1", SAI_PORT_PATH_TRACING_TIMESTAMP_TYPE_8_15 },
 { "template2", SAI_PORT_PATH_TRACING_TIMESTAMP_TYPE_12_19 },
 { "template3", SAI_PORT_PATH_TRACING_TIMESTAMP_TYPE_16_23 },
 { "template4", SAI_PORT_PATH_TRACING_TIMESTAMP_TYPE_20_27 }
};

static map<sai_queue_type_t, string> sai_queue_type_string_map =
{
    {SAI_QUEUE_TYPE_ALL, "SAI_QUEUE_TYPE_ALL"},
    {SAI_QUEUE_TYPE_UNICAST, "SAI_QUEUE_TYPE_UNICAST"},
    {SAI_QUEUE_TYPE_MULTICAST, "SAI_QUEUE_TYPE_MULTICAST"},
    {SAI_QUEUE_TYPE_UNICAST_VOQ, "SAI_QUEUE_TYPE_UNICAST_VOQ"},
};

const vector<sai_port_stat_t> port_stat_ids =
{
    SAI_PORT_STAT_IF_IN_OCTETS,
    SAI_PORT_STAT_IF_IN_UCAST_PKTS,
    SAI_PORT_STAT_IF_IN_NON_UCAST_PKTS,
    SAI_PORT_STAT_IF_IN_DISCARDS,
    SAI_PORT_STAT_IF_IN_ERRORS,
    SAI_PORT_STAT_IF_IN_UNKNOWN_PROTOS,
    SAI_PORT_STAT_IF_OUT_OCTETS,
    SAI_PORT_STAT_IF_OUT_UCAST_PKTS,
    SAI_PORT_STAT_IF_OUT_NON_UCAST_PKTS,
    SAI_PORT_STAT_IF_OUT_DISCARDS,
    SAI_PORT_STAT_IF_OUT_ERRORS,
    SAI_PORT_STAT_IF_OUT_QLEN,
    SAI_PORT_STAT_IF_IN_MULTICAST_PKTS,
    SAI_PORT_STAT_IF_IN_BROADCAST_PKTS,
    SAI_PORT_STAT_IF_OUT_MULTICAST_PKTS,
    SAI_PORT_STAT_IF_OUT_BROADCAST_PKTS,
    SAI_PORT_STAT_ETHER_RX_OVERSIZE_PKTS,
    SAI_PORT_STAT_ETHER_TX_OVERSIZE_PKTS,
    SAI_PORT_STAT_ETHER_IN_PKTS_64_OCTETS,
    SAI_PORT_STAT_ETHER_IN_PKTS_65_TO_127_OCTETS,
    SAI_PORT_STAT_ETHER_IN_PKTS_128_TO_255_OCTETS,
    SAI_PORT_STAT_ETHER_IN_PKTS_256_TO_511_OCTETS,
    SAI_PORT_STAT_ETHER_IN_PKTS_512_TO_1023_OCTETS,
    SAI_PORT_STAT_ETHER_IN_PKTS_1024_TO_1518_OCTETS,
    SAI_PORT_STAT_ETHER_IN_PKTS_1519_TO_2047_OCTETS,
    SAI_PORT_STAT_ETHER_IN_PKTS_2048_TO_4095_OCTETS,
    SAI_PORT_STAT_ETHER_IN_PKTS_4096_TO_9216_OCTETS,
    SAI_PORT_STAT_ETHER_IN_PKTS_9217_TO_16383_OCTETS,
    SAI_PORT_STAT_ETHER_OUT_PKTS_64_OCTETS,
    SAI_PORT_STAT_ETHER_OUT_PKTS_65_TO_127_OCTETS,
    SAI_PORT_STAT_ETHER_OUT_PKTS_128_TO_255_OCTETS,
    SAI_PORT_STAT_ETHER_OUT_PKTS_256_TO_511_OCTETS,
    SAI_PORT_STAT_ETHER_OUT_PKTS_512_TO_1023_OCTETS,
    SAI_PORT_STAT_ETHER_OUT_PKTS_1024_TO_1518_OCTETS,
    SAI_PORT_STAT_ETHER_OUT_PKTS_1519_TO_2047_OCTETS,
    SAI_PORT_STAT_ETHER_OUT_PKTS_2048_TO_4095_OCTETS,
    SAI_PORT_STAT_ETHER_OUT_PKTS_4096_TO_9216_OCTETS,
    SAI_PORT_STAT_ETHER_OUT_PKTS_9217_TO_16383_OCTETS,
    SAI_PORT_STAT_PFC_0_TX_PKTS,
    SAI_PORT_STAT_PFC_1_TX_PKTS,
    SAI_PORT_STAT_PFC_2_TX_PKTS,
    SAI_PORT_STAT_PFC_3_TX_PKTS,
    SAI_PORT_STAT_PFC_4_TX_PKTS,
    SAI_PORT_STAT_PFC_5_TX_PKTS,
    SAI_PORT_STAT_PFC_6_TX_PKTS,
    SAI_PORT_STAT_PFC_7_TX_PKTS,
    SAI_PORT_STAT_PFC_0_RX_PKTS,
    SAI_PORT_STAT_PFC_1_RX_PKTS,
    SAI_PORT_STAT_PFC_2_RX_PKTS,
    SAI_PORT_STAT_PFC_3_RX_PKTS,
    SAI_PORT_STAT_PFC_4_RX_PKTS,
    SAI_PORT_STAT_PFC_5_RX_PKTS,
    SAI_PORT_STAT_PFC_6_RX_PKTS,
    SAI_PORT_STAT_PFC_7_RX_PKTS,
    SAI_PORT_STAT_PAUSE_RX_PKTS,
    SAI_PORT_STAT_PAUSE_TX_PKTS,
    SAI_PORT_STAT_ETHER_STATS_TX_NO_ERRORS,
    SAI_PORT_STAT_IP_IN_UCAST_PKTS,
    SAI_PORT_STAT_ETHER_STATS_JABBERS,
    SAI_PORT_STAT_ETHER_STATS_FRAGMENTS,
    SAI_PORT_STAT_ETHER_STATS_UNDERSIZE_PKTS,
    SAI_PORT_STAT_IP_IN_RECEIVES,
    SAI_PORT_STAT_IF_IN_FEC_CORRECTABLE_FRAMES,
    SAI_PORT_STAT_IF_IN_FEC_NOT_CORRECTABLE_FRAMES,
    SAI_PORT_STAT_IF_IN_FEC_SYMBOL_ERRORS,
    SAI_PORT_STAT_IF_IN_FEC_CODEWORD_ERRORS_S0,
    SAI_PORT_STAT_IF_IN_FEC_CODEWORD_ERRORS_S1,
    SAI_PORT_STAT_IF_IN_FEC_CODEWORD_ERRORS_S2,
    SAI_PORT_STAT_IF_IN_FEC_CODEWORD_ERRORS_S3,
    SAI_PORT_STAT_IF_IN_FEC_CODEWORD_ERRORS_S4,
    SAI_PORT_STAT_IF_IN_FEC_CODEWORD_ERRORS_S5,
    SAI_PORT_STAT_IF_IN_FEC_CODEWORD_ERRORS_S6,
    SAI_PORT_STAT_IF_IN_FEC_CODEWORD_ERRORS_S7,
    SAI_PORT_STAT_IF_IN_FEC_CODEWORD_ERRORS_S8,
    SAI_PORT_STAT_IF_IN_FEC_CODEWORD_ERRORS_S9,
    SAI_PORT_STAT_IF_IN_FEC_CODEWORD_ERRORS_S10,
    SAI_PORT_STAT_IF_IN_FEC_CODEWORD_ERRORS_S11,
    SAI_PORT_STAT_IF_IN_FEC_CODEWORD_ERRORS_S12,
    SAI_PORT_STAT_IF_IN_FEC_CODEWORD_ERRORS_S13,
    SAI_PORT_STAT_IF_IN_FEC_CODEWORD_ERRORS_S14,
    SAI_PORT_STAT_IF_IN_FEC_CODEWORD_ERRORS_S15,
    SAI_PORT_STAT_IF_IN_FEC_CORRECTED_BITS,
    SAI_PORT_STAT_TRIM_PACKETS
};

const vector<sai_port_stat_t> gbport_stat_ids =
{
    SAI_PORT_STAT_IF_IN_OCTETS,
    SAI_PORT_STAT_IF_IN_UCAST_PKTS,
    SAI_PORT_STAT_IF_IN_NON_UCAST_PKTS,
    SAI_PORT_STAT_IF_OUT_OCTETS,
    SAI_PORT_STAT_IF_OUT_UCAST_PKTS,
    SAI_PORT_STAT_IF_OUT_NON_UCAST_PKTS,
    SAI_PORT_STAT_IF_IN_DISCARDS,
    SAI_PORT_STAT_IF_OUT_DISCARDS,
    SAI_PORT_STAT_IF_IN_ERRORS,
    SAI_PORT_STAT_IF_OUT_ERRORS,
    SAI_PORT_STAT_ETHER_RX_OVERSIZE_PKTS,
    SAI_PORT_STAT_ETHER_TX_OVERSIZE_PKTS,
    SAI_PORT_STAT_ETHER_STATS_UNDERSIZE_PKTS,
    SAI_PORT_STAT_ETHER_STATS_JABBERS,
    SAI_PORT_STAT_ETHER_STATS_FRAGMENTS,
    SAI_PORT_STAT_IF_IN_FEC_CORRECTABLE_FRAMES,
    SAI_PORT_STAT_IF_IN_FEC_NOT_CORRECTABLE_FRAMES,
    SAI_PORT_STAT_IF_IN_FEC_SYMBOL_ERRORS
};

const vector<sai_port_stat_t> port_buffer_drop_stat_ids =
{
    SAI_PORT_STAT_IN_DROPPED_PKTS,
    SAI_PORT_STAT_OUT_DROPPED_PKTS
};

static const vector<sai_queue_stat_t> queue_stat_ids =
{
    SAI_QUEUE_STAT_PACKETS,
    SAI_QUEUE_STAT_BYTES,
    SAI_QUEUE_STAT_DROPPED_PACKETS,
    SAI_QUEUE_STAT_DROPPED_BYTES,
    SAI_QUEUE_STAT_TRIM_PACKETS
};
static const vector<sai_queue_stat_t> voq_stat_ids =
{
    SAI_QUEUE_STAT_CREDIT_WD_DELETED_PACKETS
};


static const vector<sai_queue_stat_t> queueWatermarkStatIds =
{
    SAI_QUEUE_STAT_SHARED_WATERMARK_BYTES,
};

static const vector<sai_ingress_priority_group_stat_t> ingressPriorityGroupWatermarkStatIds =
{
    SAI_INGRESS_PRIORITY_GROUP_STAT_XOFF_ROOM_WATERMARK_BYTES,
    SAI_INGRESS_PRIORITY_GROUP_STAT_SHARED_WATERMARK_BYTES,
};

static const vector<sai_ingress_priority_group_stat_t> ingressPriorityGroupDropStatIds =
{
    SAI_INGRESS_PRIORITY_GROUP_STAT_DROPPED_PACKETS
};

const vector<sai_port_stat_t> wred_port_stat_ids =
{
    SAI_PORT_STAT_GREEN_WRED_DROPPED_PACKETS,
    SAI_PORT_STAT_YELLOW_WRED_DROPPED_PACKETS,
    SAI_PORT_STAT_RED_WRED_DROPPED_PACKETS,
    SAI_PORT_STAT_WRED_DROPPED_PACKETS
};

static const vector<sai_queue_stat_t> wred_queue_stat_ids =
{
    SAI_QUEUE_STAT_WRED_ECN_MARKED_PACKETS,
    SAI_QUEUE_STAT_WRED_ECN_MARKED_BYTES,
    SAI_QUEUE_STAT_WRED_DROPPED_PACKETS,
    SAI_QUEUE_STAT_WRED_DROPPED_BYTES
};

static char* hostif_vlan_tag[] = {
    [SAI_HOSTIF_VLAN_TAG_STRIP]     = "SAI_HOSTIF_VLAN_TAG_STRIP",
    [SAI_HOSTIF_VLAN_TAG_KEEP]      = "SAI_HOSTIF_VLAN_TAG_KEEP",
    [SAI_HOSTIF_VLAN_TAG_ORIGINAL]  = "SAI_HOSTIF_VLAN_TAG_ORIGINAL"
};

const std::unordered_map<sai_port_error_status_t, std::string> PortOperErrorEvent::db_key_errors =
{
    // SAI port oper error status to error name mapping
    { SAI_PORT_ERROR_STATUS_MAC_LOCAL_FAULT, "mac_local_fault"},
    { SAI_PORT_ERROR_STATUS_MAC_REMOTE_FAULT, "mac_remote_fault"},
    { SAI_PORT_ERROR_STATUS_FEC_SYNC_LOSS, "fec_sync_loss"},
    { SAI_PORT_ERROR_STATUS_FEC_LOSS_ALIGNMENT_MARKER, "fec_alignment_loss"},
    { SAI_PORT_ERROR_STATUS_HIGH_SER,  "high_ser_error"},
    { SAI_PORT_ERROR_STATUS_HIGH_BER, "high_ber_error"},
    { SAI_PORT_ERROR_STATUS_CRC_RATE, "crc_rate"},
    { SAI_PORT_ERROR_STATUS_DATA_UNIT_CRC_ERROR, "data_unit_crc_error"},
    { SAI_PORT_ERROR_STATUS_DATA_UNIT_SIZE, "data_unit_size"},
    { SAI_PORT_ERROR_STATUS_DATA_UNIT_MISALIGNMENT_ERROR, "data_unit_misalignment_error"},
    { SAI_PORT_ERROR_STATUS_CODE_GROUP_ERROR, "code_group_error"},
    { SAI_PORT_ERROR_STATUS_SIGNAL_LOCAL_ERROR, "signal_local_error"},
    { SAI_PORT_ERROR_STATUS_NO_RX_REACHABILITY, "no_rx_reachability"}
};


// functions ----------------------------------------------------------------------------------------------------------

static bool isValidPortTypeForLagMember(const Port& port)
{
    return (port.m_type == Port::Type::PHY || port.m_type == Port::Type::SYSTEM);
}

static void getPortSerdesAttr(PortSerdesAttrMap_t &map, const PortConfig &port)
{
    if (port.serdes.preemphasis.is_set)
    {
        map[SAI_PORT_SERDES_ATTR_PREEMPHASIS] = port.serdes.preemphasis.value;
    }

    if (port.serdes.idriver.is_set)
    {
        map[SAI_PORT_SERDES_ATTR_IDRIVER] = port.serdes.idriver.value;
    }

    if (port.serdes.ipredriver.is_set)
    {
        map[SAI_PORT_SERDES_ATTR_IPREDRIVER] = port.serdes.ipredriver.value;
    }

    if (port.serdes.pre1.is_set)
    {
        map[SAI_PORT_SERDES_ATTR_TX_FIR_PRE1] = port.serdes.pre1.value;
    }

    if (port.serdes.pre2.is_set)
    {
        map[SAI_PORT_SERDES_ATTR_TX_FIR_PRE2] = port.serdes.pre2.value;
    }

    if (port.serdes.pre3.is_set)
    {
        map[SAI_PORT_SERDES_ATTR_TX_FIR_PRE3] = port.serdes.pre3.value;
    }

    if (port.serdes.main.is_set)
    {
        map[SAI_PORT_SERDES_ATTR_TX_FIR_MAIN] = port.serdes.main.value;
    }

    if (port.serdes.post1.is_set)
    {
        map[SAI_PORT_SERDES_ATTR_TX_FIR_POST1] = port.serdes.post1.value;
    }

    if (port.serdes.post2.is_set)
    {
        map[SAI_PORT_SERDES_ATTR_TX_FIR_POST2] = port.serdes.post2.value;
    }

    if (port.serdes.post3.is_set)
    {
        map[SAI_PORT_SERDES_ATTR_TX_FIR_POST3] = port.serdes.post3.value;
    }

    if (port.serdes.attn.is_set)
    {
        map[SAI_PORT_SERDES_ATTR_TX_FIR_ATTN] = port.serdes.attn.value;
    }

    if (port.serdes.ob_m2lp.is_set)
    {

        map[SAI_PORT_SERDES_ATTR_TX_PAM4_RATIO] = port.serdes.ob_m2lp.value;
    }

    if (port.serdes.ob_alev_out.is_set)
    {
        map[SAI_PORT_SERDES_ATTR_TX_OUT_COMMON_MODE] = port.serdes.ob_alev_out.value;
    }

    if (port.serdes.obplev.is_set)
    {
        map[SAI_PORT_SERDES_ATTR_TX_PMOS_COMMON_MODE] = port.serdes.obplev.value;
    }

    if (port.serdes.obnlev.is_set)
    {
        map[SAI_PORT_SERDES_ATTR_TX_NMOS_COMMON_MODE] = port.serdes.obnlev.value;
    }

    if (port.serdes.regn_bfm1p.is_set)
    {
        map[SAI_PORT_SERDES_ATTR_TX_PMOS_VLTG_REG] = port.serdes.regn_bfm1p.value;
    }

    if (port.serdes.regn_bfm1n.is_set)
    {
        map[SAI_PORT_SERDES_ATTR_TX_NMOS_VLTG_REG] = port.serdes.regn_bfm1n.value;
    }


}

static bool isPathTracingSupported()
{
    /*
     * Path Tracing is supported when four conditions are met:
     *
     *   1. The switch supports SAI_OBJECT_TYPE_TAM
     *   2. SAI_OBJECT_TYPE_PORT supports SAI_PORT_ATTR_PATH_TRACING_INTF attribute
     *   3. SAI_OBJECT_TYPE_PORT supports SAI_PORT_ATTR_PATH_TRACING_TIMESTAMP_TYPE attribute
     *   4. SAI_OBJECT_TYPE_PORT supports SAI_PORT_ATTR_TAM_OBJECT attribute
     */

    /* First, query switch capabilities */
    sai_attribute_t attr;
    std::vector<sai_int32_t> switchCapabilities(SAI_OBJECT_TYPE_MAX);
    attr.id = SAI_SWITCH_ATTR_SUPPORTED_OBJECT_TYPE_LIST;
    attr.value.s32list.count = static_cast<uint32_t>(switchCapabilities.size());
    attr.value.s32list.list = switchCapabilities.data();

    bool is_tam_supported = false;
    auto status = sai_switch_api->get_switch_attribute(gSwitchId, 1, &attr);
    if (status == SAI_STATUS_SUCCESS)
    {
        for (std::uint32_t i = 0; i < attr.value.s32list.count; i++)
        {
            switch(static_cast<sai_object_type_t>(attr.value.s32list.list[i]))
            {
                case SAI_OBJECT_TYPE_TAM:
                    is_tam_supported = true;
                    break;
                default:
                    /* Received an attribute in which we are not interested, ignoring it */
                    break;
            }
        }
    }
    else if (SAI_STATUS_IS_ATTR_NOT_SUPPORTED(status) || SAI_STATUS_IS_ATTR_NOT_IMPLEMENTED(status)
             || status ==  SAI_STATUS_NOT_SUPPORTED || status == SAI_STATUS_NOT_IMPLEMENTED)
    {
        SWSS_LOG_INFO("Querying OBJECT_TYPE_LIST is not supported on this platform");
        return false;
    }
    else 
    {
        SWSS_LOG_ERROR(
            "Failed to get a list of supported switch capabilities. Error=%d", status
        );
        return false;
    }

    /* Then verify if the four conditions are met */
    if (!is_tam_supported ||
            !gSwitchOrch->querySwitchCapability(SAI_OBJECT_TYPE_PORT, SAI_PORT_ATTR_PATH_TRACING_INTF) ||
            !gSwitchOrch->querySwitchCapability(SAI_OBJECT_TYPE_PORT, SAI_PORT_ATTR_PATH_TRACING_TIMESTAMP_TYPE) ||
            !gSwitchOrch->querySwitchCapability(SAI_OBJECT_TYPE_PORT, SAI_PORT_ATTR_TAM_OBJECT))
    {
        return false;
    }

    return true;
}

bool PortsOrch::checkPathTracingCapability()
{
    vector<FieldValueTuple> fvVector;
    if (isPathTracingSupported())
    {
        SWSS_LOG_INFO("Path Tracing is supported");
        /* Set PATH_TRACING_CAPABLE = true in STATE DB */
        fvVector.emplace_back(SWITCH_CAPABILITY_TABLE_PATH_TRACING_CAPABLE, "true");
        m_isPathTracingSupported = true;
    }
    else
    {
        SWSS_LOG_INFO("Path Tracing is not supported");
        /* Set PATH_TRACING_CAPABLE = false in STATE DB */
        fvVector.emplace_back(SWITCH_CAPABILITY_TABLE_PATH_TRACING_CAPABLE, "false");
        m_isPathTracingSupported = false;
    }
    gSwitchOrch->set_switch_capability(fvVector);

    return m_isPathTracingSupported;
}

// Port OA ------------------------------------------------------------------------------------------------------------

/*
 * Initialize PortsOrch
 * 0) If Gearbox is enabled, then initialize the external PHYs as defined in
 *    the GEARBOX_TABLE.
 * 1) By default, a switch has one CPU port, one 802.1Q bridge, and one default
 *    VLAN. All ports are in .1Q bridge as bridge ports, and all bridge ports
 *    are in default VLAN as VLAN members.
 * 2) Query switch CPU port.
 * 3) Query ports associated with lane mappings
 * 4) Query switch .1Q bridge and all its bridge ports.
 * 5) Query switch default VLAN and all its VLAN members.
 * 6) Remove each VLAN member from default VLAN and each bridge port from .1Q
 *    bridge. By design, SONiC switch starts with all bridge ports removed from
 *    default VLAN and all ports removed from .1Q bridge.
 */
PortsOrch::PortsOrch(DBConnector *db, DBConnector *stateDb, vector<table_name_with_pri_t> &tableNames, DBConnector *chassisAppDb) :
        Orch(db, tableNames),
        m_portStateTable(stateDb, STATE_PORT_TABLE_NAME),
        m_portOpErrTable(stateDb, STATE_PORT_OPER_ERR_TABLE_NAME),
        port_stat_manager(PORT_STAT_COUNTER_FLEX_COUNTER_GROUP, StatsMode::READ, PORT_STAT_FLEX_COUNTER_POLLING_INTERVAL_MS, false),
        gb_port_stat_manager(true,
                PORT_STAT_COUNTER_FLEX_COUNTER_GROUP, StatsMode::READ,
                PORT_STAT_FLEX_COUNTER_POLLING_INTERVAL_MS, false),
        port_buffer_drop_stat_manager(PORT_BUFFER_DROP_STAT_FLEX_COUNTER_GROUP, StatsMode::READ, PORT_BUFFER_DROP_STAT_POLLING_INTERVAL_MS, false),
        queue_stat_manager(QUEUE_STAT_COUNTER_FLEX_COUNTER_GROUP, StatsMode::READ, QUEUE_STAT_FLEX_COUNTER_POLLING_INTERVAL_MS, false),
        queue_watermark_manager(QUEUE_WATERMARK_STAT_COUNTER_FLEX_COUNTER_GROUP, StatsMode::READ_AND_CLEAR, QUEUE_WATERMARK_STAT_FLEX_COUNTER_POLLING_INTERVAL_MS, false),
        pg_watermark_manager(PG_WATERMARK_STAT_COUNTER_FLEX_COUNTER_GROUP, StatsMode::READ_AND_CLEAR, PG_WATERMARK_STAT_FLEX_COUNTER_POLLING_INTERVAL_MS, false),
        pg_drop_stat_manager(PG_DROP_STAT_COUNTER_FLEX_COUNTER_GROUP, StatsMode::READ, PG_DROP_STAT_FLEX_COUNTER_POLLING_INTERVAL_MS, false),
        wred_port_stat_manager(WRED_PORT_STAT_COUNTER_FLEX_COUNTER_GROUP, StatsMode::READ, PORT_STAT_FLEX_COUNTER_POLLING_INTERVAL_MS, false),
        wred_queue_stat_manager(WRED_QUEUE_STAT_COUNTER_FLEX_COUNTER_GROUP, StatsMode::READ, QUEUE_STAT_FLEX_COUNTER_POLLING_INTERVAL_MS, false),
        counter_managers({
                ref(port_stat_manager),
                ref(port_buffer_drop_stat_manager),
                ref(queue_stat_manager),
                ref(queue_watermark_manager),
                ref(pg_watermark_manager),
                ref(pg_drop_stat_manager),
                ref(wred_port_stat_manager),
                ref(wred_queue_stat_manager)
            }),
        m_port_state_poller(new SelectableTimer(timespec { .tv_sec = PORT_STATE_POLLING_SEC, .tv_nsec = 0 })),
        m_isWarmRestoreStage(WarmStart::isWarmStart())
{
    SWSS_LOG_ENTER();

    /* Initialize counter table */
    m_counter_db = shared_ptr<DBConnector>(new DBConnector("COUNTERS_DB", 0));
    // m_counterTable = unique_ptr<Table>(new Table(m_counter_db.get(), COUNTERS_PORT_NAME_MAP));
    m_counterNameMapUpdater = unique_ptr<CounterNameMapUpdater>(new CounterNameMapUpdater("COUNTERS_DB", COUNTERS_PORT_NAME_MAP));
    m_counterSysPortTable = unique_ptr<Table>(
                    new Table(m_counter_db.get(), COUNTERS_SYSTEM_PORT_NAME_MAP));
    m_counterLagTable = unique_ptr<Table>(new Table(m_counter_db.get(), COUNTERS_LAG_NAME_MAP));
    FieldValueTuple tuple("", "");
    vector<FieldValueTuple> defaultLagFv;
    defaultLagFv.push_back(tuple);
    m_counterLagTable->set("", defaultLagFv);

    /* Initialize port and vlan table */
    m_portTable = unique_ptr<Table>(new Table(db, APP_PORT_TABLE_NAME));
    m_sendToIngressPortTable = unique_ptr<Table>(new Table(db, APP_SEND_TO_INGRESS_PORT_TABLE_NAME));

    /* Initialize gearbox */
    m_gearboxTable = unique_ptr<Table>(new Table(db, "_GEARBOX_TABLE"));

    /* Initialize queue tables */
    m_queueTable = unique_ptr<Table>(new Table(m_counter_db.get(), COUNTERS_QUEUE_NAME_MAP));
    m_voqTable = unique_ptr<Table>(new Table(m_counter_db.get(), COUNTERS_VOQ_NAME_MAP));
    m_queuePortTable = unique_ptr<Table>(new Table(m_counter_db.get(), COUNTERS_QUEUE_PORT_MAP));
    m_queueIndexTable = unique_ptr<Table>(new Table(m_counter_db.get(), COUNTERS_QUEUE_INDEX_MAP));
    m_queueTypeTable = unique_ptr<Table>(new Table(m_counter_db.get(), COUNTERS_QUEUE_TYPE_MAP));

    /* Initialize ingress priority group tables */
    m_pgTable = unique_ptr<Table>(new Table(m_counter_db.get(), COUNTERS_PG_NAME_MAP));
    m_pgPortTable = unique_ptr<Table>(new Table(m_counter_db.get(), COUNTERS_PG_PORT_MAP));
    m_pgIndexTable = unique_ptr<Table>(new Table(m_counter_db.get(), COUNTERS_PG_INDEX_MAP));

    m_state_db = shared_ptr<DBConnector>(new DBConnector("STATE_DB", 0));
    m_stateBufferMaximumValueTable = unique_ptr<Table>(new Table(m_state_db.get(), STATE_BUFFER_MAXIMUM_VALUE_TABLE));

    /* Initialize counter capability table*/
    m_queueCounterCapabilitiesTable = unique_ptr<Table>(new Table(m_state_db.get(), STATE_QUEUE_COUNTER_CAPABILITIES_NAME));
    m_portCounterCapabilitiesTable = unique_ptr<Table>(new Table(m_state_db.get(), STATE_PORT_COUNTER_CAPABILITIES_NAME));

    initGearbox();

    string queueWmSha, pgWmSha, portRateSha;
    string queueWmPluginName = "watermark_queue.lua";
    string pgWmPluginName = "watermark_pg.lua";
    string portRatePluginName = "port_rates.lua";

    try
    {
        string queueLuaScript = swss::loadLuaScript(queueWmPluginName);
        queueWmSha = swss::loadRedisScript(m_counter_db.get(), queueLuaScript);

        string pgLuaScript = swss::loadLuaScript(pgWmPluginName);
        pgWmSha = swss::loadRedisScript(m_counter_db.get(), pgLuaScript);

        string portRateLuaScript = swss::loadLuaScript(portRatePluginName);
        portRateSha = swss::loadRedisScript(m_counter_db.get(), portRateLuaScript);
    }
    catch (const runtime_error &e)
    {
        SWSS_LOG_ERROR("Port flex counter groups were not set successfully: %s", e.what());
    }

    setFlexCounterGroupParameter(QUEUE_WATERMARK_STAT_COUNTER_FLEX_COUNTER_GROUP,
                                 QUEUE_WATERMARK_FLEX_STAT_COUNTER_POLL_MSECS,
                                 STATS_MODE_READ_AND_CLEAR,
                                 QUEUE_PLUGIN_FIELD,
                                 queueWmSha);

    setFlexCounterGroupParameter(PG_WATERMARK_STAT_COUNTER_FLEX_COUNTER_GROUP,
                                 PG_WATERMARK_FLEX_STAT_COUNTER_POLL_MSECS,
                                 STATS_MODE_READ_AND_CLEAR,
                                 PG_PLUGIN_FIELD,
                                 pgWmSha);

    setFlexCounterGroupParameter(PORT_STAT_COUNTER_FLEX_COUNTER_GROUP,
                                 PORT_RATE_FLEX_COUNTER_POLLING_INTERVAL_MS,
                                 STATS_MODE_READ,
                                 PORT_PLUGIN_FIELD,
                                 portRateSha);

    setFlexCounterGroupParameter(PG_DROP_STAT_COUNTER_FLEX_COUNTER_GROUP,
                                 PG_DROP_FLEX_STAT_COUNTER_POLL_MSECS,
                                 STATS_MODE_READ);

    /* Get CPU port */
    this->initializeCpuPort();

    /* Get ports */
    this->initializePorts();

    /* Get the flood control types and check if combined mode is supported */
    vector<int32_t> supported_flood_control_types(max_flood_control_types, 0);
    sai_s32_list_t values;
    values.count = max_flood_control_types;
    values.list = supported_flood_control_types.data();

    if (sai_query_attribute_enum_values_capability(gSwitchId, SAI_OBJECT_TYPE_VLAN,
                                                   SAI_VLAN_ATTR_UNKNOWN_UNICAST_FLOOD_CONTROL_TYPE,
                                                   &values) != SAI_STATUS_SUCCESS)
    {
        SWSS_LOG_NOTICE("This device does not support unknown unicast flood control types");
    }
    else
    {
        for (uint32_t idx = 0; idx < values.count; idx++)
        {
            uuc_sup_flood_control_type.insert(static_cast<sai_vlan_flood_control_type_t>(values.list[idx]));
        }
    }


    supported_flood_control_types.assign(max_flood_control_types, 0);
    values.count = max_flood_control_types;
    values.list = supported_flood_control_types.data();

    if (sai_query_attribute_enum_values_capability(gSwitchId, SAI_OBJECT_TYPE_VLAN,
                                                   SAI_VLAN_ATTR_BROADCAST_FLOOD_CONTROL_TYPE,
                                                   &values) != SAI_STATUS_SUCCESS)
    {
        SWSS_LOG_NOTICE("This device does not support broadcast flood control types");
    }
    else
    {
        for (uint32_t idx = 0; idx < values.count; idx++)
        {
            bc_sup_flood_control_type.insert(static_cast<sai_vlan_flood_control_type_t>(values.list[idx]));
        }
    }

    if (gSwitchOrch->querySwitchCapability(SAI_OBJECT_TYPE_HOSTIF, SAI_HOSTIF_ATTR_QUEUE))
    {
        m_supportsHostIfTxQueue = true;
    }
    else
    {
        SWSS_LOG_WARN("Hostif queue attribute not supported");
    }

    // Query whether SAI supports Host Tx Signal and Host Tx Notification

    sai_attr_capability_t capability;


    if (sai_query_attribute_capability(gSwitchId, SAI_OBJECT_TYPE_PORT,
                                            SAI_PORT_ATTR_HOST_TX_SIGNAL_ENABLE,
                                            &capability) == SAI_STATUS_SUCCESS)
    {
        if (capability.create_implemented == true)
        {
            SWSS_LOG_DEBUG("SAI_PORT_ATTR_HOST_TX_SIGNAL_ENABLE is true");
            saiHwTxSignalSupported = true;
        }
    }

    if (sai_query_attribute_capability(gSwitchId, SAI_OBJECT_TYPE_SWITCH,
                                            SAI_SWITCH_ATTR_PORT_HOST_TX_READY_NOTIFY,
                                            &capability) == SAI_STATUS_SUCCESS)
    {
        if (capability.create_implemented == true)
        {
            SWSS_LOG_DEBUG("SAI_SWITCH_ATTR_PORT_HOST_TX_READY_NOTIFY is true");
            saiTxReadyNotifySupported = true;
        }
    }

    if (saiHwTxSignalSupported && saiTxReadyNotifySupported)
    {
        SWSS_LOG_DEBUG("m_cmisModuleAsicSyncSupported is true");
        m_cmisModuleAsicSyncSupported = true;

        // set HOST_TX_READY callback function attribute to SAI, only if the feature is enabled
        sai_attribute_t attr;
        attr.id = SAI_SWITCH_ATTR_PORT_HOST_TX_READY_NOTIFY;
        attr.value.ptr = (void *)on_port_host_tx_ready;

        if (sai_switch_api->set_switch_attribute(gSwitchId, &attr) != SAI_STATUS_SUCCESS)
        {
            SWSS_LOG_ERROR("PortsOrch failed to set SAI_SWITCH_ATTR_PORT_HOST_TX_READY_NOTIFY attribute");
        }

        Orch::addExecutor(new Consumer(new SubscriberStateTable(stateDb, STATE_TRANSCEIVER_INFO_TABLE_NAME, TableConsumable::DEFAULT_POP_BATCH_SIZE, 0), this, STATE_TRANSCEIVER_INFO_TABLE_NAME));
    }

    if (gMySwitchType != "dpu")
    {
        sai_attr_capability_t attr_cap;
        if (sai_query_attribute_capability(gSwitchId, SAI_OBJECT_TYPE_PORT,
                                           SAI_PORT_ATTR_AUTO_NEG_FEC_MODE_OVERRIDE,
                                           &attr_cap) != SAI_STATUS_SUCCESS)
        {
            SWSS_LOG_NOTICE("Unable to query autoneg fec mode override");
        }
        else if (attr_cap.set_implemented && attr_cap.create_implemented)
        {
            fec_override_sup = true;
        }

        sai_attr_capability_t oper_fec_cap;
        if (sai_query_attribute_capability(gSwitchId, SAI_OBJECT_TYPE_PORT,
                                           SAI_PORT_ATTR_OPER_PORT_FEC_MODE, &oper_fec_cap)
                                           != SAI_STATUS_SUCCESS)
        {
            SWSS_LOG_NOTICE("Unable to query capability support for oper fec mode");
        }
        else if (oper_fec_cap.get_implemented)
        {
            oper_fec_sup = true;
        }

        /* Get default 1Q bridge and default VLAN */
        sai_status_t status;
        sai_attribute_t attr;
        vector<sai_attribute_t> attrs;
        attr.id = SAI_SWITCH_ATTR_DEFAULT_1Q_BRIDGE_ID;
        attrs.push_back(attr);
        attr.id = SAI_SWITCH_ATTR_DEFAULT_VLAN_ID;
        attrs.push_back(attr);

        status = sai_switch_api->get_switch_attribute(gSwitchId, (uint32_t)attrs.size(), attrs.data());
        if (status != SAI_STATUS_SUCCESS)
        {
            SWSS_LOG_ERROR("Failed to get default 1Q bridge and/or default VLAN, rv:%d", status);
            task_process_status handle_status = handleSaiGetStatus(SAI_API_SWITCH, status);
            if (handle_status != task_process_status::task_success)
            {
                throw runtime_error("PortsOrch initialization failure");
            }
        }

        m_default1QBridge = attrs[0].value.oid;
        m_defaultVlan = attrs[1].value.oid;
    }

    /* Get System ports */
    getSystemPorts();

    if (gMySwitchType != "dpu")
    {
        removeDefaultVlanMembers();
        removeDefaultBridgePorts();
    }

    // Enable fdb event notifications after all ports are removed from default 1Q bridge
    // If fdb entry is learnt before this point, reference count will be incremented and
    // the port will not be removed from the bridge
    if (gMySwitchType != "dpu")
    {
        sai_attribute_t attr;
        attr.id = SAI_SWITCH_ATTR_FDB_EVENT_NOTIFY;
        attr.value.ptr = (void *)on_fdb_event;
        if (sai_switch_api->set_switch_attribute(gSwitchId, &attr) != SAI_STATUS_SUCCESS)
        {
            SWSS_LOG_ERROR("Failed to set SAI_SWITCH_ATTR_FDB_EVENT_NOTIFY attribute");
            throw runtime_error("PortsOrch initialization failure (failed to set fdb event notify)");
        }
    }

    /* Add port oper status notification support */
    m_notificationsDb = make_shared<DBConnector>("ASIC_DB", 0);
    m_portStatusNotificationConsumer = new swss::NotificationConsumer(m_notificationsDb.get(), "NOTIFICATIONS");
    auto portStatusNotificatier = new Notifier(m_portStatusNotificationConsumer, this, "PORT_STATUS_NOTIFICATIONS");
    Orch::addExecutor(portStatusNotificatier);

    if (m_cmisModuleAsicSyncSupported)
    {
        m_portHostTxReadyNotificationConsumer = new swss::NotificationConsumer(m_notificationsDb.get(), "NOTIFICATIONS");
        auto portHostTxReadyNotificatier = new Notifier(m_portHostTxReadyNotificationConsumer, this, "PORT_HOST_TX_NOTIFICATIONS");
        Orch::addExecutor(portHostTxReadyNotificatier);
    }

    if (gMySwitchType == "voq")
    {
        string tableName;
        //Add subscriber to process system LAG (System PortChannel) table
        tableName = CHASSIS_APP_LAG_TABLE_NAME;
        Orch::addExecutor(new Consumer(new SubscriberStateTable(chassisAppDb, tableName, TableConsumable::DEFAULT_POP_BATCH_SIZE, 0), this, tableName));
        m_tableVoqSystemLagTable = unique_ptr<Table>(new Table(chassisAppDb, CHASSIS_APP_LAG_TABLE_NAME));

        //Add subscriber to process system LAG member (System PortChannelMember) table
        tableName = CHASSIS_APP_LAG_MEMBER_TABLE_NAME;
        Orch::addExecutor(new Consumer(new SubscriberStateTable(chassisAppDb, tableName, TableConsumable::DEFAULT_POP_BATCH_SIZE, 0), this, tableName));
        m_tableVoqSystemLagMemberTable = unique_ptr<Table>(new Table(chassisAppDb, CHASSIS_APP_LAG_MEMBER_TABLE_NAME));

        m_lagIdAllocator = unique_ptr<LagIdAllocator> (new LagIdAllocator(chassisAppDb));
    }

    /* Query Path Tracing capability */
    checkPathTracingCapability();

    /* Initialize the stats capability in STATE_DB */
    initCounterCapabilities(gSwitchId);

    auto executor = new ExecutableTimer(m_port_state_poller, this, "PORT_STATE_POLLER");
    Orch::addExecutor(executor);
}

void PortsOrch::initializeCpuPort()
{
    SWSS_LOG_ENTER();

    sai_attribute_t attr;
    attr.id = SAI_SWITCH_ATTR_CPU_PORT;

    auto status = sai_switch_api->get_switch_attribute(gSwitchId, 1, &attr);
    if (status != SAI_STATUS_SUCCESS)
    {
        SWSS_LOG_ERROR("Failed to get CPU port, rv:%d", status);
        auto handle_status = handleSaiGetStatus(SAI_API_SWITCH, status);
        if (handle_status != task_process_status::task_success)
        {
            SWSS_LOG_THROW("PortsOrch initialization failure");
        }
    }

    this->m_cpuPort = Port("CPU", Port::CPU);
    this->m_cpuPort.m_port_id = attr.value.oid;
    this->m_portList[m_cpuPort.m_alias] = m_cpuPort;
    this->m_port_ref_count[m_cpuPort.m_alias] = 0;

    SWSS_LOG_NOTICE("Get CPU port pid:%" PRIx64, this->m_cpuPort.m_port_id);
}

// Creating mapping of various port oper errors for error handling
void PortsOrch::initializePortOperErrors(Port &port)
{
    SWSS_LOG_ENTER();

    for (auto& error : PortOperErrorEvent::db_key_errors)
    {
        const sai_port_error_status_t error_status = error.first;
        std::string error_name = error.second;
        if (port.m_portOperErrorToEvent.find(error_status) == port.m_portOperErrorToEvent.end())
        {
            port.m_portOperErrorToEvent[error_status] = PortOperErrorEvent(error_status, error_name);
            SWSS_LOG_INFO("Initialize port %s error %s flag=0x%" PRIx32,
                                            port.m_alias.c_str(),
                                            error_name.c_str(),
                                            error_status);
        }
    }
}

void PortsOrch::initializePorts()
{
    SWSS_LOG_ENTER();

    sai_status_t status;
    sai_attribute_t attr;

    // Get port number
    attr.id = SAI_SWITCH_ATTR_PORT_NUMBER;

    status = sai_switch_api->get_switch_attribute(gSwitchId, 1, &attr);
    if (status != SAI_STATUS_SUCCESS)
    {
        SWSS_LOG_ERROR("Failed to get port number, rv:%d", status);
        auto handle_status = handleSaiGetStatus(SAI_API_SWITCH, status);
        if (handle_status != task_process_status::task_success)
        {
            SWSS_LOG_THROW("PortsOrch initialization failure");
        }
    }

    this->m_portCount = attr.value.u32;

    SWSS_LOG_NOTICE("Get %d ports", this->m_portCount);

    // Get port list
    std::vector<sai_object_id_t> portList(this->m_portCount, SAI_NULL_OBJECT_ID);

    attr.id = SAI_SWITCH_ATTR_PORT_LIST;
    attr.value.objlist.count = static_cast<sai_uint32_t>(portList.size());
    attr.value.objlist.list = portList.data();

    status = sai_switch_api->get_switch_attribute(gSwitchId, 1, &attr);
    if (status != SAI_STATUS_SUCCESS)
    {
        SWSS_LOG_ERROR("Failed to get port list, rv:%d", status);
        auto handle_status = handleSaiGetStatus(SAI_API_SWITCH, status);
        if (handle_status != task_process_status::task_success)
        {
            SWSS_LOG_THROW("PortsOrch initialization failure");
        }
    }

    // Get port hardware lane info
    for (const auto &portId : portList)
    {
        std::vector<sai_uint32_t> laneList(Port::max_lanes, 0);

        attr.id = SAI_PORT_ATTR_HW_LANE_LIST;
        attr.value.u32list.count = static_cast<sai_uint32_t>(laneList.size());
        attr.value.u32list.list = laneList.data();

        status = sai_port_api->get_port_attribute(portId, 1, &attr);
        if (status != SAI_STATUS_SUCCESS)
        {
            SWSS_LOG_ERROR("Failed to get hardware lane list pid:%" PRIx64, portId);
            auto handle_status = handleSaiGetStatus(SAI_API_PORT, status);
            if (handle_status != task_process_status::task_success)
            {
                SWSS_LOG_THROW("PortsOrch initialization failure");
            }
        }

        std::set<std::uint32_t> laneSet;
        for (sai_uint32_t i = 0; i < attr.value.u32list.count; i++)
        {
            laneSet.insert(attr.value.u32list.list[i]);
        }

        this->m_portListLaneMap[laneSet] = portId;

        SWSS_LOG_NOTICE(
            "Get port with lanes pid:%" PRIx64 " lanes:%s",
            portId, swss::join(" ", laneSet.cbegin(), laneSet.cend()).c_str()
        );
    }
}

auto PortsOrch::getPortConfigState() const -> port_config_state_t
{
    return this->m_portConfigState;
}

void PortsOrch::setPortConfigState(port_config_state_t value)
{
    this->m_portConfigState = value;
}

bool PortsOrch::addPortBulk(const std::vector<PortConfig> &portList, std::vector<Port>& addedPorts)
{
    // The method is used to create ports in a bulk mode.
    // The action takes place when:
    // 1. Ports are being initialized at system start
    // 2. Ports are being added/removed by a user at runtime

    SWSS_LOG_ENTER();

    if (portList.empty())
    {
        return true;
    }

    addedPorts.reserve(portList.size());

    std::vector<PortAttrValue_t> attrValueList;
    std::vector<std::vector<sai_attribute_t>> attrDataList;
    std::vector<std::uint32_t> attrCountList;
    std::vector<const sai_attribute_t*> attrPtrList;

    auto portCount = static_cast<std::uint32_t>(portList.size());
    std::vector<sai_object_id_t> oidList(portCount, SAI_NULL_OBJECT_ID);
    std::vector<sai_status_t> statusList(portCount, SAI_STATUS_SUCCESS);

    for (const auto &cit : portList)
    {
        sai_attribute_t attr;
        std::vector<sai_attribute_t> attrList;

        addedPorts.emplace_back(cit.key, Port::PHY);
        auto& p = addedPorts.back();

        p.m_role = cit.role.value;
        p.m_index = cit.index.value;

        if (cit.lanes.is_set)
        {
            PortAttrValue_t attrValue;
            auto &outList = attrValue.lanes;
            auto &inList = cit.lanes.value;
            outList.insert(outList.begin(), inList.begin(), inList.end());
            attrValueList.push_back(attrValue);

            attr.id = SAI_PORT_ATTR_HW_LANE_LIST;
            attr.value.u32list.count = static_cast<std::uint32_t>(attrValueList.back().lanes.size());
            attr.value.u32list.list = attrValueList.back().lanes.data();
            attrList.push_back(attr);
        }

        if (cit.speed.is_set)
        {
            attr.id = SAI_PORT_ATTR_SPEED;
            attr.value.u32 = cit.speed.value;
            attrList.push_back(attr);
            p.m_speed = cit.speed.value;
        }

        if (cit.autoneg.is_set)
        {
            attr.id = SAI_PORT_ATTR_AUTO_NEG_MODE;
            attr.value.booldata = cit.autoneg.value;
            attrList.push_back(attr);
            p.m_autoneg = cit.autoneg.value;
        }

        if (cit.fec.is_set)
        {
            attr.id = SAI_PORT_ATTR_FEC_MODE;
            attr.value.s32 = cit.fec.value;
            attrList.push_back(attr);
        }

        if (m_cmisModuleAsicSyncSupported)
        {
            attr.id = SAI_PORT_ATTR_HOST_TX_SIGNAL_ENABLE;
            attr.value.booldata = false;
            attrList.push_back(attr);
        }

        if (cit.pt_intf_id.is_set)
        {
            if (!m_isPathTracingSupported)
            {
                SWSS_LOG_WARN(
                    "Failed to set Path Tracing Interface ID: Path Tracing is not supported by the switch"
                );
                continue;
            }

            /*
             * First, let's check the Path Tracing Interface ID configured for the port.
             *
             * Path Tracing Interface ID > 0 -> Path Tracing ENABLED on the port
             * Path Tracing Interface ID == 0 -> Path Tracing DISABLED on the port
             */
            if (cit.pt_intf_id.value != 0)
            {
                /* Path Tracing ENABLED case */

                /*
                 * The port does not have a TAM object assigned to it.
                 *
                 * Let's create a new TAM object (if we don't already have one)
                 * and assign it to the port.
                 */
                if (m_ptTam == SAI_NULL_OBJECT_ID)
                {
                    if (!createPtTam())
                    {
                        SWSS_LOG_ERROR(
                            "Failed to create TAM object for Path Tracing"
                        );
                    }
                }

                if (m_ptTam != SAI_NULL_OBJECT_ID)
                {
                    vector<sai_object_id_t> tam_objects_list;
                    tam_objects_list.push_back(m_ptTam);
                    attr.id = SAI_PORT_ATTR_TAM_OBJECT;
                    attr.value.objlist.count = (uint32_t)tam_objects_list.size();
                    attr.value.objlist.list = tam_objects_list.data();

                    m_ptTamRefCount++;
                    m_portPtTam[cit.key] = m_ptTam;
                }
            }

            attr.id = SAI_PORT_ATTR_PATH_TRACING_INTF;
            attr.value.u16 = cit.pt_intf_id.value;
            attrList.push_back(attr);
        }

        if (cit.pt_timestamp_template.is_set)
        {
            if (!m_isPathTracingSupported)
            {
                SWSS_LOG_WARN(
                    "Failed to set Path Tracing Timestamp Template: Path Tracing is not supported by the switch"
                );
                continue;
            }

            attr.id = SAI_PORT_ATTR_PATH_TRACING_TIMESTAMP_TYPE;
            attr.value.u16 = cit.pt_timestamp_template.value;
            attrList.push_back(attr);
        }

        attrDataList.push_back(attrList);
        attrCountList.push_back(static_cast<std::uint32_t>(attrDataList.back().size()));
        attrPtrList.push_back(attrDataList.back().data());
    }

    auto status = sai_port_api->create_ports(
        gSwitchId, portCount, attrCountList.data(), attrPtrList.data(),
        SAI_BULK_OP_ERROR_MODE_IGNORE_ERROR,
        oidList.data(), statusList.data()
    );
    if (status != SAI_STATUS_SUCCESS)
    {
        SWSS_LOG_ERROR("Failed to create ports with bulk operation, rv:%d", status);

        auto handle_status = handleSaiCreateStatus(SAI_API_PORT, status);
        if (handle_status != task_process_status::task_success)
        {
            SWSS_LOG_THROW("PortsOrch bulk create failure");
        }

        return false;
    }

    for (std::uint32_t i = 0; i < portCount; i++)
    {
        if (statusList.at(i) != SAI_STATUS_SUCCESS)
        {
            SWSS_LOG_ERROR(
                "Failed to create port %s with bulk operation, rv:%d",
                portList.at(i).key.c_str(), statusList.at(i)
            );

            auto handle_status = handleSaiCreateStatus(SAI_API_PORT, statusList.at(i));
            if (handle_status != task_process_status::task_success)
            {
                SWSS_LOG_THROW("PortsOrch bulk create failure");
            }

            return false;
        }

        m_portListLaneMap[portList.at(i).lanes.value] = oidList.at(i);
        addedPorts.at(i).m_port_id = oidList.at(i);
        m_portCount++;
    }

    // newly created ports might be put in the default vlan so remove all ports from
    // the default vlan.
    if (gMySwitchType == "voq") {
        removeDefaultVlanMembers();
        removeDefaultBridgePorts();
    }

    SWSS_LOG_NOTICE("Created ports: %s", swss::join(',', oidList.begin(), oidList.end()).c_str());

    return true;
}

bool PortsOrch::removePortBulk(const std::vector<sai_object_id_t> &portList)
{
    SWSS_LOG_ENTER();

    if (portList.empty())
    {
        return true;
    }

    for (const auto &cit : portList)
    {
        Port p;

        // Make sure to bring down admin state
        if (getPort(cit, p))
        {
            setPortAdminStatus(p, false);
        }
        // else : port is in default state or not yet created

        // Remove port serdes (if exists) before removing port since this reference is dependency
        removePortSerdesAttribute(cit);

        /*
         * Decrease TAM object ref count before removing the port, if the port
         * has a TAM object assigned
         */
        if (m_portPtTam.find(p.m_alias) != m_portPtTam.end())
        {
            m_ptTamRefCount--;
            if (m_ptTamRefCount == 0)
            {
                if (!removePtTam(m_ptTam))
                {
                    throw runtime_error("Remove port TAM object for Path Tracing failed");
                }
            }
        }
    }

    auto portCount = static_cast<std::uint32_t>(portList.size());
    std::vector<sai_status_t> statusList(portCount, SAI_STATUS_SUCCESS);

    auto status = sai_port_api->remove_ports(
        portCount, portList.data(),
        SAI_BULK_OP_ERROR_MODE_IGNORE_ERROR,
        statusList.data()
    );
    if (status != SAI_STATUS_SUCCESS)
    {
        SWSS_LOG_ERROR("Failed to remove ports with bulk operation, rv:%d", status);

        auto handle_status = handleSaiRemoveStatus(SAI_API_PORT, status);
        if (handle_status != task_process_status::task_success)
        {
            SWSS_LOG_THROW("PortsOrch bulk remove failure");
        }

        return false;
    }

    for (std::uint32_t i = 0; i < portCount; i++)
    {
        if (statusList.at(i) != SAI_STATUS_SUCCESS)
        {
            SWSS_LOG_ERROR(
                "Failed to remove port %" PRIx64 " with bulk operation, rv:%d",
                portList.at(i), statusList.at(i)
            );

            auto handle_status = handleSaiRemoveStatus(SAI_API_PORT, statusList.at(i));
            if (handle_status != task_process_status::task_success)
            {
                SWSS_LOG_THROW("PortsOrch bulk remove failure");
            }

            return false;
        }

        m_portSupportedSpeeds.erase(portList.at(i));
        m_portCount--;
    }

    SWSS_LOG_NOTICE("Removed ports: %s", swss::join(',', portList.begin(), portList.end()).c_str());

    return true;
}

void PortsOrch::removeDefaultVlanMembers()
{
    /* Get VLAN members in default VLAN */
    vector<sai_object_id_t> vlan_member_list(m_portCount + m_systemPortCount);

    sai_attribute_t attr;
    attr.id = SAI_VLAN_ATTR_MEMBER_LIST;
    attr.value.objlist.count = (uint32_t)vlan_member_list.size();
    attr.value.objlist.list = vlan_member_list.data();

    sai_status_t status = sai_vlan_api->get_vlan_attribute(m_defaultVlan, 1, &attr);
    if (status != SAI_STATUS_SUCCESS)
    {
        SWSS_LOG_ERROR("Failed to get VLAN member list in default VLAN, rv:%d", status);
        task_process_status handle_status = handleSaiGetStatus(SAI_API_VLAN, status);
        if (handle_status != task_process_status::task_success)
        {
            throw runtime_error("PortsOrch initialization failure");
        }
    }

    /* Remove VLAN members in default VLAN */
    for (uint32_t i = 0; i < attr.value.objlist.count; i++)
    {
        status = sai_vlan_api->remove_vlan_member(vlan_member_list[i]);
        if (status != SAI_STATUS_SUCCESS)
        {
            SWSS_LOG_ERROR("Failed to remove VLAN member, rv:%d", status);
            throw runtime_error("PortsOrch initialization failure");
        }
    }

    SWSS_LOG_NOTICE("Remove %d VLAN members from default VLAN", attr.value.objlist.count);
}

void PortsOrch::removeDefaultBridgePorts()
{
    /* Get bridge ports in default 1Q bridge
     * By default, there will be (m_portCount + m_systemPortCount) number of SAI_BRIDGE_PORT_TYPE_PORT
     * ports and one SAI_BRIDGE_PORT_TYPE_1Q_ROUTER port. The former type of
     * ports will be removed. */
    vector<sai_object_id_t> bridge_port_list(m_portCount + m_systemPortCount + 1);

    sai_attribute_t attr;
    attr.id = SAI_BRIDGE_ATTR_PORT_LIST;
    attr.value.objlist.count = (uint32_t)bridge_port_list.size();
    attr.value.objlist.list = bridge_port_list.data();

    sai_status_t status = sai_bridge_api->get_bridge_attribute(m_default1QBridge, 1, &attr);
    if (status != SAI_STATUS_SUCCESS)
    {
        SWSS_LOG_ERROR("Failed to get bridge port list in default 1Q bridge, rv:%d", status);
        task_process_status handle_status = handleSaiGetStatus(SAI_API_BRIDGE, status);
        if (handle_status != task_process_status::task_success)
        {
            throw runtime_error("PortsOrch initialization failure");
        }
    }

    auto bridge_port_count = attr.value.objlist.count;

    /* Remove SAI_BRIDGE_PORT_TYPE_PORT bridge ports in default 1Q bridge */
    for (uint32_t i = 0; i < bridge_port_count; i++)
    {
        attr.id = SAI_BRIDGE_PORT_ATTR_TYPE;
        attr.value.s32 = SAI_NULL_OBJECT_ID;

        status = sai_bridge_api->get_bridge_port_attribute(bridge_port_list[i], 1, &attr);
        if (status != SAI_STATUS_SUCCESS)
        {
            SWSS_LOG_ERROR("Failed to get bridge port type, rv:%d", status);
            task_process_status handle_status = handleSaiGetStatus(SAI_API_BRIDGE, status);
            if (handle_status != task_process_status::task_success)
            {
                throw runtime_error("PortsOrch initialization failure");
            }
        }
        if (attr.value.s32 == SAI_BRIDGE_PORT_TYPE_PORT)
        {
            status = sai_bridge_api->remove_bridge_port(bridge_port_list[i]);
            if (status != SAI_STATUS_SUCCESS)
            {
                SWSS_LOG_ERROR("Failed to remove bridge port, rv:%d", status);
                throw runtime_error("PortsOrch initialization failure");
            }
        }
    }

    SWSS_LOG_NOTICE("Remove bridge ports from default 1Q bridge");
}

bool PortsOrch::allPortsReady()
{
    return m_initDone && m_pendingPortSet.empty();
}

/* Upon receiving PortInitDone, all the configured ports have been created in both hardware and kernel*/
bool PortsOrch::isInitDone()
{
    return m_initDone;
}

// Upon m_portConfigState transiting to PORT_CONFIG_DONE state, all physical ports have been "created" in hardware.
// Because of the asynchronous nature of sairedis calls, "create" in the strict sense means that the SAI create_port()
// function is called and the create port event has been pushed to the sairedis pipeline. Because sairedis pipeline
// preserves the order of the events received, any event that depends on the physical port being created first, e.g.,
// buffer profile apply, will be popped in the FIFO fashion, processed in the right order after the physical port is
// physically created in the ASIC, and thus can be issued safely when this function call returns true.
bool PortsOrch::isConfigDone()
{
    return m_portConfigState == PORT_CONFIG_DONE;
}

bool PortsOrch::isGearboxEnabled()
{
    return m_gearboxEnabled;
}

/* Use this method to retrieve the desired port if the destination port is a Gearbox port.
 * For example, if Gearbox is enabled on a specific physical interface,
 * the destination port may be the PHY or LINE side of the external PHY.
 * The original port id is returned if it's not a Gearbox configured port.
 */
bool PortsOrch::getDestPortId(sai_object_id_t src_port_id, dest_port_type_t port_type, sai_object_id_t &des_port_id)
{
    bool status = false;
    des_port_id = src_port_id;

    if (m_gearboxEnabled)
    {
        if (m_gearboxPortListLaneMap.find(src_port_id) != m_gearboxPortListLaneMap.end())
        {
            if (PHY_PORT_TYPE == port_type)
            {
                des_port_id = get<0>(m_gearboxPortListLaneMap[src_port_id]);
                SWSS_LOG_DEBUG("BOX: port id:%" PRIx64 " has a phy-side port id:%" PRIx64, src_port_id, des_port_id);
                status = true;
            }
            else if (LINE_PORT_TYPE == port_type)
            {
                des_port_id = get<1>(m_gearboxPortListLaneMap[src_port_id]);
                SWSS_LOG_DEBUG("BOX: port id:%" PRIx64 " has a line-side port id:%" PRIx64, src_port_id, des_port_id);
                status = true;
            }
        }
    }

    return status;
}

bool PortsOrch::isPortAdminUp(const string &alias)
{
    auto it = m_portList.find(alias);
    if (it == m_portList.end())
    {
        SWSS_LOG_ERROR("Failed to get Port object by port alias: %s", alias.c_str());
        return false;
    }

    return it->second.m_admin_state_up;
}

map<string, Port>& PortsOrch::getAllPorts()
{
    return m_portList;
}

unordered_set<string>& PortsOrch::getAllVlans()
{
    return m_vlanPorts;
}

bool PortsOrch::getPort(string alias, Port &p)
{
    SWSS_LOG_ENTER();

    if (m_portList.find(alias) == m_portList.end())
    {
        return false;
    }
    else
    {
        p = m_portList[alias];
        return true;
    }
}

bool PortsOrch::getPort(sai_object_id_t id, Port &port)
{
    SWSS_LOG_ENTER();

    auto itr = saiOidToAlias.find(id);
    if (itr == saiOidToAlias.end())
    {
        return false;
    }
    else
    {
        if (!getPort(itr->second, port))
        {
            SWSS_LOG_THROW("Inconsistent saiOidToAlias map and m_portList map: oid=%" PRIx64, id);
        }
        return true;
    }

    return false;
}

void PortsOrch::increasePortRefCount(const string &alias)
{
    assert (m_port_ref_count.find(alias) != m_port_ref_count.end());
    m_port_ref_count[alias]++;
}

void PortsOrch::decreasePortRefCount(const string &alias)
{
    assert (m_port_ref_count.find(alias) != m_port_ref_count.end());
    m_port_ref_count[alias]--;
}

void PortsOrch::increaseBridgePortRefCount(Port &port)
{
    assert (m_bridge_port_ref_count.find(port.m_alias) != m_bridge_port_ref_count.end());
    m_bridge_port_ref_count[port.m_alias]++;
}

void PortsOrch::decreaseBridgePortRefCount(Port &port)
{
    assert (m_bridge_port_ref_count.find(port.m_alias) != m_bridge_port_ref_count.end());
    m_bridge_port_ref_count[port.m_alias]--;
}

bool PortsOrch::getBridgePortReferenceCount(Port &port)
{
    assert (m_bridge_port_ref_count.find(port.m_alias) != m_bridge_port_ref_count.end());
    return m_bridge_port_ref_count[port.m_alias];
}


/****
*  Func Name  : initCounterCapabilities
*  Parameters : switch oid
*  Returns    : void
*  Description: It updates the STATE_DB with platform stat capability
*               As of now, it only handles WRED counters
*  1. Initialize the WRED statistics capabilities with false for all counters
*  2. Get queue stats capability from the platform
*  3. Based on the fetched queue stats capability, update the STATE_DB
*  4. Get port stats capability from the platform
*  5. Based on the fetched port stats capability, update the STATE_DB
**/
void PortsOrch::initCounterCapabilities(sai_object_id_t switchId)
{
    sai_stat_capability_list_t queue_stats_capability, port_stats_capability;

    uint32_t  it = 0;
    bool      pt_grn_pkt = false, pt_red_pkt = false, pt_ylw_pkt = false, pt_tot_pkt = false;
    bool      q_ecn_byte = false, q_ecn_pkt = false, q_wred_byte = false, q_wred_pkt = false;

    sai_stat_capability_t stat_initializer;
    stat_initializer.stat_enum = 0;
    stat_initializer.stat_modes = 0;
    vector<sai_stat_capability_t> qstat_cap_list;
    queue_stats_capability.count = 0;
    queue_stats_capability.list = nullptr;

    vector<FieldValueTuple> fieldValuesTrue;
    fieldValuesTrue.push_back(FieldValueTuple("isSupported", "true"));

    vector<FieldValueTuple> fieldValuesFalse;
    fieldValuesFalse.push_back(FieldValueTuple("isSupported", "false"));

    /* 1. Initialize the WRED stats capabilities with false for all counters */
    m_queueCounterCapabilitiesTable->set("WRED_ECN_QUEUE_ECN_MARKED_PKT_COUNTER",fieldValuesFalse);
    m_queueCounterCapabilitiesTable->set("WRED_ECN_QUEUE_ECN_MARKED_BYTE_COUNTER",fieldValuesFalse);
    m_queueCounterCapabilitiesTable->set("WRED_ECN_QUEUE_WRED_DROPPED_PKT_COUNTER",fieldValuesFalse);
    m_queueCounterCapabilitiesTable->set("WRED_ECN_QUEUE_WRED_DROPPED_BYTE_COUNTER",fieldValuesFalse);
    m_portCounterCapabilitiesTable->set("WRED_ECN_PORT_WRED_GREEN_DROP_COUNTER",fieldValuesFalse);
    m_portCounterCapabilitiesTable->set("WRED_ECN_PORT_WRED_YELLOW_DROP_COUNTER",fieldValuesFalse);
    m_portCounterCapabilitiesTable->set("WRED_ECN_PORT_WRED_RED_DROP_COUNTER",fieldValuesFalse);
    m_portCounterCapabilitiesTable->set("WRED_ECN_PORT_WRED_TOTAL_DROP_COUNTER",fieldValuesFalse);

    /* 2. Get queue stats capability from the platform */
    sai_status_t status = sai_query_stats_capability(switchId, SAI_OBJECT_TYPE_QUEUE, &queue_stats_capability);
    if (status == SAI_STATUS_BUFFER_OVERFLOW)
    {
        qstat_cap_list.resize(queue_stats_capability.count, stat_initializer);
        queue_stats_capability.list = qstat_cap_list.data();
        status = sai_query_stats_capability(switchId, SAI_OBJECT_TYPE_QUEUE, &queue_stats_capability);
    }
    if (status == SAI_STATUS_SUCCESS)
    {
        /*  3. Based on the fetched queue stats capability, update the STATE_DB */
        for(it=0; it<queue_stats_capability.count; it++)
        {
            if (SAI_QUEUE_STAT_WRED_ECN_MARKED_PACKETS == queue_stats_capability.list[it].stat_enum)
            {
                m_queueCounterCapabilitiesTable->set("WRED_ECN_QUEUE_ECN_MARKED_PKT_COUNTER",fieldValuesTrue);
		q_ecn_pkt = true;
            }
	    else if (SAI_QUEUE_STAT_WRED_ECN_MARKED_BYTES == queue_stats_capability.list[it].stat_enum)
            {
                m_queueCounterCapabilitiesTable->set("WRED_ECN_QUEUE_ECN_MARKED_BYTE_COUNTER",fieldValuesTrue);
		q_ecn_byte = true;
            }
	    else if (SAI_QUEUE_STAT_WRED_DROPPED_PACKETS == queue_stats_capability.list[it].stat_enum)
            {
                m_queueCounterCapabilitiesTable->set("WRED_ECN_QUEUE_WRED_DROPPED_PKT_COUNTER",fieldValuesTrue);
		q_wred_pkt = true;
            }
	    else if (SAI_QUEUE_STAT_WRED_DROPPED_BYTES == queue_stats_capability.list[it].stat_enum)
            {
                m_queueCounterCapabilitiesTable->set("WRED_ECN_QUEUE_WRED_DROPPED_BYTE_COUNTER",fieldValuesTrue);
		q_wred_byte = true;
            }

        }
        SWSS_LOG_INFO("WRED queue stats is_capable: [ecn-marked-pkts:%d,ecn-marked-bytes:%d,wred-drop-pkts:%d,wred-drop-bytes:%d]",
            q_ecn_pkt, q_ecn_byte, q_wred_pkt, q_wred_byte);
    }
    else
    {
        SWSS_LOG_NOTICE("Queue stat capability get failed: WRED queue stats can not be enabled, rv:%d", status);
    }

    vector<sai_stat_capability_t> pstat_cap_list;
    port_stats_capability.count = 0;
    port_stats_capability.list = nullptr;

    /*  4. Get port stats capability from the platform*/
    status = sai_query_stats_capability(switchId, SAI_OBJECT_TYPE_PORT, &port_stats_capability);
    if (status == SAI_STATUS_BUFFER_OVERFLOW)
    {
        pstat_cap_list.resize(port_stats_capability.count, stat_initializer);
        port_stats_capability.list = pstat_cap_list.data();
        status = sai_query_stats_capability(switchId, SAI_OBJECT_TYPE_PORT, &port_stats_capability);
    }
    if (status == SAI_STATUS_SUCCESS)
    {
        /*  5. Based on the fetched port stats capability, update the STATE_DB*/
        for(it=0; it<port_stats_capability.count; it++)
        {
            if (SAI_PORT_STAT_GREEN_WRED_DROPPED_PACKETS == port_stats_capability.list[it].stat_enum)
            {
                m_portCounterCapabilitiesTable->set("WRED_ECN_PORT_WRED_GREEN_DROP_COUNTER",fieldValuesTrue);
                pt_grn_pkt = true;
            }
	    else if (SAI_PORT_STAT_YELLOW_WRED_DROPPED_PACKETS == port_stats_capability.list[it].stat_enum)
            {
                m_portCounterCapabilitiesTable->set("WRED_ECN_PORT_WRED_YELLOW_DROP_COUNTER",fieldValuesTrue);
                pt_ylw_pkt = true;
            }
	    else if (SAI_PORT_STAT_RED_WRED_DROPPED_PACKETS == port_stats_capability.list[it].stat_enum)
            {
                m_portCounterCapabilitiesTable->set("WRED_ECN_PORT_WRED_RED_DROP_COUNTER",fieldValuesTrue);
                pt_red_pkt = true;
            }
	    else if (SAI_PORT_STAT_WRED_DROPPED_PACKETS == port_stats_capability.list[it].stat_enum)
            {
                m_portCounterCapabilitiesTable->set("WRED_ECN_PORT_WRED_TOTAL_DROP_COUNTER",fieldValuesTrue);
                pt_tot_pkt = true;
            }
        }
        SWSS_LOG_INFO("WRED port drop stats is_capable: [wred-grn-pkts:%d,wred-ylw-pkts:%d,wred-red-pkts:%d,wred-total-pkts:%d]",
	       pt_grn_pkt, pt_ylw_pkt, pt_red_pkt, pt_tot_pkt);
    }
    else
    {
        SWSS_LOG_NOTICE("Port stat capability get failed: WRED port stats can not be enabled, rv:%d", status);
    }
}

bool PortsOrch::getPortByBridgePortId(sai_object_id_t bridge_port_id, Port &port)
{
    SWSS_LOG_ENTER();

    auto itr = saiOidToAlias.find(bridge_port_id);
    if (itr == saiOidToAlias.end())
    {
        return false;
    }
    else
    {
        getPort(itr->second, port);
        return true;
    }

    return false;
}

bool PortsOrch::addSubPort(Port &port, const string &alias, const string &vlan, const bool &adminUp, const uint32_t &mtu)
{
    SWSS_LOG_ENTER();

    size_t found = alias.find(VLAN_SUB_INTERFACE_SEPARATOR);
    if (found == string::npos)
    {
        SWSS_LOG_ERROR("%s is not a sub interface", alias.c_str());
        return false;
    }
    subIntf subIf(alias);
    string parentAlias = subIf.parentIntf();
    sai_vlan_id_t vlan_id;
    try
    {
        vlan_id = static_cast<sai_vlan_id_t>(stoul(vlan));
    }
    catch (const std::invalid_argument &e)
    {
        SWSS_LOG_ERROR("Invalid argument %s to %s()", vlan.c_str(), e.what());
        return false;
    }
    catch (const std::out_of_range &e)
    {
        SWSS_LOG_ERROR("Out of range argument %s to %s()", vlan.c_str(), e.what());
        return false;
    }
    if (vlan_id > MAX_VALID_VLAN_ID)
    {
        SWSS_LOG_ERROR("Sub interface %s Port object creation failed: invalid VLAN id %u", alias.c_str(), vlan_id);
        return false;
    }

    auto it = m_portList.find(parentAlias);
    if (it == m_portList.end())
    {
        SWSS_LOG_NOTICE("Sub interface %s Port object creation: parent port %s is not ready", alias.c_str(), parentAlias.c_str());
        return false;
    }
    Port &parentPort = it->second;

    Port p(alias, Port::SUBPORT);

    p.m_admin_state_up = adminUp;

    if (mtu)
    {
        p.m_mtu = mtu;
    }
    else
    {
        SWSS_LOG_NOTICE("Sub interface %s inherits mtu size %u from parent port %s", alias.c_str(), parentPort.m_mtu, parentAlias.c_str());
        p.m_mtu = parentPort.m_mtu;
    }

    switch (parentPort.m_type)
    {
        case Port::PHY:
            p.m_parent_port_id = parentPort.m_port_id;
            break;
        case Port::LAG:
            p.m_parent_port_id = parentPort.m_lag_id;
            break;
        default:
            SWSS_LOG_ERROR("Sub interface %s Port object creation failed: \
                    parent port %s of invalid type (must be physical port or LAG)", alias.c_str(), parentAlias.c_str());
            return false;
    }
    p.m_vlan_info.vlan_id = vlan_id;

    // Change hostif vlan tag for the parent port only when a first subport is created
    if (parentPort.m_child_ports.empty())
    {
        if (!setHostIntfsStripTag(parentPort, SAI_HOSTIF_VLAN_TAG_KEEP))
        {
            SWSS_LOG_ERROR("Failed to set %s for hostif of port %s",
                    hostif_vlan_tag[SAI_HOSTIF_VLAN_TAG_KEEP], parentPort.m_alias.c_str());
            return false;
        }
    }

    parentPort.m_child_ports.insert(alias);
    increasePortRefCount(parentPort.m_alias);

    m_portList[alias] = p;
    m_port_ref_count[alias] = 0;
    port = p;
    return true;
}

bool PortsOrch::removeSubPort(const string &alias)
{
    SWSS_LOG_ENTER();

    auto it = m_portList.find(alias);
    if (it == m_portList.end())
    {
        SWSS_LOG_WARN("Sub interface %s Port object not found", alias.c_str());
        return false;
    }
    Port &port = it->second;

    if (port.m_type != Port::SUBPORT)
    {
        SWSS_LOG_ERROR("Sub interface %s not of type sub port", alias.c_str());
        return false;
    }

    if (m_port_ref_count[alias] > 0)
    {
        SWSS_LOG_ERROR("Unable to remove sub interface %s: ref count %u", alias.c_str(), m_port_ref_count[alias]);
        return false;
    }

    Port parentPort;
    if (!getPort(port.m_parent_port_id, parentPort))
    {
        SWSS_LOG_WARN("Sub interface %s: parent Port object not found", alias.c_str());
    }

    if (!parentPort.m_child_ports.erase(alias))
    {
        SWSS_LOG_WARN("Sub interface %s not associated to parent port %s", alias.c_str(), parentPort.m_alias.c_str());
    }
    else
    {
        decreasePortRefCount(parentPort.m_alias);
    }
    m_portList[parentPort.m_alias] = parentPort;

    m_portList.erase(it);

    // Restore hostif vlan tag for the parent port when the last subport is removed
    if (parentPort.m_child_ports.empty())
    {
        if (parentPort.m_bridge_port_id == SAI_NULL_OBJECT_ID)
        {
            if (!setHostIntfsStripTag(parentPort, SAI_HOSTIF_VLAN_TAG_STRIP))
            {
                SWSS_LOG_ERROR("Failed to set %s for hostif of port %s",
                        hostif_vlan_tag[SAI_HOSTIF_VLAN_TAG_STRIP], parentPort.m_alias.c_str());
                return false;
            }
        }
    }

    return true;
}

void PortsOrch::updateChildPortsMtu(const Port &p, const uint32_t mtu)
{
    if (p.m_type != Port::PHY && p.m_type != Port::LAG)
    {
        return;
    }

    for (const auto &child_port : p.m_child_ports)
    {
        Port subp;
        if (!getPort(child_port, subp))
        {
            SWSS_LOG_WARN("Sub interface %s Port object not found", child_port.c_str());
            continue;
        }

        subp.m_mtu = mtu;
        m_portList[child_port] = subp;
        SWSS_LOG_NOTICE("Sub interface %s inherits mtu change %u from parent port %s", child_port.c_str(), mtu, p.m_alias.c_str());

        if (subp.m_rif_id)
        {
            gIntfsOrch->setRouterIntfsMtu(subp);
        }
    }
}

void PortsOrch::setPort(string alias, Port p)
{
    m_portList[alias] = p;
}

void PortsOrch::getCpuPort(Port &port)
{
    port = m_cpuPort;
}

/*
 * Create host_tx_ready field in PORT_TABLE of STATE-DB
 * and set the field to false by default for the
 * front<Ethernet> port.
 */
void PortsOrch::initHostTxReadyState(Port &port)
{
    SWSS_LOG_ENTER();

    vector<FieldValueTuple> tuples;
    bool exist = m_portStateTable.get(port.m_alias, tuples);
    string hostTxReady;

    if (exist)
    {
        for (auto i : tuples)
        {
            if (fvField(i) == "host_tx_ready")
            {
                hostTxReady = fvValue(i);
            }
        }
    }

    if (hostTxReady.empty())
    {
        setHostTxReady(port, "false");
        SWSS_LOG_NOTICE("initialize host_tx_ready as false for port %s",
                        port.m_alias.c_str());
    }
}

bool PortsOrch::setPortAdminStatus(Port &port, bool state)
{
    SWSS_LOG_ENTER();

    sai_attribute_t attr;
    attr.id = SAI_PORT_ATTR_ADMIN_STATE;
    attr.value.booldata = state;

    // if sync between cmis module configuration and asic is supported,
    // do not change host_tx_ready value in STATE DB when admin status is changed.

    /* Update the host_tx_ready to false before setting admin_state, when admin state is false */
    if (!state && !m_cmisModuleAsicSyncSupported)
    {
        setHostTxReady(port, "false");
        SWSS_LOG_NOTICE("Set admin status DOWN host_tx_ready to false for port %s",
                port.m_alias.c_str());
    }

    sai_status_t status = sai_port_api->set_port_attribute(port.m_port_id, &attr);
    if (status != SAI_STATUS_SUCCESS)
    {
        SWSS_LOG_ERROR("Failed to set admin status %s for port %s."
                       " Setting host_tx_ready as false",
                       state ? "UP" : "DOWN", port.m_alias.c_str());

        if (!m_cmisModuleAsicSyncSupported)
        {
            setHostTxReady(port, "false");
        }
        task_process_status handle_status = handleSaiSetStatus(SAI_API_PORT, status);
        if (handle_status != task_success)
        {
            return parseHandleSaiStatusFailure(handle_status);
        }
    }

    bool gbstatus = setGearboxPortsAttr(port, SAI_PORT_ATTR_ADMIN_STATE, &state);
    if (gbstatus != true && !m_cmisModuleAsicSyncSupported)
    {
        setHostTxReady(port, "false");
        SWSS_LOG_NOTICE("Set host_tx_ready to false as gbstatus is false "
                        "for port %s", port.m_alias.c_str());
    }

    /* Update the state table for host_tx_ready*/
    if (state && (gbstatus == true) && (status == SAI_STATUS_SUCCESS) && !m_cmisModuleAsicSyncSupported)
    {
        setHostTxReady(port, "true");
        SWSS_LOG_NOTICE("Set admin status UP host_tx_ready to true for port %s",
                port.m_alias.c_str());
    }

    return true;
}

void PortsOrch::setHostTxReady(Port port, const std::string &status)
{
    vector<FieldValueTuple> tuples;
    bool exist;

    /* If the port is revmoed, don't need to update StateDB*/
    exist = m_portStateTable.get(port.m_alias, tuples);
    if (exist)
    {
        SWSS_LOG_NOTICE("Setting host_tx_ready status = %s, alias = %s, port_id = 0x%" PRIx64, status.c_str(), port.m_alias.c_str(), port.m_port_id);
        m_portStateTable.hset(port.m_alias, "host_tx_ready", status);
    }
}

bool PortsOrch::getPortAdminStatus(sai_object_id_t id, bool &up)
{
    SWSS_LOG_ENTER();

    getDestPortId(id, LINE_PORT_TYPE, id);

    sai_attribute_t attr;
    attr.id = SAI_PORT_ATTR_ADMIN_STATE;

    sai_status_t status = sai_port_api->get_port_attribute(id, 1, &attr);
    if (status != SAI_STATUS_SUCCESS)
    {
        SWSS_LOG_ERROR("Failed to get admin status for port pid:%" PRIx64, id);
        task_process_status handle_status = handleSaiGetStatus(SAI_API_PORT, status);
        if (handle_status != task_process_status::task_success)
        {
            return false;
        }
    }

    up = attr.value.booldata;

    return true;
}

bool PortsOrch::getPortMtu(const Port& port, sai_uint32_t &mtu)
{
    SWSS_LOG_ENTER();

    sai_attribute_t attr;
    attr.id = SAI_PORT_ATTR_MTU;

    sai_status_t status = sai_port_api->get_port_attribute(port.m_port_id, 1, &attr);

    if (status != SAI_STATUS_SUCCESS)
    {
        return false;
    }

    mtu = attr.value.u32 - (uint32_t)(sizeof(struct ether_header) + FCS_LEN + VLAN_TAG_LEN);

    /* Reduce the default MTU got from ASIC by MAX_MACSEC_SECTAG_SIZE */
    if (mtu > MAX_MACSEC_SECTAG_SIZE)
    {
        mtu -= MAX_MACSEC_SECTAG_SIZE;
    }

    return true;
}

bool PortsOrch::setPortMtu(const Port& port, sai_uint32_t mtu)
{
    SWSS_LOG_ENTER();

    sai_attribute_t attr;
    attr.id = SAI_PORT_ATTR_MTU;
    /* mtu + 14 + 4 + 4 = 22 bytes */
    mtu += (uint32_t)(sizeof(struct ether_header) + FCS_LEN + VLAN_TAG_LEN);
    attr.value.u32 = mtu;

    if (isMACsecPort(port.m_port_id))
    {
        attr.value.u32 += MAX_MACSEC_SECTAG_SIZE;
    }

    sai_status_t status = sai_port_api->set_port_attribute(port.m_port_id, &attr);
    if (status != SAI_STATUS_SUCCESS)
    {
        SWSS_LOG_ERROR("Failed to set MTU %u to port pid:%" PRIx64 ", rv:%d",
                attr.value.u32, port.m_port_id, status);
        task_process_status handle_status = handleSaiSetStatus(SAI_API_PORT, status);
        if (handle_status != task_success)
        {
            return parseHandleSaiStatusFailure(handle_status);
        }
    }

    if (m_gearboxEnabled)
    {
        setGearboxPortsAttr(port, SAI_PORT_ATTR_MTU, &mtu);
    }
    SWSS_LOG_INFO("Set MTU %u to port pid:%" PRIx64, attr.value.u32, port.m_port_id);
    return true;
}

bool PortsOrch::setPortTpid(Port &port, sai_uint16_t tpid)
{
    SWSS_LOG_ENTER();

    sai_attribute_t attr;
    attr.id = SAI_PORT_ATTR_TPID;
    attr.value.u16 = tpid;

    auto status = sai_port_api->set_port_attribute(port.m_port_id, &attr);
    if (status != SAI_STATUS_SUCCESS)
    {
        SWSS_LOG_ERROR("Failed to set TPID 0x%x to port %s, rv:%d",
                attr.value.u16, port.m_alias.c_str(), status);
        task_process_status handle_status = handleSaiSetStatus(SAI_API_PORT, status);
        if (handle_status != task_success)
        {
            return parseHandleSaiStatusFailure(handle_status);
        }
    }

    SWSS_LOG_NOTICE("Set TPID 0x%x to port %s", attr.value.u16, port.m_alias.c_str());

    return true;
}

bool PortsOrch::setPortFecOverride(sai_object_id_t port_obj, bool override_fec)
{
    sai_attribute_t attr;
    sai_status_t status;

    attr.id = SAI_PORT_ATTR_AUTO_NEG_FEC_MODE_OVERRIDE;
    attr.value.booldata = override_fec;

    status = sai_port_api->set_port_attribute(port_obj, &attr);
    if (status != SAI_STATUS_SUCCESS)
    {
        SWSS_LOG_ERROR("Failed to set fec override %d to port pid:%" PRIx64, attr.value.booldata, port_obj);
        task_process_status handle_status = handleSaiSetStatus(SAI_API_PORT, status);
        if (handle_status != task_success)
        {
            return parseHandleSaiStatusFailure(handle_status);
        }
    }
    SWSS_LOG_INFO("Set fec override %d to port pid:%" PRIx64, attr.value.booldata, port_obj);
    return true;
}

bool PortsOrch::setPortFec(Port &port, sai_port_fec_mode_t fec_mode, bool override_fec)
{
    SWSS_LOG_ENTER();

    sai_attribute_t attr;
    attr.id = SAI_PORT_ATTR_FEC_MODE;
    attr.value.s32 = fec_mode;

    sai_status_t status = sai_port_api->set_port_attribute(port.m_port_id, &attr);
    if (status != SAI_STATUS_SUCCESS)
    {
        SWSS_LOG_ERROR("Failed to set FEC mode %d to port %s", fec_mode, port.m_alias.c_str());
        task_process_status handle_status = handleSaiSetStatus(SAI_API_PORT, status);
        if (handle_status != task_success)
        {
            return parseHandleSaiStatusFailure(handle_status);
        }
    }

    if (fec_override_sup && !setPortFecOverride(port.m_port_id, override_fec))
    {
        return false;
    }
    setGearboxPortsAttr(port, SAI_PORT_ATTR_FEC_MODE, &fec_mode, override_fec);

    SWSS_LOG_NOTICE("Set port %s FEC mode %d", port.m_alias.c_str(), fec_mode);

    return true;
}

bool PortsOrch::getPortPfc(sai_object_id_t portId, uint8_t *pfc_bitmask)
{
    SWSS_LOG_ENTER();

    Port p;

    if (!getPort(portId, p))
    {
        SWSS_LOG_ERROR("Failed to get port object for port id 0x%" PRIx64, portId);
        return false;
    }

    *pfc_bitmask = p.m_pfc_bitmask;

    return true;
}

bool PortsOrch::setPortPfc(sai_object_id_t portId, uint8_t pfc_bitmask)
{
    SWSS_LOG_ENTER();

    sai_attribute_t attr;
    Port p;

    if (!getPort(portId, p))
    {
        SWSS_LOG_ERROR("Failed to get port object for port id 0x%" PRIx64, portId);
        return false;
    }

    if (p.m_pfc_asym == SAI_PORT_PRIORITY_FLOW_CONTROL_MODE_COMBINED)
    {
        attr.id = SAI_PORT_ATTR_PRIORITY_FLOW_CONTROL;
    }
    else if (p.m_pfc_asym == SAI_PORT_PRIORITY_FLOW_CONTROL_MODE_SEPARATE)
    {
        attr.id = SAI_PORT_ATTR_PRIORITY_FLOW_CONTROL_TX;
    }
    else
    {
        SWSS_LOG_ERROR("Incorrect asymmetric PFC mode: %u", p.m_pfc_asym);
        return false;
    }

    attr.value.u8 = pfc_bitmask;

    sai_status_t status = sai_port_api->set_port_attribute(portId, &attr);
    if (status != SAI_STATUS_SUCCESS)
    {
        SWSS_LOG_ERROR("Failed to set PFC 0x%x to port id 0x%" PRIx64 " (rc:%d)", attr.value.u8, portId, status);
        task_process_status handle_status = handleSaiSetStatus(SAI_API_PORT, status);
        if (handle_status != task_success)
        {
            return parseHandleSaiStatusFailure(handle_status);
        }
    }

    if (p.m_pfc_bitmask != pfc_bitmask)
    {
        p.m_pfc_bitmask = pfc_bitmask;
        m_portList[p.m_alias] = p;
    }

    return true;
}

bool PortsOrch::setPortPfcWatchdogStatus(sai_object_id_t portId, uint8_t pfcwd_bitmask)
{
    SWSS_LOG_ENTER();

    Port p;

    if (!getPort(portId, p))
    {
        SWSS_LOG_ERROR("Failed to get port object for port id 0x%" PRIx64, portId);
        return false;
    }

    p.m_pfcwd_sw_bitmask = pfcwd_bitmask;

    m_portList[p.m_alias] = p;

    SWSS_LOG_INFO("Set PFC watchdog port id=0x%" PRIx64 ", bitmast=0x%x", portId, pfcwd_bitmask);
    return true;
}

bool PortsOrch::getPortPfcWatchdogStatus(sai_object_id_t portId, uint8_t *pfcwd_bitmask)
{
    SWSS_LOG_ENTER();

    Port p;

    if (!pfcwd_bitmask || !getPort(portId, p))
    {
        SWSS_LOG_ERROR("Failed to get port object for port id 0x%" PRIx64, portId);
        return false;
    }

    *pfcwd_bitmask = p.m_pfcwd_sw_bitmask;

    return true;
}

bool PortsOrch::setPortPfcAsym(Port &port, sai_port_priority_flow_control_mode_t pfc_asym)
{
    SWSS_LOG_ENTER();

    uint8_t pfc = 0;
    if (!getPortPfc(port.m_port_id, &pfc))
    {
        return false;
    }

    port.m_pfc_asym = pfc_asym;
    m_portList[port.m_alias] = port;

    sai_attribute_t attr;
    attr.id = SAI_PORT_ATTR_PRIORITY_FLOW_CONTROL_MODE;
    attr.value.s32 = pfc_asym;

    sai_status_t status = sai_port_api->set_port_attribute(port.m_port_id, &attr);
    if (status != SAI_STATUS_SUCCESS)
    {
        SWSS_LOG_ERROR("Failed to set PFC mode %d to port id 0x%" PRIx64 " (rc:%d)", pfc_asym, port.m_port_id, status);
        if (status == SAI_STATUS_NOT_SUPPORTED)
        {
            return true;
        }
        task_process_status handle_status = handleSaiSetStatus(SAI_API_PORT, status);
        if (handle_status != task_success)
        {
            return parseHandleSaiStatusFailure(handle_status);
        }
    }

    if (!setPortPfc(port.m_port_id, pfc))
    {
        return false;
    }

    if (pfc_asym == SAI_PORT_PRIORITY_FLOW_CONTROL_MODE_SEPARATE)
    {
        attr.id = SAI_PORT_ATTR_PRIORITY_FLOW_CONTROL_RX;
        attr.value.u8 = static_cast<uint8_t>(0xff);

        sai_status_t status = sai_port_api->set_port_attribute(port.m_port_id, &attr);
        if (status != SAI_STATUS_SUCCESS)
        {
            SWSS_LOG_ERROR("Failed to set RX PFC 0x%x to port id 0x%" PRIx64 " (rc:%d)", attr.value.u8, port.m_port_id, status);
            task_process_status handle_status = handleSaiSetStatus(SAI_API_PORT, status);
            if (handle_status != task_success)
            {
                return parseHandleSaiStatusFailure(handle_status);
            }
        }
    }

    SWSS_LOG_INFO("Set asymmetric PFC %d to port id 0x%" PRIx64, pfc_asym, port.m_port_id);

    return true;
}

/*
 * Name: bindUnbindAclTableGroup
 *
 * Description:
 *     To bind a port to ACL table we need to do two things.
 *     1. Create ACL table member, which maps
 *        ACL table group OID --> ACL table OID
 *     2. Set ACL table group OID as value port attribute.
 *
 *      This function performs the second step of binding.
 *
 *      Also, while unbinding we use this function to
 *      set port attribute value to SAI_NULL_OBJECT_ID
 *
 *      Port attribute name is derived from port type
 *
 * Return: true on success, false on failure
 */
bool PortsOrch::bindUnbindAclTableGroup(Port &port,
                                        bool ingress,
                                        bool bind)
{

    sai_attribute_t    attr;
    sai_status_t       status = SAI_STATUS_SUCCESS;
    string             bind_str = bind ? "bind" : "unbind";

    attr.value.oid = bind ? (ingress ? port.m_ingress_acl_table_group_id :
                                       port.m_egress_acl_table_group_id):
                            SAI_NULL_OBJECT_ID;
    switch (port.m_type)
    {
        case Port::PHY:
        {
            attr.id = ingress ?
                    SAI_PORT_ATTR_INGRESS_ACL : SAI_PORT_ATTR_EGRESS_ACL;
            status = sai_port_api->set_port_attribute(port.m_port_id, &attr);
            if (SAI_STATUS_SUCCESS != status)
            {
                SWSS_LOG_ERROR("Failed to %s %s to ACL table group %" PRIx64 ", rv:%d",
                            bind_str.c_str(), port.m_alias.c_str(), attr.value.oid, status);
                task_process_status handle_status = handleSaiSetStatus(SAI_API_PORT, status);
                if (handle_status != task_success)
                {
                    return parseHandleSaiStatusFailure(handle_status);
                }
            }
            break;
        }
        case Port::LAG:
        {
            attr.id = ingress ?
                    SAI_LAG_ATTR_INGRESS_ACL : SAI_LAG_ATTR_EGRESS_ACL;
            status = sai_lag_api->set_lag_attribute(port.m_lag_id, &attr);
            if (SAI_STATUS_SUCCESS != status)
            {
                SWSS_LOG_ERROR("Failed to %s %s to ACL table group %" PRIx64 ", rv:%d",
                            bind_str.c_str(), port.m_alias.c_str(), attr.value.oid, status);
                task_process_status handle_status = handleSaiSetStatus(SAI_API_LAG, status);
                if (handle_status != task_success)
                {
                    return parseHandleSaiStatusFailure(handle_status);
                }
            }
            break;
        }
        case Port::VLAN:
        {
            attr.id = ingress ?
                    SAI_VLAN_ATTR_INGRESS_ACL : SAI_VLAN_ATTR_EGRESS_ACL;
            status =
                sai_vlan_api->set_vlan_attribute(port.m_vlan_info.vlan_oid,
                                                 &attr);
            if (SAI_STATUS_SUCCESS != status)
            {
                SWSS_LOG_ERROR("Failed to %s %s to ACL table group %" PRIx64 ", rv:%d",
                            bind_str.c_str(), port.m_alias.c_str(), attr.value.oid, status);
                task_process_status handle_status = handleSaiSetStatus(SAI_API_VLAN, status);
                if (handle_status != task_success)
                {
                    return parseHandleSaiStatusFailure(handle_status);
                }
            }
            break;
        }
        default:
        {
            SWSS_LOG_ERROR("Failed to %s %s port with type %d",
                           bind_str.c_str(), port.m_alias.c_str(), port.m_type);
            return false;
        }
    }

    return true;
}

bool PortsOrch::unbindRemoveAclTableGroup(sai_object_id_t  port_oid,
                                          sai_object_id_t  acl_table_oid,
                                          acl_stage_type_t acl_stage)
{
    SWSS_LOG_ENTER();

    sai_status_t       status;
    bool               ingress = (acl_stage == ACL_STAGE_INGRESS);
    Port               port;

    if (!getPort(port_oid, port))
    {
        SWSS_LOG_ERROR("Failed to get port by port OID %" PRIx64, port_oid);
        return false;
    }


    sai_object_id_t &group_oid_ref =
            ingress? port.m_ingress_acl_table_group_id :
                     port.m_egress_acl_table_group_id;
    unordered_set<sai_object_id_t> &acl_list_ref =
            ingress ? port.m_ingress_acl_tables_uset :
                      port.m_egress_acl_tables_uset;

    if (SAI_NULL_OBJECT_ID == group_oid_ref)
    {
        assert(acl_list_ref.find(acl_table_oid) == acl_list_ref.end());
        return true;
    }
    assert(acl_list_ref.find(acl_table_oid) != acl_list_ref.end());
    acl_list_ref.erase(acl_table_oid);
    if (!acl_list_ref.empty())
    {
        // This port is in more than one acl table's port list
        // So, we need to preserve group OID
        SWSS_LOG_NOTICE("Preserving port OID %" PRIx64" ACL table grop ID", port_oid);
        setPort(port.m_alias, port);
        return true;
    }

    SWSS_LOG_NOTICE("Removing port OID %" PRIx64" ACL table group ID", port_oid);

    // Unbind ACL group
    if (!bindUnbindAclTableGroup(port, ingress, false))
    {
        SWSS_LOG_ERROR("Failed to remove ACL group ID from port");
        return false;
    }

    // Remove ACL group
    status = sai_acl_api->remove_acl_table_group(group_oid_ref);
    if (SAI_STATUS_SUCCESS != status)
    {
        SWSS_LOG_ERROR("Failed to remove ACL table group, rv:%d", status);
        task_process_status handle_status = handleSaiRemoveStatus(SAI_API_ACL, status);
        if (handle_status != task_success)
        {
            return parseHandleSaiStatusFailure(handle_status);
        }
    }
    sai_acl_bind_point_type_t bind_type;
    if (!getSaiAclBindPointType(port.m_type, bind_type))
    {
        SWSS_LOG_ERROR("Unknown SAI ACL bind point type");
        return false;
    }
    gCrmOrch->decCrmAclUsedCounter(CrmResourceType::CRM_ACL_GROUP,
                                   ingress ? SAI_ACL_STAGE_INGRESS : SAI_ACL_STAGE_EGRESS,
                                   bind_type, group_oid_ref);

    group_oid_ref = SAI_NULL_OBJECT_ID;
    setPort(port.m_alias, port);
    return true;
}

bool PortsOrch::createBindAclTableGroup(sai_object_id_t  port_oid,
                                        sai_object_id_t  acl_table_oid,
                                        sai_object_id_t  &group_oid,
                                        acl_stage_type_t acl_stage)
{
    SWSS_LOG_ENTER();

    if (ACL_STAGE_UNKNOWN == acl_stage)
    {
        SWSS_LOG_ERROR("unknown ACL stage for table group creation");
        return false;
    }
    assert(ACL_STAGE_INGRESS == acl_stage || ACL_STAGE_EGRESS == acl_stage);

    sai_status_t    status;
    Port            port;
    bool            ingress = (ACL_STAGE_INGRESS == acl_stage) ?
                              true : false;
    if (!getPort(port_oid, port))
    {
        SWSS_LOG_ERROR("Failed to get port by port ID %" PRIx64, port_oid);
        return false;
    }

    unordered_set<sai_object_id_t> &acl_list_ref =
            ingress ? port.m_ingress_acl_tables_uset :
                      port.m_egress_acl_tables_uset;
    sai_object_id_t &group_oid_ref =
            ingress ? port.m_ingress_acl_table_group_id :
                      port.m_egress_acl_table_group_id;

    if (acl_list_ref.empty())
    {
        // Port ACL table group does not exist, create one
        assert(group_oid_ref == SAI_NULL_OBJECT_ID);
        sai_acl_bind_point_type_t bind_type;
        if (!getSaiAclBindPointType(port.m_type, bind_type))
        {
            SWSS_LOG_ERROR("Failed to bind ACL table to port %s with unknown type %d",
                        port.m_alias.c_str(), port.m_type);
            return false;
        }
        sai_object_id_t bp_list[] = { bind_type };

        vector<sai_attribute_t> group_attrs;
        sai_attribute_t group_attr;

        group_attr.id = SAI_ACL_TABLE_GROUP_ATTR_ACL_STAGE;
        group_attr.value.s32 = ingress ? SAI_ACL_STAGE_INGRESS :
                                         SAI_ACL_STAGE_EGRESS;
        group_attrs.push_back(group_attr);

        group_attr.id = SAI_ACL_TABLE_GROUP_ATTR_ACL_BIND_POINT_TYPE_LIST;
        group_attr.value.objlist.count = 1;
        group_attr.value.objlist.list = bp_list;
        group_attrs.push_back(group_attr);

        group_attr.id = SAI_ACL_TABLE_GROUP_ATTR_TYPE;
        group_attr.value.s32 = SAI_ACL_TABLE_GROUP_TYPE_PARALLEL;
        group_attrs.push_back(group_attr);

        status = sai_acl_api->create_acl_table_group(&group_oid_ref, gSwitchId,
                        (uint32_t)group_attrs.size(), group_attrs.data());
        if (status != SAI_STATUS_SUCCESS)
        {
            SWSS_LOG_ERROR("Failed to create ACL table group, rv:%d", status);
            task_process_status handle_status = handleSaiCreateStatus(SAI_API_ACL, status);
            if (handle_status != task_success)
            {
                return parseHandleSaiStatusFailure(handle_status);
            }
        }
        assert(group_oid_ref != SAI_NULL_OBJECT_ID);

        gCrmOrch->incCrmAclUsedCounter(CrmResourceType::CRM_ACL_GROUP,
                        ingress ? SAI_ACL_STAGE_INGRESS :
                                  SAI_ACL_STAGE_EGRESS, bind_type);

        // Bind ACL table group
        if (!bindUnbindAclTableGroup(port, ingress, true))
        {
            return false;
        }

        SWSS_LOG_NOTICE("Create %s ACL table group and bind port %s to it",
                        ingress ? "ingress" : "egress", port.m_alias.c_str());
    }

    assert(group_oid_ref != SAI_NULL_OBJECT_ID);
    group_oid = group_oid_ref;
    acl_list_ref.insert(acl_table_oid);
    setPort(port.m_alias, port);

    return true;
}

bool PortsOrch::unbindAclTable(sai_object_id_t  port_oid,
                               sai_object_id_t  acl_table_oid,
                               sai_object_id_t  acl_group_member_oid,
                               acl_stage_type_t acl_stage)
{

    /*
     * Do the following in-order
     * 1. Delete ACL table group member
     * 2. Unbind ACL table group
     * 3. Delete ACL table group
     */
    sai_status_t status =
            sai_acl_api->remove_acl_table_group_member(acl_group_member_oid);
    if (status != SAI_STATUS_SUCCESS) {
        SWSS_LOG_ERROR("Failed to remove ACL group member: %" PRIu64 " ",
                       acl_group_member_oid);
        task_process_status handle_status = handleSaiRemoveStatus(SAI_API_ACL, status);
        if (handle_status != task_success)
        {
            return parseHandleSaiStatusFailure(handle_status);
        }
    }


    Port port;
    if (getPort(port_oid, port))
    {
        decreasePortRefCount(port.m_alias);
    }

    if (!unbindRemoveAclTableGroup(port_oid, acl_table_oid, acl_stage)) {
        return false;
    }

    return true;
}

bool PortsOrch::bindAclTable(sai_object_id_t  port_oid,
                             sai_object_id_t  table_oid,
                             sai_object_id_t  &group_member_oid,
                             acl_stage_type_t acl_stage)
{
    SWSS_LOG_ENTER();
    /*
     * Do the following in-order
     * 1. Create ACL table group
     * 2. Bind ACL table group (set ACL table group ID on port)
     * 3. Create ACL table group member
     */

    if (table_oid == SAI_NULL_OBJECT_ID)
    {
        SWSS_LOG_ERROR("Invalid ACL table %" PRIx64, table_oid);
        return false;
    }

    sai_object_id_t    group_oid;
    sai_status_t       status;

    // Create an ACL table group and bind to port
    if (!createBindAclTableGroup(port_oid, table_oid, group_oid, acl_stage))
    {
        SWSS_LOG_ERROR("Fail to create or bind to port %" PRIx64 " ACL table group", port_oid);
        return false;
    }

    // Create an ACL group member with table_oid and group_oid
    vector<sai_attribute_t> member_attrs;

    sai_attribute_t member_attr;
    member_attr.id = SAI_ACL_TABLE_GROUP_MEMBER_ATTR_ACL_TABLE_GROUP_ID;
    member_attr.value.oid = group_oid;
    member_attrs.push_back(member_attr);

    member_attr.id = SAI_ACL_TABLE_GROUP_MEMBER_ATTR_ACL_TABLE_ID;
    member_attr.value.oid = table_oid;
    member_attrs.push_back(member_attr);

    member_attr.id = SAI_ACL_TABLE_GROUP_MEMBER_ATTR_PRIORITY;
    member_attr.value.u32 = 100;
    member_attrs.push_back(member_attr);

    status = sai_acl_api->create_acl_table_group_member(&group_member_oid, gSwitchId, (uint32_t)member_attrs.size(), member_attrs.data());
    if (status != SAI_STATUS_SUCCESS)
    {
        SWSS_LOG_ERROR("Failed to create member in ACL table group %" PRIx64 " for ACL table %" PRIx64 ", rv:%d",
                group_oid, table_oid, status);
        task_process_status handle_status = handleSaiCreateStatus(SAI_API_ACL, status);
        if (handle_status != task_success)
        {
            return parseHandleSaiStatusFailure(handle_status);
        }
    }

    Port port;
    if (getPort(port_oid, port))
    {
        increasePortRefCount(port.m_alias);
    }

    return true;
}

bool PortsOrch::setPortPvid(Port &port, sai_uint32_t pvid)
{
    SWSS_LOG_ENTER();

    if(port.m_type == Port::TUNNEL)
    {
        SWSS_LOG_ERROR("pvid setting for tunnel %s is not allowed", port.m_alias.c_str());
        return true;
    }

    if(port.m_type == Port::SYSTEM)
    {
        SWSS_LOG_INFO("pvid setting for system port %s is not applicable", port.m_alias.c_str());
        return true;
    }

    if (port.m_rif_id)
    {
        SWSS_LOG_ERROR("pvid setting for router interface %s is not allowed", port.m_alias.c_str());
        return false;
    }

    vector<Port> portv;
    if (port.m_type == Port::PHY)
    {
        sai_attribute_t attr;
        attr.id = SAI_PORT_ATTR_PORT_VLAN_ID;
        attr.value.u32 = pvid;

        sai_status_t status = sai_port_api->set_port_attribute(port.m_port_id, &attr);
        if (status != SAI_STATUS_SUCCESS)
        {
            SWSS_LOG_ERROR("Failed to set pvid %u to port: %s", attr.value.u32, port.m_alias.c_str());
            task_process_status handle_status = handleSaiSetStatus(SAI_API_PORT, status);
            if (handle_status != task_success)
            {
                return parseHandleSaiStatusFailure(handle_status);
            }
        }
        SWSS_LOG_NOTICE("Set pvid %u to port: %s", attr.value.u32, port.m_alias.c_str());
    }
    else if (port.m_type == Port::LAG)
    {
        sai_attribute_t attr;
        attr.id = SAI_LAG_ATTR_PORT_VLAN_ID;
        attr.value.u32 = pvid;

        sai_status_t status = sai_lag_api->set_lag_attribute(port.m_lag_id, &attr);
        if (status != SAI_STATUS_SUCCESS)
        {
            SWSS_LOG_ERROR("Failed to set pvid %u to lag: %s", attr.value.u32, port.m_alias.c_str());
            task_process_status handle_status = handleSaiSetStatus(SAI_API_LAG, status);
            if (handle_status != task_success)
            {
                return parseHandleSaiStatusFailure(handle_status);
            }
        }
        SWSS_LOG_NOTICE("Set pvid %u to lag: %s", attr.value.u32, port.m_alias.c_str());
    }
    else
    {
        SWSS_LOG_ERROR("PortsOrch::setPortPvid port type %d not supported", port.m_type);
        return false;
    }

    port.m_port_vlan_id = (sai_vlan_id_t)pvid;
    return true;
}

bool PortsOrch::getPortPvid(Port &port, sai_uint32_t &pvid)
{
    /* Just return false if the router interface exists */
    if (port.m_rif_id)
    {
        SWSS_LOG_DEBUG("Router interface exists on %s, don't set pvid",
                      port.m_alias.c_str());
        return false;
    }

    pvid = port.m_port_vlan_id;
    return true;
}

bool PortsOrch::setHostIntfsStripTag(Port &port, sai_hostif_vlan_tag_t strip)
{
    SWSS_LOG_ENTER();
    vector<Port> portv;

    if(port.m_type == Port::TUNNEL)
    {
        return true;
    }

    /*
     * Before SAI_HOSTIF_VLAN_TAG_ORIGINAL is supported by libsai from all asic vendors,
     * the VLAN tag on hostif is explicitly controlled with SAI_HOSTIF_VLAN_TAG_STRIP &
     * SAI_HOSTIF_VLAN_TAG_KEEP attributes.
     */
    if (port.m_type == Port::PHY)
    {
        portv.push_back(port);
    }
    else if (port.m_type == Port::LAG)
    {
        getLagMember(port, portv);
    }
    else
    {
        SWSS_LOG_ERROR("port type %d not supported", port.m_type);
        return false;
    }

    for (const auto &p: portv)
    {
        sai_attribute_t attr;
        attr.id = SAI_HOSTIF_ATTR_VLAN_TAG;
        attr.value.s32 = strip;

        sai_status_t status = sai_hostif_api->set_hostif_attribute(p.m_hif_id, &attr);
        if (status != SAI_STATUS_SUCCESS)
        {
            SWSS_LOG_ERROR("Failed to set %s to host interface %s",
                        hostif_vlan_tag[strip], p.m_alias.c_str());
            task_process_status handle_status = handleSaiSetStatus(SAI_API_HOSTIF, status);
            if (handle_status != task_success)
            {
                return parseHandleSaiStatusFailure(handle_status);
            }
        }
        SWSS_LOG_NOTICE("Set %s to host interface: %s",
                        hostif_vlan_tag[strip], p.m_alias.c_str());
    }

    return true;
}

bool PortsOrch::isSpeedSupported(const std::string& alias, sai_object_id_t port_id, sai_uint32_t speed)
{
    // This method will return false iff we get a list of supported speeds and the requested speed
    // is not supported
    // Otherwise the method will return true (even if we received errors)
    initPortSupportedSpeeds(alias, port_id);

    const auto &supp_speeds = m_portSupportedSpeeds[port_id];
    if (supp_speeds.empty())
    {
        // we don't have the list for this port, so return true to change speed anyway
        return true;
    }

    return std::find(supp_speeds.begin(), supp_speeds.end(), speed) != supp_speeds.end();
}

void PortsOrch::getPortSupportedSpeeds(const std::string& alias, sai_object_id_t port_id, PortSupportedSpeeds &supported_speeds)
{
    sai_attribute_t attr;
    sai_status_t status;
    const auto size_guess = 25; // Guess the size which could be enough

    PortSupportedSpeeds speeds(size_guess);

    // two attempts to get our value, first with the guess, other with the returned value
    for (int attempt = 0; attempt < 2; ++attempt)
    {
        attr.id = SAI_PORT_ATTR_SUPPORTED_SPEED;
        attr.value.u32list.count = static_cast<uint32_t>(speeds.size());
        attr.value.u32list.list = speeds.data();

        status = sai_port_api->get_port_attribute(port_id, 1, &attr);
        if (status != SAI_STATUS_BUFFER_OVERFLOW)
        {
            break;
        }

        // if our guess was wrong, retry with the correct value
        speeds.resize(attr.value.u32list.count);
    }

    if (status == SAI_STATUS_SUCCESS)
    {
        speeds.resize(attr.value.u32list.count);
        supported_speeds.swap(speeds);
    }
    else
    {
        if (status == SAI_STATUS_BUFFER_OVERFLOW)
        {
            // something went wrong in SAI implementation
            SWSS_LOG_ERROR("Failed to get supported speed list for port %s id=%" PRIx64 ". Not enough container size",
                           alias.c_str(), port_id);
        }
        else if (SAI_STATUS_IS_ATTR_NOT_SUPPORTED(status) ||
                 SAI_STATUS_IS_ATTR_NOT_IMPLEMENTED(status) ||
                 status == SAI_STATUS_NOT_IMPLEMENTED)
        {
            // unable to validate speed if attribute is not supported on platform
            // assuming input value is correct
            SWSS_LOG_WARN("Unable to validate speed for port %s id=%" PRIx64 ". Not supported by platform",
                          alias.c_str(), port_id);
        }
        else
        {
            SWSS_LOG_ERROR("Failed to get a list of supported speeds for port %s id=%" PRIx64 ". Error=%d",
                           alias.c_str(), port_id, status);
        }

        supported_speeds.clear(); // return empty
    }
}

void PortsOrch::initPortSupportedSpeeds(const std::string& alias, sai_object_id_t port_id)
{
    // If port supported speeds map already contains the information, save the SAI call
    if (m_portSupportedSpeeds.count(port_id))
    {
        return;
    }
    PortSupportedSpeeds supported_speeds;
    getPortSupportedSpeeds(alias, port_id, supported_speeds);
    m_portSupportedSpeeds[port_id] = supported_speeds;
    vector<FieldValueTuple> v;
    std::string supported_speeds_str = swss::join(',', supported_speeds.begin(), supported_speeds.end());
    v.emplace_back(std::make_pair("supported_speeds", supported_speeds_str));
    m_portStateTable.set(alias, v);
}

void PortsOrch::initPortCapAutoNeg(Port &port)
{
    sai_status_t status;
    sai_attribute_t attr;

    attr.id = SAI_PORT_ATTR_SUPPORTED_AUTO_NEG_MODE;
    status = sai_port_api->get_port_attribute(port.m_port_id, 1, &attr);
    if (status == SAI_STATUS_SUCCESS)
    {
        port.m_cap_an = attr.value.booldata ? 1 : 0;
    }
    else
    {
        // To avoid breakage on the existing platforms, AN should be 1 by default
        port.m_cap_an = 1;
        SWSS_LOG_WARN("Unable to get %s AN support capability",
                      port.m_alias.c_str());
    }
}

void PortsOrch::initPortCapLinkTraining(Port &port)
{
    // TODO:
    // Add SAI_PORT_ATTR_SUPPORTED_LINK_TRAINING_MODE query when it is
    // available in the saiport.h of SAI.
    port.m_cap_lt = 1;
    SWSS_LOG_WARN("Unable to get %s LT support capability", port.m_alias.c_str());
}

bool PortsOrch::isFecModeSupported(const Port &port, sai_port_fec_mode_t fec_mode)
{
    initPortSupportedFecModes(port.m_alias, port.m_port_id);

    const auto &obj = m_portSupportedFecModes.at(port.m_port_id);

    if (!obj.supported)
    {
        return true;
    }

    if (obj.data.empty())
    {
        return false;
    }

    return std::find(obj.data.cbegin(), obj.data.cend(), fec_mode) != obj.data.cend();
}

sai_status_t PortsOrch::getPortSupportedFecModes(PortSupportedFecModes &supported_fecmodes, sai_object_id_t port_id)
{
    SWSS_LOG_ENTER();

    sai_attribute_t attr;
    std::vector<sai_int32_t> fecModes(Port::max_fec_modes);
    attr.id = SAI_PORT_ATTR_SUPPORTED_FEC_MODE;
    attr.value.s32list.count = static_cast<uint32_t>(fecModes.size());
    attr.value.s32list.list = fecModes.data();

    auto status = sai_port_api->get_port_attribute(port_id, 1, &attr);
    if (status == SAI_STATUS_SUCCESS)
    {
        for (std::uint32_t i = 0; i < attr.value.s32list.count; i++)
        {
            supported_fecmodes.insert(static_cast<sai_port_fec_mode_t>(attr.value.s32list.list[i]));
        }
    }
    else
    {
        if (SAI_STATUS_IS_ATTR_NOT_SUPPORTED(status) ||
            SAI_STATUS_IS_ATTR_NOT_IMPLEMENTED(status) ||
            (status == SAI_STATUS_NOT_SUPPORTED) ||
            (status == SAI_STATUS_NOT_IMPLEMENTED))
        {
            // unable to validate FEC mode if attribute is not supported on platform
            SWSS_LOG_NOTICE(
                "Unable to validate FEC mode for port id=%" PRIx64 " due to unsupported by platform", port_id
            );
        }
        else
        {
            SWSS_LOG_ERROR(
                "Failed to get a list of supported FEC modes for port id=%" PRIx64 ". Error=%d", port_id, status
            );
        }
    }

    return status;
}

void PortsOrch::initPortSupportedFecModes(const std::string& alias, sai_object_id_t port_id)
{
    SWSS_LOG_ENTER();

    // If port supported speeds map already contains the information, save the SAI call
    if (m_portSupportedFecModes.count(port_id) > 0)
    {
        return;
    }

    auto &obj = m_portSupportedFecModes[port_id];
    auto &supported_fec_modes = obj.data;

    auto status = getPortSupportedFecModes(supported_fec_modes, port_id);
    if (status != SAI_STATUS_SUCCESS)
    {
        // Do not expose "supported_fecs" in case fetching FEC modes is not supported by the vendor
        SWSS_LOG_INFO("No supported_fecs exposed to STATE_DB for port %s since fetching supported FEC modes is not supported by the vendor",
                      alias.c_str());
        return;
    }

    obj.supported = true;

    std::vector<std::string> fecModeList;
    if (supported_fec_modes.empty())
    {
        fecModeList.push_back("N/A");
    }
    else
    {
        for (const auto &cit : supported_fec_modes)
        {
            std::string fecMode;
            if (!m_portHlpr.fecToStr(fecMode, cit))
            {
                SWSS_LOG_ERROR(
                    "Failed to convert FEC mode for port %s: unknown value %d",
                    alias.c_str(), static_cast<std::int32_t>(cit)
                );
                continue;
            }

            fecModeList.push_back(fecMode);
        }
        if (!fecModeList.empty() && fec_override_sup)
        {
            fecModeList.push_back(PORT_FEC_AUTO);
        }
    }

    std::vector<FieldValueTuple> v;
    std::string supported_fec_modes_str = swss::join(',', fecModeList.begin(), fecModeList.end());
    v.emplace_back(std::make_pair("supported_fecs", supported_fec_modes_str));

    m_portStateTable.set(alias, v);
}

/*
 * If Gearbox is enabled and this is a Gearbox port then set the attributes accordingly.
 */
bool PortsOrch::setGearboxPortsAttr(const Port &port, sai_port_attr_t id, void *value, bool override_fec)
{
    bool status = false;

    status = setGearboxPortAttr(port, PHY_PORT_TYPE, id, value, override_fec);

    if (status == true)
    {
        status = setGearboxPortAttr(port, LINE_PORT_TYPE, id, value, override_fec);
    }

    return status;
}

/*
 * If Gearbox is enabled and this is a Gearbox port then set the specific lane attribute.
 * Note: the appl_db is also updated (Gearbox config_db tables are TBA).
 */
bool PortsOrch::setGearboxPortAttr(const Port &port, dest_port_type_t port_type, sai_port_attr_t id, void *value, bool override_fec)
{
    sai_status_t status = SAI_STATUS_SUCCESS;
    sai_object_id_t dest_port_id;
    sai_attribute_t attr;
    string speed_attr;
    sai_uint32_t speed = 0;

    SWSS_LOG_ENTER();

    if (m_gearboxEnabled)
    {
        if (getDestPortId(port.m_port_id, port_type, dest_port_id) == true)
        {
            switch (id)
            {
                case SAI_PORT_ATTR_FEC_MODE:
                    attr.id = id;
                    attr.value.s32 = *static_cast<sai_int32_t*>(value);
                    SWSS_LOG_NOTICE("BOX: Set %s FEC_MODE %d", port.m_alias.c_str(), attr.value.s32);
                    break;
                case SAI_PORT_ATTR_ADMIN_STATE:
                    attr.id = id;
                    attr.value.booldata = *static_cast<bool*>(value);
                    SWSS_LOG_NOTICE("BOX: Set %s ADMIN_STATE %d", port.m_alias.c_str(), attr.value.booldata);
                    break;
                case SAI_PORT_ATTR_SPEED:
                    switch (port_type)
                    {
                        case PHY_PORT_TYPE:
                            speed_attr = "system_speed";
                            break;
                        case LINE_PORT_TYPE:
                            speed_attr = "line_speed";
                            break;
                        default:
                            return false;
                    }

                    speed = *static_cast<sai_int32_t*>(value);
                    if (isSpeedSupported(port.m_alias, dest_port_id, speed))
                    {
                        // Gearbox may not implement speed check, so
                        // invalidate speed if it doesn't make sense.
                        if (to_string(speed).size() < 5)
                        {
                            speed = 0;
                        }

                        attr.id = SAI_PORT_ATTR_SPEED;
                        attr.value.u32 = speed;
                    }
                    SWSS_LOG_NOTICE("BOX: Set %s lane %s %d", port.m_alias.c_str(), speed_attr.c_str(), speed);
                    break;
                case SAI_PORT_ATTR_MTU:
                    attr.id = id;
                    attr.value.u32 = *static_cast<sai_uint32_t*>(value);
                    if (LINE_PORT_TYPE == port_type && isMACsecPort(dest_port_id))
                    {
                        attr.value.u32 += MAX_MACSEC_SECTAG_SIZE;
                    }
                    SWSS_LOG_NOTICE("BOX: Set %s MTU %d", port.m_alias.c_str(), attr.value.u32);
                    break;
                default:
                    return false;
            }

            status = sai_port_api->set_port_attribute(dest_port_id, &attr);
            if (status == SAI_STATUS_SUCCESS)
            {
                if (id == SAI_PORT_ATTR_SPEED)
                {
                    string key = "phy:"+to_string(m_gearboxInterfaceMap[port.m_index].phy_id)+":ports:"+to_string(port.m_index);
                    m_gearboxTable->hset(key, speed_attr, to_string(speed));
                    SWSS_LOG_NOTICE("BOX: Updated APPL_DB key:%s %s %d", key.c_str(), speed_attr.c_str(), speed);
                }
                else if (id == SAI_PORT_ATTR_FEC_MODE && fec_override_sup && !setPortFecOverride(dest_port_id, override_fec))
                {
                    return false;
                }
            }
            else
            {
                SWSS_LOG_ERROR("BOX: Failed to set %s port attribute %d", port.m_alias.c_str(), id);
                task_process_status handle_status = handleSaiSetStatus(SAI_API_PORT, status);
                if (handle_status != task_success)
                {
                    return parseHandleSaiStatusFailure(handle_status);
                }
            }
        }
    }

    return true;
}

task_process_status PortsOrch::setPortSpeed(Port &port, sai_uint32_t speed)
{
    sai_attribute_t attr;
    sai_status_t status;

    SWSS_LOG_ENTER();

    attr.id = SAI_PORT_ATTR_SPEED;
    attr.value.u32 = speed;

    status = sai_port_api->set_port_attribute(port.m_port_id, &attr);
    if (status != SAI_STATUS_SUCCESS)
    {
        return handleSaiSetStatus(SAI_API_PORT, status);
    }

    setGearboxPortsAttr(port, SAI_PORT_ATTR_SPEED, &speed);
    return task_success;
}

bool PortsOrch::getPortSpeed(sai_object_id_t id, sai_uint32_t &speed)
{
    SWSS_LOG_ENTER();

    getDestPortId(id, LINE_PORT_TYPE, id);

    sai_attribute_t attr;
    sai_status_t status;

    attr.id = SAI_PORT_ATTR_SPEED;
    attr.value.u32 = 0;

    status = sai_port_api->get_port_attribute(id, 1, &attr);

    if (status == SAI_STATUS_SUCCESS)
    {
        speed = attr.value.u32;
    }
    else
    {
        task_process_status handle_status = handleSaiGetStatus(SAI_API_PORT, status);
        if (handle_status != task_process_status::task_success)
        {
            return false;
        }
    }

    return true;
}

bool PortsOrch::getPortAdvSpeeds(const Port& port, bool remote, std::vector<sai_uint32_t>& speed_list)
{
    sai_object_id_t port_id = port.m_port_id;
    sai_object_id_t line_port_id;
    sai_attribute_t attr;
    sai_status_t status;
    std::vector<sai_uint32_t> speeds(PORT_SPEED_LIST_DEFAULT_SIZE);

    attr.id = remote ? SAI_PORT_ATTR_REMOTE_ADVERTISED_SPEED : SAI_PORT_ATTR_ADVERTISED_SPEED;
    attr.value.u32list.count = static_cast<uint32_t>(speeds.size());
    attr.value.u32list.list = speeds.data();

    if (getDestPortId(port_id, LINE_PORT_TYPE, line_port_id))
    {
        status = sai_port_api->get_port_attribute(line_port_id, 1, &attr);
    }
    else
    {
        status = sai_port_api->get_port_attribute(port_id, 1, &attr);
    }
    if (status != SAI_STATUS_SUCCESS)
    {
        SWSS_LOG_WARN("Unable to get advertised speed for %s", port.m_alias.c_str());
        return false;
    }
    speeds.resize(attr.value.u32list.count);
    speed_list.swap(speeds);
    return true;
}

bool PortsOrch::getPortAdvSpeeds(const Port& port, bool remote, string& adv_speeds)
{
    std::vector<sai_uint32_t> speed_list;
    bool rc = getPortAdvSpeeds(port, remote, speed_list);

    adv_speeds = rc ? swss::join(',', speed_list.begin(), speed_list.end()) : "";
    return rc;
}

task_process_status PortsOrch::setPortUnreliableLOS(Port &port, bool enabled)
{
    SWSS_LOG_ENTER();
    sai_attribute_t attr;
    sai_status_t status;
    attr.id = SAI_PORT_ATTR_UNRELIABLE_LOS;
    attr.value.booldata = enabled;
    status = sai_port_api->set_port_attribute(port.m_port_id, &attr);
    if (status != SAI_STATUS_SUCCESS)
    {
        return handleSaiSetStatus(SAI_API_PORT, status);
    }
    return task_success;
}

task_process_status PortsOrch::setPortAdvSpeeds(Port &port, std::set<sai_uint32_t> &speed_list)
{
    SWSS_LOG_ENTER();

    sai_attribute_t attr;
    std::vector<std::uint32_t> speedList(speed_list.begin(), speed_list.end());
    attr.id = SAI_PORT_ATTR_ADVERTISED_SPEED;
    attr.value.u32list.list  = speedList.data();
    attr.value.u32list.count = static_cast<std::uint32_t>(speedList.size());

    auto status = sai_port_api->set_port_attribute(port.m_port_id, &attr);
    if (status != SAI_STATUS_SUCCESS)
    {
        return handleSaiSetStatus(SAI_API_PORT, status);
    }

    return task_success;
}

task_process_status PortsOrch::setPortInterfaceType(Port &port, sai_port_interface_type_t interface_type)
{
    SWSS_LOG_ENTER();

    sai_attribute_t attr;
    attr.id = SAI_PORT_ATTR_INTERFACE_TYPE;
    attr.value.s32 = interface_type;

    auto status = sai_port_api->set_port_attribute(port.m_port_id, &attr);
    if (status != SAI_STATUS_SUCCESS)
    {
        return handleSaiSetStatus(SAI_API_PORT, status);
    }

    return task_success;
}

task_process_status PortsOrch::setPortAdvInterfaceTypes(Port &port, std::set<sai_port_interface_type_t> &interface_types)
{
    SWSS_LOG_ENTER();

    sai_attribute_t attr;
    std::vector<std::int32_t> interfaceTypeList(interface_types.begin(), interface_types.end());
    attr.id = SAI_PORT_ATTR_ADVERTISED_INTERFACE_TYPE;
    attr.value.s32list.list  = interfaceTypeList.data();
    attr.value.s32list.count = static_cast<std::uint32_t>(interfaceTypeList.size());

    auto status = sai_port_api->set_port_attribute(port.m_port_id, &attr);
    if (status != SAI_STATUS_SUCCESS)
    {
        return handleSaiSetStatus(SAI_API_PORT, status);
    }

    return task_success;
}

bool PortsOrch::getQueueTypeAndIndex(sai_object_id_t queue_id, sai_queue_type_t &queue_type, uint8_t &index)
{
    SWSS_LOG_ENTER();

    auto const &queueInfoRef = m_queueInfo.find(queue_id);

    sai_attribute_t attr[2];
    if (queueInfoRef == m_queueInfo.end())
    {
        attr[0].id = SAI_QUEUE_ATTR_TYPE;
        attr[1].id = SAI_QUEUE_ATTR_INDEX;

        sai_status_t status = sai_queue_api->get_queue_attribute(queue_id, 2, attr);
        if (status != SAI_STATUS_SUCCESS)
        {
            SWSS_LOG_ERROR("Failed to get queue type and index for queue %" PRIu64 " rv:%d", queue_id, status);
            task_process_status handle_status = handleSaiGetStatus(SAI_API_QUEUE, status);
            if (handle_status != task_process_status::task_success)
            {
                return false;
            }
        }

        SWSS_LOG_INFO("Caching information (index %d type %d) for queue %" PRIx64, attr[1].value.u8, attr[0].value.s32, queue_id);

        m_queueInfo[queue_id].type = static_cast<sai_queue_type_t>(attr[0].value.s32);
        m_queueInfo[queue_id].index = attr[1].value.u8;

        if (sai_queue_type_string_map.find(m_queueInfo[queue_id].type) == sai_queue_type_string_map.end())
        {
            SWSS_LOG_ERROR("Got unsupported queue type %d for %" PRIx64 " queue", attr[0].value.s32, queue_id);
            throw runtime_error("Got unsupported queue type");
        }
    }
    else
    {
        attr[0].value.s32 = m_queueInfo[queue_id].type;
        attr[1].value.u8 = m_queueInfo[queue_id].index;

        SWSS_LOG_INFO("Fetched cached information (index %d type %d) for queue %" PRIx64, attr[1].value.u8, attr[0].value.s32, queue_id);
    }

    index = attr[1].value.u8;
    queue_type = static_cast<sai_queue_type_t>(attr[0].value.s32);

    return true;
}

bool PortsOrch::isAutoNegEnabled(sai_object_id_t id)
{
    SWSS_LOG_ENTER();

    sai_attribute_t attr;
    attr.id = SAI_PORT_ATTR_AUTO_NEG_MODE;

    sai_status_t status = sai_port_api->get_port_attribute(id, 1, &attr);
    if (status != SAI_STATUS_SUCCESS)
    {
        SWSS_LOG_ERROR("Failed to get port AutoNeg status for port pid:%" PRIx64, id);
        return false;
    }

    return attr.value.booldata;
}

task_process_status PortsOrch::setPortAutoNeg(Port &port, bool autoneg)
{
    SWSS_LOG_ENTER();

    sai_attribute_t attr;
    attr.id = SAI_PORT_ATTR_AUTO_NEG_MODE;
    attr.value.booldata = autoneg;

    sai_status_t status = sai_port_api->set_port_attribute(port.m_port_id, &attr);
    if (status != SAI_STATUS_SUCCESS)
    {
        SWSS_LOG_ERROR("Failed to set AutoNeg %u to port %s", attr.value.booldata, port.m_alias.c_str());
        return handleSaiSetStatus(SAI_API_PORT, status);
    }
    SWSS_LOG_INFO("Set AutoNeg %u to port %s", attr.value.booldata, port.m_alias.c_str());
    return task_success;
}

task_process_status PortsOrch::setPortLinkTraining(const Port &port, bool state)
{
    SWSS_LOG_ENTER();

    if (port.m_type != Port::PHY)
    {
        return task_failed;
    }

    sai_attribute_t attr;
    attr.id = SAI_PORT_ATTR_LINK_TRAINING_ENABLE;
    attr.value.booldata = state;

    string op = state ? "on" : "off";
    sai_status_t status = sai_port_api->set_port_attribute(port.m_port_id, &attr);
    if (status != SAI_STATUS_SUCCESS)
    {
        SWSS_LOG_ERROR("Failed to set LT %s to port %s", op.c_str(), port.m_alias.c_str());
        return handleSaiSetStatus(SAI_API_PORT, status);
    }

    SWSS_LOG_INFO("Set LT %s to port %s", op.c_str(), port.m_alias.c_str());

    return task_success;
}

ReturnCode PortsOrch::setPortLinkEventDampingAlgorithm(Port &port,
                                                       sai_redis_link_event_damping_algorithm_t &link_event_damping_algorithm)
{
    SWSS_LOG_ENTER();
    sai_attribute_t attr;
    attr.id = SAI_REDIS_PORT_ATTR_LINK_EVENT_DAMPING_ALGORITHM;
    attr.value.s32 = link_event_damping_algorithm;

    CHECK_ERROR_AND_LOG_AND_RETURN(
        sai_port_api->set_port_attribute(port.m_port_id, &attr),
        "Failed to set link event damping algorithm (" << link_event_damping_algorithm << ") for port "
                                                       << port.m_alias);

    SWSS_LOG_INFO("Set link event damping algorithm %u for port %s", link_event_damping_algorithm, port.m_alias.c_str());
    return ReturnCode();
}

ReturnCode PortsOrch::setPortLinkEventDampingAiedConfig(Port &port,
                                                        sai_redis_link_event_damping_algo_aied_config_t &config) {

    SWSS_LOG_ENTER();
    sai_attribute_t attr;
    attr.id = SAI_REDIS_PORT_ATTR_LINK_EVENT_DAMPING_ALGO_AIED_CONFIG;
    attr.value.ptr = (void *) &config;

    std::stringstream msg;
    msg << "link event damping algorithm aied config for port " << port.m_alias << " - ";
    msg << "max_suppress_time: " << config.max_suppress_time << ", ";
    msg << "decay_half_life: " << config.decay_half_life << ", ";
    msg << "suppress_threshold: " << config.suppress_threshold << ", ";
    msg << "reuse_threshold: " << config.reuse_threshold << ", ";
    msg << "flap_penalty: " << config.flap_penalty;

    std::string msg_str = msg.str();

    CHECK_ERROR_AND_LOG_AND_RETURN(
        sai_port_api->set_port_attribute(port.m_port_id, &attr), "Failed to set " + msg_str);

    SWSS_LOG_INFO("Set %s", msg_str.c_str());

    return ReturnCode();
}

bool PortsOrch::setHostIntfsOperStatus(const Port& port, bool isUp) const
{
    SWSS_LOG_ENTER();

    sai_attribute_t attr;
    attr.id = SAI_HOSTIF_ATTR_OPER_STATUS;
    attr.value.booldata = isUp;

    sai_status_t status = sai_hostif_api->set_hostif_attribute(port.m_hif_id, &attr);
    if (status != SAI_STATUS_SUCCESS)
    {
        SWSS_LOG_WARN("Failed to set operation status %s to host interface %s",
                isUp ? "UP" : "DOWN", port.m_alias.c_str());
        return false;
    }

    SWSS_LOG_NOTICE("Set operation status %s to host interface %s",
            isUp ? "UP" : "DOWN", port.m_alias.c_str());

    event_params_t params = {{"ifname",port.m_alias},{"status",isUp ? "up" : "down"}};
    event_publish(g_events_handle, "if-state", &params);
    return true;
}

bool PortsOrch::createVlanHostIntf(Port& vl, string hostif_name)
{
    SWSS_LOG_ENTER();

    if (vl.m_vlan_info.host_intf_id != SAI_NULL_OBJECT_ID)
    {
        SWSS_LOG_ERROR("Host interface already assigned to VLAN %d", vl.m_vlan_info.vlan_id);
        return false;
    }

    vector<sai_attribute_t> attrs;
    sai_attribute_t attr;

    attr.id = SAI_HOSTIF_ATTR_TYPE;
    attr.value.s32 = SAI_HOSTIF_TYPE_NETDEV;
    attrs.push_back(attr);

    attr.id = SAI_HOSTIF_ATTR_OBJ_ID;
    attr.value.oid = vl.m_vlan_info.vlan_oid;
    attrs.push_back(attr);

    attr.id = SAI_HOSTIF_ATTR_NAME;
    if (hostif_name.length() >= SAI_HOSTIF_NAME_SIZE)
    {
        SWSS_LOG_WARN("Host interface name %s is too long and will be truncated to %d bytes", hostif_name.c_str(), SAI_HOSTIF_NAME_SIZE - 1);
    }
    strncpy(attr.value.chardata, hostif_name.c_str(), SAI_HOSTIF_NAME_SIZE);
    attr.value.chardata[SAI_HOSTIF_NAME_SIZE - 1] = '\0';
    attrs.push_back(attr);

    if (m_supportsHostIfTxQueue)
    {
        attr.id = SAI_HOSTIF_ATTR_QUEUE;
        attr.value.u32 = DEFAULT_HOSTIF_TX_QUEUE;
        attrs.push_back(attr);
    }

    sai_status_t status = sai_hostif_api->create_hostif(&vl.m_vlan_info.host_intf_id, gSwitchId, (uint32_t)attrs.size(), attrs.data());
    if (status != SAI_STATUS_SUCCESS)
    {
        SWSS_LOG_ERROR("Failed to create host interface %s for VLAN %d", hostif_name.c_str(), vl.m_vlan_info.vlan_id);
        return false;
    }

    m_portList[vl.m_alias] = vl;

    return true;
}

bool PortsOrch::removeVlanHostIntf(Port vl)
{
    sai_status_t status = sai_hostif_api->remove_hostif(vl.m_vlan_info.host_intf_id);
    if (status != SAI_STATUS_SUCCESS)
    {
        SWSS_LOG_ERROR("Failed to remove VLAN %d host interface", vl.m_vlan_info.vlan_id);
        return false;
    }

    return true;
}

void PortsOrch::updateDbPortFlapCount(Port& port, sai_port_oper_status_t pstatus)
{
    SWSS_LOG_ENTER();

    ++port.m_flap_count;
    vector<FieldValueTuple> tuples;
    FieldValueTuple tuple("flap_count", std::to_string(port.m_flap_count));
    tuples.push_back(tuple);

    auto now = std::chrono::system_clock::now();
    std::time_t now_c = std::chrono::system_clock::to_time_t(now);
    if (pstatus == SAI_PORT_OPER_STATUS_DOWN)
    {
        char buffer[32];
        // Format: Www Mmm dd hh:mm:ss yyyy
        std::strftime(buffer, sizeof(buffer), "%a %b %d %H:%M:%S %Y", std::gmtime(&now_c));
        FieldValueTuple tuple("last_down_time", buffer);
        tuples.push_back(tuple);
    }
    else if (pstatus == SAI_PORT_OPER_STATUS_UP)
    {
        char buffer[32];
        // Format: Www Mmm dd hh:mm:ss yyyy
        std::strftime(buffer, sizeof(buffer), "%a %b %d %H:%M:%S %Y", std::gmtime(&now_c));
        FieldValueTuple tuple("last_up_time", buffer);
        tuples.push_back(tuple);
    }
    m_portTable->set(port.m_alias, tuples);
}

void PortsOrch::updateDbPortOperError(Port& port, PortOperErrorEvent *pevent)
{
    SWSS_LOG_ENTER();

    auto time = pevent->getEventTime();
    auto key = pevent->getDbKey();
    vector<FieldValueTuple> tuples;
    FieldValueTuple tup1("oper_error_status", std::to_string(port.m_oper_error_status));
    tuples.push_back(tup1);

    FieldValueTuple tup2("oper_error_status_time", time);
    tuples.push_back(tup2);

    size_t count = pevent->getErrorCount();
    FieldValueTuple tup3(key + "_count", std::to_string(count));
    tuples.push_back(tup3);

    FieldValueTuple tup4(key + "_time", time);
    tuples.push_back(tup4);

    m_portOpErrTable.set(port.m_alias, tuples);
}

void PortsOrch::updateDbPortOperStatus(const Port& port, sai_port_oper_status_t status) const
{
    SWSS_LOG_ENTER();

    if(port.m_type == Port::TUNNEL)
    {
        VxlanTunnelOrch* tunnel_orch = gDirectory.get<VxlanTunnelOrch*>();
        tunnel_orch->updateDbTunnelOperStatus(port.m_alias, status);
        return;
    }

    vector<FieldValueTuple> tuples;
    FieldValueTuple tuple("oper_status", oper_status_strings.at(status));
    tuples.push_back(tuple);
    m_portTable->set(port.m_alias, tuples);
}

sai_status_t PortsOrch::removePort(sai_object_id_t port_id)
{
    SWSS_LOG_ENTER();

    Port port;

    /*
     * Make sure to bring down admin state.
     * SET would have replaced with DEL
     */
    if (getPort(port_id, port))
    {
        /* Bring port down before removing port */
        if (!setPortAdminStatus(port, false))
        {
            SWSS_LOG_ERROR("Failed to set admin status to DOWN to remove port %" PRIx64, port_id);
        }
    }
    /* else : port is in default state or not yet created */

    /* Remove port counters */
    port_stat_manager.clearCounterIdList(port.m_port_id);
    port_buffer_drop_stat_manager.clearCounterIdList(port.m_port_id);

    /*
     * Remove port serdes (if exists) before removing port since this
     * reference is dependency.
     */

    removePortSerdesAttribute(port_id);

    for (auto queue_id : port.m_queue_ids)
    {
        SWSS_LOG_INFO("Removing cached information for queue %" PRIx64, queue_id);
        m_queueInfo.erase(queue_id);
    }

    sai_status_t status = sai_port_api->remove_port(port_id);
    if (status != SAI_STATUS_SUCCESS)
    {
        return status;
    }

    m_portCount--;
    m_portSupportedSpeeds.erase(port_id);
    SWSS_LOG_NOTICE("Remove port %" PRIx64, port_id);

    return status;
}

string PortsOrch::getQueueWatermarkFlexCounterTableKey(string key)
{
    return string(QUEUE_WATERMARK_STAT_COUNTER_FLEX_COUNTER_GROUP) + ":" + key;
}

string PortsOrch::getPriorityGroupWatermarkFlexCounterTableKey(string key)
{
    return string(PG_WATERMARK_STAT_COUNTER_FLEX_COUNTER_GROUP) + ":" + key;
}

string PortsOrch::getPriorityGroupDropPacketsFlexCounterTableKey(string key)
{
    return string(PG_DROP_STAT_COUNTER_FLEX_COUNTER_GROUP) + ":" + key;
}
/****
*  Func Name  : getWredQueueFlexCounterTableKey
*  Parameters : Key as string
*  Returns    : Returns the Wred queue stat flexcounter table Key
*  Description: Form the key and return
**/
string PortsOrch::getWredQueueFlexCounterTableKey(string key)
{
    return string(WRED_QUEUE_STAT_COUNTER_FLEX_COUNTER_GROUP) + ":" + key;
}

bool PortsOrch::initExistingPort(const PortConfig& port)
{
    SWSS_LOG_ENTER();

    const auto &alias = port.key;
    const auto &role = port.role.value;
    const auto &index = port.index.value;
    const auto &lane_set = port.lanes.value;

    /* Determine if the port has already been initialized before */
    auto it = m_portList.find(alias);
    if (it != m_portList.end())
    {
        SWSS_LOG_DEBUG("Port has already been initialized before alias:%s", alias.c_str());
        return true;
    }

    /* Determine if the lane combination exists in switch */
    if (m_portListLaneMap.find(lane_set) == m_portListLaneMap.end())
    {
        SWSS_LOG_ERROR("Failed to locate port lane combination alias:%s", alias.c_str());
        return false;
    }

    sai_object_id_t id = m_portListLaneMap[lane_set];

    Port p(alias, Port::PHY);
    p.m_role = role;
    p.m_index = index;
    p.m_port_id = id;

    if (gMySwitchType != "dpu")
    {
        /* Query scheduler groups to work around an issue where scheduler groups get removed after SWSS warm restart.
         * https://github.com/sonic-net/sonic-swss/pull/2174 for more details. */
        initializeSchedulerGroups(p);
    }

    /* initialize port admin status */
    if (!getPortAdminStatus(p.m_port_id, p.m_admin_state_up))
    {
        SWSS_LOG_ERROR("Failed to get initial port admin status %s", p.m_alias.c_str());
        return false;
    }

    // Read port speed of an already existing port
    if (!isAutoNegEnabled(p.m_port_id) && !getPortSpeed(p.m_port_id, p.m_speed))
    {
        SWSS_LOG_ERROR("Failed to get initial port admin speed %d", p.m_speed);
        return false;
    }

     /* initialize port mtu */
    if (!getPortMtu(p, p.m_mtu))
    {
        SWSS_LOG_ERROR("Failed to get initial port mtu %d", p.m_mtu);
    }

    std::vector<Port> ports = {p};
    return initPortsBulk(ports);
}

bool PortsOrch::initPortsBulk(std::vector<Port>& ports)
{
    SWSS_LOG_ENTER();

    bool status = true;

    SWSS_LOG_TIMER(__FUNCTION__);

    if (!initializePorts(ports))
    {
        status = false;
    }

    for (auto& p: ports)
    {
        const auto& alias = p.m_alias;

        registerPort(p);

        if (!m_isWarmRestoreStage)
        {
            postPortInit(m_portList[alias]);
        }

        SWSS_LOG_NOTICE("Initialized port %s", alias.c_str());
    }

    return status;
}

void PortsOrch::registerPort(Port &p)
{
    SWSS_LOG_ENTER();

<<<<<<< HEAD
    const auto &alias = p.m_alias;
    const auto &role = p.m_role;
    const auto &index = p.m_index;
    const auto id = p.m_port_id;
=======
                /* Add port name map to counter table */
                FieldValueTuple tuple(p.m_alias, sai_serialize_object_id(p.m_port_id));
                vector<FieldValueTuple> fields;
                fields.push_back(tuple);
                // m_counterTable->set("", fields);
                m_counterNameMapUpdater->setCounterNameMap(p.m_alias, p.m_port_id);
>>>>>>> 71219b0d

    /* Create associated Gearbox lane mapping */
    initGearboxPort(p);

    /* Add port to port list */
    m_portList[alias] = p;
    saiOidToAlias[id] = alias;
    m_port_ref_count[alias] = 0;
    m_portOidToIndex[id] = index;

    /* Add port name map to counter table */
    FieldValueTuple tuple(p.m_alias, sai_serialize_object_id(p.m_port_id));
    vector<FieldValueTuple> fields;
    fields.push_back(tuple);
    m_counterTable->set("", fields);

    // Install a flex counter for this port to track stats
    auto flex_counters_orch = gDirectory.get<FlexCounterOrch*>();
    /* Delay installing the counters if they are yet enabled
    If they are enabled, install the counters immediately */
    if (flex_counters_orch->getPortCountersState())
    {
        auto port_counter_stats = generateCounterStats(port_stat_ids, sai_serialize_port_stat);
        port_stat_manager.setCounterIdList(p.m_port_id,
                CounterType::PORT, port_counter_stats);
        auto gbport_counter_stats = generateCounterStats(gbport_stat_ids, sai_serialize_port_stat);
        if (p.m_system_side_id)
            gb_port_stat_manager.setCounterIdList(p.m_system_side_id,
                    CounterType::PORT, gbport_counter_stats, p.m_switch_id);
        if (p.m_line_side_id)
            gb_port_stat_manager.setCounterIdList(p.m_line_side_id,
                    CounterType::PORT, gbport_counter_stats, p.m_switch_id);
    }
    if (flex_counters_orch->getPortBufferDropCountersState())
    {
        auto port_buffer_drop_stats = generateCounterStats(port_buffer_drop_stat_ids, sai_serialize_port_stat);
        port_buffer_drop_stat_manager.setCounterIdList(p.m_port_id, CounterType::PORT, port_buffer_drop_stats);
    }

    if (flex_counters_orch->getWredPortCountersState())
    {
        auto wred_port_stats = generateCounterStats(wred_port_stat_ids, sai_serialize_port_stat);
        wred_port_stat_manager.setCounterIdList(p.m_port_id, CounterType::PORT, wred_port_stats);
    }

    PortUpdate update = { p, true };
    notify(SUBJECT_TYPE_PORT_CHANGE, static_cast<void *>(&update));

    m_portList[alias].m_init = true;

    if (role == Port::Role::Rec || role == Port::Role::Inb)
    {
        m_recircPortRole[alias] = role;
    }
}

void PortsOrch::postPortInit(const Port& p)
{
    SWSS_LOG_ENTER();

    if (gMySwitchType != "dpu")
    {
        initializePortBufferMaximumParameters(p);
    }

    // We have to test the size of m_queue_ids here since it isn't initialized on some platforms (like DPU)
    if (p.m_host_tx_queue_configured && p.m_queue_ids.size() > p.m_host_tx_queue)
    {
        createPortBufferQueueCounters(p, to_string(p.m_host_tx_queue), false);
    }

    initPortSupportedSpeeds(p.m_alias, p.m_port_id);
    initPortSupportedFecModes(p.m_alias, p.m_port_id);
}

void PortsOrch::deInitPort(string alias, sai_object_id_t port_id)
{
    SWSS_LOG_ENTER();

    Port p;

    if (!getPort(port_id, p))
    {
        SWSS_LOG_ERROR("Failed to get port object for port id 0x%" PRIx64, port_id);
        return;
    }

    if (p.m_host_tx_queue_configured && p.m_queue_ids.size() > p.m_host_tx_queue)
    {
        removePortBufferQueueCounters(p, to_string(p.m_host_tx_queue), false);
    }

    /* remove port from flex_counter_table for updating counters  */
    auto flex_counters_orch = gDirectory.get<FlexCounterOrch*>();
    if ((flex_counters_orch->getPortCountersState()))
    {
        port_stat_manager.clearCounterIdList(p.m_port_id);
    }

    if (flex_counters_orch->getPortBufferDropCountersState())
    {
        port_buffer_drop_stat_manager.clearCounterIdList(p.m_port_id);
    }
    if (flex_counters_orch->getWredPortCountersState())
    {
        wred_port_stat_manager.clearCounterIdList(p.m_port_id);
    }

    /* remove port name map from counter table */
    // m_counterTable->hdel("", alias);
    m_counterNameMapUpdater->delCounterNameMap(alias);

    /* Remove the associated port serdes attribute */
    removePortSerdesAttribute(p.m_port_id);

    /* Remove the entry from buffer maximum parameter table*/
    m_stateBufferMaximumValueTable->del(alias);

    m_portList[alias].m_init = false;
    SWSS_LOG_NOTICE("De-Initialized port %s", alias.c_str());
}

bool PortsOrch::bake()
{
    SWSS_LOG_ENTER();

    // Check the APP_DB port table for warm reboot
    vector<FieldValueTuple> tuples;
    string value;
    bool foundPortConfigDone = m_portTable->hget("PortConfigDone", "count", value);
    uintmax_t portCount;
    char* endPtr = NULL;
    SWSS_LOG_NOTICE("foundPortConfigDone = %d", foundPortConfigDone);

    bool foundPortInitDone = m_portTable->get("PortInitDone", tuples);
    SWSS_LOG_NOTICE("foundPortInitDone = %d", foundPortInitDone);

    vector<string> keys;
    m_portTable->getKeys(keys);
    SWSS_LOG_NOTICE("m_portTable->getKeys %zd", keys.size());

    if (!foundPortConfigDone || !foundPortInitDone)
    {
        SWSS_LOG_NOTICE("No port table, fallback to cold start");
        cleanPortTable(keys);
        return false;
    }

    portCount = strtoumax(value.c_str(), &endPtr, 0);
    SWSS_LOG_NOTICE("portCount = %" PRIuMAX ", m_portCount = %u", portCount, m_portCount);
    if (portCount != keys.size() - 2)
    {
        // Invalid port table
        SWSS_LOG_ERROR("Invalid port table: portCount, expecting %" PRIuMAX ", got %zu",
                portCount, keys.size() - 2);

        cleanPortTable(keys);
        return false;
    }

    for (const auto& alias: keys)
    {
        if (alias == "PortConfigDone" || alias == "PortInitDone")
        {
            continue;
        }

        m_pendingPortSet.emplace(alias);
    }

    addExistingData(m_portTable.get());
    addExistingData(APP_LAG_TABLE_NAME);
    addExistingData(APP_LAG_MEMBER_TABLE_NAME);
    addExistingData(APP_VLAN_TABLE_NAME);
    addExistingData(APP_VLAN_MEMBER_TABLE_NAME);
    if (saiHwTxSignalSupported && saiTxReadyNotifySupported)
    {
        addExistingData(STATE_TRANSCEIVER_INFO_TABLE_NAME);
    }
    return true;
}

// Clean up port table
void PortsOrch::cleanPortTable(const vector<string>& keys)
{
    for (auto& key : keys)
    {
        m_portTable->del(key);
    }
}

void PortsOrch::removePortFromLanesMap(string alias)
{
    for (auto it = m_lanesAliasSpeedMap.begin(); it != m_lanesAliasSpeedMap.end(); it++)
    {
        if (it->second.key == alias)
        {
            SWSS_LOG_NOTICE("Removing port %s from lanes map", alias.c_str());
            it = m_lanesAliasSpeedMap.erase(it);
            break;
        }
    }
}

void PortsOrch::removePortFromPortListMap(sai_object_id_t port_id)
{

    for (auto it = m_portListLaneMap.begin(); it != m_portListLaneMap.end(); it++)
    {
        if (it->second == port_id)
        {
            SWSS_LOG_NOTICE("Removing port-id %" PRIx64 " from port list map", port_id);
            it = m_portListLaneMap.erase(it);
            break;
        }
    }
}

void PortsOrch::doSendToIngressPortTask(Consumer &consumer)
{
    SWSS_LOG_ENTER();

    auto it = consumer.m_toSync.begin();
    while (it != consumer.m_toSync.end())
    {
        auto &t = it->second;

        string alias = kfvKey(t);
        string op = kfvOp(t);
        ReturnCode rc;
        std::vector<FieldValueTuple> app_state_db_attrs;

        if (op == SET_COMMAND)
        {
            if (m_isSendToIngressPortConfigured)
            {
                rc = ReturnCode(StatusCode::SWSS_RC_UNIMPLEMENTED)
                    << "Update operation on SendToIngress port with alias="
                    << alias << " is not suported";
                SWSS_LOG_ERROR("%s", rc.message().c_str());
                m_publisher.publish(consumer.getTableName(), kfvKey(t),
                                kfvFieldsValues(t), rc);
                it = consumer.m_toSync.erase(it);
                continue;
            }
            rc = addSendToIngressHostIf(alias);
            if (!rc.ok())
            {
                SWSS_LOG_ERROR("%s", rc.message().c_str());
            }
            else
            {
                m_isSendToIngressPortConfigured = true;
            }
        }
        else if (op == DEL_COMMAND)
        {
            // For SendToIngress port, delete the host interface and unbind from the CPU port
            rc = removeSendToIngressHostIf();
            if (!rc.ok())
            {
                SWSS_LOG_ERROR("Failed to remove SendToIngress port rc=%s",
                    rc.message().c_str());
            }
            else
            {
                m_isSendToIngressPortConfigured = false;
            }
        }
        else
        {
            rc = ReturnCode(StatusCode::SWSS_RC_INVALID_PARAM) <<
                            "Unknown operation type " << op;
            SWSS_LOG_ERROR("%s", rc.message().c_str());
        }
        m_publisher.publish(consumer.getTableName(), kfvKey(t),
                            kfvFieldsValues(t), rc);
        it = consumer.m_toSync.erase(it);
    }
}

void PortsOrch::doPortTask(Consumer &consumer)
{
    SWSS_LOG_ENTER();

    auto &taskMap = consumer.m_toSync;
    auto it = taskMap.begin();

    while (it != taskMap.end())
    {
        auto keyOpFieldsValues = it->second;
        auto key = kfvKey(keyOpFieldsValues);
        auto op = kfvOp(keyOpFieldsValues);

        SWSS_LOG_INFO("KEY: %s, OP: %s", key.c_str(), op.c_str());

        if (key.empty())
        {
            SWSS_LOG_ERROR("Failed to parse port key: empty string");
            it = taskMap.erase(it);
            continue;
        }

        /* Got notification from portsyncd application:
         *
         * When portsorch receives 'PortConfigDone' message, it indicates port configuration
         * procedure is done. Port configuration assumes all data has been read from config db
         * and pushed to application db.
         *
         * Before port configuration procedure, none of other tasks are executed.
         */
        if (key == "PortConfigDone")
        {
            it = taskMap.erase(it);

            /* portsyncd restarting case:
             * When portsyncd restarts, duplicate notifications may be received.
             */
            if (getPortConfigState() != PORT_CONFIG_MISSING)
            {
                // Already received, ignore this task
                continue;
            }

            setPortConfigState(PORT_CONFIG_RECEIVED);

            SWSS_LOG_INFO("Got PortConfigDone notification from portsyncd");

            it = taskMap.begin();
            continue;
        }

        /* Got notification from portsyncd application:
         *
         * When portsorch receives 'PortInitDone' message, it indicates port initialization
         * procedure is done. Port initialization assumes all netdevs have been created.
         *
         * Before port initialization procedure, none of other tasks are executed.
         */
        if (key == "PortInitDone")
        {
            /* portsyncd restarting case:
             * When portsyncd restarts, duplicate notifications may be received.
             */
            if (!m_initDone)
            {
                addSystemPorts();
                m_initDone = true;
                SWSS_LOG_INFO("Got PortInitDone notification from portsyncd");
            }

            it = taskMap.erase(it);
            continue;
        }

        PortConfig pCfg(key, op);

        if (op == SET_COMMAND)
        {
            auto parsePortFvs = [&](auto& fvMap) -> bool
            {
                for (const auto &cit : kfvFieldsValues(keyOpFieldsValues))
                {
                    auto fieldName = fvField(cit);
                    auto fieldValue = fvValue(cit);

                    SWSS_LOG_INFO("FIELD: %s, VALUE: %s", fieldName.c_str(), fieldValue.c_str());

                    fvMap[fieldName] = fieldValue;
                }

                pCfg.fieldValueMap = fvMap;

                if (!m_portHlpr.parsePortConfig(pCfg))
                {
                    return false;
                }

                return true;
            };

            if (m_portList.find(key) == m_portList.end())
            {
                // Aggregate configuration while the port is not created.
                auto &fvMap = m_portConfigMap[key];

                if (!parsePortFvs(fvMap))
                {
                    it = taskMap.erase(it);
                    continue;
                }

                if (!m_portHlpr.validatePortConfig(pCfg))
                {
                    it = taskMap.erase(it);
                    continue;
                }

                /* Collect information about all received ports */
                m_lanesAliasSpeedMap[pCfg.lanes.value] = pCfg;
            }
            else
            {
                // Port is already created, gather updated field-values.
                std::unordered_map<std::string, std::string> fvMap;

                if (!parsePortFvs(fvMap))
                {
                    it = taskMap.erase(it);
                    continue;
                }
            }

            // TODO:
            // Fix the issue below
            // After PortConfigDone, while waiting for "PortInitDone" and the first gBufferOrch->isPortReady(alias),
            // the complete m_lanesAliasSpeedMap may be populated again, so initExistingPort() will be called more than once
            // for the same port.

            /* Once all ports received, go through the each port and perform appropriate actions:
             * 1. Remove ports which don't exist anymore
             * 2. Create new ports
             * 3. Initialize all ports
             */
            if (getPortConfigState() != PORT_CONFIG_MISSING)
            {
                std::vector<PortConfig> portsToAddList;
                std::vector<sai_object_id_t> portsToRemoveList;

                // Port remove comparison logic
                for (auto it = m_portListLaneMap.begin(); it != m_portListLaneMap.end();)
                {
                    if (m_lanesAliasSpeedMap.find(it->first) == m_lanesAliasSpeedMap.end())
                    {
                        portsToRemoveList.push_back(it->second);
                        it = m_portListLaneMap.erase(it);
                        continue;
                    }

                    it++;
                }

                // Bulk port remove
                if (!portsToRemoveList.empty())
                {
                    if (!removePortBulk(portsToRemoveList))
                    {
                        SWSS_LOG_THROW("PortsOrch initialization failure");
                    }
                }

                // Port add comparison logic
                for (auto it = m_lanesAliasSpeedMap.begin(); it != m_lanesAliasSpeedMap.end();)
                {
                    if (m_portListLaneMap.find(it->first) == m_portListLaneMap.end())
                    {
                        portsToAddList.push_back(it->second);
                        it++;
                        continue;
                    }

                    if (!initExistingPort(it->second))
                    {
                        // Failure has been recorded in initExistingPort
                        it++;
                        continue;
                    }

                    it++;
                }

                // Bulk port add
                if (!portsToAddList.empty())
                {
                    std::vector<Port> addedPorts;
                    if (!addPortBulk(portsToAddList, addedPorts))
                    {
                        SWSS_LOG_THROW("PortsOrch initialization failure");
                    }

                    initPortsBulk(addedPorts);
                }

                setPortConfigState(PORT_CONFIG_DONE);
            }

            if (getPortConfigState() != PORT_CONFIG_DONE)
            {
                // Not yet receive PortConfigDone. Save it for future retry
                it++;
                continue;
            }

            if (!gBufferOrch->isPortReady(pCfg.key))
            {
                // buffer configuration hasn't been applied yet. save it for future retry
                m_pendingPortSet.emplace(pCfg.key);
                it++;
                continue;
            }
            else
            {
                m_pendingPortSet.erase(pCfg.key);
            }

            Port p;
            if (!getPort(pCfg.key, p))
            {
                SWSS_LOG_ERROR("Failed to get port id by alias: %s", pCfg.key.c_str());
            }
            else
            {
                PortSerdesAttrMap_t serdes_attr;
                getPortSerdesAttr(serdes_attr, pCfg);

                // Saved configured admin status
                bool admin_status = p.m_admin_state_up;

                if (pCfg.autoneg.is_set)
                {
                    if (!p.m_an_cfg || p.m_autoneg != pCfg.autoneg.value)
                    {
                        if (p.m_cap_an < 0)
                        {
                            initPortCapAutoNeg(p);
                            m_portList[p.m_alias] = p;
                        }
                        if (p.m_cap_an < 1)
                        {
                            SWSS_LOG_ERROR("%s: autoneg is not supported (cap=%d)", p.m_alias.c_str(), p.m_cap_an);
                            // autoneg is not supported, don't retry
                            it = taskMap.erase(it);
                            continue;
                        }
                        if (p.m_admin_state_up)
                        {
                            /* Bring port down before applying speed */
                            if (!setPortAdminStatus(p, false))
                            {
                                SWSS_LOG_ERROR(
                                    "Failed to set port %s admin status DOWN to set port autoneg mode",
                                    p.m_alias.c_str()
                                );
                                it++;
                                continue;
                            }

                            p.m_admin_state_up = false;
                            m_portList[p.m_alias] = p;
                        }

                        auto status = setPortAutoNeg(p, pCfg.autoneg.value);
                        if (status != task_success)
                        {
                            SWSS_LOG_ERROR(
                                "Failed to set port %s AN from %d to %d",
                                p.m_alias.c_str(), p.m_autoneg, pCfg.autoneg.value
                            );
                            if (status == task_need_retry)
                            {
                                it++;
                            }
                            else
                            {
                                it = taskMap.erase(it);
                            }
                            continue;
                        }

                        p.m_autoneg = pCfg.autoneg.value;
                        p.m_an_cfg = true;
                        m_portList[p.m_alias] = p;
                        m_portStateTable.hdel(p.m_alias, "rmt_adv_speeds");
                        updatePortStatePoll(p, PORT_STATE_POLL_AN, pCfg.autoneg.value);

                        SWSS_LOG_NOTICE(
                            "Set port %s autoneg to %s",
                            p.m_alias.c_str(), m_portHlpr.getAutonegStr(pCfg).c_str()
                        );
                    }
                }

                if (pCfg.link_training.is_set)
                {
                    if (!p.m_lt_cfg || ((p.m_link_training != pCfg.link_training.value) && (p.m_type == Port::PHY)))
                    {
                        if (p.m_cap_lt < 0)
                        {
                            initPortCapLinkTraining(p);
                            m_portList[p.m_alias] = p;
                        }
                        if (p.m_cap_lt < 1)
                        {
                            SWSS_LOG_WARN("%s: LT is not supported(cap=%d)", p.m_alias.c_str(), p.m_cap_lt);
                            // Don't retry
                            it = taskMap.erase(it);
                            continue;
                        }

                        auto status = setPortLinkTraining(p, pCfg.link_training.value);
                        if (status != task_success)
                        {
                            SWSS_LOG_ERROR(
                                "Failed to set port %s LT from %d to %d",
                                p.m_alias.c_str(), p.m_link_training, pCfg.link_training.value
                            );
                            if (status == task_need_retry)
                            {
                                it++;
                            }
                            else
                            {
                                it = taskMap.erase(it);
                            }
                            continue;
                        }

                        m_portStateTable.hset(p.m_alias, "link_training_status", m_portHlpr.getLinkTrainingStr(pCfg));
                        p.m_link_training = pCfg.link_training.value;
                        p.m_lt_cfg = true;
                        m_portList[p.m_alias] = p;
                        updatePortStatePoll(p, PORT_STATE_POLL_LT, pCfg.link_training.value);

                        // Restore pre-emphasis when LT is transitioned from ON to OFF
                        if (!p.m_link_training && serdes_attr.empty())
                        {
                            serdes_attr = p.m_preemphasis;
                        }

                        SWSS_LOG_NOTICE(
                            "Set port %s link training to %s",
                            p.m_alias.c_str(), m_portHlpr.getLinkTrainingStr(pCfg).c_str()
                        );
                    }
                }

                if (pCfg.link_event_damping_algorithm.is_set)
                {
                    if (p.m_link_event_damping_algorithm != pCfg.link_event_damping_algorithm.value)
                    {
                        auto status = setPortLinkEventDampingAlgorithm(p, pCfg.link_event_damping_algorithm.value);
                        if (!status.ok())
                        {
                            SWSS_LOG_ERROR(
                                "Failed to set port %s link event damping algorithm to %s",
                                p.m_alias.c_str(), m_portHlpr.getDampingAlgorithm(pCfg).c_str()
                            );
                            it = taskMap.erase(it);
                            continue;
                        }

                         p.m_link_event_damping_algorithm = pCfg.link_event_damping_algorithm.value;
                         m_portList[p.m_alias] = p;

                         SWSS_LOG_NOTICE(
                             "Set port %s link event damping algorithm to %s",
                             p.m_alias.c_str(), m_portHlpr.getDampingAlgorithm(pCfg).c_str()
                         );
                    }
                }

                sai_redis_link_event_damping_algo_aied_config_t aied_config = {
                    p.m_max_suppress_time,
                    p.m_suppress_threshold,
                    p.m_reuse_threshold,
                    p.m_decay_half_life,
                    p.m_flap_penalty,
                };

                if (pCfg.link_event_damping_config.max_suppress_time.is_set)
                {
                    aied_config.max_suppress_time = pCfg.link_event_damping_config.max_suppress_time.value;
                }
                if (pCfg.link_event_damping_config.decay_half_life.is_set)
                {
                    aied_config.decay_half_life = pCfg.link_event_damping_config.decay_half_life.value;
                }
                if (pCfg.link_event_damping_config.suppress_threshold.is_set)
                {
                    aied_config.suppress_threshold = pCfg.link_event_damping_config.suppress_threshold.value;
                }
                if (pCfg.link_event_damping_config.reuse_threshold.is_set)
                {
                    aied_config.reuse_threshold = pCfg.link_event_damping_config.reuse_threshold.value;
                }
                if (pCfg.link_event_damping_config.flap_penalty.is_set)
                {
                    aied_config.flap_penalty = pCfg.link_event_damping_config.flap_penalty.value;
                }

                bool config_changed = !(aied_config.max_suppress_time == p.m_max_suppress_time &&
                                        aied_config.decay_half_life == p.m_decay_half_life &&
                                        aied_config.suppress_threshold == p.m_suppress_threshold &&
                                        aied_config.reuse_threshold == p.m_reuse_threshold &&
                                        aied_config.flap_penalty == p.m_flap_penalty);

                if (config_changed)
                {
                    auto status = setPortLinkEventDampingAiedConfig(p, aied_config);
                    if (!status.ok())
                    {
                        SWSS_LOG_ERROR("Failed to set port %s link event damping config", p.m_alias.c_str());
                        it = taskMap.erase(it);
                        continue;
                    }

                    p.m_max_suppress_time = aied_config.max_suppress_time;
                    p.m_decay_half_life = aied_config.decay_half_life;
                    p.m_suppress_threshold = aied_config.suppress_threshold;
                    p.m_reuse_threshold = aied_config.reuse_threshold;
                    p.m_flap_penalty = aied_config.flap_penalty;
                    m_portList[p.m_alias] = p;

                    SWSS_LOG_NOTICE("Set port %s link event damping config successfully", p.m_alias.c_str());
                }

                if (pCfg.speed.is_set)
                {
                    if (p.m_speed != pCfg.speed.value)
                    {
                        if (!isSpeedSupported(p.m_alias, p.m_port_id, pCfg.speed.value))
                        {
                            SWSS_LOG_ERROR(
                                "Unsupported port %s speed %u",
                                p.m_alias.c_str(), pCfg.speed.value
                            );
                            // Speed not supported, dont retry
                            it = taskMap.erase(it);
                            continue;
                        }

                        // for backward compatible, if autoneg is off, toggle admin status
                        if (p.m_admin_state_up && !p.m_autoneg)
                        {
                            /* Bring port down before applying speed */
                            if (!setPortAdminStatus(p, false))
                            {
                                SWSS_LOG_ERROR(
                                    "Failed to set port %s admin status DOWN to set speed",
                                    p.m_alias.c_str()
                                );
                                it++;
                                continue;
                            }

                            p.m_admin_state_up = false;
                            m_portList[p.m_alias] = p;
                        }

                        auto status = setPortSpeed(p, pCfg.speed.value);
                        if (status != task_success)
                        {
                            SWSS_LOG_ERROR(
                                "Failed to set port %s speed from %u to %u",
                                p.m_alias.c_str(), p.m_speed, pCfg.speed.value
                            );
                            if (status == task_need_retry)
                            {
                                it++;
                            }
                            else
                            {
                                it = taskMap.erase(it);
                            }
                            continue;
                        }

                        p.m_speed = pCfg.speed.value;
                        m_portList[p.m_alias] = p;

                        SWSS_LOG_NOTICE(
                            "Set port %s speed to %u",
                            p.m_alias.c_str(), pCfg.speed.value
                        );
                    }
                    else
                    {
                        /* Always update Gearbox speed on Gearbox ports */
                        setGearboxPortsAttr(p, SAI_PORT_ATTR_SPEED, &pCfg.speed.value);
                    }
                }

                if (pCfg.adv_speeds.is_set)
                {
                    if (!p.m_adv_speed_cfg || p.m_adv_speeds != pCfg.adv_speeds.value)
                    {
                        if (p.m_admin_state_up && p.m_autoneg)
                        {
                            /* Bring port down before applying speed */
                            if (!setPortAdminStatus(p, false))
                            {
                                SWSS_LOG_ERROR(
                                    "Failed to set port %s admin status DOWN to set interface type",
                                    p.m_alias.c_str()
                                );
                                it++;
                                continue;
                            }

                            p.m_admin_state_up = false;
                            m_portList[p.m_alias] = p;
                        }

                        auto adv_speeds = swss::join(',', pCfg.adv_speeds.value.begin(), pCfg.adv_speeds.value.end());
                        auto ori_adv_speeds = swss::join(',', p.m_adv_speeds.begin(), p.m_adv_speeds.end());
                        auto status = setPortAdvSpeeds(p, pCfg.adv_speeds.value);
                        if (status != task_success)
                        {
                            SWSS_LOG_ERROR(
                                "Failed to set port %s advertised speed from %s to %s",
                                p.m_alias.c_str(), ori_adv_speeds.c_str(), adv_speeds.c_str()
                            );
                            if (status == task_need_retry)
                            {
                                it++;
                            }
                            else
                            {
                                it = taskMap.erase(it);
                            }
                            continue;
                        }

                        p.m_adv_speeds = pCfg.adv_speeds.value;
                        p.m_adv_speed_cfg = true;
                        m_portList[p.m_alias] = p;

                        SWSS_LOG_NOTICE(
                            "Set port %s advertised speed from %s to %s",
                            p.m_alias.c_str(), ori_adv_speeds.c_str(), adv_speeds.c_str()
                        );
                    }
                }

                if (pCfg.interface_type.is_set)
                {
                    if (!p.m_intf_cfg || p.m_interface_type != pCfg.interface_type.value)
                    {
                        if (p.m_admin_state_up && !p.m_autoneg)
                        {
                            /* Bring port down before applying speed */
                            if (!setPortAdminStatus(p, false))
                            {
                                SWSS_LOG_ERROR(
                                    "Failed to set port %s admin status DOWN to set interface type",
                                    p.m_alias.c_str()
                                );
                                it++;
                                continue;
                            }

                            p.m_admin_state_up = false;
                            m_portList[p.m_alias] = p;
                        }

                        auto status = setPortInterfaceType(p, pCfg.interface_type.value);
                        if (status != task_success)
                        {
                            SWSS_LOG_ERROR(
                                "Failed to set port %s interface type to %s",
                                p.m_alias.c_str(), m_portHlpr.getPortInterfaceTypeStr(pCfg).c_str()
                            );
                            if (status == task_need_retry)
                            {
                                it++;
                            }
                            else
                            {
                                it = taskMap.erase(it);
                            }
                            continue;
                        }

                        p.m_interface_type = pCfg.interface_type.value;
                        p.m_intf_cfg = true;
                        m_portList[p.m_alias] = p;

                        SWSS_LOG_NOTICE(
                            "Set port %s interface type to %s",
                            p.m_alias.c_str(), m_portHlpr.getPortInterfaceTypeStr(pCfg).c_str()
                        );
                    }
                }

                if (pCfg.serdes.unreliable_los.is_set)
                {
                        auto status = setPortUnreliableLOS(p, pCfg.serdes.unreliable_los.value);
                        if (status != task_success)
                        {
                            SWSS_LOG_ERROR(
                                "Failed to set port %s unreliable from %d to %d",
                                p.m_alias.c_str(), p.m_unreliable_los, pCfg.serdes.unreliable_los.value
                            );
                            p.m_unreliable_los = false;
                        } else {

                            p.m_unreliable_los = pCfg.serdes.unreliable_los.value;
                            SWSS_LOG_INFO(
                                "Set port %s unreliable los to %s",
                                p.m_alias.c_str(), m_portHlpr.getUnreliableLosStr(pCfg).c_str()
                            );
                        }
                        m_portStateTable.hset(p.m_alias, "phy_ctrl_unreliable_los", p.m_unreliable_los ? "true":"false");
                } 

                if (pCfg.adv_interface_types.is_set)
                {
                    if (!p.m_adv_intf_cfg || p.m_adv_interface_types != pCfg.adv_interface_types.value)
                    {
                        if (p.m_admin_state_up && p.m_autoneg)
                        {
                            /* Bring port down before applying speed */
                            if (!setPortAdminStatus(p, false))
                            {
                                SWSS_LOG_ERROR(
                                    "Failed to set port %s admin status DOWN to set interface type",
                                    p.m_alias.c_str()
                                );
                                it++;
                                continue;
                            }

                            p.m_admin_state_up = false;
                            m_portList[p.m_alias] = p;
                        }

                        auto status = setPortAdvInterfaceTypes(p, pCfg.adv_interface_types.value);
                        if (status != task_success)
                        {
                            SWSS_LOG_ERROR(
                                "Failed to set port %s advertised interface types to %s",
                                p.m_alias.c_str(), m_portHlpr.getAdvInterfaceTypesStr(pCfg).c_str()
                            );
                            if (status == task_need_retry)
                            {
                                it++;
                            }
                            else
                            {
                                it = taskMap.erase(it);
                            }
                            continue;
                        }

                        p.m_adv_interface_types = pCfg.adv_interface_types.value;
                        p.m_adv_intf_cfg = true;
                        m_portList[p.m_alias] = p;

                        SWSS_LOG_NOTICE(
                            "Set port %s advertised interface type to %s",
                            p.m_alias.c_str(), m_portHlpr.getAdvInterfaceTypesStr(pCfg).c_str()
                        );
                    }
                }

                if (pCfg.mtu.is_set)
                {
                    if (p.m_mtu != pCfg.mtu.value)
                    {
                        if (!setPortMtu(p, pCfg.mtu.value))
                        {
                            SWSS_LOG_ERROR(
                                "Failed to set port %s MTU to %u",
                                p.m_alias.c_str(), pCfg.mtu.value
                            );
                            it++;
                            continue;
                        }

                        p.m_mtu = pCfg.mtu.value;
                        m_portList[p.m_alias] = p;

                        if (p.m_rif_id)
                        {
                            gIntfsOrch->setRouterIntfsMtu(p);
                        }

                        // Sub interfaces inherit parent physical port mtu
                        updateChildPortsMtu(p, pCfg.mtu.value);

                        SWSS_LOG_NOTICE(
                            "Set port %s MTU to %u",
                            p.m_alias.c_str(), pCfg.mtu.value
                        );
                    }
                }

                if (pCfg.tpid.is_set)
                {
                    if (p.m_tpid != pCfg.tpid.value)
                    {
                        if (!setPortTpid(p, pCfg.tpid.value))
                        {
                            SWSS_LOG_ERROR(
                                "Failed to set port %s TPID to 0x%x",
                                p.m_alias.c_str(), pCfg.tpid.value
                            );
                            it++;
                            continue;
                        }

                        p.m_tpid = pCfg.tpid.value;
                        m_portList[p.m_alias] = p;

                        SWSS_LOG_NOTICE(
                            "Set port %s TPID to 0x%x",
                            p.m_alias.c_str(), pCfg.tpid.value
                        );
                    }
                }

                if (pCfg.fec.is_set)
                {
                    /* reset fec mode upon mode change */
                    if (!p.m_fec_cfg || p.m_fec_mode != pCfg.fec.value || p.m_override_fec != pCfg.fec.override_fec)
                    {
                        if (!pCfg.fec.override_fec && !fec_override_sup)
                        {
                            SWSS_LOG_ERROR("Auto FEC mode is not supported");
                            it = taskMap.erase(it);
                            continue;
                        }
                        if (!isFecModeSupported(p, pCfg.fec.value))
                        {
                            SWSS_LOG_ERROR(
                                "Unsupported port %s FEC mode %s",
                                p.m_alias.c_str(), m_portHlpr.getFecStr(pCfg).c_str()
                            );
                            // FEC mode is not supported, don't retry
                            it = taskMap.erase(it);
                            continue;
                        }

                        if (!pCfg.fec.override_fec && !p.m_autoneg)
                        {
                            SWSS_LOG_NOTICE("Autoneg must be enabled for port fec mode auto to work");
                        }

                        if (p.m_admin_state_up)
                        {
                            /* Bring port down before applying fec mode*/
                            if (!setPortAdminStatus(p, false))
                            {
                                SWSS_LOG_ERROR(
                                    "Failed to set port %s admin status DOWN to set fec mode",
                                    p.m_alias.c_str()
                                );
                                it++;
                                continue;
                            }

                            p.m_admin_state_up = false;
                            m_portList[p.m_alias] = p;
                        }

                        if (!setPortFec(p, pCfg.fec.value, pCfg.fec.override_fec))
                        {
                            SWSS_LOG_ERROR(
                                "Failed to set port %s FEC mode %s",
                                p.m_alias.c_str(), m_portHlpr.getFecStr(pCfg).c_str()
                            );
                            it++;
                            continue;
                        }

                        p.m_fec_mode = pCfg.fec.value;
                        p.m_override_fec = pCfg.fec.override_fec;
                        p.m_fec_cfg = true;
                        m_portList[p.m_alias] = p;

                        SWSS_LOG_NOTICE(
                            "Set port %s FEC mode to %s",
                            p.m_alias.c_str(), m_portHlpr.getFecStr(pCfg).c_str()
                        );
                    }
                }

                if (pCfg.learn_mode.is_set)
                {
                    if (!p.m_lm_cfg || p.m_learn_mode != pCfg.learn_mode.value)
                    {
                        if(!setBridgePortLearnMode(p, pCfg.learn_mode.value))
                        {
                            SWSS_LOG_ERROR(
                                "Failed to set port %s learn mode to %s",
                                p.m_alias.c_str(), m_portHlpr.getLearnModeStr(pCfg).c_str()
                            );
                            it++;
                            continue;
                        }

                        p.m_learn_mode = pCfg.learn_mode.value;
                        p.m_lm_cfg = true;
                        m_portList[p.m_alias] = p;

                        SWSS_LOG_NOTICE(
                            "Set port %s learn mode to %s",
                            p.m_alias.c_str(), m_portHlpr.getLearnModeStr(pCfg).c_str()
                        );
                    }
                }

                if (pCfg.pfc_asym.is_set)
                {
                    if (!p.m_pfc_asym_cfg || p.m_pfc_asym != pCfg.pfc_asym.value)
                    {
                        if (m_portCap.isPortPfcAsymSupported())
                        {
                            if (!setPortPfcAsym(p, pCfg.pfc_asym.value))
                            {
                                SWSS_LOG_ERROR(
                                    "Failed to set port %s asymmetric PFC to %s",
                                    p.m_alias.c_str(), m_portHlpr.getPfcAsymStr(pCfg).c_str()
                                );
                                it++;
                                continue;
                            }

                            p.m_pfc_asym = pCfg.pfc_asym.value;
                            p.m_pfc_asym_cfg = true;
                            m_portList[p.m_alias] = p;

                            SWSS_LOG_NOTICE(
                                "Set port %s asymmetric PFC to %s",
                                p.m_alias.c_str(), m_portHlpr.getPfcAsymStr(pCfg).c_str()
                            );
                        }
                        else
                        {
                            SWSS_LOG_WARN(
                                "Port %s asymmetric PFC configuration is not supported: skipping ...",
                                p.m_alias.c_str()
                            );
                        }
                    }
                }

                if (!serdes_attr.empty())
                {
                    if (p.m_link_training)
                    {
                        SWSS_LOG_NOTICE("Save port %s preemphasis for LT", p.m_alias.c_str());
                        p.m_preemphasis = serdes_attr;
                        m_portList[p.m_alias] = p;
                    }
                    else
                    {
                        if (p.m_admin_state_up)
                        {
                                /* Bring port down before applying serdes attribute*/
                                if (!setPortAdminStatus(p, false))
                                {
                                    SWSS_LOG_ERROR("Failed to set port %s admin status DOWN to set serdes attr", p.m_alias.c_str());
                                    it++;
                                    continue;
                                }

                                p.m_admin_state_up = false;
                                m_portList[p.m_alias] = p;
                        }

                        if (setPortSerdesAttribute(p.m_port_id, gSwitchId, serdes_attr))
                        {
                            SWSS_LOG_NOTICE("Set port %s SI settings is successful", p.m_alias.c_str());
                            p.m_preemphasis = serdes_attr;
                            m_portList[p.m_alias] = p;
                        }
                        else
                        {
                            SWSS_LOG_ERROR("Failed to set port %s SI settings", p.m_alias.c_str());
                            it++;
                            continue;
                        }
                    }
                }

                /* create host_tx_ready field in state-db */
                initHostTxReadyState(p);

                initializePortOperErrors(p);

                // Restore admin status if the port was brought down
                if (admin_status != p.m_admin_state_up && pCfg.admin_status.is_set == false)
                {
                    pCfg.admin_status.is_set = true;
                    pCfg.admin_status.value = admin_status;
                }

                /* Last step set port admin status */
                if (pCfg.admin_status.is_set)
                {
                    if (p.m_admin_state_up != pCfg.admin_status.value)
                    {
                        if (!setPortAdminStatus(p, pCfg.admin_status.value))
                        {
                            SWSS_LOG_ERROR(
                                "Failed to set port %s admin status to %s",
                                p.m_alias.c_str(), m_portHlpr.getAdminStatusStr(pCfg).c_str()
                            );
                            it++;
                            continue;
                        }

                        p.m_admin_state_up = pCfg.admin_status.value;
                        m_portList[p.m_alias] = p;

                        SWSS_LOG_NOTICE(
                            "Set port %s admin status to %s",
                            p.m_alias.c_str(), m_portHlpr.getAdminStatusStr(pCfg).c_str()
                        );
                    }
                }

                if (pCfg.pt_intf_id.is_set)
                {
                    if (!m_isPathTracingSupported)
                    {
                        SWSS_LOG_WARN(
                            "Failed to set Path Tracing Interface ID: Path Tracing is not supported by the switch"
                        );
                        it = taskMap.erase(it);
                        continue;
                    }

                    if (p.m_pt_intf_id != pCfg.pt_intf_id.value)
                    {
                        /*
                         * First, let's check the Path Tracing Interface ID configured for the port.
                         *
                         * Path Tracing Interface ID > 0 -> Path Tracing ENABLED on the port
                         * Path Tracing Interface ID == 0 -> Path Tracing DISABLED on the port
                         */
                        if (pCfg.pt_intf_id.value != 0)
                        {
                            /* Path Tracing ENABLED case */

                            /* Create and set port TAM object */
                            if (!createAndSetPortPtTam(p))
                            {
                                SWSS_LOG_ERROR(
                                    "Failed to create and set port %s TAM object for Path Tracing",
                                    p.m_alias.c_str()
                                );
                                it++;
                                continue;
                            }
                        }
                        else
                        {
                            /* Path Tracing DISABLED case */

                            /* Unset port TAM object */
                            if (!unsetPortPtTam(p))
                            {
                                SWSS_LOG_ERROR(
                                    "Failed to unset port %s TAM object for Path Tracing",
                                    p.m_alias.c_str()
                                );
                                it++;
                                continue;
                            }
                        }

                        /* Set Path Tracing Interface ID */
                        if (!setPortPtIntfId(p, pCfg.pt_intf_id.value))
                        {
                            SWSS_LOG_ERROR(
                                "Failed to set port %s Intf ID to %u",
                                p.m_alias.c_str(), pCfg.pt_intf_id.value
                            );
                            it++;
                            continue;
                        }

                        p.m_pt_intf_id = pCfg.pt_intf_id.value;
                        m_portList[p.m_alias] = p;

                        SWSS_LOG_NOTICE(
                            "Set port %s Intf ID to %u",
                            p.m_alias.c_str(), pCfg.pt_intf_id.value
                        );
                    }
                }

                if (pCfg.pt_timestamp_template.is_set)
                {
                    if (!m_isPathTracingSupported)
                    {
                        SWSS_LOG_WARN(
                            "Failed to set Path Tracing Timestamp Template: Path Tracing is not supported by the switch"
                        );
                        it = taskMap.erase(it);
                        continue;
                    }

                    if (p.m_pt_timestamp_template != pCfg.pt_timestamp_template.value)
                    {
                        if (!setPortPtTimestampTemplate(p, pCfg.pt_timestamp_template.value))
                        {
                            SWSS_LOG_ERROR(
                                "Failed to set port %s Timestamp Template to %s",
                                p.m_alias.c_str(), m_portHlpr.getPtTimestampTemplateStr(pCfg).c_str()
                            );
                            it++;
                            continue;
                        }

                        p.m_pt_timestamp_template = pCfg.pt_timestamp_template.value;
                        m_portList[p.m_alias] = p;

                        SWSS_LOG_NOTICE(
                            "Set port %s Timestamp Template to %s",
                            p.m_alias.c_str(), m_portHlpr.getPtTimestampTemplateStr(pCfg).c_str()
                        );
                    }
                }
            }
        }
        else if (op == DEL_COMMAND)
        {
            Port p;
            if (!getPort(pCfg.key, p))
            {
                SWSS_LOG_ERROR("Failed to remove port: alias %s doesn't exist", pCfg.key.c_str());
                m_portConfigMap.erase(pCfg.key);
                it = taskMap.erase(it);
                continue;
            }

            const auto &alias = pCfg.key;

            if (m_port_ref_count[alias] > 0)
            {
                SWSS_LOG_WARN("Unable to remove port %s: ref count %u", alias.c_str(), m_port_ref_count[alias]);
                it++;
                continue;
            }

            SWSS_LOG_NOTICE("Deleting Port %s", alias.c_str());
            auto port_id = m_portList[alias].m_port_id;
            auto hif_id = m_portList[alias].m_hif_id;
            auto bridge_port_oid = m_portList[alias].m_bridge_port_id;

            if (bridge_port_oid != SAI_NULL_OBJECT_ID)
            {
                // Bridge port OID is set on a port as long as
                // port is part of at-least one VLAN.
                // Ideally this should be tracked by SAI redis.
                // Until then, let this snippet be here.
                SWSS_LOG_WARN("Cannot remove port as bridge port OID is present %" PRIx64 , bridge_port_oid);
                it++;
                continue;
            }

            if (m_portList[alias].m_init)
            {
                deInitPort(alias, port_id);
                SWSS_LOG_NOTICE("Removing hostif %" PRIx64 " for Port %s", hif_id, alias.c_str());
                sai_status_t status = sai_hostif_api->remove_hostif(hif_id);
                if (status != SAI_STATUS_SUCCESS)
                {
                    throw runtime_error("Remove hostif for the port failed");
                }

                Port p;
                if (getPort(port_id, p))
                {
                    PortUpdate update = {p, false};
                    notify(SUBJECT_TYPE_PORT_CHANGE, static_cast<void *>(&update));
                }
            }

            /*
             * Unset port Path Tracing TAM object and decrease TAM object refcount before
             * removing the port (if the port has a TAM object associated)
             */
            if (!unsetPortPtTam(p))
            {
                SWSS_LOG_ERROR(
                    "Failed to unset port %s TAM object for Path Tracing",
                    p.m_alias.c_str()
                );
            }

            sai_status_t status = removePort(port_id);
            if (SAI_STATUS_SUCCESS != status)
            {
                if (SAI_STATUS_OBJECT_IN_USE != status)
                {
                    throw runtime_error("Delete port failed");
                }
                SWSS_LOG_WARN("Failed to remove port %" PRIx64 ", as the object is in use", port_id);
                it++;
                continue;
            }
            removePortFromLanesMap(alias);
            removePortFromPortListMap(port_id);

            /* Delete port from port list */
            m_portConfigMap.erase(alias);
            m_portList.erase(alias);
            saiOidToAlias.erase(port_id);

            SWSS_LOG_NOTICE("Removed port %s", alias.c_str());
        }
        else
        {
            SWSS_LOG_ERROR("Unknown operation type %s", op.c_str());
        }

        it = consumer.m_toSync.erase(it);
    }
}

void PortsOrch::doVlanTask(Consumer &consumer)
{
    SWSS_LOG_ENTER();

    auto it = consumer.m_toSync.begin();
    while (it != consumer.m_toSync.end())
    {
        auto &t = it->second;

        string key = kfvKey(t);

        /* Ensure the key starts with "Vlan" otherwise ignore */
        if (strncmp(key.c_str(), VLAN_PREFIX, 4))
        {
            SWSS_LOG_ERROR("Invalid key format. No 'Vlan' prefix: %s", key.c_str());
            it = consumer.m_toSync.erase(it);
            continue;
        }

        int vlan_id;
        vlan_id = stoi(key.substr(4)); // FIXME: might raise exception

        string vlan_alias;
        vlan_alias = VLAN_PREFIX + to_string(vlan_id);
        string op = kfvOp(t);

        if (op == SET_COMMAND)
        {
            // Retrieve attributes
            uint32_t mtu = 0;
            MacAddress mac;
            string hostif_name = "";
            for (auto i : kfvFieldsValues(t))
            {
                if (fvField(i) == "mtu")
                {
                    mtu = (uint32_t)stoul(fvValue(i));
                }
                if (fvField(i) == "mac")
                {
                    mac = MacAddress(fvValue(i));
                }
                if (fvField(i) == "host_ifname")
                {
                    hostif_name = fvValue(i);
                }
            }

            /*
             * Only creation is supported for now.
             * We may add support for VLAN mac learning enable/disable,
             * VLAN flooding control setting and etc. in the future.
             */
            if (m_portList.find(vlan_alias) == m_portList.end())
            {
                if (!addVlan(vlan_alias))
                {
                    it++;
                    continue;
                }
            }

            // Process attributes
            Port vl;
            if (!getPort(vlan_alias, vl))
            {
                SWSS_LOG_ERROR("Failed to get VLAN %s", vlan_alias.c_str());
            }
            else
            {
                if (mtu != 0)
                {
                    vl.m_mtu = mtu;
                    m_portList[vlan_alias] = vl;
                    if (vl.m_rif_id)
                    {
                        gIntfsOrch->setRouterIntfsMtu(vl);
                    }
                }
                if (mac)
                {
                    vl.m_mac = mac;
                    m_portList[vlan_alias] = vl;
                    if (vl.m_rif_id)
                    {
                        gIntfsOrch->setRouterIntfsMac(vl);
                    }
                }
                if (!hostif_name.empty())
                {
                    if (!createVlanHostIntf(vl, hostif_name))
                    {
                        // No need to fail in case of error as this is for monitoring VLAN.
                        // Error message is printed by "createVlanHostIntf" so just handle failure gracefully.
                        it = consumer.m_toSync.erase(it);
                        continue;
                    }
                }
            }

            it = consumer.m_toSync.erase(it);
        }
        else if (op == DEL_COMMAND)
        {
            Port vlan;
            getPort(vlan_alias, vlan);

            if (removeVlan(vlan))
                it = consumer.m_toSync.erase(it);
            else
                it++;
        }
        else
        {
            SWSS_LOG_ERROR("Unknown operation type %s", op.c_str());
            it = consumer.m_toSync.erase(it);
        }
    }
}

void PortsOrch::doVlanMemberTask(Consumer &consumer)
{
    SWSS_LOG_ENTER();

    auto it = consumer.m_toSync.begin();
    while (it != consumer.m_toSync.end())
    {
        auto &t = it->second;

        string key = kfvKey(t);

        /* Ensure the key starts with "Vlan" otherwise ignore */
        if (strncmp(key.c_str(), VLAN_PREFIX, 4))
        {
            SWSS_LOG_ERROR("Invalid key format. No 'Vlan' prefix: %s", key.c_str());
            it = consumer.m_toSync.erase(it);
            continue;
        }

        key = key.substr(4);
        size_t found = key.find(':');
        int vlan_id;
        string vlan_alias, port_alias;
        if (found != string::npos)
        {
            vlan_id = stoi(key.substr(0, found)); // FIXME: might raise exception
            port_alias = key.substr(found+1);
        }
        else
        {
            SWSS_LOG_ERROR("Invalid key format. No member port is presented: %s",
                           kfvKey(t).c_str());
            it = consumer.m_toSync.erase(it);
            continue;
        }

        vlan_alias = VLAN_PREFIX + to_string(vlan_id);
        string op = kfvOp(t);

        assert(m_portList.find(vlan_alias) != m_portList.end());
        Port vlan, port;

        /* When VLAN member is to be created before VLAN is created */
        if (!getPort(vlan_alias, vlan))
        {
            SWSS_LOG_INFO("Failed to locate VLAN %s", vlan_alias.c_str());
            it++;
            continue;
        }

        if (!getPort(port_alias, port))
        {
            SWSS_LOG_DEBUG("%s is not not yet created, delaying", port_alias.c_str());
            it++;
            continue;
        }

        if (op == SET_COMMAND)
        {
            string tagging_mode = "untagged";

            for (auto i : kfvFieldsValues(t))
            {
                if (fvField(i) == "tagging_mode")
                    tagging_mode = fvValue(i);
            }

            if (tagging_mode != "untagged" &&
                tagging_mode != "tagged"   &&
                tagging_mode != "priority_tagged")
            {
                SWSS_LOG_ERROR("Wrong tagging_mode '%s' for key: %s", tagging_mode.c_str(), kfvKey(t).c_str());
                it = consumer.m_toSync.erase(it);
                continue;
            }

            /* Duplicate entry */
            if (vlan.m_members.find(port_alias) != vlan.m_members.end())
            {
                it = consumer.m_toSync.erase(it);
                continue;
            }

            if (addBridgePort(port) && addVlanMember(vlan, port, tagging_mode))
                it = consumer.m_toSync.erase(it);
            else
                it++;
        }
        else if (op == DEL_COMMAND)
        {
            if (vlan.m_members.find(port_alias) != vlan.m_members.end())
            {
                if (removeVlanMember(vlan, port))
                {
                    if (m_portVlanMember[port.m_alias].empty())
                    {
                        removeBridgePort(port);
                    }
                    it = consumer.m_toSync.erase(it);
                }
                else
                {
                    it++;
                }
            }
            else
                /* Cannot locate the VLAN */
                it = consumer.m_toSync.erase(it);
        }
        else
        {
            SWSS_LOG_ERROR("Unknown operation type %s", op.c_str());
            it = consumer.m_toSync.erase(it);
        }
    }
}

void PortsOrch::doTransceiverPresenceCheck(Consumer &consumer)
{
    /*
    the idea is to listen to transceiver info table, and also maintain an internal list of plugged modules.

    */
    SWSS_LOG_ENTER();

    string table_name = consumer.getTableName();

    auto it = consumer.m_toSync.begin();
    while(it != consumer.m_toSync.end())
    {
        auto t = it->second;
        string alias = kfvKey(t);
        string op = kfvOp(t);

        if (op == SET_COMMAND)
        {
            SWSS_LOG_DEBUG("TRANSCEIVER_INFO table has changed - SET command for port %s", alias.c_str());

            if (m_pluggedModulesPort.find(alias) == m_pluggedModulesPort.end())
            {
                m_pluggedModulesPort[alias] = m_portList[alias];

                SWSS_LOG_DEBUG("Setting host_tx_signal allow for port %s", alias.c_str());
                setSaiHostTxSignal(m_pluggedModulesPort[alias], true);
            }
        }
        else if (op == DEL_COMMAND)
        {
            SWSS_LOG_DEBUG("TRANSCEIVER_INFO table has changed - DEL command for port %s", alias.c_str());

            Port p;
            if (m_pluggedModulesPort.find(alias) != m_pluggedModulesPort.end())
            {
                p = m_pluggedModulesPort[alias];
                m_pluggedModulesPort.erase(alias);
                SWSS_LOG_DEBUG("Setting host_tx_signal NOT allow for port %s", alias.c_str());
                setSaiHostTxSignal(p, false);
            }
        }

        it = consumer.m_toSync.erase(it);
    }
}

bool PortsOrch::setSaiHostTxSignal(const Port &port, bool enable)
{
    sai_attribute_t attr;
    attr.id = SAI_PORT_ATTR_HOST_TX_SIGNAL_ENABLE;
    attr.value.booldata = enable;

    if (saiOidToAlias.find(port.m_port_id) != saiOidToAlias.end())
    {
        sai_status_t status = sai_port_api->set_port_attribute(port.m_port_id, &attr);
        if (status != SAI_STATUS_SUCCESS)
        {
            SWSS_LOG_ERROR("Could not set SAI_PORT_ATTR_HOST_TX_SIGNAL_ENABLE to port 0x%" PRIx64, port.m_port_id);
            return false;
        }
        return true;
    }

    SWSS_LOG_NOTICE("Could not set SAI_PORT_ATTR_HOST_TX_SIGNAL_ENABLE - OID does not exist 0x%" PRIx64, port.m_port_id);
    return true;
}

void PortsOrch::doLagTask(Consumer &consumer)
{
    SWSS_LOG_ENTER();

    string table_name = consumer.getTableName();

    auto it = consumer.m_toSync.begin();
    while (it != consumer.m_toSync.end())
    {
        auto &t = it->second;

        string alias = kfvKey(t);
        string op = kfvOp(t);

        if (op == SET_COMMAND)
        {
            // Retrieve attributes
            uint32_t mtu = 0;
            string learn_mode_str;
            sai_bridge_port_fdb_learning_mode_t learn_mode = SAI_BRIDGE_PORT_FDB_LEARNING_MODE_HW;
            string operation_status;
            uint32_t lag_id = 0;
            int32_t switch_id = -1;
            string tpid_string;
            uint16_t tpid = 0;

            for (auto i : kfvFieldsValues(t))
            {
                if (fvField(i) == "mtu")
                {
                    mtu = (uint32_t)stoul(fvValue(i));
                }
                else if (fvField(i) == "learn_mode")
                {
                    learn_mode_str = fvValue(i);

                    const auto &cit = learn_mode_map.find(learn_mode_str);
                    if (cit == learn_mode_map.cend())
                    {
                        SWSS_LOG_ERROR("Invalid MAC learn mode: %s", learn_mode_str.c_str());
                        it++;
                        continue;
                    }

                    learn_mode = cit->second;
                }
                else if (fvField(i) == "oper_status")
                {
                    operation_status = fvValue(i);
                    if (!string_oper_status.count(operation_status))
                    {
                        SWSS_LOG_ERROR("Invalid operation status value:%s", operation_status.c_str());
                        it++;
                        continue;
                    }
                }
                else if (fvField(i) == "lag_id")
                {
                    lag_id = (uint32_t)stoul(fvValue(i));
                }
                else if (fvField(i) == "switch_id")
                {
                    switch_id = stoi(fvValue(i));
                }
                else if (fvField(i) == "tpid")
                {
                    tpid_string = fvValue(i);
                    // Need to get rid of the leading 0x
                    tpid_string.erase(0,2);
                    tpid = (uint16_t)stoi(tpid_string, 0, 16);
                    SWSS_LOG_DEBUG("reading TPID string:%s to uint16: 0x%x", tpid_string.c_str(), tpid);
                 }
            }

            if (table_name == CHASSIS_APP_LAG_TABLE_NAME)
            {
                if (switch_id == gVoqMySwitchId)
                {
                    //Already created, syncd local lag from CHASSIS_APP_DB. Skip
                    it = consumer.m_toSync.erase(it);
                    continue;
                }
            }
            else
            {
                // For local portchannel

                lag_id = 0;
                switch_id = -1;
            }

            if (m_portList.find(alias) == m_portList.end())
            {
                if (!addLag(alias, lag_id, switch_id))
                {
                    it++;
                    continue;
                }
            }

            // Process attributes
            Port l;
            if (!getPort(alias, l))
            {
                SWSS_LOG_ERROR("Failed to get LAG %s", alias.c_str());
            }
            else
            {
                if (!operation_status.empty())
                {
                    updatePortOperStatus(l, string_oper_status.at(operation_status));

                    m_portList[alias] = l;
                }

                if (mtu != 0)
                {
                    l.m_mtu = mtu;
                    m_portList[alias] = l;
                    if (l.m_rif_id)
                    {
                        gIntfsOrch->setRouterIntfsMtu(l);
                    }
                    // Sub interfaces inherit parent LAG mtu
                    updateChildPortsMtu(l, mtu);
                }

                if (tpid != 0)
                {
                    if (tpid != l.m_tpid)
                    {
                        if(!setLagTpid(l.m_lag_id, tpid))
                        {
                            SWSS_LOG_ERROR("Failed to set LAG %s TPID 0x%x", alias.c_str(), tpid);
                        }
                        else
                        {
                            SWSS_LOG_DEBUG("Set LAG %s TPID to 0x%x", alias.c_str(), tpid);
                            l.m_tpid = tpid;
                            m_portList[alias] = l;
                        }
                    }
                }

                if (!learn_mode_str.empty() && (l.m_learn_mode != learn_mode))
                {
                    if (l.m_bridge_port_id != SAI_NULL_OBJECT_ID)
                    {
                        if(setBridgePortLearnMode(l, learn_mode))
                        {
                            l.m_learn_mode = learn_mode;
                            m_portList[alias] = l;
                            SWSS_LOG_NOTICE("Set port %s learn mode to %s", alias.c_str(), learn_mode_str.c_str());
                        }
                        else
                        {
                            SWSS_LOG_ERROR("Failed to set port %s learn mode to %s", alias.c_str(), learn_mode_str.c_str());
                            it++;
                            continue;
                        }
                    }
                    else
                    {
                        l.m_learn_mode = learn_mode;
                        m_portList[alias] = l;

                        SWSS_LOG_NOTICE("Saved to set port %s learn mode %s", alias.c_str(), learn_mode_str.c_str());
                    }
                }
            }

            it = consumer.m_toSync.erase(it);
        }
        else if (op == DEL_COMMAND)
        {
            Port lag;
            /* Cannot locate LAG */
            if (!getPort(alias, lag))
            {
                it = consumer.m_toSync.erase(it);
                continue;
            }

            if (removeLag(lag))
                it = consumer.m_toSync.erase(it);
            else
                it++;
        }
        else
        {
            SWSS_LOG_ERROR("Unknown operation type %s", op.c_str());
            it = consumer.m_toSync.erase(it);
        }
    }
}

void PortsOrch::doLagMemberTask(Consumer &consumer)
{
    SWSS_LOG_ENTER();

    string table_name = consumer.getTableName();

    auto it = consumer.m_toSync.begin();
    while (it != consumer.m_toSync.end())
    {
        auto &t = it->second;

        /* Retrieve LAG alias and LAG member alias from key */
        string key = kfvKey(t);
        size_t found = key.find(':');
        /* Return if the format of key is wrong */
        if (found == string::npos)
        {
            SWSS_LOG_ERROR("Failed to parse %s", key.c_str());
            return;
        }
        string lag_alias = key.substr(0, found);
        string port_alias = key.substr(found+1);

        string op = kfvOp(t);

        Port lag, port;
        if (!getPort(lag_alias, lag))
        {
            if (gMySwitchType == "voq")
            {
                size_t pos = lag_alias.find('|');
                std::string port_hostname = (pos != std::string::npos) ? lag_alias.substr(0, pos) : lag_alias;
                if (gMyHostName == port_hostname)
                {
                    it = consumer.m_toSync.erase(it);
                    continue;
                }
            }
            SWSS_LOG_INFO("Failed to locate LAG %s", lag_alias.c_str());
            it++;
            continue;
        }

        if (!getPort(port_alias, port))
        {
            SWSS_LOG_ERROR("Failed to locate port %s", port_alias.c_str());
            it = consumer.m_toSync.erase(it);
            continue;
        }

        /* Fail if a port type is not a valid type for being a LAG member port.
         * Erase invalid entry, no need to retry in this case. */
        if (!isValidPortTypeForLagMember(port))
        {
            SWSS_LOG_ERROR("LAG member port has to be of type PHY or SYSTEM");
            it = consumer.m_toSync.erase(it);
            continue;
        }

        if (table_name == CHASSIS_APP_LAG_MEMBER_TABLE_NAME)
        {
            int32_t lag_switch_id = lag.m_system_lag_info.switch_id;
            if (lag_switch_id == gVoqMySwitchId)
            {
                //Synced local member addition to local lag. Skip
                it = consumer.m_toSync.erase(it);
                continue;
            }

            //Sanity check: The switch id-s of lag and member must match
            int32_t port_switch_id = port.m_system_port_info.switch_id;
            if (port_switch_id != lag_switch_id)
            {
                SWSS_LOG_ERROR("System lag switch id mismatch. Lag %s switch id: %d, Member %s switch id: %d",
                        lag_alias.c_str(), lag_switch_id, port_alias.c_str(), port_switch_id);
                it = consumer.m_toSync.erase(it);
                continue;
            }
        }

        /* Update a LAG member */
        if (op == SET_COMMAND)
        {
            string status;
            for (auto i : kfvFieldsValues(t))
            {
                if (fvField(i) == "status")
                    status = fvValue(i);
            }

            if (lag.m_members.find(port_alias) == lag.m_members.end())
            {
                if (port.m_lag_member_id != SAI_NULL_OBJECT_ID)
                {
                    SWSS_LOG_INFO("Port %s is already a LAG member", port.m_alias.c_str());
                    it++;
                    continue;
                }

                if (!addLagMember(lag, port, status))
                {
                    it++;
                    continue;
                }
            }

            if ((gMySwitchType == "voq") && (port.m_type != Port::SYSTEM))
            {
               //Sync to SYSTEM_LAG_MEMBER_TABLE of CHASSIS_APP_DB
               voqSyncAddLagMember(lag, port, status);
            }

            /* Sync an enabled member */
            if (status == "enabled")
            {
                /* enable collection first, distribution-only mode
                 * is not supported on Mellanox platform
                 */
                if (setCollectionOnLagMember(port, true) &&
                    setDistributionOnLagMember(port, true))
                {
                    it = consumer.m_toSync.erase(it);
                }
                else
                {
                    it++;
                    continue;
                }
            }
            /* Sync an disabled member */
            else /* status == "disabled" */
            {
                /* disable distribution first, distribution-only mode
                 * is not supported on Mellanox platform
                 */
                if (setDistributionOnLagMember(port, false) &&
                    setCollectionOnLagMember(port, false))
                {
                    it = consumer.m_toSync.erase(it);
                }
                else
                {
                    it++;
                    continue;
                }
            }
        }
        /* Remove a LAG member */
        else if (op == DEL_COMMAND)
        {
            /* Assert the LAG member exists */
            assert(lag.m_members.find(port_alias) != lag.m_members.end());

            if (!port.m_lag_id || !port.m_lag_member_id)
            {
                SWSS_LOG_WARN("Member %s not found in LAG %s lid:%" PRIx64 " lmid:%" PRIx64 ",",
                        port.m_alias.c_str(), lag.m_alias.c_str(), lag.m_lag_id, port.m_lag_member_id);
                it = consumer.m_toSync.erase(it);
                continue;
            }

            if (removeLagMember(lag, port))
            {
                it = consumer.m_toSync.erase(it);
            }
            else
            {
                it++;
            }
        }
        else
        {
            SWSS_LOG_ERROR("Unknown operation type %s", op.c_str());
            it = consumer.m_toSync.erase(it);
        }
    }
}

void PortsOrch::onWarmBootEnd()
{
    SWSS_LOG_ENTER();

    m_isWarmRestoreStage = false;

    /* Start dynamic state sync up */
    refreshPortStatus();

    // Do post boot port initialization
    for (auto& it: m_portList)
    {
        Port& port = it.second;

        if (port.m_type == Port::PHY)
        {
            postPortInit(it.second);
        }
    }
}

void PortsOrch::postPortInit(Port& p)
{
    SWSS_LOG_ENTER();

    if (gMySwitchType != "dpu")
    {
        initializePortBufferMaximumParameters(p);
    }

    initPortSupportedSpeeds(p.m_alias, p.m_port_id);
    initPortSupportedFecModes(p.m_alias, p.m_port_id);
}

void PortsOrch::doTask()
{
    auto tableOrder = {
        APP_PORT_TABLE_NAME,
        APP_LAG_TABLE_NAME,
        APP_LAG_MEMBER_TABLE_NAME,
        APP_VLAN_TABLE_NAME,
        APP_VLAN_MEMBER_TABLE_NAME
    };

    for (auto tableName: tableOrder)
    {
        auto consumer = getExecutor(tableName);
        consumer->drain();
    }

    // drain remaining tables
    for (auto& it: m_consumerMap)
    {
        auto tableName = it.first;
        auto consumer = it.second.get();
        if (find(tableOrder.begin(), tableOrder.end(), tableName) == tableOrder.end())
        {
            consumer->drain();
        }
    }
}

void PortsOrch::doTask(Consumer &consumer)
{
    SWSS_LOG_ENTER();

    string table_name = consumer.getTableName();

    if (table_name == STATE_TRANSCEIVER_INFO_TABLE_NAME)
    {
        doTransceiverPresenceCheck(consumer);
    }
    else if (table_name == APP_PORT_TABLE_NAME)
    {
        doPortTask(consumer);
        flushCounters();
    }
    else if (table_name == APP_SEND_TO_INGRESS_PORT_TABLE_NAME)
    {
        doSendToIngressPortTask(consumer);
    }
    else
    {
        /* Wait for all ports to be initialized */
        if (!allPortsReady())
        {
            return;
        }

        if (table_name == APP_VLAN_TABLE_NAME)
        {
            doVlanTask(consumer);
        }
        else if (table_name == APP_VLAN_MEMBER_TABLE_NAME)
        {
            doVlanMemberTask(consumer);
        }
        else if (table_name == APP_LAG_TABLE_NAME || table_name == CHASSIS_APP_LAG_TABLE_NAME)
        {
            doLagTask(consumer);
        }
        else if (table_name == APP_LAG_MEMBER_TABLE_NAME || table_name == CHASSIS_APP_LAG_MEMBER_TABLE_NAME)
        {
            doLagMemberTask(consumer);
        }
    }
}

void PortsOrch::initializeVoqs(Port &port)
{
    SWSS_LOG_ENTER();

    sai_attribute_t attr;
    attr.id = SAI_SYSTEM_PORT_ATTR_QOS_NUMBER_OF_VOQS;
    sai_status_t status = sai_system_port_api->get_system_port_attribute(
		    port.m_system_port_oid, 1, &attr);
    if (status != SAI_STATUS_SUCCESS)
    {
        SWSS_LOG_ERROR("Failed to get number of voqs for port %s rv:%d", port.m_alias.c_str(), status);
        task_process_status handle_status = handleSaiGetStatus(SAI_API_PORT, status);
        if (handle_status != task_process_status::task_success)
        {
            throw runtime_error("PortsOrch initialization failure.");
        }
    }
    SWSS_LOG_INFO("Get %d voq for port %s", attr.value.u32, port.m_alias.c_str());

    m_port_voq_ids[port.m_alias] = std::vector<sai_object_id_t>( attr.value.u32 );

    if (attr.value.u32 == 0)
    {
        return;
    }

    attr.id = SAI_SYSTEM_PORT_ATTR_QOS_VOQ_LIST;
    attr.value.objlist.count = (uint32_t) m_port_voq_ids[port.m_alias].size();
    attr.value.objlist.list = m_port_voq_ids[port.m_alias].data();

    status = sai_system_port_api->get_system_port_attribute(
			port.m_system_port_oid, 1, &attr);
    if (status != SAI_STATUS_SUCCESS)
    {
        SWSS_LOG_ERROR("Failed to get voq list for port %s rv:%d", port.m_alias.c_str(), status);
        task_process_status handle_status = handleSaiGetStatus(SAI_API_PORT, status);
        if (handle_status != task_process_status::task_success)
        {
            throw runtime_error("PortsOrch initialization failure.");
        }
    }

    SWSS_LOG_INFO("Get voqs for port %s", port.m_alias.c_str());
}

bool PortsOrch::initializePorts(std::vector<Port>& ports)
{
    SWSS_LOG_ENTER();

    bool status = true;

    if (gMySwitchType != "dpu")
    {
        initializePriorityGroupsBulk(ports);
        initializeQueuesBulk(ports);
    }

    /* initialize port host_tx_ready value (only for supporting systems) */
    if (m_cmisModuleAsicSyncSupported)
    {
        initializePortHostTxReadyBulk(ports);
    }

    // Create host interfaces
    for (auto iter = ports.begin(); iter != ports.end();)
    {
        Port& port = *iter;

        /* Check warm start states */
        vector<FieldValueTuple> tuples;
        bool exist = m_portTable->get(port.m_alias, tuples);
        string operStatus, flapCount = "0";
        if (exist)
        {
            for (auto i : tuples)
            {
                if (fvField(i) == "oper_status")
                {
                    operStatus = fvValue(i);
                }

                if (fvField(i) == "flap_count")
                {
                    flapCount = fvValue(i);
                }
            }
        }

        SWSS_LOG_INFO("Port %s with oper %s flap_count=%s", port.m_alias.c_str(), operStatus.c_str(), flapCount.c_str());

        /**
         * Create database port oper status as DOWN if attr missing
         * This status will be updated upon receiving port_oper_status_notification.
         */
        if (operStatus == "up")
        {
            port.m_oper_status = SAI_PORT_OPER_STATUS_UP;
        }
        else if (operStatus.empty())
        {
            port.m_oper_status = SAI_PORT_OPER_STATUS_DOWN;
            /* Fill oper_status in db with default value "down" */
            m_portTable->hset(port.m_alias, "oper_status", "down");
        }
        else
        {
            port.m_oper_status = SAI_PORT_OPER_STATUS_DOWN;
        }

        // initalize port flap count
        if (!flapCount.empty())
        {
            try
            {
                port.m_flap_count = stoull(flapCount);
                m_portTable->hset(port.m_alias, "flap_count", flapCount);
            }
            catch (const std::exception &e)
            {
                SWSS_LOG_ERROR("Failed to get port (%s) flap_count: %s", port.m_alias.c_str(), e.what());
            }
        }

        /*
        * always initialize Port SAI_HOSTIF_ATTR_OPER_STATUS based on oper_status value in appDB.
        */
        bool isUp = port.m_oper_status == SAI_PORT_OPER_STATUS_UP;

        /* Create host interface */
        if (!addHostIntfs(port, port.m_alias, port.m_hif_id, isUp))
        {
            SWSS_LOG_ERROR("Failed to create host interface for port %s", port.m_alias.c_str());
            iter = ports.erase(iter);
            status = false;
            continue;
        }

        iter++;
    }

    return status;
}

void PortsOrch::initializePortHostTxReadyBulk(std::vector<Port>& ports)
{
    SWSS_LOG_ENTER();

    SWSS_LOG_TIMER(__FUNCTION__);

    const auto portCount = static_cast<uint32_t>(ports.size());

    PortBulker bulker(portCount);

    for (auto& port: ports)
    {
        sai_attribute_t attr;
        attr.id = SAI_PORT_ATTR_HOST_TX_READY_STATUS;
        bulker.add(port.m_port_id, attr);
    }

    bulker.executeGet();

    size_t idx = 0;
    for (auto& port: ports)
    {
        const auto status = bulker.statuses[idx];
        const auto& attr = bulker.attrList[idx];

        idx++;

        bool hostTxReady = false;

        if (status == SAI_STATUS_SUCCESS)
        {
            hostTxReady = attr.value.booldata;
        }
        else
        {
            SWSS_LOG_ERROR("Failed to get host_tx_ready value from SAI to Port %" PRIx64 , port.m_port_id);
        }

        string hostTxReadyStr = hostTxReady ? "true" : "false";

        SWSS_LOG_DEBUG("Received host_tx_ready current status: port_id: 0x%" PRIx64 " status: %s", port.m_port_id, hostTxReadyStr.c_str());
        setHostTxReady(port, hostTxReadyStr);
    }
}

void PortsOrch::initializeSchedulerGroups(Port &port)
{
    std::vector<sai_object_id_t> scheduler_group_ids;
    SWSS_LOG_ENTER();

    sai_attribute_t attr;
    attr.id = SAI_PORT_ATTR_QOS_NUMBER_OF_SCHEDULER_GROUPS;
    sai_status_t status = sai_port_api->get_port_attribute(port.m_port_id, 1, &attr);
    if (status != SAI_STATUS_SUCCESS)
    {
        SWSS_LOG_ERROR("Failed to get number of scheduler groups for port:%s", port.m_alias.c_str());
        task_process_status handle_status = handleSaiGetStatus(SAI_API_PORT, status);
        if (handle_status != task_process_status::task_success)
        {
            throw runtime_error("PortsOrch initialization failure.");
        }
    }
    SWSS_LOG_INFO("Got %d number of scheduler groups for port %s", attr.value.u32, port.m_alias.c_str());

    scheduler_group_ids.resize(attr.value.u32);

    if (attr.value.u32 == 0)
    {
        return;
    }

    attr.id = SAI_PORT_ATTR_QOS_SCHEDULER_GROUP_LIST;
    attr.value.objlist.count = (uint32_t)scheduler_group_ids.size();
    attr.value.objlist.list = scheduler_group_ids.data();

    status = sai_port_api->get_port_attribute(port.m_port_id, 1, &attr);
    if (status != SAI_STATUS_SUCCESS)
    {
        SWSS_LOG_ERROR("Failed to get scheduler group list for port %s rv:%d", port.m_alias.c_str(), status);
        task_process_status handle_status = handleSaiGetStatus(SAI_API_PORT, status);
        if (handle_status != task_process_status::task_success)
        {
            throw runtime_error("PortsOrch initialization failure.");
        }
    }

    SWSS_LOG_INFO("Got scheduler groups for port %s", port.m_alias.c_str());
}

void PortsOrch::initializePriorityGroupsBulk(std::vector<Port>& ports)
{
    SWSS_LOG_ENTER();

    SWSS_LOG_TIMER(__FUNCTION__);

    const auto portCount = static_cast<uint32_t>(ports.size());

    // Query number of ingress priority groups
    {
        PortBulker bulker(portCount);

        for (const auto& port: ports)
        {
            sai_attribute_t attr;
            attr.id = SAI_PORT_ATTR_NUMBER_OF_INGRESS_PRIORITY_GROUPS;
            bulker.add(port.m_port_id, attr);
        }

        bulker.executeGet();

        size_t idx = 0;
        for (auto& port: ports)
        {
            const auto status = bulker.statuses[idx];
            const auto& attr = bulker.attrList[idx];

            idx++;

            if (status != SAI_STATUS_SUCCESS)
            {
                SWSS_LOG_ERROR("Failed to get number of priority groups for port %s rv:%d", port.m_alias.c_str(), status);
                handleSaiGetStatus(SAI_API_PORT, status);
                throw runtime_error("PortsOrch initialization failure.");
            }

            SWSS_LOG_INFO("Get %d priority groups for port %s", attr.value.u32, port.m_alias.c_str());
            port.m_priority_group_ids.resize(attr.value.u32);
        }
    }

    // Query ingress priority groups lists
    {
        PortBulker bulker(portCount);

        for (auto& port: ports)
        {
            sai_attribute_t attr;

            if (port.m_priority_group_ids.size() == 0)
            {
                continue;
            }

            attr.id = SAI_PORT_ATTR_INGRESS_PRIORITY_GROUP_LIST;
            attr.value.objlist.list = port.m_priority_group_ids.data();
            attr.value.objlist.count = static_cast<uint32_t>(port.m_priority_group_ids.size());
            bulker.add(port.m_port_id, attr);
        }

        bulker.executeGet();

        size_t idx = 0;
        for (auto& port: ports)
        {
            const auto status = bulker.statuses[idx];

            idx++;

            if (status != SAI_STATUS_SUCCESS)
            {
                SWSS_LOG_ERROR("Fail to get priority group list for port %s rv:%d", port.m_alias.c_str(), status);
                handleSaiGetStatus(SAI_API_PORT, status);
                throw runtime_error("PortsOrch initialization failure.");
            }

            SWSS_LOG_INFO("Get priority groups for port %s", port.m_alias.c_str());
        }
    }
}

void PortsOrch::initializeQueuesBulk(std::vector<Port>& ports)
{
    SWSS_LOG_ENTER();

    SWSS_LOG_TIMER(__FUNCTION__);

    const auto portCount = static_cast<uint32_t>(ports.size());

    // Query number of queues
    {
        PortBulker bulker(portCount);

        for (auto& port: ports)
        {
            sai_attribute_t attr;
            attr.id = SAI_PORT_ATTR_QOS_NUMBER_OF_QUEUES;
            bulker.add(port.m_port_id, attr);
        }

        bulker.executeGet();

        size_t idx = 0;
        for (auto& port: ports)
        {
            const auto status = bulker.statuses[idx];
            const auto& attr = bulker.attrList[idx];

            idx++;

            if (status != SAI_STATUS_SUCCESS)
            {
                SWSS_LOG_ERROR("Failed to get number of queues for port %s rv:%d", port.m_alias.c_str(), status);
                handleSaiGetStatus(SAI_API_PORT, status);
                throw runtime_error("PortsOrch initialization failure.");
            }

            SWSS_LOG_INFO("Get %d queues for port %s", attr.value.u32, port.m_alias.c_str());
            port.m_queue_ids.resize(attr.value.u32);
            port.m_queue_lock.resize(attr.value.u32);
        }
    }

    // Query queue lists
    {
        PortBulker bulker(portCount);

        for (auto& port: ports)
        {
            sai_attribute_t attr;

            if (port.m_queue_ids.size() == 0)
            {
                continue;
            }

            attr.id = SAI_PORT_ATTR_QOS_QUEUE_LIST;
            attr.value.objlist.list = port.m_queue_ids.data();
            attr.value.objlist.count = static_cast<uint32_t>(port.m_queue_ids.size());
            bulker.add(port.m_port_id, attr);
        }

        bulker.executeGet();

        size_t idx = 0;
        for (auto& port: ports)
        {
            const auto status = bulker.statuses[idx];

            idx++;

            if (status != SAI_STATUS_SUCCESS)
            {
                SWSS_LOG_ERROR("Fail to get queue list for port %s rv:%d", port.m_alias.c_str(), status);
                handleSaiGetStatus(SAI_API_PORT, status);
                throw runtime_error("PortsOrch initialization failure.");
            }

            SWSS_LOG_INFO("Get queues for port %s", port.m_alias.c_str());
        }
    }
}

void PortsOrch::initializePortBufferMaximumParameters(const Port &port)
{
    sai_attribute_t attr;
    vector<FieldValueTuple> fvVector;

    attr.id = SAI_PORT_ATTR_QOS_MAXIMUM_HEADROOM_SIZE;

    sai_status_t status = sai_port_api->get_port_attribute(port.m_port_id, 1, &attr);
    if (status != SAI_STATUS_SUCCESS)
    {
        SWSS_LOG_NOTICE("Unable to get the maximum headroom for port %s rv:%d, ignored", port.m_alias.c_str(), status);
    }
    else
    {
        auto maximum_headroom = attr.value.u32;
        fvVector.emplace_back("max_headroom_size", to_string(maximum_headroom));
    }

    fvVector.emplace_back("max_priority_groups", to_string(port.m_priority_group_ids.size()));
    fvVector.emplace_back("max_queues", to_string(port.m_queue_ids.size()));

    m_stateBufferMaximumValueTable->set(port.m_alias, fvVector);
}

bool PortsOrch::addHostIntfs(Port &port, string alias, sai_object_id_t &host_intfs_id, bool isUp)
{
    SWSS_LOG_ENTER();

    sai_attribute_t attr;
    vector<sai_attribute_t> attrs;

    attr.id = SAI_HOSTIF_ATTR_TYPE;
    attr.value.s32 = SAI_HOSTIF_TYPE_NETDEV;
    attrs.push_back(attr);

    attr.id = SAI_HOSTIF_ATTR_OBJ_ID;
    attr.value.oid = port.m_port_id;
    attrs.push_back(attr);

    attr.id = SAI_HOSTIF_ATTR_NAME;
    strncpy((char *)&attr.value.chardata, alias.c_str(), SAI_HOSTIF_NAME_SIZE);
    if (alias.length() >= SAI_HOSTIF_NAME_SIZE)
    {
        SWSS_LOG_WARN("Host interface name %s is too long and will be truncated to %d bytes", alias.c_str(), SAI_HOSTIF_NAME_SIZE - 1);
    }
    attr.value.chardata[SAI_HOSTIF_NAME_SIZE - 1] = '\0';
    attrs.push_back(attr);

    if (m_supportsHostIfTxQueue)
    {
        attr.id = SAI_HOSTIF_ATTR_QUEUE;
        attr.value.u32 = DEFAULT_HOSTIF_TX_QUEUE;
        attrs.push_back(attr);

        port.m_host_tx_queue = DEFAULT_HOSTIF_TX_QUEUE;
        port.m_host_tx_queue_configured = true;
    }

    attr.id = SAI_HOSTIF_ATTR_OPER_STATUS;
    attr.value.booldata = isUp;
    attrs.push_back(attr);

    sai_status_t status = sai_hostif_api->create_hostif(&host_intfs_id, gSwitchId, (uint32_t)attrs.size(), attrs.data());
    if (status != SAI_STATUS_SUCCESS)
    {
        SWSS_LOG_ERROR("Failed to create host interface for port %s", alias.c_str());
        task_process_status handle_status = handleSaiCreateStatus(SAI_API_HOSTIF, status);
        if (handle_status != task_success)
        {
            return parseHandleSaiStatusFailure(handle_status);
        }
    }

    SWSS_LOG_NOTICE("Create host interface for port %s with oper status %s", alias.c_str(), isUp ? "up" : "down");

    event_params_t params = {{"ifname", alias},{"status", isUp ? "up" : "down"}};
    event_publish(g_events_handle, "if-state", &params);

    return true;
}

ReturnCode PortsOrch::addSendToIngressHostIf(const std::string &send_to_ingress_name)
{
    SWSS_LOG_ENTER();

    // For SendToIngress port, add the host interface and bind to the CPU port
    vector<sai_attribute_t> ingress_attribs;
    sai_attribute_t attr;

    attr.id = SAI_HOSTIF_ATTR_TYPE;
    attr.value.s32 = SAI_HOSTIF_TYPE_NETDEV;
    ingress_attribs.push_back(attr);

    attr.id = SAI_HOSTIF_ATTR_NAME;
    auto size = sizeof(attr.value.chardata);
    strncpy(attr.value.chardata, send_to_ingress_name.c_str(),
            size - 1);
    attr.value.chardata[size - 1] = '\0';
    ingress_attribs.push_back(attr);

    // If this isn't passed as true, the false setting makes
    // the device unready for later attempts to set UP/RUNNING
    attr.id = SAI_HOSTIF_ATTR_OPER_STATUS;
    attr.value.booldata = true;
    ingress_attribs.push_back(attr);

    // Get CPU port object id to signal send to ingress
    attr.id = SAI_HOSTIF_ATTR_OBJ_ID;
    attr.value.oid = m_cpuPort.m_port_id;
    ingress_attribs.push_back(attr);

    LOG_AND_RETURN_IF_ERROR(sai_hostif_api->create_hostif(&m_cpuPort.m_hif_id,
                                                          gSwitchId,
                                                          (uint32_t)ingress_attribs.size(),
                                                          ingress_attribs.data()));

    return ReturnCode();
}

ReturnCode PortsOrch::removeSendToIngressHostIf()
{
    SWSS_LOG_ENTER();

    if (SAI_NULL_OBJECT_ID == m_cpuPort.m_hif_id)
    {
        ReturnCode rc = ReturnCode(StatusCode::SWSS_RC_NOT_FOUND)
            << "Can't delete invalid SendToIngress hostif with SAI_NULL_OBJECT_ID oid";
        SWSS_LOG_ERROR("%s", rc.message().c_str());
        return rc;
    }

    CHECK_ERROR_AND_LOG_AND_RETURN(
        sai_hostif_api->remove_hostif(m_cpuPort.m_hif_id),
        "Failed to delete SendToIngress hostif:0x"
            << std::hex << m_cpuPort.m_hif_id);

    return ReturnCode();
}

bool PortsOrch::setBridgePortLearningFDB(Port &port, sai_bridge_port_fdb_learning_mode_t mode)
{
    // TODO: how to support 1D bridge?
    if (port.m_type != Port::PHY) return false;

    auto bridge_port_id = port.m_bridge_port_id;
    if (bridge_port_id == SAI_NULL_OBJECT_ID) return false;

    sai_attribute_t bport_attr;
    bport_attr.id = SAI_BRIDGE_PORT_ATTR_FDB_LEARNING_MODE;
    bport_attr.value.s32 = mode;
    auto status = sai_bridge_api->set_bridge_port_attribute(bridge_port_id, &bport_attr);
    if (status != SAI_STATUS_SUCCESS)
    {
        SWSS_LOG_ERROR("Failed to set bridge port %" PRIx64 " learning_mode attribute: %d", bridge_port_id, status);
        task_process_status handle_status = handleSaiSetStatus(SAI_API_BRIDGE, status);
        if (handle_status != task_success)
        {
            return parseHandleSaiStatusFailure(handle_status);
        }
    }
    SWSS_LOG_NOTICE("Disable FDB learning on bridge port %s(%" PRIx64 ")", port.m_alias.c_str(), bridge_port_id);
    return true;
}

bool PortsOrch::addBridgePort(Port &port)
{
    SWSS_LOG_ENTER();

    if (port.m_bridge_port_id != SAI_NULL_OBJECT_ID)
    {
        return true;
    }

    if (port.m_rif_id != 0)
    {
        SWSS_LOG_NOTICE("Cannot create bridge port, interface %s is a router port", port.m_alias.c_str());
        return false;
    }

    sai_attribute_t attr;
    vector<sai_attribute_t> attrs;

    if (port.m_type == Port::PHY)
    {
        attr.id = SAI_BRIDGE_PORT_ATTR_TYPE;
        attr.value.s32 = SAI_BRIDGE_PORT_TYPE_PORT;
        attrs.push_back(attr);

        attr.id = SAI_BRIDGE_PORT_ATTR_PORT_ID;
        attr.value.oid = port.m_port_id;
        attrs.push_back(attr);
    }
    else if  (port.m_type == Port::LAG)
    {
        attr.id = SAI_BRIDGE_PORT_ATTR_TYPE;
        attr.value.s32 = SAI_BRIDGE_PORT_TYPE_PORT;
        attrs.push_back(attr);

        attr.id = SAI_BRIDGE_PORT_ATTR_PORT_ID;
        attr.value.oid = port.m_lag_id;
        attrs.push_back(attr);
    }
    else if  (port.m_type == Port::TUNNEL)
    {
        attr.id = SAI_BRIDGE_PORT_ATTR_TYPE;
        attr.value.s32 = SAI_BRIDGE_PORT_TYPE_TUNNEL;
        attrs.push_back(attr);

        attr.id = SAI_BRIDGE_PORT_ATTR_TUNNEL_ID;
        attr.value.oid = port.m_tunnel_id;
        attrs.push_back(attr);

        attr.id = SAI_BRIDGE_PORT_ATTR_BRIDGE_ID;
        attr.value.oid = m_default1QBridge;
        attrs.push_back(attr);
    }
    else
    {
        SWSS_LOG_ERROR("Failed to add bridge port %s to default 1Q bridge, invalid port type %d",
            port.m_alias.c_str(), port.m_type);
        return false;
    }

    /* Create a bridge port with admin status set to UP */
    attr.id = SAI_BRIDGE_PORT_ATTR_ADMIN_STATE;
    attr.value.booldata = true;
    attrs.push_back(attr);

    /* And with hardware FDB learning mode set to HW (explicit default value) */
    attr.id = SAI_BRIDGE_PORT_ATTR_FDB_LEARNING_MODE;
    attr.value.s32 = port.m_learn_mode;
    attrs.push_back(attr);

    sai_status_t status = sai_bridge_api->create_bridge_port(&port.m_bridge_port_id, gSwitchId, (uint32_t)attrs.size(), attrs.data());
    if (status != SAI_STATUS_SUCCESS)
    {
        SWSS_LOG_ERROR("Failed to add bridge port %s to default 1Q bridge, rv:%d",
            port.m_alias.c_str(), status);
        task_process_status handle_status = handleSaiCreateStatus(SAI_API_BRIDGE, status);
        if (handle_status != task_success)
        {
            return parseHandleSaiStatusFailure(handle_status);
        }
    }

    if (!setHostIntfsStripTag(port, SAI_HOSTIF_VLAN_TAG_KEEP))
    {
        SWSS_LOG_ERROR("Failed to set %s for hostif of port %s",
                hostif_vlan_tag[SAI_HOSTIF_VLAN_TAG_KEEP], port.m_alias.c_str());
        return false;
    }
    m_portList[port.m_alias] = port;
    saiOidToAlias[port.m_bridge_port_id] = port.m_alias;
    SWSS_LOG_NOTICE("Add bridge port %s to default 1Q bridge", port.m_alias.c_str());

    PortUpdate update = { port, true };
    notify(SUBJECT_TYPE_BRIDGE_PORT_CHANGE, static_cast<void *>(&update));

    return true;
}

bool PortsOrch::removeBridgePort(Port &port)
{
    SWSS_LOG_ENTER();

    if (port.m_bridge_port_id == SAI_NULL_OBJECT_ID)
    {
        return true;
    }
    /* Set bridge port admin status to DOWN */
    sai_attribute_t attr;
    attr.id = SAI_BRIDGE_PORT_ATTR_ADMIN_STATE;
    attr.value.booldata = false;

    sai_status_t status = sai_bridge_api->set_bridge_port_attribute(port.m_bridge_port_id, &attr);
    if (status != SAI_STATUS_SUCCESS)
    {
        SWSS_LOG_ERROR("Failed to set bridge port %s admin status to DOWN, rv:%d",
            port.m_alias.c_str(), status);
        task_process_status handle_status = handleSaiSetStatus(SAI_API_BRIDGE, status);
        if (handle_status != task_success)
        {
            return parseHandleSaiStatusFailure(handle_status);
        }
    }

    if (!setHostIntfsStripTag(port, SAI_HOSTIF_VLAN_TAG_STRIP))
    {
        SWSS_LOG_ERROR("Failed to set %s for hostif of port %s",
                hostif_vlan_tag[SAI_HOSTIF_VLAN_TAG_STRIP], port.m_alias.c_str());
        return false;
    }
    
    /* Remove STP ports before bridge port deletion*/
    gStpOrch->removeStpPorts(port);

    //Flush the FDB entires corresponding to the port
    gFdbOrch->flushFDBEntries(port.m_bridge_port_id, SAI_NULL_OBJECT_ID);
    SWSS_LOG_INFO("Flush FDB entries for port %s", port.m_alias.c_str());

    /* Remove bridge port */
    status = sai_bridge_api->remove_bridge_port(port.m_bridge_port_id);
    if (status != SAI_STATUS_SUCCESS)
    {
        SWSS_LOG_ERROR("Failed to remove bridge port %s from default 1Q bridge, rv:%d",
            port.m_alias.c_str(), status);
        task_process_status handle_status = handleSaiRemoveStatus(SAI_API_BRIDGE, status);
        if (handle_status != task_success)
        {
            return parseHandleSaiStatusFailure(handle_status);
        }
    }
    saiOidToAlias.erase(port.m_bridge_port_id);
    port.m_bridge_port_id = SAI_NULL_OBJECT_ID;

    /* Remove bridge port */
    PortUpdate update = { port, false };
    notify(SUBJECT_TYPE_BRIDGE_PORT_CHANGE, static_cast<void *>(&update));

    SWSS_LOG_NOTICE("Remove bridge port %s from default 1Q bridge", port.m_alias.c_str());

    m_portList[port.m_alias] = port;
    return true;
}

bool PortsOrch::setBridgePortLearnMode(Port &port, sai_bridge_port_fdb_learning_mode_t learn_mode)
{
    SWSS_LOG_ENTER();

    if (port.m_bridge_port_id == SAI_NULL_OBJECT_ID)
    {
        return true;
    }

    /* Set bridge port learning mode */
    sai_attribute_t attr;
    attr.id = SAI_BRIDGE_PORT_ATTR_FDB_LEARNING_MODE;
    attr.value.s32 = learn_mode;

    sai_status_t status = sai_bridge_api->set_bridge_port_attribute(port.m_bridge_port_id, &attr);
    if (status != SAI_STATUS_SUCCESS)
    {
        SWSS_LOG_ERROR("Failed to set bridge port %s learning mode, rv:%d",
            port.m_alias.c_str(), status);
        task_process_status handle_status = handleSaiSetStatus(SAI_API_BRIDGE, status);
        if (handle_status != task_success)
        {
            return parseHandleSaiStatusFailure(handle_status);
        }
    }

    SWSS_LOG_NOTICE("Set bridge port %s learning mode %d", port.m_alias.c_str(), learn_mode);

    return true;
}

bool PortsOrch::addVlan(string vlan_alias)
{
    SWSS_LOG_ENTER();

    sai_object_id_t vlan_oid;

    sai_vlan_id_t vlan_id = (uint16_t)stoi(vlan_alias.substr(4));
    sai_attribute_t attr;
    attr.id = SAI_VLAN_ATTR_VLAN_ID;
    attr.value.u16 = vlan_id;

    sai_status_t status = sai_vlan_api->create_vlan(&vlan_oid, gSwitchId, 1, &attr);

    if (status != SAI_STATUS_SUCCESS)
    {
        SWSS_LOG_ERROR("Failed to create VLAN %s vid:%hu", vlan_alias.c_str(), vlan_id);
        task_process_status handle_status = handleSaiCreateStatus(SAI_API_VLAN, status);
        if (handle_status != task_success)
        {
            return parseHandleSaiStatusFailure(handle_status);
        }
    }

    SWSS_LOG_NOTICE("Create an empty VLAN %s vid:%hu vlan_oid:%" PRIx64, vlan_alias.c_str(), vlan_id, vlan_oid);

    Port vlan(vlan_alias, Port::VLAN);
    vlan.m_vlan_info.vlan_oid = vlan_oid;
    vlan.m_vlan_info.vlan_id = vlan_id;
    vlan.m_vlan_info.uuc_flood_type = SAI_VLAN_FLOOD_CONTROL_TYPE_ALL;
    vlan.m_vlan_info.bc_flood_type = SAI_VLAN_FLOOD_CONTROL_TYPE_ALL;
    vlan.m_members = set<string>();
    m_portList[vlan_alias] = vlan;
    m_port_ref_count[vlan_alias] = 0;
    saiOidToAlias[vlan_oid] =  vlan_alias;
    m_vlanPorts.emplace(vlan_alias);

    return true;
}

bool PortsOrch::removeVlan(Port vlan)
{
    SWSS_LOG_ENTER();

    /* If there are still fdb entries associated with the VLAN,
       return false for retry */
    if (vlan.m_fdb_count > 0)
    {
        SWSS_LOG_NOTICE("VLAN %s still has %d FDB entries", vlan.m_alias.c_str(), vlan.m_fdb_count);
        return false;
    }

    if (m_port_ref_count[vlan.m_alias] > 0)
    {
        SWSS_LOG_ERROR("Failed to remove ref count %d VLAN %s",
                       m_port_ref_count[vlan.m_alias],
                       vlan.m_alias.c_str());
        return false;
    }

    /* Vlan removing is not allowed when the VLAN still has members */
    if (vlan.m_members.size() > 0)
    {
        SWSS_LOG_ERROR("Failed to remove non-empty VLAN %s", vlan.m_alias.c_str());
        return false;
    }

    // Fail VLAN removal if there is a vnid associated
    if (vlan.m_vnid != VNID_NONE)
    {
       SWSS_LOG_ERROR("VLAN-VNI mapping not yet removed. VLAN %s VNI %d",
                      vlan.m_alias.c_str(), vlan.m_vnid);
       return false;
    }


    if (vlan.m_vlan_info.host_intf_id && !removeVlanHostIntf(vlan))
    {
        SWSS_LOG_ERROR("Failed to remove VLAN %d host interface", vlan.m_vlan_info.vlan_id);
        return false;
    }

    /* If STP instance is associated with VLAN remove VLAN from STP before deletion */
    if(vlan.m_stp_id != -1)
    {
        gStpOrch->removeVlanFromStpInstance(vlan.m_alias, 0);
    }

    sai_status_t status = sai_vlan_api->remove_vlan(vlan.m_vlan_info.vlan_oid);
    if (status != SAI_STATUS_SUCCESS)
    {
        SWSS_LOG_ERROR("Failed to remove VLAN %s vid:%hu",
                vlan.m_alias.c_str(), vlan.m_vlan_info.vlan_id);
        task_process_status handle_status = handleSaiRemoveStatus(SAI_API_VLAN, status);
        if (handle_status != task_success)
        {
            return parseHandleSaiStatusFailure(handle_status);
        }
    }

    removeAclTableGroup(vlan);

    SWSS_LOG_NOTICE("Remove VLAN %s vid:%hu", vlan.m_alias.c_str(),
            vlan.m_vlan_info.vlan_id);

    saiOidToAlias.erase(vlan.m_vlan_info.vlan_oid);
    m_portList.erase(vlan.m_alias);
    m_port_ref_count.erase(vlan.m_alias);
    m_vlanPorts.erase(vlan.m_alias);

    return true;
}

bool PortsOrch::getVlanByVlanId(sai_vlan_id_t vlan_id, Port &vlan)
{
    SWSS_LOG_ENTER();

    for (auto &it: m_portList)
    {
        if (it.second.m_type == Port::VLAN && it.second.m_vlan_info.vlan_id == vlan_id)
        {
            vlan = it.second;
            return true;
        }
    }

    return false;
}

bool PortsOrch::addVlanMember(Port &vlan, Port &port, string &tagging_mode, string end_point_ip)
{
    SWSS_LOG_ENTER();

    if (!end_point_ip.empty())
    {
        if ((uuc_sup_flood_control_type.find(SAI_VLAN_FLOOD_CONTROL_TYPE_COMBINED)
             == uuc_sup_flood_control_type.end()) ||
            (bc_sup_flood_control_type.find(SAI_VLAN_FLOOD_CONTROL_TYPE_COMBINED)
             == bc_sup_flood_control_type.end()))
        {
            SWSS_LOG_ERROR("Flood group with end point ip is not supported");
            return false;
        }
        return addVlanFloodGroups(vlan, port, end_point_ip);
    }

    sai_attribute_t attr;
    vector<sai_attribute_t> attrs;

    attr.id = SAI_VLAN_MEMBER_ATTR_VLAN_ID;
    attr.value.oid = vlan.m_vlan_info.vlan_oid;
    attrs.push_back(attr);

    attr.id = SAI_VLAN_MEMBER_ATTR_BRIDGE_PORT_ID;
    attr.value.oid = port.m_bridge_port_id;
    attrs.push_back(attr);


    sai_vlan_tagging_mode_t sai_tagging_mode = SAI_VLAN_TAGGING_MODE_TAGGED;
    attr.id = SAI_VLAN_MEMBER_ATTR_VLAN_TAGGING_MODE;
    if (tagging_mode == "untagged")
        sai_tagging_mode = SAI_VLAN_TAGGING_MODE_UNTAGGED;
    else if (tagging_mode == "tagged")
        sai_tagging_mode = SAI_VLAN_TAGGING_MODE_TAGGED;
    else if (tagging_mode == "priority_tagged")
        sai_tagging_mode = SAI_VLAN_TAGGING_MODE_PRIORITY_TAGGED;
    else assert(false);
    attr.value.s32 = sai_tagging_mode;
    attrs.push_back(attr);

    sai_object_id_t vlan_member_id;
    sai_status_t status = sai_vlan_api->create_vlan_member(&vlan_member_id, gSwitchId, (uint32_t)attrs.size(), attrs.data());
    if (status != SAI_STATUS_SUCCESS)
    {
        SWSS_LOG_ERROR("Failed to add member %s to VLAN %s vid:%hu pid:%" PRIx64,
                port.m_alias.c_str(), vlan.m_alias.c_str(), vlan.m_vlan_info.vlan_id, port.m_port_id);
        task_process_status handle_status = handleSaiCreateStatus(SAI_API_VLAN, status);
        if (handle_status != task_success)
        {
            return parseHandleSaiStatusFailure(handle_status);
        }
    }
    SWSS_LOG_NOTICE("Add member %s to VLAN %s vid:%hu pid%" PRIx64,
            port.m_alias.c_str(), vlan.m_alias.c_str(), vlan.m_vlan_info.vlan_id, port.m_port_id);

    /* Use untagged VLAN as pvid of the member port */
    if (sai_tagging_mode == SAI_VLAN_TAGGING_MODE_UNTAGGED &&
        port.m_type != Port::TUNNEL)
    {
        if(!setPortPvid(port, vlan.m_vlan_info.vlan_id))
        {
            return false;
        }
    }

    /* a physical port may join multiple vlans */
    VlanMemberEntry vme = {vlan_member_id, sai_tagging_mode};
    m_portVlanMember[port.m_alias][vlan.m_vlan_info.vlan_id] = vme;
    m_portList[port.m_alias] = port;
    vlan.m_members.insert(port.m_alias);
    m_portList[vlan.m_alias] = vlan;

    VlanMemberUpdate update = { vlan, port, true };
    notify(SUBJECT_TYPE_VLAN_MEMBER_CHANGE, static_cast<void *>(&update));

    return true;
}

bool PortsOrch::getPortVlanMembers(Port &port, vlan_members_t &vlan_members)
{
    vlan_members = m_portVlanMember[port.m_alias];
    return true;
}

bool PortsOrch::addVlanFloodGroups(Port &vlan, Port &port, string end_point_ip)
{
    SWSS_LOG_ENTER();

    sai_object_id_t l2mc_group_id = SAI_NULL_OBJECT_ID;
    sai_status_t    status;
    sai_attribute_t attr;

    if (vlan.m_vlan_info.uuc_flood_type != SAI_VLAN_FLOOD_CONTROL_TYPE_COMBINED)
    {
        attr.id = SAI_VLAN_ATTR_UNKNOWN_UNICAST_FLOOD_CONTROL_TYPE;
        attr.value.s32 = SAI_VLAN_FLOOD_CONTROL_TYPE_COMBINED;

        status = sai_vlan_api->set_vlan_attribute(vlan.m_vlan_info.vlan_oid, &attr);
        if (status != SAI_STATUS_SUCCESS)
        {
            SWSS_LOG_ERROR("Failed to set l2mc flood type combined "
                           " to vlan %hu for unknown unicast flooding", vlan.m_vlan_info.vlan_id);
            task_process_status handle_status = handleSaiSetStatus(SAI_API_VLAN, status);
            if (handle_status != task_success)
            {
                return parseHandleSaiStatusFailure(handle_status);
            }
        }
        vlan.m_vlan_info.uuc_flood_type = SAI_VLAN_FLOOD_CONTROL_TYPE_COMBINED;
    }

    if (vlan.m_vlan_info.bc_flood_type != SAI_VLAN_FLOOD_CONTROL_TYPE_COMBINED)
    {
        attr.id = SAI_VLAN_ATTR_BROADCAST_FLOOD_CONTROL_TYPE;
        attr.value.s32 = SAI_VLAN_FLOOD_CONTROL_TYPE_COMBINED;

        status = sai_vlan_api->set_vlan_attribute(vlan.m_vlan_info.vlan_oid, &attr);
        if (status != SAI_STATUS_SUCCESS)
        {
            SWSS_LOG_ERROR("Failed to set l2mc flood type combined "
                           " to vlan %hu for broadcast flooding", vlan.m_vlan_info.vlan_id);
            task_process_status handle_status = handleSaiSetStatus(SAI_API_VLAN, status);
            if (handle_status != task_success)
            {
                m_portList[vlan.m_alias] = vlan;
                return parseHandleSaiStatusFailure(handle_status);
            }
        }
        vlan.m_vlan_info.bc_flood_type = SAI_VLAN_FLOOD_CONTROL_TYPE_COMBINED;
    }

    if (vlan.m_vlan_info.l2mc_group_id == SAI_NULL_OBJECT_ID)
    {
        status = sai_l2mc_group_api->create_l2mc_group(&l2mc_group_id, gSwitchId, 0, NULL);
        if (status != SAI_STATUS_SUCCESS)
        {
            SWSS_LOG_ERROR("Failed to create l2mc flood group");
            task_process_status handle_status = handleSaiCreateStatus(SAI_API_L2MC_GROUP, status);
            if (handle_status != task_success)
            {
                m_portList[vlan.m_alias] = vlan;
                return parseHandleSaiStatusFailure(handle_status);
            }
        }

        if (vlan.m_vlan_info.uuc_flood_type == SAI_VLAN_FLOOD_CONTROL_TYPE_COMBINED)
        {
            attr.id = SAI_VLAN_ATTR_UNKNOWN_UNICAST_FLOOD_GROUP;
            attr.value.oid = l2mc_group_id;

            status = sai_vlan_api->set_vlan_attribute(vlan.m_vlan_info.vlan_oid, &attr);
            if (status != SAI_STATUS_SUCCESS)
            {
                SWSS_LOG_ERROR("Failed to set l2mc group %" PRIx64
                               " to vlan %hu for unknown unicast flooding",
                               l2mc_group_id, vlan.m_vlan_info.vlan_id);
                task_process_status handle_status = handleSaiSetStatus(SAI_API_VLAN, status);
                if (handle_status != task_success)
                {
                    m_portList[vlan.m_alias] = vlan;
                    return parseHandleSaiStatusFailure(handle_status);
                }
            }
        }
        if (vlan.m_vlan_info.bc_flood_type == SAI_VLAN_FLOOD_CONTROL_TYPE_COMBINED)
        {
            attr.id = SAI_VLAN_ATTR_BROADCAST_FLOOD_GROUP;
            attr.value.oid = l2mc_group_id;

            status = sai_vlan_api->set_vlan_attribute(vlan.m_vlan_info.vlan_oid, &attr);
            if (status != SAI_STATUS_SUCCESS)
            {
                SWSS_LOG_ERROR("Failed to set l2mc group %" PRIx64
                               " to vlan %hu for broadcast flooding",
                               l2mc_group_id, vlan.m_vlan_info.vlan_id);
                task_process_status handle_status = handleSaiSetStatus(SAI_API_VLAN, status);
                if (handle_status != task_success)
                {
                    m_portList[vlan.m_alias] = vlan;
                    return parseHandleSaiStatusFailure(handle_status);
                }
            }
        }
        vlan.m_vlan_info.l2mc_group_id = l2mc_group_id;
        m_portList[vlan.m_alias] = vlan;
    }

    vector<sai_attribute_t> attrs;
    attr.id = SAI_L2MC_GROUP_MEMBER_ATTR_L2MC_GROUP_ID;
    attr.value.oid = vlan.m_vlan_info.l2mc_group_id;
    attrs.push_back(attr);

    attr.id = SAI_L2MC_GROUP_MEMBER_ATTR_L2MC_OUTPUT_ID;
    attr.value.oid = port.m_bridge_port_id;
    attrs.push_back(attr);

    attr.id = SAI_L2MC_GROUP_MEMBER_ATTR_L2MC_ENDPOINT_IP;
    IpAddress remote = IpAddress(end_point_ip);
    sai_ip_address_t ipaddr;
    if (remote.isV4())
    {
        ipaddr.addr_family = SAI_IP_ADDR_FAMILY_IPV4;
        ipaddr.addr.ip4 = remote.getV4Addr();
    }
    else
    {
        ipaddr.addr_family = SAI_IP_ADDR_FAMILY_IPV6;
        memcpy(ipaddr.addr.ip6, remote.getV6Addr(), sizeof(ipaddr.addr.ip6));
    }
    attr.value.ipaddr = ipaddr;
    attrs.push_back(attr);

    sai_object_id_t l2mc_group_member = SAI_NULL_OBJECT_ID;
    status = sai_l2mc_group_api->create_l2mc_group_member(&l2mc_group_member, gSwitchId,
                                                          static_cast<uint32_t>(attrs.size()),
                                                          attrs.data());
    if (status != SAI_STATUS_SUCCESS)
    {
        SWSS_LOG_ERROR("Failed to create l2mc group member for adding tunnel %s to vlan %hu",
                       end_point_ip.c_str(), vlan.m_vlan_info.vlan_id);
        task_process_status handle_status = handleSaiCreateStatus(SAI_API_L2MC_GROUP, status);
        if (handle_status != task_success)
        {
            m_portList[vlan.m_alias] = vlan;
            return parseHandleSaiStatusFailure(handle_status);
        }
    }
    vlan.m_vlan_info.l2mc_members[end_point_ip] = l2mc_group_member;
    m_portList[vlan.m_alias] = vlan;
    increaseBridgePortRefCount(port);

    VlanMemberUpdate update = { vlan, port, true };
    notify(SUBJECT_TYPE_VLAN_MEMBER_CHANGE, static_cast<void *>(&update));
    return true;
}


bool PortsOrch::removeVlanEndPointIp(Port &vlan, Port &port, string end_point_ip)
{
    SWSS_LOG_ENTER();

    sai_status_t status;

    if(vlan.m_vlan_info.l2mc_members.find(end_point_ip) == vlan.m_vlan_info.l2mc_members.end())
    {
        SWSS_LOG_NOTICE("End point ip %s is not part of vlan %hu",
                        end_point_ip.c_str(), vlan.m_vlan_info.vlan_id);
        return true;
    }

    status = sai_l2mc_group_api->remove_l2mc_group_member(vlan.m_vlan_info.l2mc_members[end_point_ip]);
    if (status != SAI_STATUS_SUCCESS)
    {
        SWSS_LOG_ERROR("Failed to remove end point ip %s from vlan %hu",
                       end_point_ip.c_str(), vlan.m_vlan_info.vlan_id);
        task_process_status handle_status = handleSaiRemoveStatus(SAI_API_L2MC_GROUP, status);
        if (handle_status != task_success)
        {
            return parseHandleSaiStatusFailure(handle_status);
        }
    }
    decreaseBridgePortRefCount(port);
    vlan.m_vlan_info.l2mc_members.erase(end_point_ip);
    sai_object_id_t l2mc_group_id = SAI_NULL_OBJECT_ID;
    sai_attribute_t attr;

    if (vlan.m_vlan_info.l2mc_members.empty())
    {
        if (vlan.m_vlan_info.uuc_flood_type == SAI_VLAN_FLOOD_CONTROL_TYPE_COMBINED)
        {
            attr.id = SAI_VLAN_ATTR_UNKNOWN_UNICAST_FLOOD_GROUP;
            attr.value.oid = SAI_NULL_OBJECT_ID;

            status = sai_vlan_api->set_vlan_attribute(vlan.m_vlan_info.vlan_oid, &attr);
            if (status != SAI_STATUS_SUCCESS)
            {
                SWSS_LOG_ERROR("Failed to set null l2mc group "
                               " to vlan %hu for unknown unicast flooding",
                               vlan.m_vlan_info.vlan_id);
                task_process_status handle_status = handleSaiSetStatus(SAI_API_VLAN, status);
                if (handle_status != task_success)
                {
                    m_portList[vlan.m_alias] = vlan;
                    return parseHandleSaiStatusFailure(handle_status);
                }
            }
            attr.id = SAI_VLAN_ATTR_UNKNOWN_UNICAST_FLOOD_CONTROL_TYPE;
            attr.value.s32 = SAI_VLAN_FLOOD_CONTROL_TYPE_ALL;
            status = sai_vlan_api->set_vlan_attribute(vlan.m_vlan_info.vlan_oid, &attr);
            if (status != SAI_STATUS_SUCCESS)
            {
                SWSS_LOG_ERROR("Failed to set flood control type all"
                               " to vlan %hu for unknown unicast flooding",
                               vlan.m_vlan_info.vlan_id);
                task_process_status handle_status = handleSaiSetStatus(SAI_API_VLAN, status);
                if (handle_status != task_success)
                {
                    m_portList[vlan.m_alias] = vlan;
                    return parseHandleSaiStatusFailure(handle_status);
                }
            }
            vlan.m_vlan_info.uuc_flood_type = SAI_VLAN_FLOOD_CONTROL_TYPE_ALL;
        }
        if (vlan.m_vlan_info.bc_flood_type == SAI_VLAN_FLOOD_CONTROL_TYPE_COMBINED)
        {
            attr.id = SAI_VLAN_ATTR_BROADCAST_FLOOD_GROUP;
            attr.value.oid = SAI_NULL_OBJECT_ID;

            status = sai_vlan_api->set_vlan_attribute(vlan.m_vlan_info.vlan_oid, &attr);
            if (status != SAI_STATUS_SUCCESS)
            {
                SWSS_LOG_ERROR("Failed to set null l2mc group "
                               " to vlan %hu for broadcast flooding",
                               vlan.m_vlan_info.vlan_id);
                task_process_status handle_status = handleSaiSetStatus(SAI_API_VLAN, status);
                if (handle_status != task_success)
                {
                    m_portList[vlan.m_alias] = vlan;
                    return parseHandleSaiStatusFailure(handle_status);
                }
            }
            attr.id = SAI_VLAN_ATTR_BROADCAST_FLOOD_CONTROL_TYPE;
            attr.value.s32 = SAI_VLAN_FLOOD_CONTROL_TYPE_ALL;
            status = sai_vlan_api->set_vlan_attribute(vlan.m_vlan_info.vlan_oid, &attr);
            if (status != SAI_STATUS_SUCCESS)
            {
                SWSS_LOG_ERROR("Failed to set flood control type all"
                               " to vlan %hu for broadcast flooding",
                               vlan.m_vlan_info.vlan_id);
                task_process_status handle_status = handleSaiSetStatus(SAI_API_VLAN, status);
                if (handle_status != task_success)
                {
                    m_portList[vlan.m_alias] = vlan;
                    return parseHandleSaiStatusFailure(handle_status);
                }
            }
            vlan.m_vlan_info.bc_flood_type = SAI_VLAN_FLOOD_CONTROL_TYPE_ALL;
        }
        status = sai_l2mc_group_api->remove_l2mc_group(vlan.m_vlan_info.l2mc_group_id);
        if (status != SAI_STATUS_SUCCESS)
        {
            SWSS_LOG_ERROR("Failed to remove l2mc group %" PRIx64, l2mc_group_id);
            task_process_status handle_status = handleSaiRemoveStatus(SAI_API_L2MC_GROUP, status);
            if (handle_status != task_success)
            {
                m_portList[vlan.m_alias] = vlan;
                return parseHandleSaiStatusFailure(handle_status);
            }
        }
        vlan.m_vlan_info.l2mc_group_id = SAI_NULL_OBJECT_ID;
    }
    m_portList[vlan.m_alias] = vlan;
    return true;
}

bool PortsOrch::removeVlanMember(Port &vlan, Port &port, string end_point_ip)
{
    SWSS_LOG_ENTER();

    if (!end_point_ip.empty())
    {
        return removeVlanEndPointIp(vlan, port, end_point_ip);
    }
    sai_object_id_t vlan_member_id;
    sai_vlan_tagging_mode_t sai_tagging_mode;
    auto vlan_member = m_portVlanMember[port.m_alias].find(vlan.m_vlan_info.vlan_id);

    /* Assert the port belongs to this VLAN */
    assert (vlan_member != m_portVlanMember[port.m_alias].end());
    sai_tagging_mode = vlan_member->second.vlan_mode;
    vlan_member_id = vlan_member->second.vlan_member_id;

    sai_status_t status = sai_vlan_api->remove_vlan_member(vlan_member_id);
    if (status != SAI_STATUS_SUCCESS)
    {
        SWSS_LOG_ERROR("Failed to remove member %s from VLAN %s vid:%hx vmid:%" PRIx64,
                port.m_alias.c_str(), vlan.m_alias.c_str(), vlan.m_vlan_info.vlan_id, vlan_member_id);
        task_process_status handle_status = handleSaiRemoveStatus(SAI_API_VLAN, status);
        if (handle_status != task_success)
        {
            return parseHandleSaiStatusFailure(handle_status);
        }
    }
    m_portVlanMember[port.m_alias].erase(vlan_member);
    if (m_portVlanMember[port.m_alias].empty())
    {
        m_portVlanMember.erase(port.m_alias);
    }
    SWSS_LOG_NOTICE("Remove member %s from VLAN %s lid:%hx vmid:%" PRIx64,
            port.m_alias.c_str(), vlan.m_alias.c_str(), vlan.m_vlan_info.vlan_id, vlan_member_id);

    /* Restore to default pvid if this port joined this VLAN in untagged mode previously */
    if (sai_tagging_mode == SAI_VLAN_TAGGING_MODE_UNTAGGED &&
        port.m_type != Port::TUNNEL)
    {
        if (!setPortPvid(port, DEFAULT_PORT_VLAN_ID))
        {
            return false;
        }
    }

    m_portList[port.m_alias] = port;
    vlan.m_members.erase(port.m_alias);
    m_portList[vlan.m_alias] = vlan;

    VlanMemberUpdate update = { vlan, port, false };
    notify(SUBJECT_TYPE_VLAN_MEMBER_CHANGE, static_cast<void *>(&update));

    return true;
}

bool PortsOrch::isVlanMember(Port &vlan, Port &port, string end_point_ip)
{
    if (!end_point_ip.empty())
    {
        if (vlan.m_vlan_info.l2mc_members.find(end_point_ip) != vlan.m_vlan_info.l2mc_members.end())
        {
            return true;
        }
        return false;
    }
    if (vlan.m_members.find(port.m_alias) == vlan.m_members.end())
       return false;

    return true;
}

bool PortsOrch::addLag(string lag_alias, uint32_t spa_id, int32_t switch_id)
{
    SWSS_LOG_ENTER();

    auto lagport = m_portList.find(lag_alias);
    if (lagport != m_portList.end())
    {
        /* The deletion of bridgeport attached to the lag may still be
         * pending due to fdb entries still present on the lag. Wait
         * until the cleanup is done.
         */
        if (m_portList[lag_alias].m_bridge_port_id != SAI_NULL_OBJECT_ID)
        {
            return false;
        }
        return true;
    }

    vector<sai_attribute_t> lag_attrs;
    string system_lag_alias = lag_alias;

    if (gMySwitchType == "voq")
    {
        if (switch_id < 0)
        {
            // Local PortChannel. Allocate unique lag id from central CHASSIS_APP_DB
            // Use the chassis wide unique system lag name.

            // Get the local switch id and derive the system lag name.

            switch_id = gVoqMySwitchId;
            system_lag_alias = gMyHostName + "|" + gMyAsicName + "|" + lag_alias;

            // Allocate unique lag id
            spa_id = m_lagIdAllocator->lagIdAdd(system_lag_alias, 0);

            if ((int32_t)spa_id <= 0)
            {
                SWSS_LOG_ERROR("Failed to allocate unique LAG id for local lag %s rv:%d", lag_alias.c_str(), spa_id);
                return false;
            }
        }

        sai_attribute_t attr;
        attr.id = SAI_LAG_ATTR_SYSTEM_PORT_AGGREGATE_ID;
        attr.value.u32 = spa_id;
        lag_attrs.push_back(attr);
    }

    sai_object_id_t lag_id;
    sai_status_t status = sai_lag_api->create_lag(&lag_id, gSwitchId, static_cast<uint32_t>(lag_attrs.size()), lag_attrs.data());

    if (status != SAI_STATUS_SUCCESS)
    {
        SWSS_LOG_ERROR("Failed to create LAG %s lid:%" PRIx64, lag_alias.c_str(), lag_id);
        task_process_status handle_status = handleSaiCreateStatus(SAI_API_LAG, status);
        if (handle_status != task_success)
        {
            return parseHandleSaiStatusFailure(handle_status);
        }
    }

    SWSS_LOG_NOTICE("Create an empty LAG %s lid:%" PRIx64, lag_alias.c_str(), lag_id);

    Port lag(lag_alias, Port::LAG);
    lag.m_lag_id = lag_id;
    lag.m_members = set<string>();
    m_portList[lag_alias] = lag;
    m_port_ref_count[lag_alias] = 0;
    saiOidToAlias[lag_id] = lag_alias;

    PortUpdate update = { lag, true };
    notify(SUBJECT_TYPE_PORT_CHANGE, static_cast<void *>(&update));

    FieldValueTuple tuple(lag_alias, sai_serialize_object_id(lag_id));
    vector<FieldValueTuple> fields;
    fields.push_back(tuple);
    m_counterLagTable->set("", fields);

    if (gMySwitchType == "voq")
    {
        // If this is voq switch, record system lag info

        lag.m_system_lag_info.alias = system_lag_alias;
        lag.m_system_lag_info.switch_id = switch_id;
        lag.m_system_lag_info.spa_id = spa_id;

        // This will update port list with local port channel name for local port channels
        // and with system lag name for the system lags received from chassis app db

        m_portList[lag_alias] = lag;

        // Sync to SYSTEM_LAG_TABLE of CHASSIS_APP_DB

        voqSyncAddLag(lag);
    }

    return true;
}

bool PortsOrch::removeLag(Port lag)
{
    SWSS_LOG_ENTER();

    if (m_port_ref_count[lag.m_alias] > 0)
    {
        SWSS_LOG_ERROR("Failed to remove ref count %d LAG %s",
                        m_port_ref_count[lag.m_alias],
                        lag.m_alias.c_str());
        return false;
    }

    /* Retry when the LAG still has members */
    if (lag.m_members.size() > 0)
    {
        SWSS_LOG_ERROR("Failed to remove non-empty LAG %s", lag.m_alias.c_str());
        return false;
    }
    if (m_portVlanMember[lag.m_alias].size() > 0)
    {
        SWSS_LOG_ERROR("Failed to remove LAG %s, it is still in VLAN", lag.m_alias.c_str());
        return false;
    }

    if (lag.m_bridge_port_id != SAI_NULL_OBJECT_ID)
    {
        return false;
    }

    sai_status_t status = sai_lag_api->remove_lag(lag.m_lag_id);
    if (status != SAI_STATUS_SUCCESS)
    {
        SWSS_LOG_ERROR("Failed to remove LAG %s lid:%" PRIx64, lag.m_alias.c_str(), lag.m_lag_id);
        task_process_status handle_status = handleSaiRemoveStatus(SAI_API_LAG, status);
        if (handle_status != task_success)
        {
            return parseHandleSaiStatusFailure(handle_status);
        }
    }

    SWSS_LOG_NOTICE("Remove LAG %s lid:%" PRIx64, lag.m_alias.c_str(), lag.m_lag_id);

    saiOidToAlias.erase(lag.m_lag_id);
    m_portList.erase(lag.m_alias);
    m_port_ref_count.erase(lag.m_alias);

    PortUpdate update = { lag, false };
    notify(SUBJECT_TYPE_PORT_CHANGE, static_cast<void *>(&update));

    m_counterLagTable->hdel("", lag.m_alias);

    if (gMySwitchType == "voq")
    {
        // Free the lag id, if this is local LAG

        if (lag.m_system_lag_info.switch_id == gVoqMySwitchId)
        {
            int32_t rv;
            int32_t spa_id = lag.m_system_lag_info.spa_id;

            rv = m_lagIdAllocator->lagIdDel(lag.m_system_lag_info.alias);

            if (rv != spa_id)
            {
                SWSS_LOG_ERROR("Failed to delete LAG id %d of local lag %s rv:%d", spa_id, lag.m_alias.c_str(), rv);
                return false;
            }

            // Sync to SYSTEM_LAG_TABLE of CHASSIS_APP_DB

            voqSyncDelLag(lag);
        }
    }

    return true;
}

void PortsOrch::getLagMember(Port &lag, vector<Port> &portv)
{
    Port member;

    for (auto &name: lag.m_members)
    {
        if (!getPort(name, member))
        {
            SWSS_LOG_ERROR("Failed to get port for %s alias", name.c_str());
            return;
        }
        portv.push_back(member);
    }
}

bool PortsOrch::addLagMember(Port &lag, Port &port, string member_status)
{
    SWSS_LOG_ENTER();
    bool enableForwarding = (member_status == "enabled");

    sai_uint32_t pvid;
    if (getPortPvid(lag, pvid))
    {
        setPortPvid (port, pvid);
    }

    sai_attribute_t attr;
    vector<sai_attribute_t> attrs;

    attr.id = SAI_LAG_MEMBER_ATTR_LAG_ID;
    attr.value.oid = lag.m_lag_id;
    attrs.push_back(attr);

    attr.id = SAI_LAG_MEMBER_ATTR_PORT_ID;
    attr.value.oid = port.m_port_id;
    attrs.push_back(attr);

    if (!enableForwarding && port.m_type != Port::SYSTEM)
    {
        attr.id = SAI_LAG_MEMBER_ATTR_EGRESS_DISABLE;
        attr.value.booldata = true;
        attrs.push_back(attr);

        attr.id = SAI_LAG_MEMBER_ATTR_INGRESS_DISABLE;
        attr.value.booldata = true;
        attrs.push_back(attr);
    }

    sai_object_id_t lag_member_id;
    sai_status_t status = sai_lag_api->create_lag_member(&lag_member_id, gSwitchId, (uint32_t)attrs.size(), attrs.data());

    if (status != SAI_STATUS_SUCCESS)
    {
        SWSS_LOG_ERROR("Failed to add member %s to LAG %s lid:%" PRIx64 " pid:%" PRIx64,
                port.m_alias.c_str(), lag.m_alias.c_str(), lag.m_lag_id, port.m_port_id);
        task_process_status handle_status = handleSaiCreateStatus(SAI_API_LAG, status);
        if (handle_status != task_success)
        {
            return parseHandleSaiStatusFailure(handle_status);
        }
    }

    SWSS_LOG_NOTICE("Add member %s to LAG %s lid:%" PRIx64 " pid:%" PRIx64,
            port.m_alias.c_str(), lag.m_alias.c_str(), lag.m_lag_id, port.m_port_id);

    port.m_lag_id = lag.m_lag_id;
    port.m_lag_member_id = lag_member_id;
    m_portList[port.m_alias] = port;
    lag.m_members.insert(port.m_alias);

    m_portList[lag.m_alias] = lag;

    if ((lag.m_bridge_port_id > 0)||(!lag.m_child_ports.empty()))
    {
        if (!setHostIntfsStripTag(port, SAI_HOSTIF_VLAN_TAG_KEEP))
        {
            SWSS_LOG_ERROR("Failed to set %s for hostif of port %s which is in LAG %s",
                    hostif_vlan_tag[SAI_HOSTIF_VLAN_TAG_KEEP], port.m_alias.c_str(), lag.m_alias.c_str());
            return false;
        }
    }

    increasePortRefCount(port.m_alias);

    LagMemberUpdate update = { lag, port, true };
    notify(SUBJECT_TYPE_LAG_MEMBER_CHANGE, static_cast<void *>(&update));

    if (gMySwitchType == "voq")
    {
        //Sync to SYSTEM_LAG_MEMBER_TABLE of CHASSIS_APP_DB
        voqSyncAddLagMember(lag, port, member_status);
    }

    return true;
}

bool PortsOrch::removeLagMember(Port &lag, Port &port)
{
    sai_status_t status = sai_lag_api->remove_lag_member(port.m_lag_member_id);

    if (status != SAI_STATUS_SUCCESS)
    {
        SWSS_LOG_ERROR("Failed to remove member %s from LAG %s lid:%" PRIx64 " lmid:%" PRIx64,
                port.m_alias.c_str(), lag.m_alias.c_str(), lag.m_lag_id, port.m_lag_member_id);
        task_process_status handle_status = handleSaiRemoveStatus(SAI_API_LAG, status);
        if (handle_status != task_success)
        {
            return parseHandleSaiStatusFailure(handle_status);
        }
    }

    SWSS_LOG_NOTICE("Remove member %s from LAG %s lid:%" PRIx64 " lmid:%" PRIx64,
            port.m_alias.c_str(), lag.m_alias.c_str(), lag.m_lag_id, port.m_lag_member_id);

    port.m_lag_id = 0;
    port.m_lag_member_id = 0;
    m_portList[port.m_alias] = port;
    lag.m_members.erase(port.m_alias);
    m_portList[lag.m_alias] = lag;

    if ((lag.m_bridge_port_id > 0)||(!lag.m_child_ports.empty()))
    {
        if (!setHostIntfsStripTag(port, SAI_HOSTIF_VLAN_TAG_STRIP))
        {
            SWSS_LOG_ERROR("Failed to set %s for hostif of port %s which is leaving LAG %s",
                    hostif_vlan_tag[SAI_HOSTIF_VLAN_TAG_STRIP], port.m_alias.c_str(), lag.m_alias.c_str());
            return false;
        }
    }

    decreasePortRefCount(port.m_alias);

    LagMemberUpdate update = { lag, port, false };
    notify(SUBJECT_TYPE_LAG_MEMBER_CHANGE, static_cast<void *>(&update));

    if (gMySwitchType == "voq")
    {
        //Sync to SYSTEM_LAG_MEMBER_TABLE of CHASSIS_APP_DB
        voqSyncDelLagMember(lag, port);
    }

    return true;
}

bool PortsOrch::setLagTpid(sai_object_id_t id, sai_uint16_t tpid)
{
    SWSS_LOG_ENTER();
    sai_status_t status = SAI_STATUS_SUCCESS;
    sai_attribute_t attr;

    attr.id = SAI_LAG_ATTR_TPID;

    attr.value.u16 = (uint16_t)tpid;

    status = sai_lag_api->set_lag_attribute(id, &attr);
    if (status != SAI_STATUS_SUCCESS)
    {
        SWSS_LOG_ERROR("Failed to set TPID 0x%x to LAG pid:%" PRIx64 ", rv:%d",
                attr.value.u16, id, status);
        task_process_status handle_status = handleSaiSetStatus(SAI_API_LAG, status);
        if (handle_status != task_success)
        {
            return parseHandleSaiStatusFailure(handle_status);
        }
    }
    else
    {
        SWSS_LOG_NOTICE("Set TPID 0x%x to LAG pid:%" PRIx64 , attr.value.u16, id);
    }
    return true;
}


bool PortsOrch::setCollectionOnLagMember(Port &lagMember, bool enableCollection)
{
    /* Port must be LAG member */
    assert(lagMember.m_lag_member_id);

    sai_status_t status = SAI_STATUS_FAILURE;
    sai_attribute_t attr {};

    attr.id = SAI_LAG_MEMBER_ATTR_INGRESS_DISABLE;
    attr.value.booldata = !enableCollection;

    status = sai_lag_api->set_lag_member_attribute(lagMember.m_lag_member_id, &attr);
    if (status != SAI_STATUS_SUCCESS)
    {
        SWSS_LOG_ERROR("Failed to %s collection on LAG member %s",
            enableCollection ? "enable" : "disable",
            lagMember.m_alias.c_str());
        task_process_status handle_status = handleSaiSetStatus(SAI_API_LAG, status);
        if (handle_status != task_success)
        {
            return parseHandleSaiStatusFailure(handle_status);
        }
    }

    SWSS_LOG_NOTICE("%s collection on LAG member %s",
        enableCollection ? "Enable" : "Disable",
        lagMember.m_alias.c_str());

    return true;
}

bool PortsOrch::setDistributionOnLagMember(Port &lagMember, bool enableDistribution)
{
    /* Port must be LAG member */
    assert(lagMember.m_lag_member_id);

    sai_status_t status = SAI_STATUS_FAILURE;
    sai_attribute_t attr {};

    attr.id = SAI_LAG_MEMBER_ATTR_EGRESS_DISABLE;
    attr.value.booldata = !enableDistribution;

    status = sai_lag_api->set_lag_member_attribute(lagMember.m_lag_member_id, &attr);
    if (status != SAI_STATUS_SUCCESS)
    {
        SWSS_LOG_ERROR("Failed to %s distribution on LAG member %s",
            enableDistribution ? "enable" : "disable",
            lagMember.m_alias.c_str());
        task_process_status handle_status = handleSaiSetStatus(SAI_API_LAG, status);
        if (handle_status != task_success)
        {
            return parseHandleSaiStatusFailure(handle_status);
        }
    }

    SWSS_LOG_NOTICE("%s distribution on LAG member %s",
        enableDistribution ? "Enable" : "Disable",
        lagMember.m_alias.c_str());

    return true;
}

bool PortsOrch::addTunnel(string tunnel_alias, sai_object_id_t tunnel_id, bool hwlearning)
{
    SWSS_LOG_ENTER();

    Port tunnel(tunnel_alias, Port::TUNNEL);
    tunnel.m_tunnel_id = tunnel_id;
    if (hwlearning)
    {
        tunnel.m_learn_mode = SAI_BRIDGE_PORT_FDB_LEARNING_MODE_HW;
    }
    else
    {
        tunnel.m_learn_mode = SAI_BRIDGE_PORT_FDB_LEARNING_MODE_DISABLE;
    }
    tunnel.m_oper_status = SAI_PORT_OPER_STATUS_DOWN;
    m_portList[tunnel_alias] = tunnel;
    saiOidToAlias[tunnel_id] = tunnel_alias;

    SWSS_LOG_INFO("addTunnel:: %" PRIx64, tunnel_id);

    return true;
}

bool PortsOrch::removeTunnel(Port tunnel)
{
    SWSS_LOG_ENTER();

    saiOidToAlias.erase(tunnel.m_tunnel_id);
    m_portList.erase(tunnel.m_alias);

    return true;
}

void PortsOrch::generateQueueMap(map<string, FlexCounterQueueStates> queuesStateVector)
{
    if (m_isQueueMapGenerated)
    {
        return;
    }

    bool isCreateAllQueues = false;

    if (queuesStateVector.count(createAllAvailableBuffersStr))
    {
        isCreateAllQueues = true;
        queuesStateVector.clear();
    }

    for (const auto& it: m_portList)
    {
        if (it.second.m_type == Port::PHY)
        {
            if (!queuesStateVector.count(it.second.m_alias))
            {
                auto maxQueueNumber = getNumberOfPortSupportedQueueCounters(it.second.m_alias);
                FlexCounterQueueStates flexCounterQueueState(maxQueueNumber);
                if (isCreateAllQueues && maxQueueNumber)
                {
                    flexCounterQueueState.enableQueueCounters(0, maxQueueNumber - 1);
                }
                else if (it.second.m_host_tx_queue_configured && it.second.m_host_tx_queue <= maxQueueNumber)
                {
                    flexCounterQueueState.enableQueueCounters(it.second.m_host_tx_queue, it.second.m_host_tx_queue);
                }
                queuesStateVector.insert(make_pair(it.second.m_alias, flexCounterQueueState));
            }
            generateQueueMapPerPort(it.second, queuesStateVector.at(it.second.m_alias), false);
            if (gMySwitchType == "voq")
            {
                generateQueueMapPerPort(it.second, queuesStateVector.at(it.second.m_alias), true);
            }
        }

        if (it.second.m_type == Port::SYSTEM)
        {
            if (!queuesStateVector.count(it.second.m_alias))
            {
                auto maxQueueNumber = getNumberOfPortSupportedQueueCounters(it.second.m_alias);
                FlexCounterQueueStates flexCounterQueueState(maxQueueNumber);
                queuesStateVector.insert(make_pair(it.second.m_alias, flexCounterQueueState));
            }
            generateQueueMapPerPort(it.second, queuesStateVector.at(it.second.m_alias), true);
        }
    }

    m_isQueueMapGenerated = true;
}

void PortsOrch::generateQueueMapPerPort(const Port& port, FlexCounterQueueStates& queuesState, bool voq)
{
    /* Create the Queue map in the Counter DB */
    vector<FieldValueTuple> queueVector;
    vector<FieldValueTuple> queuePortVector;
    vector<FieldValueTuple> queueIndexVector;
    vector<FieldValueTuple> queueTypeVector;
    std::vector<sai_object_id_t> queue_ids;

    if (voq)
    {
        queue_ids = m_port_voq_ids[port.m_alias];
    }
    else
    {
        queue_ids = port.m_queue_ids;
    }

    for (size_t queueIndex = 0; queueIndex < queue_ids.size(); ++queueIndex)
    {
        std::ostringstream name;

        if (voq)
        {
            name << port.m_system_port_info.alias << ":" << queueIndex;
        }
        else
        {
            name << port.m_alias << ":" << queueIndex;
        }

        const auto id = sai_serialize_object_id(queue_ids[queueIndex]);

        sai_queue_type_t queueType;
        uint8_t queueRealIndex = 0;
        if (getQueueTypeAndIndex(queue_ids[queueIndex], queueType, queueRealIndex))
        {
	    /* voq counters are always enabled. There is no mechanism to disable voq
	     * counters in a voq system. */
            if ((gMySwitchType != "voq")  && !queuesState.isQueueCounterEnabled(queueRealIndex))
            {
                continue;
            }
            queueTypeVector.emplace_back(id, sai_queue_type_string_map[queueType]);
            queueIndexVector.emplace_back(id, to_string(queueRealIndex));
        }

        queueVector.emplace_back(name.str(), id);
        if (voq)
        {
            // Install a flex counter for this voq to track stats. Voq counters do
            // not have buffer queue config. So it does not get enabled through the
            // flexcounter orch logic. Always enabled voq counters.
            addQueueFlexCountersPerPortPerQueueIndex(port, queueIndex, true, queueType);
            queuePortVector.emplace_back(id, sai_serialize_object_id(port.m_system_port_oid));
        }
        else
        {
            // In voq systems, always install a flex counter for this egress queue
            // to track stats. In voq systems, the buffer profiles are defined on
            // sysports. So the phy ports do not have buffer queue config. Hence
            // queuesStateVector built by getQueueConfigurations in flexcounterorch
            // never has phy ports in voq systems. So always enabled egress queue
            // counter on voq systems.
            if (gMySwitchType == "voq")
            {
               addQueueFlexCountersPerPortPerQueueIndex(port, queueIndex, false, queueType);
            }
            queuePortVector.emplace_back(id, sai_serialize_object_id(port.m_port_id));
        }
    }

    if (voq)
    {
        m_voqTable->set("", queueVector);
    }
    else
    {
        m_queueTable->set("", queueVector);
        CounterCheckOrch::getInstance().addPort(port);
    }
    m_queuePortTable->set("", queuePortVector);
    m_queueIndexTable->set("", queueIndexVector);
    m_queueTypeTable->set("", queueTypeVector);

}

void PortsOrch::addQueueFlexCounters(map<string, FlexCounterQueueStates> queuesStateVector)
{
    if (m_isQueueFlexCountersAdded)
    {
        return;
    }

    bool isCreateAllQueues = false;

    if (queuesStateVector.count(createAllAvailableBuffersStr))
    {
        isCreateAllQueues = true;
        queuesStateVector.clear();
    }

    for (const auto& it: m_portList)
    {
        if (it.second.m_type == Port::PHY)
        {
            if (!queuesStateVector.count(it.second.m_alias))
            {
                auto maxQueueNumber = getNumberOfPortSupportedQueueCounters(it.second.m_alias);
                FlexCounterQueueStates flexCounterQueueState(maxQueueNumber);
                if (isCreateAllQueues && maxQueueNumber)
                {
                    flexCounterQueueState.enableQueueCounters(0, maxQueueNumber - 1);
                }
                else if (it.second.m_host_tx_queue_configured && it.second.m_host_tx_queue <= maxQueueNumber)
                {
                    flexCounterQueueState.enableQueueCounters(it.second.m_host_tx_queue, it.second.m_host_tx_queue);
                }
                queuesStateVector.insert(make_pair(it.second.m_alias, flexCounterQueueState));
            }
            addQueueFlexCountersPerPort(it.second, queuesStateVector.at(it.second.m_alias));
        }
    }

    m_isQueueFlexCountersAdded = true;
}


void PortsOrch::addQueueFlexCountersPerPort(const Port& port, FlexCounterQueueStates& queuesState)
{
    for (size_t queueIndex = 0; queueIndex < port.m_queue_ids.size(); ++queueIndex)
    {
        sai_queue_type_t queueType;
        uint8_t queueRealIndex = 0;
        if (getQueueTypeAndIndex(port.m_queue_ids[queueIndex], queueType, queueRealIndex))
        {
            if (!queuesState.isQueueCounterEnabled(queueRealIndex))
            {
                continue;
            }
            // Install a flex counter for this queue to track stats
            addQueueFlexCountersPerPortPerQueueIndex(port, queueIndex, false, queueType);
        }
    }
}

void PortsOrch::addQueueFlexCountersPerPortPerQueueIndex(const Port& port, size_t queueIndex, bool voq, sai_queue_type_t queueType)
{
    std::unordered_set<string> counter_stats;
    std::vector<sai_object_id_t> queue_ids;

    for (const auto& it: queue_stat_ids)
    {
        counter_stats.emplace(sai_serialize_queue_stat(it));
    }
    if (voq)
    {
        for (const auto& voq_it: voq_stat_ids)
        {
            counter_stats.emplace(sai_serialize_queue_stat(voq_it));
        }
        queue_ids = m_port_voq_ids[port.m_alias];
    }
    else
    {
        queue_ids = port.m_queue_ids;
    }

    queue_stat_manager.setCounterIdList(queue_ids[queueIndex], CounterType::QUEUE, counter_stats, queueType);
}


void PortsOrch::addQueueWatermarkFlexCounters(map<string, FlexCounterQueueStates> queuesStateVector)
{
    if (m_isQueueWatermarkFlexCountersAdded)
    {
        return;
    }

    bool isCreateAllQueues = false;

    if (queuesStateVector.count(createAllAvailableBuffersStr))
    {
        isCreateAllQueues = true;
        queuesStateVector.clear();
    }

    for (const auto& it: m_portList)
    {
        if (it.second.m_type == Port::PHY)
        {
            if (!queuesStateVector.count(it.second.m_alias))
            {
                auto maxQueueNumber = getNumberOfPortSupportedQueueCounters(it.second.m_alias);
                FlexCounterQueueStates flexCounterQueueState(maxQueueNumber);
                if (isCreateAllQueues && maxQueueNumber)
                {
                    flexCounterQueueState.enableQueueCounters(0, maxQueueNumber - 1);
                }
                else if (it.second.m_host_tx_queue_configured && it.second.m_host_tx_queue <= maxQueueNumber)
                {
                    flexCounterQueueState.enableQueueCounters(it.second.m_host_tx_queue, it.second.m_host_tx_queue);
                }
                queuesStateVector.insert(make_pair(it.second.m_alias, flexCounterQueueState));
            }
            addQueueWatermarkFlexCountersPerPort(it.second, queuesStateVector.at(it.second.m_alias));
        }
    }

    m_isQueueWatermarkFlexCountersAdded = true;
}

void PortsOrch::addQueueWatermarkFlexCountersPerPort(const Port& port, FlexCounterQueueStates& queuesState)
{
    /* Add stat counters to flex_counter */

    for (size_t queueIndex = 0; queueIndex < port.m_queue_ids.size(); ++queueIndex)
    {
        sai_queue_type_t queueType;
        uint8_t queueRealIndex = 0;
        if (getQueueTypeAndIndex(port.m_queue_ids[queueIndex], queueType, queueRealIndex))
        {
            if (!queuesState.isQueueCounterEnabled(queueRealIndex))
            {
                continue;
            }
            addQueueWatermarkFlexCountersPerPortPerQueueIndex(port, queueIndex, queueType);
        }
    }
}

void PortsOrch::addQueueWatermarkFlexCountersPerPortPerQueueIndex(const Port& port, size_t queueIndex, sai_queue_type_t queueType)
{
    auto queue_counter_stats = generateCounterStats(queueWatermarkStatIds, sai_serialize_queue_stat);
    queue_watermark_manager.setCounterIdList(port.m_queue_ids[queueIndex], CounterType::QUEUE, queue_counter_stats, queueType);
}

void PortsOrch::createPortBufferQueueCounters(const Port &port, string queues, bool skip_host_tx_queue)
{
    SWSS_LOG_ENTER();

    /* Create the Queue map in the Counter DB */
    vector<FieldValueTuple> queueVector;
    vector<FieldValueTuple> queuePortVector;
    vector<FieldValueTuple> queueIndexVector;
    vector<FieldValueTuple> queueTypeVector;

    auto toks = tokenize(queues, '-');
    auto startIndex = to_uint<uint32_t>(toks[0]);
    auto endIndex = startIndex;
    if (toks.size() > 1)
    {
        endIndex = to_uint<uint32_t>(toks[1]);
    }

    for (auto queueIndex = startIndex; queueIndex <= endIndex; queueIndex++)
    {
        if (queueIndex == (uint32_t)port.m_host_tx_queue && skip_host_tx_queue)
        {
            continue;
        }

        std::ostringstream name;
        name << port.m_alias << ":" << queueIndex;

        const auto id = sai_serialize_object_id(port.m_queue_ids[queueIndex]);

        sai_queue_type_t queueType;
        uint8_t queueRealIndex = 0;
        if (getQueueTypeAndIndex(port.m_queue_ids[queueIndex], queueType, queueRealIndex))
        {
            queueTypeVector.emplace_back(id, sai_queue_type_string_map[queueType]);
            queueIndexVector.emplace_back(id, to_string(queueRealIndex));
        }

        queueVector.emplace_back(name.str(), id);
        queuePortVector.emplace_back(id, sai_serialize_object_id(port.m_port_id));

        auto flexCounterOrch = gDirectory.get<FlexCounterOrch*>();
        if (flexCounterOrch->getQueueCountersState())
        {
            // Install a flex counter for this queue to track stats
            addQueueFlexCountersPerPortPerQueueIndex(port, queueIndex, false, queueType);
        }
        if (flexCounterOrch->getQueueWatermarkCountersState())
        {
            /* add watermark queue counters */
            addQueueWatermarkFlexCountersPerPortPerQueueIndex(port, queueIndex, queueType);
        }

        if (flexCounterOrch->getWredQueueCountersState())
        {
            /* add wred queue counters */
            addWredQueueFlexCountersPerPortPerQueueIndex(port, queueIndex, false, queueType);
        }
    }

    m_queueTable->set("", queueVector);
    m_queuePortTable->set("", queuePortVector);
    m_queueIndexTable->set("", queueIndexVector);
    m_queueTypeTable->set("", queueTypeVector);

    CounterCheckOrch::getInstance().addPort(port);
}

void PortsOrch::removePortBufferQueueCounters(const Port &port, string queues, bool skip_host_tx_queue)
{
    SWSS_LOG_ENTER();

    /* Remove the Queues maps in the Counter DB */
    /* Remove stat counters from flex_counter DB */
    auto toks = tokenize(queues, '-');
    auto startIndex = to_uint<uint32_t>(toks[0]);
    auto endIndex = startIndex;
    if (toks.size() > 1)
    {
        endIndex = to_uint<uint32_t>(toks[1]);
    }

    for (auto queueIndex = startIndex; queueIndex <= endIndex; queueIndex++)
    {
        if (queueIndex == (uint32_t)port.m_host_tx_queue && skip_host_tx_queue)
        {
            continue;
        }

        std::ostringstream name;
        name << port.m_alias << ":" << queueIndex;
        const auto id = sai_serialize_object_id(port.m_queue_ids[queueIndex]);

        // Remove the queue counter from counters DB maps
        m_queueTable->hdel("", name.str());
        m_queuePortTable->hdel("", id);

        sai_queue_type_t queueType;
        uint8_t queueRealIndex = 0;
        if (getQueueTypeAndIndex(port.m_queue_ids[queueIndex], queueType, queueRealIndex))
        {
            m_queueTypeTable->hdel("", id);
            m_queueIndexTable->hdel("", id);
        }

        auto flexCounterOrch = gDirectory.get<FlexCounterOrch*>();
        if (flexCounterOrch->getQueueCountersState())
        {
            // Remove the flex counter for this queue
            queue_stat_manager.clearCounterIdList(port.m_queue_ids[queueIndex], queueType);
        }

        if (flexCounterOrch->getQueueWatermarkCountersState())
        {
            // Remove watermark queue counters
            queue_watermark_manager.clearCounterIdList(port.m_queue_ids[queueIndex], queueType);
        }
        if (flexCounterOrch->getWredQueueCountersState())
        {
            /* Remove wred queue counters */
            wred_queue_stat_manager.clearCounterIdList(port.m_queue_ids[queueIndex], queueType);
        }
    }

    CounterCheckOrch::getInstance().removePort(port);
}

void PortsOrch::generatePriorityGroupMap(map<string, FlexCounterPgStates> pgsStateVector)
{
    if (m_isPriorityGroupMapGenerated)
    {
        return;
    }

    bool isCreateAllPgs = false;

    if (pgsStateVector.count(createAllAvailableBuffersStr))
    {
        isCreateAllPgs = true;
        pgsStateVector.clear();
    }

    for (const auto& it: m_portList)
    {
        if (it.second.m_type == Port::PHY)
        {
            if (!pgsStateVector.count(it.second.m_alias))
            {
                auto maxPgNumber = getNumberOfPortSupportedPgCounters(it.second.m_alias);
                FlexCounterPgStates flexCounterPgState(maxPgNumber);
                if (isCreateAllPgs && maxPgNumber)
                {
                    flexCounterPgState.enablePgCounters(0, maxPgNumber - 1);
                }
                pgsStateVector.insert(make_pair(it.second.m_alias, flexCounterPgState));
            }
            generatePriorityGroupMapPerPort(it.second, pgsStateVector.at(it.second.m_alias));
        }
    }

    m_isPriorityGroupMapGenerated = true;
}

void PortsOrch::generatePriorityGroupMapPerPort(const Port& port, FlexCounterPgStates& pgsState)
{
    /* Create the PG map in the Counter DB */
    vector<FieldValueTuple> pgVector;
    vector<FieldValueTuple> pgPortVector;
    vector<FieldValueTuple> pgIndexVector;

    for (size_t pgIndex = 0; pgIndex < port.m_priority_group_ids.size(); ++pgIndex)
    {
        if (!pgsState.isPgCounterEnabled(static_cast<uint32_t>(pgIndex)))
        {
            continue;
        }
        std::ostringstream name;
        name << port.m_alias << ":" << pgIndex;

        const auto id = sai_serialize_object_id(port.m_priority_group_ids[pgIndex]);

        pgVector.emplace_back(name.str(), id);
        pgPortVector.emplace_back(id, sai_serialize_object_id(port.m_port_id));
        pgIndexVector.emplace_back(id, to_string(pgIndex));

    }

    m_pgTable->set("", pgVector);
    m_pgPortTable->set("", pgPortVector);
    m_pgIndexTable->set("", pgIndexVector);

    CounterCheckOrch::getInstance().addPort(port);
}

void PortsOrch::createPortBufferPgCounters(const Port& port, string pgs)
{
    SWSS_LOG_ENTER();

    /* Create the PG map in the Counter DB */
    /* Add stat counters to flex_counter */
    vector<FieldValueTuple> pgVector;
    vector<FieldValueTuple> pgPortVector;
    vector<FieldValueTuple> pgIndexVector;

    auto toks = tokenize(pgs, '-');
    auto startIndex = to_uint<uint32_t>(toks[0]);
    auto endIndex = startIndex;
    if (toks.size() > 1)
    {
        endIndex = to_uint<uint32_t>(toks[1]);
    }

    for (auto pgIndex = startIndex; pgIndex <= endIndex; pgIndex++)
    {
        std::ostringstream name;
        name << port.m_alias << ":" << pgIndex;

        const auto id = sai_serialize_object_id(port.m_priority_group_ids[pgIndex]);

        pgVector.emplace_back(name.str(), id);
        pgPortVector.emplace_back(id, sai_serialize_object_id(port.m_port_id));
        pgIndexVector.emplace_back(id, to_string(pgIndex));

        auto flexCounterOrch = gDirectory.get<FlexCounterOrch*>();
        if (flexCounterOrch->getPgCountersState())
        {
            /* Add dropped packets counters to flex_counter */
            addPriorityGroupFlexCountersPerPortPerPgIndex(port, pgIndex);
        }
        if (flexCounterOrch->getPgWatermarkCountersState())
        {
            /* Add watermark counters to flex_counter */
            addPriorityGroupWatermarkFlexCountersPerPortPerPgIndex(port, pgIndex);
        }
    }

    m_pgTable->set("", pgVector);
    m_pgPortTable->set("", pgPortVector);
    m_pgIndexTable->set("", pgIndexVector);

    CounterCheckOrch::getInstance().addPort(port);
}

void PortsOrch::addPriorityGroupFlexCounters(map<string, FlexCounterPgStates> pgsStateVector)
{
    if (m_isPriorityGroupFlexCountersAdded)
    {
        return;
    }

    bool isCreateAllPgs = false;

    if (pgsStateVector.count(createAllAvailableBuffersStr))
    {
        isCreateAllPgs = true;
        pgsStateVector.clear();
    }

    for (const auto& it: m_portList)
    {
        if (it.second.m_type == Port::PHY)
        {
            if (!pgsStateVector.count(it.second.m_alias))
            {
                auto maxPgNumber = getNumberOfPortSupportedPgCounters(it.second.m_alias);
                FlexCounterPgStates flexCounterPgState(maxPgNumber);
                if (isCreateAllPgs && maxPgNumber)
                {
                    flexCounterPgState.enablePgCounters(0, maxPgNumber - 1);
                }
                pgsStateVector.insert(make_pair(it.second.m_alias, flexCounterPgState));
            }
            addPriorityGroupFlexCountersPerPort(it.second, pgsStateVector.at(it.second.m_alias));
        }
    }

    m_isPriorityGroupFlexCountersAdded = true;
}

void PortsOrch::addPriorityGroupFlexCountersPerPort(const Port& port, FlexCounterPgStates& pgsState)
{
    for (size_t pgIndex = 0; pgIndex < port.m_priority_group_ids.size(); ++pgIndex)
    {
        if (!pgsState.isPgCounterEnabled(static_cast<uint32_t>(pgIndex)))
        {
            continue;
        }
        addPriorityGroupFlexCountersPerPortPerPgIndex(port, pgIndex);
    }
}

void PortsOrch::addPriorityGroupFlexCountersPerPortPerPgIndex(const Port& port, size_t pgIndex)
{
    auto pg_counter_stats = generateCounterStats(ingressPriorityGroupDropStatIds, sai_serialize_ingress_priority_group_stat);
    pg_drop_stat_manager.setCounterIdList(port.m_priority_group_ids[pgIndex], CounterType::PRIORITY_GROUP, pg_counter_stats);
}

void PortsOrch::addPriorityGroupWatermarkFlexCounters(map<string, FlexCounterPgStates> pgsStateVector)
{
    if (m_isPriorityGroupWatermarkFlexCountersAdded)
    {
        return;
    }

    bool isCreateAllPgs = false;

    if (pgsStateVector.count(createAllAvailableBuffersStr))
    {
        isCreateAllPgs = true;
        pgsStateVector.clear();
    }

    for (const auto& it: m_portList)
    {
        if (it.second.m_type == Port::PHY)
        {
            if (!pgsStateVector.count(it.second.m_alias))
            {
                auto maxPgNumber = getNumberOfPortSupportedPgCounters(it.second.m_alias);
                FlexCounterPgStates flexCounterPgState(maxPgNumber);
                if (isCreateAllPgs && maxPgNumber)
                {
                    flexCounterPgState.enablePgCounters(0, maxPgNumber - 1);
                }
                pgsStateVector.insert(make_pair(it.second.m_alias, flexCounterPgState));
            }
            addPriorityGroupWatermarkFlexCountersPerPort(it.second, pgsStateVector.at(it.second.m_alias));
        }
    }

    m_isPriorityGroupWatermarkFlexCountersAdded = true;
}

void PortsOrch::addPriorityGroupWatermarkFlexCountersPerPort(const Port& port, FlexCounterPgStates& pgsState)
{
    /* Add stat counters to flex_counter */

    for (size_t pgIndex = 0; pgIndex < port.m_priority_group_ids.size(); ++pgIndex)
    {
        if (!pgsState.isPgCounterEnabled(static_cast<uint32_t>(pgIndex)))
        {
            continue;
        }
        addPriorityGroupWatermarkFlexCountersPerPortPerPgIndex(port, pgIndex);
    }
}

void PortsOrch::addPriorityGroupWatermarkFlexCountersPerPortPerPgIndex(const Port& port, size_t pgIndex)
{
    auto pg_counter_stats = generateCounterStats(ingressPriorityGroupWatermarkStatIds, sai_serialize_ingress_priority_group_stat);
    pg_watermark_manager.setCounterIdList(port.m_priority_group_ids[pgIndex], CounterType::PRIORITY_GROUP, pg_counter_stats);
}

void PortsOrch::removePortBufferPgCounters(const Port& port, string pgs)
{
    SWSS_LOG_ENTER();

    /* Remove the Pgs maps in the Counter DB */
    /* Remove stat counters from flex_counter DB */
    auto toks = tokenize(pgs, '-');
    auto startIndex = to_uint<uint32_t>(toks[0]);
    auto endIndex = startIndex;
    if (toks.size() > 1)
    {
        endIndex = to_uint<uint32_t>(toks[1]);
    }

    for (auto pgIndex = startIndex; pgIndex <= endIndex; pgIndex++)
    {
        std::ostringstream name;
        name << port.m_alias << ":" << pgIndex;
        const auto id = sai_serialize_object_id(port.m_priority_group_ids[pgIndex]);

        // Remove the pg counter from counters DB maps
        m_pgTable->hdel("", name.str());
        m_pgPortTable->hdel("", id);
        m_pgIndexTable->hdel("", id);

        auto flexCounterOrch = gDirectory.get<FlexCounterOrch*>();
        if (flexCounterOrch->getPgCountersState())
        {
            // Remove dropped packets counters from flex_counter
            pg_drop_stat_manager.clearCounterIdList(port.m_priority_group_ids[pgIndex]);
        }

        if (flexCounterOrch->getPgWatermarkCountersState())
        {
            // Remove watermark counters from flex_counter
            pg_watermark_manager.clearCounterIdList(port.m_priority_group_ids[pgIndex]);
        }
    }

    CounterCheckOrch::getInstance().removePort(port);
}

void PortsOrch::generatePortCounterMap()
{
    if (m_isPortCounterMapGenerated)
    {
        return;
    }

    auto port_counter_stats = generateCounterStats(port_stat_ids, sai_serialize_port_stat);
    auto gbport_counter_stats = generateCounterStats(gbport_stat_ids, sai_serialize_port_stat);
    for (const auto& it: m_portList)
    {
        // Set counter stats only for PHY ports to ensure syncd will not try to query the counter statistics from the HW for non-PHY ports.
        if (it.second.m_type != Port::Type::PHY)
        {
            continue;
        }
        port_stat_manager.setCounterIdList(it.second.m_port_id,
                CounterType::PORT, port_counter_stats);
        if (it.second.m_system_side_id)
            gb_port_stat_manager.setCounterIdList(it.second.m_system_side_id,
                    CounterType::PORT, gbport_counter_stats, it.second.m_switch_id);
        if (it.second.m_line_side_id)
            gb_port_stat_manager.setCounterIdList(it.second.m_line_side_id,
                    CounterType::PORT, gbport_counter_stats, it.second.m_switch_id);
    }

    m_isPortCounterMapGenerated = true;
}

void PortsOrch::generatePortBufferDropCounterMap()
{
    if (m_isPortBufferDropCounterMapGenerated)
    {
        return;
    }

    auto port_buffer_drop_stats = generateCounterStats(port_buffer_drop_stat_ids, sai_serialize_port_stat);
    for (const auto& it: m_portList)
    {
        // Set counter stats only for PHY ports to ensure syncd will not try to query the counter statistics from the HW for non-PHY ports.
        if (it.second.m_type != Port::Type::PHY)
        {
            continue;
        }
        port_buffer_drop_stat_manager.setCounterIdList(it.second.m_port_id, CounterType::PORT, port_buffer_drop_stats);
    }

    m_isPortBufferDropCounterMapGenerated = true;
}

/****
*  Func Name  : generateWredPortCounterMap
*  Parameters : None
*  Returns    : void
*  Description: Set the list of counters to be used for syncd counter polling
**/
void PortsOrch::generateWredPortCounterMap()
{
    if (m_isWredPortCounterMapGenerated)
    {
        return;
    }

    auto wred_port_stats = generateCounterStats(wred_port_stat_ids, sai_serialize_port_stat);
    for (const auto& it: m_portList)
    {
        // Set counter stats only for PHY ports to ensure syncd will not try to query the counter statistics from the HW for non-PHY ports.
        if (it.second.m_type != Port::Type::PHY)
        {
            continue;
        }
        wred_port_stat_manager.setCounterIdList(it.second.m_port_id, CounterType::PORT, wred_port_stats);
    }

    m_isWredPortCounterMapGenerated = true;
}

/****
*  Func Name  : addWredQueueFlexCounters
*  Parameters : queueStateVector 
*  Returns    : void
*  Description: Top level API to Set WRED flex counters for Queues
**/
void PortsOrch::addWredQueueFlexCounters(map<string, FlexCounterQueueStates> queuesStateVector)
{
    if (m_isWredQueueCounterMapGenerated)
    {
        return;
    }

    bool isCreateAllQueues = false;

    if (queuesStateVector.count(createAllAvailableBuffersStr))
    {
        isCreateAllQueues = true;
        queuesStateVector.clear();
    }

    for (const auto& it: m_portList)
    {
        if (it.second.m_type == Port::PHY)
        {
            if (!queuesStateVector.count(it.second.m_alias))
            {
                auto maxQueueNumber = getNumberOfPortSupportedQueueCounters(it.second.m_alias);
                FlexCounterQueueStates flexCounterQueueState(maxQueueNumber);
                if (isCreateAllQueues && maxQueueNumber)
                {
                    flexCounterQueueState.enableQueueCounters(0, maxQueueNumber - 1);
                }
                else if (it.second.m_host_tx_queue_configured && it.second.m_host_tx_queue <= maxQueueNumber)
                {
                    flexCounterQueueState.enableQueueCounters(it.second.m_host_tx_queue, it.second.m_host_tx_queue);
                }
                queuesStateVector.insert(make_pair(it.second.m_alias, flexCounterQueueState));
            }
            addWredQueueFlexCountersPerPort(it.second, queuesStateVector.at(it.second.m_alias));
        }
    }

    m_isWredQueueCounterMapGenerated = true;
}

/****
*  Func Name  : addWredQueueFlexCountersPerPort
*  Parameters : port and Queuestate
*  Returns    : void
*  Description: Port level API to program flexcounter for queues
**/
void PortsOrch::addWredQueueFlexCountersPerPort(const Port& port, FlexCounterQueueStates& queuesState)
{
    /* Add stat counters to flex_counter */

    for (size_t queueIndex = 0; queueIndex < port.m_queue_ids.size(); ++queueIndex)
    {
        sai_queue_type_t queueType;
        uint8_t queueRealIndex = 0;
        if (getQueueTypeAndIndex(port.m_queue_ids[queueIndex], queueType, queueRealIndex))
        {
            if (!queuesState.isQueueCounterEnabled(queueRealIndex))
            {
                continue;
            }
            addWredQueueFlexCountersPerPortPerQueueIndex(port, queueIndex, false, queueType);
        }
    }
}
/****
*  Func Name  : addWredQueueFlexCountersPerPortPerQueueIndex
*  Parameters : port, queueIndex, is_voq 
*  Returns    : void
*  Description: Sets the Stats list to be polled by the flexcounter 
**/

void PortsOrch::addWredQueueFlexCountersPerPortPerQueueIndex(const Port& port, size_t queueIndex,  bool voq, sai_queue_type_t queueType)
{
    std::unordered_set<string> counter_stats;
    std::vector<sai_object_id_t> queue_ids;

    for (const auto& it: wred_queue_stat_ids)
    {
        counter_stats.emplace(sai_serialize_queue_stat(it));
    }
    if (voq)
    {
        queue_ids = m_port_voq_ids[port.m_alias];
    }
    else
    {
        queue_ids = port.m_queue_ids;
    }

    wred_queue_stat_manager.setCounterIdList(queue_ids[queueIndex], CounterType::QUEUE, counter_stats, queueType);
}

void PortsOrch::flushCounters()
{
    for (auto counter_manager : counter_managers)
    {
        counter_manager.get().flush();
    }
}

uint32_t PortsOrch::getNumberOfPortSupportedPgCounters(string port)
{
    return static_cast<uint32_t>(m_portList[port].m_priority_group_ids.size());
}

uint32_t PortsOrch::getNumberOfPortSupportedQueueCounters(string port)
{
    return static_cast<uint32_t>(m_portList[port].m_queue_ids.size());
}

void PortsOrch::doTask(NotificationConsumer &consumer)
{
    SWSS_LOG_ENTER();

    /* Wait for all ports to be initialized */
    if (!allPortsReady())
    {
        return;
    }

    if (&consumer != m_portStatusNotificationConsumer && &consumer != m_portHostTxReadyNotificationConsumer)
    {
        return;
    }

    std::deque<KeyOpFieldsValuesTuple> entries;
    consumer.pops(entries);

    for (auto& entry : entries)
    {
        handleNotification(consumer, entry);
    }
}

void PortsOrch::handleNotification(NotificationConsumer &consumer, KeyOpFieldsValuesTuple& entry)
{
    auto op = kfvOp(entry);
    auto data = kfvKey(entry);
    auto values = kfvFieldsValues(entry);

    if (&consumer == m_portStatusNotificationConsumer && op == "port_state_change")
    {
        uint32_t count;
        sai_port_oper_status_notification_t *portoperstatus = nullptr;

        sai_deserialize_port_oper_status_ntf(data, count, &portoperstatus);

        for (uint32_t i = 0; i < count; i++)
        {
            Port port;
            sai_object_id_t id = portoperstatus[i].port_id;
            sai_port_oper_status_t status = portoperstatus[i].port_state;
            sai_port_error_status_t port_oper_err = portoperstatus[i].port_error_status;

            SWSS_LOG_NOTICE("Get port state change notification id:%" PRIx64 " status:%d "
                                "oper_error_status:0x%" PRIx32,
                                id, status, port_oper_err);

            if (!getPort(id, port))
            {
                SWSS_LOG_NOTICE("Got port state change for port id 0x%" PRIx64 " which does not exist, possibly outdated event", id);
                continue;
            }

            updatePortOperStatus(port, status);
            if (status == SAI_PORT_OPER_STATUS_UP)
            {
                sai_uint32_t speed;
                if (getPortOperSpeed(port, speed))
                {
                    SWSS_LOG_NOTICE("%s oper speed is %d", port.m_alias.c_str(), speed);
                    updateDbPortOperSpeed(port, speed);
                }
                else
                {
                    updateDbPortOperSpeed(port, 0);
                }
                sai_port_fec_mode_t fec_mode;
                string fec_str;
                if (oper_fec_sup && getPortOperFec(port, fec_mode))
                {
                    if (!m_portHlpr.fecToStr(fec_str, fec_mode))
                    {
                        SWSS_LOG_ERROR("Error unknown fec mode %d while querying port %s fec mode",
                                    static_cast<std::int32_t>(fec_mode), port.m_alias.c_str());
                        fec_str = "N/A";
                    }
                    updateDbPortOperFec(port,fec_str);
                }
                else
                {
                    updateDbPortOperFec(port, "N/A");
                }
            } else {
                if (port_oper_err)
                {
                    updatePortErrorStatus(port, port_oper_err);
                }
            }

            /* update m_portList */
            m_portList[port.m_alias] = port;
        }

        sai_deserialize_free_port_oper_status_ntf(count, portoperstatus);
    }
    else if (&consumer == m_portHostTxReadyNotificationConsumer && op == "port_host_tx_ready")
    {
        sai_object_id_t port_id;
        sai_object_id_t switch_id;
        sai_port_host_tx_ready_status_t host_tx_ready_status;

        sai_deserialize_port_host_tx_ready_ntf(data, switch_id, port_id, host_tx_ready_status);
        SWSS_LOG_DEBUG("Recieved host_tx_ready notification for port 0x%" PRIx64, port_id);

        Port p;
        if (!getPort(port_id, p))
        {
            SWSS_LOG_ERROR("Failed to get port object for port id 0x%" PRIx64, port_id);
            return;
        }
        setHostTxReady(p, host_tx_ready_status == SAI_PORT_HOST_TX_READY_STATUS_READY ? "true" : "false");
    }
}

void PortsOrch::updatePortErrorStatus(Port &port, sai_port_error_status_t errstatus)
{
    size_t errors = 0;
    string db_port_error_name;
    PortOperErrorEvent *portOperErrorEvent = nullptr;
    size_t error_count = PortOperErrorEvent::db_key_errors.size();

    SWSS_LOG_NOTICE("Port %s error state set from 0x%" PRIx32 "-> 0x%" PRIx32,
                        port.m_alias.c_str(),
                        port.m_oper_error_status,
                        errstatus);

    port.m_oper_error_status = errstatus;

    // Iterate through all the port oper errors
    while ((errstatus >> errors) && (errors < error_count))
    {
        sai_port_error_status_t error_status = static_cast<sai_port_error_status_t>(errstatus & (1 << errors));

        if (port.m_portOperErrorToEvent.find(error_status) == port.m_portOperErrorToEvent.end())
        {
            ++errors;
            continue;
        }

        portOperErrorEvent = &port.m_portOperErrorToEvent[error_status];

        if (portOperErrorEvent->isErrorSet(errstatus))
        {
            SWSS_LOG_NOTICE("Port %s oper error event: %s occurred",
                                port.m_alias.c_str(),
                                portOperErrorEvent->getDbKey().c_str());
            portOperErrorEvent->recordEventTime();
            portOperErrorEvent->incrementErrorCount();
            updateDbPortOperError(port, portOperErrorEvent);
        }
        else
        {
            SWSS_LOG_WARN("Port %s port oper error %s not updated in DB",
                                port.m_alias.c_str(),
                                portOperErrorEvent->getDbKey().c_str());
        }

        ++errors;
    }
}

void PortsOrch::updatePortOperStatus(Port &port, sai_port_oper_status_t status)
{
    SWSS_LOG_NOTICE("Port %s oper state set from %s to %s",
            port.m_alias.c_str(), oper_status_strings.at(port.m_oper_status).c_str(),
            oper_status_strings.at(status).c_str());
    if (status == port.m_oper_status)
    {
        return;
    }

    if (port.m_type == Port::PHY || port.m_type == Port::TUNNEL)
    {
        updateDbPortOperStatus(port, status);
    }

    if (port.m_type == Port::PHY)
    {
        updateDbPortFlapCount(port, status);
        updateGearboxPortOperStatus(port);

        /* Refresh the port states and reschedule the poller tasks */
        if (port.m_autoneg > 0)
        {
            refreshPortStateAutoNeg(port);
            updatePortStatePoll(port, PORT_STATE_POLL_AN, !(status == SAI_PORT_OPER_STATUS_UP));
        }
        if (port.m_link_training > 0)
        {
            refreshPortStateLinkTraining(port);
            updatePortStatePoll(port, PORT_STATE_POLL_LT, !(status == SAI_PORT_OPER_STATUS_UP));
        }
    }
    port.m_oper_status = status;

    if(port.m_type == Port::TUNNEL)
    {
        return;
    }

    bool isUp = status == SAI_PORT_OPER_STATUS_UP;
    if (port.m_type == Port::PHY)
    {
        if (!setHostIntfsOperStatus(port, isUp))
        {
            SWSS_LOG_ERROR("Failed to set host interface %s operational status %s", port.m_alias.c_str(),
                    isUp ? "up" : "down");
        }
    }
    SWSS_LOG_INFO("Updating the nexthop for port %s and operational status %s", port.m_alias.c_str(), isUp ? "up" : "down");

    if (!gNeighOrch->ifChangeInformNextHop(port.m_alias, isUp))
    {
        SWSS_LOG_WARN("Inform nexthop operation failed for interface %s", port.m_alias.c_str());
    }
    for (const auto &child_port : port.m_child_ports)
    {
        if (!gNeighOrch->ifChangeInformNextHop(child_port, isUp))
        {
            SWSS_LOG_WARN("Inform nexthop operation failed for sub interface %s", child_port.c_str());
        }
    }

    if(gMySwitchType == "voq")
    {
        if (gIntfsOrch->isLocalSystemPortIntf(port.m_alias))
        {
            gIntfsOrch->voqSyncIntfState(port.m_alias, isUp);
        }
    }


    PortOperStateUpdate update = {port, status};
    notify(SUBJECT_TYPE_PORT_OPER_STATE_CHANGE, static_cast<void *>(&update));
}

void PortsOrch::updateDbPortOperSpeed(Port &port, sai_uint32_t speed)
{
    SWSS_LOG_ENTER();

    vector<FieldValueTuple> tuples;
    string speedStr = speed != 0 ? to_string(speed) : "N/A";
    tuples.emplace_back(std::make_pair("speed", speedStr));
    m_portStateTable.set(port.m_alias, tuples);

    // We don't set port.m_speed = speed here, because CONFIG_DB still hold the old
    // value. If we set it here, next time configure any attributes related port will
    // cause a port flapping.
}

void PortsOrch::updateDbPortOperFec(Port &port, string fec_str)
{
    SWSS_LOG_ENTER();

    vector<FieldValueTuple> tuples;
    tuples.emplace_back(std::make_pair("fec", fec_str));
    m_portStateTable.set(port.m_alias, tuples);

}

/*
 * sync up orchagent with libsai/ASIC for port state.
 *
 * Currently NotificationProducer is used by syncd to inform port state change,
 * which means orchagent will miss the signal if it happens between orchagent shutdown and startup.
 * Syncd doesn't know whether the signal has been lost or not.
 * Also the source of notification event is from libsai/SDK.
 *
 * Latest oper status for each port is retrieved via SAI_PORT_ATTR_OPER_STATUS sai API,
 * the hostif and db are updated accordingly.
 */
void PortsOrch::refreshPortStatus()
{
    SWSS_LOG_ENTER();

    for (auto &it: m_portList)
    {
        auto &port = it.second;
        if (port.m_type != Port::PHY)
        {
            continue;
        }

        sai_port_oper_status_t status;
        if (!getPortOperStatus(port, status))
        {
            throw runtime_error("PortsOrch get port oper status failure");
        }

        SWSS_LOG_INFO("%s oper status is %s", port.m_alias.c_str(), oper_status_strings.at(status).c_str());
        updatePortOperStatus(port, status);

        if (status == SAI_PORT_OPER_STATUS_UP)
        {
            sai_uint32_t speed;
            if (getPortOperSpeed(port, speed))
            {
                SWSS_LOG_INFO("%s oper speed is %d", port.m_alias.c_str(), speed);
                updateDbPortOperSpeed(port, speed);
            }
            else
            {
                updateDbPortOperSpeed(port, 0);
            }
            sai_port_fec_mode_t fec_mode;
            string fec_str = "N/A";
            if (oper_fec_sup && getPortOperFec(port, fec_mode))
            {
                if (!m_portHlpr.fecToStr(fec_str, fec_mode))
                {
                    SWSS_LOG_ERROR("Error unknown fec mode %d while querying port %s fec mode",
                                   static_cast<std::int32_t>(fec_mode), port.m_alias.c_str());
                    fec_str = "N/A";
                }
            }
            updateDbPortOperFec(port,fec_str);
        }
    }
}

bool PortsOrch::getPortOperStatus(const Port& port, sai_port_oper_status_t& status) const
{
    SWSS_LOG_ENTER();

    if (port.m_type != Port::PHY)
    {
        return false;
    }

    sai_attribute_t attr;
    attr.id = SAI_PORT_ATTR_OPER_STATUS;

    sai_status_t ret = sai_port_api->get_port_attribute(port.m_port_id, 1, &attr);
    if (ret != SAI_STATUS_SUCCESS)
    {
        SWSS_LOG_ERROR("Failed to get oper_status for %s", port.m_alias.c_str());
        return false;
    }

    status = static_cast<sai_port_oper_status_t>(attr.value.u32);

    return true;
}

bool PortsOrch::getPortOperSpeed(const Port& port, sai_uint32_t& speed) const
{
    SWSS_LOG_ENTER();

    if (port.m_type != Port::PHY)
    {
        return false;
    }

    sai_attribute_t attr;
    attr.id = SAI_PORT_ATTR_OPER_SPEED;

    sai_status_t ret = sai_port_api->get_port_attribute(port.m_port_id, 1, &attr);
    if (ret != SAI_STATUS_SUCCESS)
    {
        SWSS_LOG_ERROR("Failed to get oper speed for %s", port.m_alias.c_str());
        return false;
    }

    speed = static_cast<sai_uint32_t>(attr.value.u32);

    if (speed == 0)
    {
        // Port operational status is up, but operational speed is 0. It could be a valid case because
        // port state can change during two SAI calls:
        //    1. getPortOperStatus returns UP
        //    2. port goes down due to any reason
        //    3. getPortOperSpeed gets speed value 0
        // And it could also be a bug. So, we log a warning here.
        SWSS_LOG_WARN("Port %s operational speed is 0", port.m_alias.c_str());
        return false;
    }

    return true;
}

bool PortsOrch::getPortOperFec(const Port& port, sai_port_fec_mode_t &fec_mode) const
{
    SWSS_LOG_ENTER();

    if (port.m_type != Port::PHY)
    {
        return false;
    }

    sai_attribute_t attr;
    attr.id = SAI_PORT_ATTR_OPER_PORT_FEC_MODE;

    sai_status_t ret = sai_port_api->get_port_attribute(port.m_port_id, 1, &attr);
    if (ret != SAI_STATUS_SUCCESS)
    {
        SWSS_LOG_NOTICE("Failed to get oper fec for %s", port.m_alias.c_str());
        return false;
    }

    fec_mode = static_cast<sai_port_fec_mode_t>(attr.value.s32);
    return true;
}
bool PortsOrch::getPortLinkTrainingRxStatus(const Port &port, sai_port_link_training_rx_status_t &rx_status)
{
    SWSS_LOG_ENTER();

    if (port.m_type != Port::PHY)
    {
        return false;
    }

    sai_attribute_t attr;
    attr.id = SAI_PORT_ATTR_LINK_TRAINING_RX_STATUS;
    sai_status_t ret = sai_port_api->get_port_attribute(port.m_port_id, 1, &attr);
    if (ret != SAI_STATUS_SUCCESS)
    {
        SWSS_LOG_ERROR("Failed to get LT rx status for %s", port.m_alias.c_str());
        return false;
    }

    rx_status = static_cast<sai_port_link_training_rx_status_t>(attr.value.u32);
    return true;
}

bool PortsOrch::getPortLinkTrainingFailure(const Port &port, sai_port_link_training_failure_status_t &failure)
{
    SWSS_LOG_ENTER();

    if (port.m_type != Port::PHY)
    {
        return false;
    }

    sai_attribute_t attr;
    attr.id = SAI_PORT_ATTR_LINK_TRAINING_FAILURE_STATUS;
    sai_status_t ret = sai_port_api->get_port_attribute(port.m_port_id, 1, &attr);
    if (ret != SAI_STATUS_SUCCESS)
    {
        SWSS_LOG_ERROR("Failed to get LT failure status for %s", port.m_alias.c_str());
        return false;
    }

    failure = static_cast<sai_port_link_training_failure_status_t>(attr.value.u32);
    return true;
}

bool PortsOrch::getSaiAclBindPointType(Port::Type           type,
                                       sai_acl_bind_point_type_t &sai_acl_bind_type)
{
    switch(type)
    {
        case Port::PHY:
            sai_acl_bind_type = SAI_ACL_BIND_POINT_TYPE_PORT;
            break;
        case Port::LAG:
            sai_acl_bind_type = SAI_ACL_BIND_POINT_TYPE_LAG;
            break;
        case Port::VLAN:
            sai_acl_bind_type = SAI_ACL_BIND_POINT_TYPE_VLAN;
            break;
        default:
            // Dealing with port, lag and vlan for now.
            return false;
    }
    return true;
}

bool PortsOrch::removeAclTableGroup(const Port &p)
{
    sai_acl_bind_point_type_t bind_type;
    if (!getSaiAclBindPointType(p.m_type, bind_type))
    {
        SWSS_LOG_ERROR("Unknown SAI ACL bind point type");
        return false;
    }

    sai_status_t ret;
    if (p.m_ingress_acl_table_group_id != 0)
    {
        ret = sai_acl_api->remove_acl_table_group(p.m_ingress_acl_table_group_id);
        if (ret != SAI_STATUS_SUCCESS)
        {
            SWSS_LOG_ERROR("Failed to remove ingress acl table group for %s", p.m_alias.c_str());
            task_process_status handle_status = handleSaiRemoveStatus(SAI_API_ACL, ret);
            if (handle_status != task_success)
            {
                return parseHandleSaiStatusFailure(handle_status);
            }
        }
        gCrmOrch->decCrmAclUsedCounter(CrmResourceType::CRM_ACL_GROUP, SAI_ACL_STAGE_INGRESS, bind_type, p.m_ingress_acl_table_group_id);
    }

    if (p.m_egress_acl_table_group_id != 0)
    {
        ret = sai_acl_api->remove_acl_table_group(p.m_egress_acl_table_group_id);
        if (ret != SAI_STATUS_SUCCESS)
        {
            SWSS_LOG_ERROR("Failed to remove egress acl table group for %s", p.m_alias.c_str());
            task_process_status handle_status = handleSaiRemoveStatus(SAI_API_ACL, ret);
            if (handle_status != task_success)
            {
                return parseHandleSaiStatusFailure(handle_status);
            }
        }
        gCrmOrch->decCrmAclUsedCounter(CrmResourceType::CRM_ACL_GROUP, SAI_ACL_STAGE_EGRESS, bind_type, p.m_egress_acl_table_group_id);
    }
    return true;
}

bool PortsOrch::setPortSerdesAttribute(sai_object_id_t port_id, sai_object_id_t switch_id,
                                       map<sai_port_serdes_attr_t, vector<uint32_t>> &serdes_attr)
{
    SWSS_LOG_ENTER();

    vector<sai_attribute_t> attr_list;
    sai_attribute_t port_attr;
    sai_attribute_t port_serdes_attr;
    sai_status_t status;
    sai_object_id_t port_serdes_id = SAI_NULL_OBJECT_ID;

    port_attr.id = SAI_PORT_ATTR_PORT_SERDES_ID;
    status = sai_port_api->get_port_attribute(port_id, 1, &port_attr);
    if (status != SAI_STATUS_SUCCESS)
    {
        SWSS_LOG_ERROR("Failed to get port attr serdes id %d to port pid:0x%" PRIx64,
                       port_attr.id, port_id);
        task_process_status handle_status = handleSaiGetStatus(SAI_API_PORT, status);
        if (handle_status != task_process_status::task_success)
        {
            return false;
        }
    }

    if (port_attr.value.oid != SAI_NULL_OBJECT_ID)
    {
        status = sai_port_api->remove_port_serdes(port_attr.value.oid);
        if (status != SAI_STATUS_SUCCESS)
        {
            SWSS_LOG_ERROR("Failed to remove existing port serdes attr 0x%" PRIx64 " port 0x%" PRIx64,
                           port_attr.value.oid, port_id);
            task_process_status handle_status = handleSaiRemoveStatus(SAI_API_PORT, status);
            if (handle_status != task_success)
            {
                return parseHandleSaiStatusFailure(handle_status);
            }
        }
    }


    port_serdes_attr.id = SAI_PORT_SERDES_ATTR_PORT_ID;
    port_serdes_attr.value.oid = port_id;
    attr_list.emplace_back(port_serdes_attr);
    SWSS_LOG_INFO("Creating serdes for port 0x%" PRIx64, port_id);

    for (auto it = serdes_attr.begin(); it != serdes_attr.end(); it++)
    {
        port_serdes_attr.id = it->first;
        port_serdes_attr.value.u32list.count = (uint32_t)it->second.size();
        port_serdes_attr.value.u32list.list = it->second.data();
        attr_list.emplace_back(port_serdes_attr);
    }
    status = sai_port_api->create_port_serdes(&port_serdes_id, switch_id,
                                              static_cast<uint32_t>(serdes_attr.size()+1),
                                              attr_list.data());

    if (status != SAI_STATUS_SUCCESS)
    {
        SWSS_LOG_ERROR("Failed to create port serdes for port 0x%" PRIx64,
                       port_id);
        task_process_status handle_status = handleSaiCreateStatus(SAI_API_PORT, status);
        if (handle_status != task_success)
        {
            return parseHandleSaiStatusFailure(handle_status);
        }
    }
    SWSS_LOG_NOTICE("Created port serdes object 0x%" PRIx64 " for port 0x%" PRIx64, port_serdes_id, port_id);
    return true;
}

void PortsOrch::removePortSerdesAttribute(sai_object_id_t port_id)
{
    SWSS_LOG_ENTER();

    sai_attribute_t port_attr;
    sai_status_t status;
    sai_object_id_t port_serdes_id = SAI_NULL_OBJECT_ID;

    port_attr.id = SAI_PORT_ATTR_PORT_SERDES_ID;
    status = sai_port_api->get_port_attribute(port_id, 1, &port_attr);

    if (status != SAI_STATUS_SUCCESS)
    {
        SWSS_LOG_DEBUG("Failed to get port attr serdes id %d to port pid:0x%" PRIx64,
                       port_attr.id, port_id);
        return;
    }

    if (port_attr.value.oid != SAI_NULL_OBJECT_ID)
    {
        status = sai_port_api->remove_port_serdes(port_attr.value.oid);
        if (status != SAI_STATUS_SUCCESS)
        {
            SWSS_LOG_ERROR("Failed to remove existing port serdes attr 0x%" PRIx64 " port 0x%" PRIx64,
                           port_attr.value.oid, port_id);
            handleSaiRemoveStatus(SAI_API_PORT, status);
            return;
        }
    }
    SWSS_LOG_NOTICE("Removed port serdes object 0x%" PRIx64 " for port 0x%" PRIx64, port_serdes_id, port_id);
}

void PortsOrch::getPortSerdesVal(const std::string& val_str,
                                 std::vector<uint32_t> &lane_values,
                                 int base)
{
    SWSS_LOG_ENTER();

    uint32_t lane_val;
    std::string lane_str;
    std::istringstream iss(val_str);

    while (std::getline(iss, lane_str, ','))
    {
        lane_val = (uint32_t)std::stoul(lane_str, NULL, base);
        lane_values.push_back(lane_val);
    }
}

/* Bring up/down Vlan interface associated with L3 VNI*/
bool PortsOrch::updateL3VniStatus(uint16_t vlan_id, bool isUp)
{
    Port vlan;
    string vlan_alias;

    vlan_alias = VLAN_PREFIX + to_string(vlan_id);
    SWSS_LOG_INFO("update L3Vni Status for Vlan %d with isUp %d vlan %s",
            vlan_id, isUp, vlan_alias.c_str());

    if (!getPort(vlan_alias, vlan))
    {
        SWSS_LOG_INFO("Failed to locate VLAN %d", vlan_id);
        return false;
    }

    SWSS_LOG_INFO("member count %d, l3vni %d", vlan.m_up_member_count, vlan.m_l3_vni);
    if (isUp) {
        auto old_count = vlan.m_up_member_count;
        vlan.m_up_member_count++;
        if (old_count == 0)
        {
            /* updateVlanOperStatus(vlan, true); */ /* TBD */
            vlan.m_oper_status = SAI_PORT_OPER_STATUS_UP;
        }
        vlan.m_l3_vni = true;
    } else {
        vlan.m_up_member_count--;
        if (vlan.m_up_member_count == 0)
        {
            /* updateVlanOperStatus(vlan, false); */ /* TBD */
            vlan.m_oper_status = SAI_PORT_OPER_STATUS_DOWN;
        }
        vlan.m_l3_vni = false;
    }

    m_portList[vlan_alias] = vlan;

    SWSS_LOG_INFO("Updated L3Vni status of VLAN %d member count %d", vlan_id, vlan.m_up_member_count);

    return true;
}

/*
 * If Gearbox is enabled (wait for GearboxConfigDone),
 * then initialize global storage maps
 */
void PortsOrch::initGearbox()
{
    GearboxUtils gearbox;
    Table* tmpGearboxTable = m_gearboxTable.get();
    m_gearboxEnabled = gearbox.isGearboxEnabled(tmpGearboxTable);

    SWSS_LOG_ENTER();

    if (m_gearboxEnabled)
    {
        m_gearboxPhyMap = gearbox.loadPhyMap(tmpGearboxTable);
        m_gearboxInterfaceMap = gearbox.loadInterfaceMap(tmpGearboxTable);
        m_gearboxLaneMap = gearbox.loadLaneMap(tmpGearboxTable);
        m_gearboxPortMap = gearbox.loadPortMap(tmpGearboxTable);

        SWSS_LOG_NOTICE("BOX: m_gearboxPhyMap size       = %d.", (int) m_gearboxPhyMap.size());
        SWSS_LOG_NOTICE("BOX: m_gearboxInterfaceMap size = %d.", (int) m_gearboxInterfaceMap.size());
        SWSS_LOG_NOTICE("BOX: m_gearboxLaneMap size      = %d.", (int) m_gearboxLaneMap.size());
        SWSS_LOG_NOTICE("BOX: m_gearboxPortMap size      = %d.", (int) m_gearboxPortMap.size());

        m_gb_counter_db = shared_ptr<DBConnector>(new DBConnector("GB_COUNTERS_DB", 0));
        m_gbcounterTable = unique_ptr<Table>(new Table(m_gb_counter_db.get(), COUNTERS_PORT_NAME_MAP));
    }
}

/*
 * Create both the system-side and line-side gearbox ports for the associated
 * PHY and connect the ports.
 *
 */
bool PortsOrch::initGearboxPort(Port &port)
{
    vector<sai_attribute_t> attrs;
    vector<uint32_t> lanes;
    vector<uint32_t> vals;
    sai_attribute_t attr;
    sai_object_id_t systemPort;
    sai_object_id_t linePort;
    sai_object_id_t connector;
    sai_object_id_t phyOid;
    sai_status_t status;
    string phyOidStr;
    int phy_id;
    sai_port_fec_mode_t sai_fec;

    SWSS_LOG_ENTER();

    if (m_gearboxEnabled)
    {
        if (m_gearboxInterfaceMap.find(port.m_index) != m_gearboxInterfaceMap.end())
        {
            SWSS_LOG_NOTICE("BOX: port_id:0x%" PRIx64 " index:%d alias:%s", port.m_port_id, port.m_index, port.m_alias.c_str());

            phy_id = m_gearboxInterfaceMap[port.m_index].phy_id;
            phyOidStr = m_gearboxPhyMap[phy_id].phy_oid;

            if (phyOidStr.size() == 0)
            {
                SWSS_LOG_ERROR("BOX: Gearbox PHY phy_id:%d has an invalid phy_oid", phy_id);
                return false;
            }

            sai_deserialize_object_id(phyOidStr, phyOid);

            SWSS_LOG_NOTICE("BOX: Gearbox port %s assigned phyOid 0x%" PRIx64, port.m_alias.c_str(), phyOid);
            port.m_switch_id = phyOid;

            /* Create SYSTEM-SIDE port */
            attrs.clear();

            attr.id = SAI_PORT_ATTR_ADMIN_STATE;
            attr.value.booldata = port.m_admin_state_up;
            attrs.push_back(attr);

            attr.id = SAI_PORT_ATTR_HW_LANE_LIST;
            lanes.assign(m_gearboxInterfaceMap[port.m_index].system_lanes.begin(), m_gearboxInterfaceMap[port.m_index].system_lanes.end());
            attr.value.u32list.list = lanes.data();
            attr.value.u32list.count = static_cast<uint32_t>(lanes.size());
            attrs.push_back(attr);

            for (uint32_t i = 0; i < attr.value.u32list.count; i++)
            {
                SWSS_LOG_DEBUG("BOX: list[%d] = %d", i, attr.value.u32list.list[i]);
            }

            attr.id = SAI_PORT_ATTR_SPEED;
            attr.value.u32 = (uint32_t) m_gearboxPortMap[port.m_index].system_speed * (uint32_t) lanes.size();
            if (isSpeedSupported(port.m_alias, port.m_port_id, attr.value.u32))
            {
                attrs.push_back(attr);
            }

            attr.id = SAI_PORT_ATTR_AUTO_NEG_MODE;
            attr.value.booldata = m_gearboxPortMap[port.m_index].system_auto_neg;
            attrs.push_back(attr);

            attr.id = SAI_PORT_ATTR_FEC_MODE;
            if (!m_portHlpr.fecToSaiFecMode(m_gearboxPortMap[port.m_index].system_fec, sai_fec))
            {
                SWSS_LOG_ERROR("Invalid system FEC mode %s", m_gearboxPortMap[port.m_index].system_fec.c_str());
                return false;
            }
            attr.value.s32 = sai_fec;
            attrs.push_back(attr);

            if (fec_override_sup)
            {
                attr.id = SAI_PORT_ATTR_AUTO_NEG_FEC_MODE_OVERRIDE;

                attr.value.booldata = m_portHlpr.fecIsOverrideRequired(m_gearboxPortMap[port.m_index].system_fec);
                attrs.push_back(attr);
            }

            attr.id = SAI_PORT_ATTR_INTERNAL_LOOPBACK_MODE;
            attr.value.u32 = loopback_mode_map[m_gearboxPortMap[port.m_index].system_loopback];
            attrs.push_back(attr);

            attr.id = SAI_PORT_ATTR_LINK_TRAINING_ENABLE;
            attr.value.booldata = m_gearboxPortMap[port.m_index].system_training;
            attrs.push_back(attr);

            if (m_cmisModuleAsicSyncSupported)
            {
                attr.id = SAI_PORT_ATTR_HOST_TX_SIGNAL_ENABLE;
                attr.value.booldata = false;
                attrs.push_back(attr);
            }

            status = sai_port_api->create_port(&systemPort, phyOid, static_cast<uint32_t>(attrs.size()), attrs.data());
            if (status != SAI_STATUS_SUCCESS)
            {
                SWSS_LOG_ERROR("BOX: Failed to create Gearbox system-side port for alias:%s port_id:0x%" PRIx64 " index:%d status:%d",
                        port.m_alias.c_str(), port.m_port_id, port.m_index, status);
                task_process_status handle_status = handleSaiCreateStatus(SAI_API_PORT, status);
                if (handle_status != task_success)
                {
                    return parseHandleSaiStatusFailure(handle_status);
                }
            }
            SWSS_LOG_NOTICE("BOX: Created Gearbox system-side port 0x%" PRIx64 " for alias:%s index:%d",
                    systemPort, port.m_alias.c_str(), port.m_index);
            port.m_system_side_id = systemPort;

            /* Create LINE-SIDE port */
            attrs.clear();

            attr.id = SAI_PORT_ATTR_ADMIN_STATE;
            attr.value.booldata = port.m_admin_state_up;
            attrs.push_back(attr);

            attr.id = SAI_PORT_ATTR_HW_LANE_LIST;
            lanes.assign(m_gearboxInterfaceMap[port.m_index].line_lanes.begin(), m_gearboxInterfaceMap[port.m_index].line_lanes.end());
            attr.value.u32list.list = lanes.data();
            attr.value.u32list.count = static_cast<uint32_t>(lanes.size());
            attrs.push_back(attr);

            for (uint32_t i = 0; i < attr.value.u32list.count; i++)
            {
                SWSS_LOG_DEBUG("BOX: list[%d] = %d", i, attr.value.u32list.list[i]);
            }

            attr.id = SAI_PORT_ATTR_SPEED;
            attr.value.u32 = (uint32_t) m_gearboxPortMap[port.m_index].line_speed * (uint32_t) lanes.size();
            if (isSpeedSupported(port.m_alias, port.m_port_id, attr.value.u32))
            {
                attrs.push_back(attr);
            }

            attr.id = SAI_PORT_ATTR_AUTO_NEG_MODE;
            attr.value.booldata = m_gearboxPortMap[port.m_index].line_auto_neg;
            attrs.push_back(attr);

            attr.id = SAI_PORT_ATTR_FEC_MODE;
            if (!m_portHlpr.fecToSaiFecMode(m_gearboxPortMap[port.m_index].line_fec, sai_fec))
            {
                SWSS_LOG_ERROR("Invalid line FEC mode %s", m_gearboxPortMap[port.m_index].line_fec.c_str());
                return false;
            }
            attr.value.s32 = sai_fec;
            attrs.push_back(attr);

            // FEC override will take effect only when autoneg is enabled
            if (fec_override_sup)
            {
                attr.id = SAI_PORT_ATTR_AUTO_NEG_FEC_MODE_OVERRIDE;
                attr.value.booldata = m_portHlpr.fecIsOverrideRequired(m_gearboxPortMap[port.m_index].line_fec);
                attrs.push_back(attr);
            }

            attr.id = SAI_PORT_ATTR_MEDIA_TYPE;
            attr.value.u32 = media_type_map[m_gearboxPortMap[port.m_index].line_media_type];
            attrs.push_back(attr);

            attr.id = SAI_PORT_ATTR_INTERNAL_LOOPBACK_MODE;
            attr.value.u32 = loopback_mode_map[m_gearboxPortMap[port.m_index].line_loopback];
            attrs.push_back(attr);

            attr.id = SAI_PORT_ATTR_LINK_TRAINING_ENABLE;
            attr.value.booldata = m_gearboxPortMap[port.m_index].line_training;
            attrs.push_back(attr);

            attr.id = SAI_PORT_ATTR_INTERFACE_TYPE;
            attr.value.u32 = interface_type_map[m_gearboxPortMap[port.m_index].line_intf_type];
            attrs.push_back(attr);

            attr.id = SAI_PORT_ATTR_ADVERTISED_SPEED;
            vals.assign(m_gearboxPortMap[port.m_index].line_adver_speed.begin(), m_gearboxPortMap[port.m_index].line_adver_speed.end());
            attr.value.u32list.list = vals.data();
            attr.value.u32list.count = static_cast<uint32_t>(vals.size());
            attrs.push_back(attr);

            attr.id = SAI_PORT_ATTR_ADVERTISED_FEC_MODE;
            vals.assign(m_gearboxPortMap[port.m_index].line_adver_fec.begin(), m_gearboxPortMap[port.m_index].line_adver_fec.end());
            attr.value.u32list.list = vals.data();
            attr.value.u32list.count = static_cast<uint32_t>(vals.size());
            attrs.push_back(attr);

            attr.id = SAI_PORT_ATTR_ADVERTISED_AUTO_NEG_MODE;
            attr.value.booldata = m_gearboxPortMap[port.m_index].line_adver_auto_neg;
            attrs.push_back(attr);

            attr.id = SAI_PORT_ATTR_ADVERTISED_ASYMMETRIC_PAUSE_MODE;
            attr.value.booldata = m_gearboxPortMap[port.m_index].line_adver_asym_pause;
            attrs.push_back(attr);

            attr.id = SAI_PORT_ATTR_ADVERTISED_MEDIA_TYPE;
            attr.value.u32 = media_type_map[m_gearboxPortMap[port.m_index].line_adver_media_type];
            attrs.push_back(attr);

            if (m_cmisModuleAsicSyncSupported)
            {
                attr.id = SAI_PORT_ATTR_HOST_TX_SIGNAL_ENABLE;
                attr.value.booldata = false;
                attrs.push_back(attr);
            }

            status = sai_port_api->create_port(&linePort, phyOid, static_cast<uint32_t>(attrs.size()), attrs.data());
            if (status != SAI_STATUS_SUCCESS)
            {
                SWSS_LOG_ERROR("BOX: Failed to create Gearbox line-side port for alias:%s port_id:0x%" PRIx64 " index:%d status:%d",
                   port.m_alias.c_str(), port.m_port_id, port.m_index, status);
                task_process_status handle_status = handleSaiCreateStatus(SAI_API_PORT, status);
                if (handle_status != task_success)
                {
                    return parseHandleSaiStatusFailure(handle_status);
                }
            }
            SWSS_LOG_NOTICE("BOX: Created Gearbox line-side port 0x%" PRIx64 " for alias:%s index:%d",
                linePort, port.m_alias.c_str(), port.m_index);

            /* Connect SYSTEM-SIDE to LINE-SIDE */
            attrs.clear();

            attr.id = SAI_PORT_CONNECTOR_ATTR_SYSTEM_SIDE_PORT_ID;
            attr.value.oid = systemPort;
            attrs.push_back(attr);
            attr.id = SAI_PORT_CONNECTOR_ATTR_LINE_SIDE_PORT_ID;
            attr.value.oid = linePort;
            attrs.push_back(attr);

            status = sai_port_api->create_port_connector(&connector, phyOid, static_cast<uint32_t>(attrs.size()), attrs.data());
            if (status != SAI_STATUS_SUCCESS)
            {
                SWSS_LOG_ERROR("BOX: Failed to connect Gearbox system-side:0x%" PRIx64 " to line-side:0x%" PRIx64 "; status:%d", systemPort, linePort, status);
                task_process_status handle_status = handleSaiCreateStatus(SAI_API_PORT, status);
                if (handle_status != task_success)
                {
                    return parseHandleSaiStatusFailure(handle_status);
                }
            }

            SWSS_LOG_NOTICE("BOX: Connected Gearbox ports; system-side:0x%" PRIx64 " to line-side:0x%" PRIx64, systemPort, linePort);
            m_gearboxPortListLaneMap[port.m_port_id] = make_tuple(systemPort, linePort);
            port.m_line_side_id = linePort;
            saiOidToAlias[systemPort] = port.m_alias;
            saiOidToAlias[linePort] = port.m_alias;

            /* Add gearbox system/line port name map to counter table */
            FieldValueTuple tuple(port.m_alias + "_system", sai_serialize_object_id(systemPort));
            vector<FieldValueTuple> fields;
            fields.push_back(tuple);
            m_gbcounterTable->set("", fields);

            fields[0] = FieldValueTuple(port.m_alias + "_line", sai_serialize_object_id(linePort));
            m_gbcounterTable->set("", fields);

            /* Set serdes tx taps on system and line side */
            map<sai_port_serdes_attr_t, vector<uint32_t>> serdes_attr;
            typedef pair<sai_port_serdes_attr_t, vector<uint32_t>> serdes_attr_pair;
            vector<uint32_t> attr_val;
            for (auto pair: tx_fir_strings_system_side) {
                if (m_gearboxInterfaceMap[port.m_index].tx_firs.find(pair.first) != m_gearboxInterfaceMap[port.m_index].tx_firs.end() ) {
                    attr_val.clear();
                    getPortSerdesVal(m_gearboxInterfaceMap[port.m_index].tx_firs[pair.first], attr_val, 10);
                    serdes_attr.insert(serdes_attr_pair(pair.second, attr_val));
                }
            }
            if (serdes_attr.size() != 0)
            {
                if (setPortSerdesAttribute(systemPort, phyOid, serdes_attr))
                {
                    SWSS_LOG_NOTICE("Set port %s system side preemphasis is success", port.m_alias.c_str());
                }
                else
                {
                    SWSS_LOG_ERROR("Failed to set port %s system side pre-emphasis", port.m_alias.c_str());
                    return false;
                }
            }
            serdes_attr.clear();
            for (auto pair: tx_fir_strings_line_side) {
                if (m_gearboxInterfaceMap[port.m_index].tx_firs.find(pair.first) != m_gearboxInterfaceMap[port.m_index].tx_firs.end() ) {
                    attr_val.clear();
                    getPortSerdesVal(m_gearboxInterfaceMap[port.m_index].tx_firs[pair.first], attr_val, 10);
                    serdes_attr.insert(serdes_attr_pair(pair.second, attr_val));
                }
            }
            if (serdes_attr.size() != 0)
            {
                if (setPortSerdesAttribute(linePort, phyOid, serdes_attr))
                {
                    SWSS_LOG_NOTICE("Set port %s line side preemphasis is success", port.m_alias.c_str());
                }
                else
                {
                    SWSS_LOG_ERROR("Failed to set port %s line side pre-emphasis", port.m_alias.c_str());
                    return false;
                }
            }
        }
    }

    return true;
}

const gearbox_phy_t* PortsOrch::getGearboxPhy(const Port &port)
{
    auto gearbox_interface = m_gearboxInterfaceMap.find(port.m_index);
    if (gearbox_interface == m_gearboxInterfaceMap.end())
    {
        return nullptr;
    }

    auto phy = m_gearboxPhyMap.find(gearbox_interface->second.phy_id);
    if (phy == m_gearboxPhyMap.end())
    {
        SWSS_LOG_ERROR("Gearbox Phy %d dones't exist", gearbox_interface->second.phy_id);
        return nullptr;
    }

    return &phy->second;
}

bool PortsOrch::getPortIPG(sai_object_id_t port_id, uint32_t &ipg)
{
    sai_attribute_t attr;
    attr.id = SAI_PORT_ATTR_IPG;

    sai_status_t status = sai_port_api->get_port_attribute(port_id, 1, &attr);

    if (status != SAI_STATUS_SUCCESS)
    {
        task_process_status handle_status = handleSaiGetStatus(SAI_API_PORT, status);
        if (handle_status != task_success)
        {
            return parseHandleSaiStatusFailure(handle_status);
        }
    }

    ipg = attr.value.u32;

    return true;
}

bool PortsOrch::setPortIPG(sai_object_id_t port_id, uint32_t ipg)
{
    sai_attribute_t attr;
    attr.id = SAI_PORT_ATTR_IPG;
    attr.value.u32 = ipg;

    sai_status_t status = sai_port_api->set_port_attribute(port_id, &attr);

    if (status != SAI_STATUS_SUCCESS)
    {
        task_process_status handle_status = handleSaiSetStatus(SAI_API_PORT, status);
        if (handle_status != task_success)
        {
            return parseHandleSaiStatusFailure(handle_status);
        }
    }

    return true;
}

bool PortsOrch::getSystemPorts()
{
    sai_status_t status;
    sai_attribute_t attr;
    uint32_t i;

    m_systemPortCount = 0;

    attr.id = SAI_SWITCH_ATTR_NUMBER_OF_SYSTEM_PORTS;

    status = sai_switch_api->get_switch_attribute(gSwitchId, 1, &attr);
    if (status != SAI_STATUS_SUCCESS)
    {
        SWSS_LOG_INFO("Failed to get number of system ports, rv:%d", status);
        return false;
    }

    m_systemPortCount = attr.value.u32;
    SWSS_LOG_NOTICE("Got %d system ports", m_systemPortCount);

    if(m_systemPortCount)
    {
        /* Make <switch_id, core, core port> tuple and system port oid map */

        vector<sai_object_id_t> system_port_list;
        system_port_list.resize(m_systemPortCount);

        attr.id = SAI_SWITCH_ATTR_SYSTEM_PORT_LIST;
        attr.value.objlist.count = (uint32_t)system_port_list.size();
        attr.value.objlist.list = system_port_list.data();

        status = sai_switch_api->get_switch_attribute(gSwitchId, 1, &attr);
        if (status != SAI_STATUS_SUCCESS)
        {
            SWSS_LOG_ERROR("Failed to get system port list, rv:%d", status);
            task_process_status handle_status = handleSaiGetStatus(SAI_API_SWITCH, status);
            if (handle_status != task_process_status::task_success)
            {
                return false;
            }
        }

        uint32_t spcnt = attr.value.objlist.count;
        for(i = 0; i < spcnt; i++)
        {
            attr.id = SAI_SYSTEM_PORT_ATTR_CONFIG_INFO;

            status = sai_system_port_api->get_system_port_attribute(system_port_list[i], 1, &attr);
            if (status != SAI_STATUS_SUCCESS)
            {
                SWSS_LOG_ERROR("Failed to get system port config info spid:%" PRIx64, system_port_list[i]);
                task_process_status handle_status = handleSaiGetStatus(SAI_API_SYSTEM_PORT, status);
                if (handle_status != task_process_status::task_success)
                {
                    return false;
                }
            }

            SWSS_LOG_NOTICE("SystemPort(0x%" PRIx64 ") - port_id:%u, switch_id:%u, core:%u, core_port:%u, speed:%u, voqs:%u",
                            system_port_list[i],
                            attr.value.sysportconfig.port_id,
                            attr.value.sysportconfig.attached_switch_id,
                            attr.value.sysportconfig.attached_core_index,
                            attr.value.sysportconfig.attached_core_port_index,
                            attr.value.sysportconfig.speed,
                            attr.value.sysportconfig.num_voq);

            tuple<int, int, int> sp_key(attr.value.sysportconfig.attached_switch_id,
                    attr.value.sysportconfig.attached_core_index,
                    attr.value.sysportconfig.attached_core_port_index);

            m_systemPortOidMap[sp_key] = system_port_list[i];
        }
    }

    return true;
}

bool PortsOrch::getRecircPort(Port &port, Port::Role role)
{
    for (auto it = m_recircPortRole.begin(); it != m_recircPortRole.end(); it++)
    {
        if (it->second == role)
        {
            return getPort(it->first, port);
        }
    }

    SWSS_LOG_ERROR(
        "Failed to find recirc port %s with role %d",
        port.m_alias.c_str(), static_cast<std::int32_t>(role)
    );

    return false;
}

bool PortsOrch::addSystemPorts()
{
    vector<string> keys;
    vector<FieldValueTuple> spFv;

    DBConnector appDb("APPL_DB", 0);
    Table appSystemPortTable(&appDb, APP_SYSTEM_PORT_TABLE_NAME);

    //Retrieve system port configurations from APP DB
    appSystemPortTable.getKeys(keys);
    for ( auto &alias : keys )
    {
        appSystemPortTable.get(alias, spFv);

        int32_t system_port_id = -1;
        int32_t switch_id = -1;
        int32_t core_index = -1;
        int32_t core_port_index = -1;

        for ( auto &fv : spFv )
        {
            if(fv.first == "switch_id")
            {
                switch_id = stoi(fv.second);
                continue;
            }
            if(fv.first == "core_index")
            {
                core_index = stoi(fv.second);
                continue;
            }
            if(fv.first == "core_port_index")
            {
                core_port_index = stoi(fv.second);
                continue;
            }
            if(fv.first == "system_port_id")
            {
                system_port_id = stoi(fv.second);
                continue;
            }
        }

        if(system_port_id < 0 || switch_id < 0 || core_index < 0 || core_port_index < 0)
        {
            SWSS_LOG_ERROR("Invalid or Missing field values for %s! system_port id:%d, switch_id:%d, core_index:%d, core_port_index:%d",
                    alias.c_str(), system_port_id, switch_id, core_index, core_port_index);
            continue;
        }

        tuple<int, int, int> sp_key(switch_id, core_index, core_port_index);

        if(m_systemPortOidMap.find(sp_key) != m_systemPortOidMap.end())
        {

            sai_attribute_t attr;
            vector<sai_attribute_t> attrs;
            sai_object_id_t system_port_oid;
            sai_status_t status;

            //Retrive system port config info and enable
            system_port_oid = m_systemPortOidMap[sp_key];

            attr.id = SAI_SYSTEM_PORT_ATTR_TYPE;
            attrs.push_back(attr);

            attr.id = SAI_SYSTEM_PORT_ATTR_CONFIG_INFO;
            attrs.push_back(attr);

            status = sai_system_port_api->get_system_port_attribute(system_port_oid, static_cast<uint32_t>(attrs.size()), attrs.data());
            if (status != SAI_STATUS_SUCCESS)
            {
                SWSS_LOG_ERROR("Failed to get system port config info spid:%" PRIx64, system_port_oid);
                task_process_status handle_status = handleSaiGetStatus(SAI_API_SYSTEM_PORT, status);
                if (handle_status != task_process_status::task_success)
                {
                    continue;
                }
            }

            //Create or update system port and add to the port list.
            Port port(alias, Port::SYSTEM);
            port.m_port_id = system_port_oid;
            port.m_admin_state_up = true;
            port.m_oper_status = SAI_PORT_OPER_STATUS_UP;
            port.m_speed = attrs[1].value.sysportconfig.speed;
            port.m_mtu = DEFAULT_SYSTEM_PORT_MTU;
            if (attrs[0].value.s32 == SAI_SYSTEM_PORT_TYPE_LOCAL)
            {
                //Get the local port oid
                attr.id = SAI_SYSTEM_PORT_ATTR_PORT;

                status = sai_system_port_api->get_system_port_attribute(system_port_oid, 1, &attr);
                if (status != SAI_STATUS_SUCCESS)
                {
                    SWSS_LOG_ERROR("Failed to get local port oid of local system port spid:%" PRIx64, system_port_oid);
                    task_process_status handle_status = handleSaiGetStatus(SAI_API_SYSTEM_PORT, status);
                    if (handle_status != task_process_status::task_success)
                    {
                        continue;
                    }
                }

                //System port for local port. Update the system port info in the existing physical port
                if(!getPort(attr.value.oid, port))
                {
                    //This is system port for non-front panel local port (CPU or OLP or RCY (Inband)). Not an error
                    SWSS_LOG_NOTICE("Add port for non-front panel local system port 0x%" PRIx64 "; core: %d, core port: %d",
                            system_port_oid, core_index, core_port_index);
                }
                port.m_system_port_info.local_port_oid = attr.value.oid;
            }

            port.m_system_port_oid = system_port_oid;

            port.m_system_port_info.alias = alias;
            port.m_system_port_info.type = (sai_system_port_type_t) attrs[0].value.s32;
            port.m_system_port_info.port_id = attrs[1].value.sysportconfig.port_id;
            port.m_system_port_info.switch_id = attrs[1].value.sysportconfig.attached_switch_id;
            port.m_system_port_info.core_index = attrs[1].value.sysportconfig.attached_core_index;
            port.m_system_port_info.core_port_index = attrs[1].value.sysportconfig.attached_core_port_index;
            port.m_system_port_info.speed = attrs[1].value.sysportconfig.speed;
            port.m_system_port_info.num_voq = attrs[1].value.sysportconfig.num_voq;

            initializeVoqs( port );
            setPort(port.m_alias, port);
            /* Add system port name map to counter table */
            FieldValueTuple tuple(port.m_system_port_info.alias,
                                  sai_serialize_object_id(system_port_oid));
            vector<FieldValueTuple> fields;
            fields.push_back(tuple);
            m_counterSysPortTable->set("", fields);
            if(m_port_ref_count.find(port.m_alias) == m_port_ref_count.end())
            {
                m_port_ref_count[port.m_alias] = 0;
            }

            SWSS_LOG_NOTICE("Added system port %" PRIx64 " for %s", system_port_oid, alias.c_str());
        }
        else
        {
            //System port does not exist in the switch
            //This can not happen since all the system ports are supposed to be created during switch creation itself

            SWSS_LOG_ERROR("System port %s does not exist in switch. Port not added!", alias.c_str());
            continue;
        }
    }

    return true;
}

bool PortsOrch::getInbandPort(Port &port)
{
    if (m_portList.find(m_inbandPortName) == m_portList.end())
    {
        return false;
    }
    else
    {
        port = m_portList[m_inbandPortName];
        return true;
    }
}

bool PortsOrch::isInbandPort(const string &alias)
{
    return (m_inbandPortName == alias);
}

bool PortsOrch::setVoqInbandIntf(string &alias, string &type)
{
    if(m_inbandPortName == alias)
    {
        //Inband interface already exists with this name
        SWSS_LOG_NOTICE("Interface %s is already configured as inband!", alias.c_str());
        return true;
    }

    //Make sure port and host if exists for the configured inband interface
    Port port;
    if (!getPort(alias, port))
    {
        SWSS_LOG_ERROR("Port/Vlan configured for inband intf %s is not ready!", alias.c_str());
        return false;
    }

    if(type == "port" && !port.m_hif_id)
    {
        SWSS_LOG_ERROR("Host interface is not available for port %s", alias.c_str());
        return false;
    }

    //Store the name of the local inband port
    m_inbandPortName = alias;

    return true;
}

void PortsOrch::voqSyncAddLag (Port &lag)
{
    int32_t switch_id = lag.m_system_lag_info.switch_id;

    // Sync only local lag add to CHASSIS_APP_DB

    if (switch_id != gVoqMySwitchId)
    {
        return;
    }

    uint32_t spa_id = lag.m_system_lag_info.spa_id;

    vector<FieldValueTuple> attrs;

    FieldValueTuple li ("lag_id", to_string(spa_id));
    attrs.push_back(li);

    FieldValueTuple si ("switch_id", to_string(switch_id));
    attrs.push_back(si);

    string key = lag.m_system_lag_info.alias;

    m_tableVoqSystemLagTable->set(key, attrs);
}

void PortsOrch::voqSyncDelLag(Port &lag)
{
    // Sync only local lag del to CHASSIS_APP_DB
    if (lag.m_system_lag_info.switch_id != gVoqMySwitchId)
    {
        return;
    }

    string key = lag.m_system_lag_info.alias;

    m_tableVoqSystemLagTable->del(key);
}

void PortsOrch::voqSyncAddLagMember(Port &lag, Port &port, string status)
{
    // Sync only local lag's member add to CHASSIS_APP_DB
    if (lag.m_system_lag_info.switch_id != gVoqMySwitchId)
    {
        return;
    }

    vector<FieldValueTuple> attrs;
    FieldValueTuple statusFv ("status", status);
    attrs.push_back(statusFv);

    string key = lag.m_system_lag_info.alias + ":" + port.m_system_port_info.alias;
    m_tableVoqSystemLagMemberTable->set(key, attrs);
}

void PortsOrch::voqSyncDelLagMember(Port &lag, Port &port)
{
    // Sync only local lag's member del to CHASSIS_APP_DB
    if (lag.m_system_lag_info.switch_id != gVoqMySwitchId)
    {
        return;
    }

    string key = lag.m_system_lag_info.alias + ":" + port.m_system_port_info.alias;
    m_tableVoqSystemLagMemberTable->del(key);
}

template <typename T>
std::unordered_set<std::string> PortsOrch::generateCounterStats(const vector<T> &counterIds, std::string (*serializer)(const T))
{
    std::unordered_set<std::string> counter_stats;

    for (const auto& it:counterIds)
    {
        counter_stats.emplace(serializer(it));
    }

    return counter_stats;
}

void PortsOrch::updateGearboxPortOperStatus(const Port& port)
{
    if (!isGearboxEnabled())
        return;

    SWSS_LOG_NOTICE("BOX: port %s, system_side_id:0x%" PRIx64 "line_side_id:0x%" PRIx64,
            port.m_alias.c_str(), port.m_system_side_id, port.m_line_side_id);

    if (!port.m_system_side_id || !port.m_line_side_id)
        return;

    sai_attribute_t attr;
    attr.id = SAI_PORT_ATTR_OPER_STATUS;
    sai_status_t ret = sai_port_api->get_port_attribute(port.m_system_side_id, 1, &attr);
    if (ret != SAI_STATUS_SUCCESS)
    {
        SWSS_LOG_ERROR("BOX: Failed to get system_oper_status for %s", port.m_alias.c_str());
    }
    else
    {
        sai_port_oper_status_t oper = static_cast<sai_port_oper_status_t>(attr.value.u32);
        vector<FieldValueTuple> tuples;
        FieldValueTuple tuple("system_oper_status", oper_status_strings.at(oper));
        tuples.push_back(tuple);
        m_portTable->set(port.m_alias, tuples);
    }

    attr.id = SAI_PORT_ATTR_OPER_STATUS;
    ret = sai_port_api->get_port_attribute(port.m_line_side_id, 1, &attr);
    if (ret != SAI_STATUS_SUCCESS)
    {
        SWSS_LOG_ERROR("BOX: Failed to get line_oper_status for %s", port.m_alias.c_str());
    }
    else
    {
        sai_port_oper_status_t oper = static_cast<sai_port_oper_status_t>(attr.value.u32);
        vector<FieldValueTuple> tuples;
        FieldValueTuple tuple("line_oper_status", oper_status_strings.at(oper));
        tuples.push_back(tuple);
        m_portTable->set(port.m_alias, tuples);
    }
}

bool PortsOrch::decrFdbCount(const std::string& alias, int count)
{
    auto itr = m_portList.find(alias);
    if (itr == m_portList.end())
    {
        return false;
    }
    else
    {
        itr->second.m_fdb_count -= count;
    }
    return true;
}

void PortsOrch::setMACsecEnabledState(sai_object_id_t port_id, bool enabled)
{
    SWSS_LOG_ENTER();

    Port p;
    if (!getPort(port_id, p))
    {
        SWSS_LOG_ERROR("Failed to get port object for port id 0x%" PRIx64, port_id);
        return;
    }

    if (enabled)
    {
        m_macsecEnabledPorts.insert(port_id);
    }
    else
    {
        m_macsecEnabledPorts.erase(port_id);
    }

    if (p.m_mtu)
    {
        setPortMtu(p, p.m_mtu);
    }
}

bool PortsOrch::isMACsecPort(sai_object_id_t port_id) const
{
    SWSS_LOG_ENTER();

    return m_macsecEnabledPorts.find(port_id) != m_macsecEnabledPorts.end();
}

vector<sai_object_id_t> PortsOrch::getPortVoQIds(Port& port)
{
    SWSS_LOG_ENTER();

    return m_port_voq_ids[port.m_alias];
}

/* Refresh the per-port Auto-Negotiation operational states */
void PortsOrch::refreshPortStateAutoNeg(const Port &port)
{
    SWSS_LOG_ENTER();

    if (port.m_type != Port::Type::PHY)
    {
        return;
    }

    string adv_speeds = "N/A";

    if (port.m_admin_state_up)
    {
        if (!getPortAdvSpeeds(port, true, adv_speeds))
        {
            adv_speeds = "N/A";
            updatePortStatePoll(port, PORT_STATE_POLL_AN, false);
        }
    }

    m_portStateTable.hset(port.m_alias, "rmt_adv_speeds", adv_speeds);
}

/* Refresh the per-port Link-Training operational states */
void PortsOrch::refreshPortStateLinkTraining(const Port &port)
{
    SWSS_LOG_ENTER();

    if (port.m_type != Port::Type::PHY)
    {
        return;
    }

    string status = "off";

    if (port.m_admin_state_up && port.m_link_training > 0 && port.m_cap_lt > 0)
    {
        sai_port_link_training_rx_status_t rx_status;
        sai_port_link_training_failure_status_t failure;

        if (!getPortLinkTrainingRxStatus(port, rx_status))
        {
            status = "on"; // LT is enabled, while the rx status is unavailable
        }
        else if (rx_status == SAI_PORT_LINK_TRAINING_RX_STATUS_TRAINED)
        {
            status = link_training_rx_status_map.at(rx_status);
        }
        else
        {
            if (getPortLinkTrainingFailure(port, failure) &&
                failure != SAI_PORT_LINK_TRAINING_FAILURE_STATUS_NO_ERROR)
            {
                status = link_training_failure_map.at(failure);
            }
            else
            {
                status = link_training_rx_status_map.at(rx_status);
            }
        }
    }

    m_portStateTable.hset(port.m_alias, "link_training_status", status);
}

/* Activate/De-activate a specific port state poller task */
void PortsOrch::updatePortStatePoll(const Port &port, port_state_poll_t type, bool active)
{
    if (type == PORT_STATE_POLL_NONE)
    {
        return;
    }
    if (active)
    {
        m_port_state_poll[port.m_alias] |= type;
        m_port_state_poller->start();
    }
    else
    {
        m_port_state_poll[port.m_alias] &= ~type;
    }
}

bool PortsOrch::createAndSetPortPtTam(const Port &p)
{
    /*
     * First, let's check if a TAM object is already assigned to the port.
     */

    /* If the port has already a TAM object, nothing to do */
    if (m_portPtTam.find(p.m_alias) != m_portPtTam.end())
    {
        SWSS_LOG_DEBUG(
            "Port %s has already a TAM object", p.m_alias.c_str()
        );
        return true;
    }

    /*
     * The port does not have a TAM object assigned to it.
     *
     * Let's create a new TAM object (if we don't already have one)
     * and assign it to the port.
     */
    if (m_ptTam == SAI_NULL_OBJECT_ID)
    {
        if (!createPtTam())
        {
            SWSS_LOG_ERROR(
                "Failed to create TAM object for Path Tracing"
            );
            return false;
        }
    }

    if (!setPortPtTam(p, m_ptTam))
    {
        SWSS_LOG_ERROR(
            "Failed to set port %s TAM object for Path Tracing",
            p.m_alias.c_str()
        );
        return false;
    }

    m_ptTamRefCount++;
    m_portPtTam[p.m_alias] = m_ptTam;

    return true;
}

bool PortsOrch::unsetPortPtTam(const Port &p)
{
    /*
     * Let's unassign the TAM object from the port and decrease ref counter
     */
    if (m_portPtTam.find(p.m_alias) != m_portPtTam.end())
    {
        if (!setPortPtTam(p, SAI_NULL_OBJECT_ID))
        {
            SWSS_LOG_ERROR(
                "Failed to unset port %s TAM object for Path Tracing",
                p.m_alias.c_str()
            );
            return false;
        }
        m_ptTamRefCount--;
        m_portPtTam.erase(p.m_alias);

        /*
         * If the TAM object is no longer used, we can safely remove it.
         */
        if (m_ptTamRefCount == 0)
        {
            if (!removePtTam(m_ptTam))
            {
                SWSS_LOG_ERROR(
                    "Failed to remove TAM object for Path Tracing"
                );
                return false;
            }
        }
    }

    return true;
}

bool PortsOrch::setPortPtIntfId(const Port& port, sai_uint16_t intf_id)
{
    sai_attribute_t attr;
    attr.id = SAI_PORT_ATTR_PATH_TRACING_INTF;
    attr.value.u16 = intf_id;

    sai_status_t status = sai_port_api->set_port_attribute(port.m_port_id, &attr);

    if (status != SAI_STATUS_SUCCESS)
    {
        task_process_status handle_status = handleSaiSetStatus(SAI_API_PORT, status);
        if (handle_status != task_success)
        {
            return parseHandleSaiStatusFailure(handle_status);
        }
    }

    return true;
}

bool PortsOrch::setPortPtTimestampTemplate(const Port& port, sai_port_path_tracing_timestamp_type_t ts_type)
{
    sai_attribute_t attr;
    attr.id = SAI_PORT_ATTR_PATH_TRACING_TIMESTAMP_TYPE;
    attr.value.s32 = ts_type;

    sai_status_t status = sai_port_api->set_port_attribute(port.m_port_id, &attr);

    if (status != SAI_STATUS_SUCCESS)
    {
        task_process_status handle_status = handleSaiSetStatus(SAI_API_PORT, status);
        if (handle_status != task_success)
        {
            return parseHandleSaiStatusFailure(handle_status);
        }
    }

    return true;
}

bool PortsOrch::setPortPtTam(const Port& port, sai_object_id_t tam_id)
{
    sai_attribute_t attr;

    attr.id = SAI_PORT_ATTR_TAM_OBJECT;

    if (tam_id != SAI_NULL_OBJECT_ID)
    {
        attr.value.objlist.count = 1;
        attr.value.objlist.list = &tam_id;
    }
    else
    {
        attr.value.objlist.count = 0;
    }

    sai_status_t status = sai_port_api->set_port_attribute(port.m_port_id, &attr);

    if (status != SAI_STATUS_SUCCESS)
    {
        task_process_status handle_status = handleSaiSetStatus(SAI_API_PORT, status);
        if (handle_status != task_success)
        {
            return parseHandleSaiStatusFailure(handle_status);
        }
    }

    return true;
}

bool PortsOrch::createPtTam()
{
    SWSS_LOG_ENTER();

    sai_attribute_t attr;
    vector<sai_attribute_t> attrs;
    sai_status_t status;

    /* First, create a TAM report */
    if (m_ptTamReport == SAI_NULL_OBJECT_ID)
    {
        sai_object_id_t tam_report_id;

        attr.id = SAI_TAM_REPORT_ATTR_TYPE;
        attr.value.s32 = SAI_TAM_REPORT_TYPE_VENDOR_EXTN;
        attrs.push_back(attr);

        status = sai_tam_api->create_tam_report(&tam_report_id, gSwitchId, static_cast<uint32_t>(attrs.size()), attrs.data());
        if (status != SAI_STATUS_SUCCESS)
        {
            SWSS_LOG_ERROR("Failed to create TAM Report object for Path Tracing, rv:%d", status);
            task_process_status handle_status = handleSaiCreateStatus(SAI_API_TAM, status);
            if (handle_status != task_success)
            {
                return parseHandleSaiStatusFailure(handle_status);
            }
        }

        m_ptTamReport = tam_report_id;
        SWSS_LOG_NOTICE("Created TAM Report object %" PRIx64 " for Path Tracing", tam_report_id);
    }

    /* Second, create a TAM INT object */
    if (m_ptTamInt == SAI_NULL_OBJECT_ID)
    {
        sai_object_id_t tam_int_id;

        attrs.clear();

        attr.id = SAI_TAM_INT_ATTR_TYPE;
        attr.value.s32 = SAI_TAM_INT_TYPE_PATH_TRACING;
        attrs.push_back(attr);

        attr.id = SAI_TAM_INT_ATTR_DEVICE_ID;
        attr.value.u32 = 0;
        attrs.push_back(attr);

        attr.id = SAI_TAM_INT_ATTR_INT_PRESENCE_TYPE;
        attr.value.u32 = SAI_TAM_INT_PRESENCE_TYPE_UNDEFINED;
        attrs.push_back(attr);

        attr.id = SAI_TAM_INT_ATTR_INLINE;
        attr.value.u32 = false;
        attrs.push_back(attr);

        attr.id = SAI_TAM_INT_ATTR_REPORT_ID;
        attr.value.oid = m_ptTamReport;
        attrs.push_back(attr);

        status = sai_tam_api->create_tam_int(&tam_int_id, gSwitchId, static_cast<uint32_t>(attrs.size()), attrs.data());
        if (status != SAI_STATUS_SUCCESS)
        {
            SWSS_LOG_ERROR("Failed to create TAM INT object for Path Tracing, rv:%d", status);
            task_process_status handle_status = handleSaiCreateStatus(SAI_API_TAM, status);
            if (handle_status != task_success)
            {
                return parseHandleSaiStatusFailure(handle_status);
            }
        }

        m_ptTamInt = tam_int_id;
        SWSS_LOG_NOTICE("Created TAM INT object %" PRIx64 " for Path Tracing", tam_int_id);
    }

    /* Finally, create a TAM object */
    if (m_ptTam == SAI_NULL_OBJECT_ID)
    {
        sai_object_id_t tam_id;

        attrs.clear();

        attr.id = SAI_TAM_ATTR_INT_OBJECTS_LIST;
        attr.value.objlist.count = 1;
        attr.value.objlist.list = &m_ptTamInt;
        attrs.push_back(attr);

        status = sai_tam_api->create_tam(&tam_id, gSwitchId, static_cast<uint32_t>(attrs.size()), attrs.data());
        if (status != SAI_STATUS_SUCCESS)
        {
            SWSS_LOG_ERROR("Failed to create TAM object for Path Tracing, rv:%d", status);
            task_process_status handle_status = handleSaiCreateStatus(SAI_API_TAM, status);
            if (handle_status != task_success)
            {
                return parseHandleSaiStatusFailure(handle_status);
            }
        }

        m_ptTam = tam_id;
        SWSS_LOG_NOTICE("Created TAM object %" PRIx64 " for Path Tracing", tam_id);
    }

    return true;
}

bool PortsOrch::removePtTam(sai_object_id_t tam_id)
{
    SWSS_LOG_ENTER();

    sai_status_t status;

    if (m_ptTam != SAI_NULL_OBJECT_ID)
    {
        status = sai_tam_api->remove_tam(m_ptTam);
        if (status != SAI_STATUS_SUCCESS)
        {
            SWSS_LOG_ERROR("Failed to remove TAM object for Path Tracing, rv:%d", status);
            return false;
        }

        SWSS_LOG_NOTICE("Removed TAM %" PRIx64, m_ptTam);
        m_ptTam = SAI_NULL_OBJECT_ID;
    }

    if (m_ptTamInt != SAI_NULL_OBJECT_ID)
    {
        status = sai_tam_api->remove_tam_int(m_ptTamInt);
        if (status != SAI_STATUS_SUCCESS)
        {
            SWSS_LOG_ERROR("Failed to remove TAM INT object for Path Tracing, rv:%d", status);
            return false;
        }

        SWSS_LOG_NOTICE("Removed TAM INT %" PRIx64, m_ptTamInt);
        m_ptTamInt = SAI_NULL_OBJECT_ID;
    }

    if (m_ptTamReport != SAI_NULL_OBJECT_ID)
    {
        status = sai_tam_api->remove_tam_report(m_ptTamReport);
        if (status != SAI_STATUS_SUCCESS)
        {
            SWSS_LOG_ERROR("Failed to remove TAM Report for Path Tracing, rv:%d", status);
            return false;
        }

        SWSS_LOG_NOTICE("Removed TAM Report %" PRIx64, m_ptTamReport);
        m_ptTamReport = SAI_NULL_OBJECT_ID;
    }

    return true;
}

void PortsOrch::doTask(swss::SelectableTimer &timer)
{
    Port port;

    for (auto it = m_port_state_poll.begin(); it != m_port_state_poll.end(); )
    {
        if ((it->second == PORT_STATE_POLL_NONE) || !getPort(it->first, port))
        {
            it = m_port_state_poll.erase(it);
            continue;
        }
        if (!port.m_admin_state_up)
        {
            ++it;
            continue;
        }
        if (it->second & PORT_STATE_POLL_AN)
        {
            refreshPortStateAutoNeg(port);
        }
        if (it->second & PORT_STATE_POLL_LT)
        {
            refreshPortStateLinkTraining(port);
        }
        ++it;
    }
    if (m_port_state_poll.size() == 0)
    {
        m_port_state_poller->stop();
    }
}<|MERGE_RESOLUTION|>--- conflicted
+++ resolved
@@ -3856,19 +3856,10 @@
 {
     SWSS_LOG_ENTER();
 
-<<<<<<< HEAD
     const auto &alias = p.m_alias;
     const auto &role = p.m_role;
     const auto &index = p.m_index;
     const auto id = p.m_port_id;
-=======
-                /* Add port name map to counter table */
-                FieldValueTuple tuple(p.m_alias, sai_serialize_object_id(p.m_port_id));
-                vector<FieldValueTuple> fields;
-                fields.push_back(tuple);
-                // m_counterTable->set("", fields);
-                m_counterNameMapUpdater->setCounterNameMap(p.m_alias, p.m_port_id);
->>>>>>> 71219b0d
 
     /* Create associated Gearbox lane mapping */
     initGearboxPort(p);
@@ -3883,7 +3874,8 @@
     FieldValueTuple tuple(p.m_alias, sai_serialize_object_id(p.m_port_id));
     vector<FieldValueTuple> fields;
     fields.push_back(tuple);
-    m_counterTable->set("", fields);
+    // m_counterTable->set("", fields);
+    m_counterNameMapUpdater->setCounterNameMap(p.m_alias, p.m_port_id);
 
     // Install a flex counter for this port to track stats
     auto flex_counters_orch = gDirectory.get<FlexCounterOrch*>();
