--- conflicted
+++ resolved
@@ -1965,11 +1965,7 @@
              * 2. Create new ports
              * 3. Initialize all ports
              */
-<<<<<<< HEAD
-            if (m_portConfigDone) // && (m_lanesAliasSpeedMap.size() == m_portCount))
-=======
-            if (m_portConfigState == PORT_CONFIG_RECEIVED && (m_lanesAliasSpeedMap.size() == m_portCount))
->>>>>>> 3c2966ff
+            if (m_portConfigState == PORT_CONFIG_RECEIVED)
             {
                 for (auto it = m_portListLaneMap.begin(); it != m_portListLaneMap.end();)
                 {
