#include "portsorch.h"
#include "intfsorch.h"
#include "bufferorch.h"
#include "neighorch.h"
#include "gearboxutils.h"
#include "vxlanorch.h"
#include "directory.h"

#include <inttypes.h>
#include <cassert>
#include <fstream>
#include <sstream>
#include <set>
#include <algorithm>
#include <tuple>
#include <sstream>
#include <unordered_set>
#include <boost/algorithm/string.hpp>

#include <netinet/if_ether.h>
#include "net/if.h"

#include "logger.h"
#include "schema.h"
#include "redisapi.h"
#include "converter.h"
#include "sai_serialize.h"
#include "crmorch.h"
#include "countercheckorch.h"
#include "notifier.h"
#include "fdborch.h"
#include "stringutility.h"
#include "subscriberstatetable.h"

extern sai_switch_api_t *sai_switch_api;
extern sai_bridge_api_t *sai_bridge_api;
extern sai_port_api_t *sai_port_api;
extern sai_vlan_api_t *sai_vlan_api;
extern sai_lag_api_t *sai_lag_api;
extern sai_hostif_api_t* sai_hostif_api;
extern sai_acl_api_t* sai_acl_api;
extern sai_queue_api_t *sai_queue_api;
extern sai_object_id_t gSwitchId;
extern sai_fdb_api_t *sai_fdb_api;
extern IntfsOrch *gIntfsOrch;
extern NeighOrch *gNeighOrch;
extern CrmOrch *gCrmOrch;
extern BufferOrch *gBufferOrch;
extern FdbOrch *gFdbOrch;
extern Directory<Orch*> gDirectory;
extern sai_system_port_api_t *sai_system_port_api;
extern string gMySwitchType;
extern int32_t gVoqMySwitchId;
extern string gMyHostName;
extern string gMyAsicName;

#define DEFAULT_SYSTEM_PORT_MTU 9100
#define VLAN_PREFIX         "Vlan"
#define DEFAULT_VLAN_ID     1
#define MAX_VALID_VLAN_ID   4094

#define PORT_STAT_FLEX_COUNTER_POLLING_INTERVAL_MS     1000
#define PORT_BUFFER_DROP_STAT_POLLING_INTERVAL_MS     60000
#define QUEUE_STAT_FLEX_COUNTER_POLLING_INTERVAL_MS   10000
#define QUEUE_WATERMARK_FLEX_STAT_COUNTER_POLL_MSECS "10000"
#define PG_WATERMARK_FLEX_STAT_COUNTER_POLL_MSECS    "10000"
#define PG_DROP_FLEX_STAT_COUNTER_POLL_MSECS         "10000"
#define PORT_RATE_FLEX_COUNTER_POLLING_INTERVAL_MS   "1000"


static map<string, sai_port_fec_mode_t> fec_mode_map =
{
    { "none",  SAI_PORT_FEC_MODE_NONE },
    { "rs", SAI_PORT_FEC_MODE_RS },
    { "fc", SAI_PORT_FEC_MODE_FC }
};

static map<string, sai_port_priority_flow_control_mode_t> pfc_asym_map =
{
    { "on", SAI_PORT_PRIORITY_FLOW_CONTROL_MODE_SEPARATE },
    { "off", SAI_PORT_PRIORITY_FLOW_CONTROL_MODE_COMBINED }
};

static map<string, sai_bridge_port_fdb_learning_mode_t> learn_mode_map =
{
    { "drop",  SAI_BRIDGE_PORT_FDB_LEARNING_MODE_DROP },
    { "disable", SAI_BRIDGE_PORT_FDB_LEARNING_MODE_DISABLE },
    { "hardware", SAI_BRIDGE_PORT_FDB_LEARNING_MODE_HW },
    { "cpu_trap", SAI_BRIDGE_PORT_FDB_LEARNING_MODE_CPU_TRAP},
    { "cpu_log", SAI_BRIDGE_PORT_FDB_LEARNING_MODE_CPU_LOG},
    { "notification", SAI_BRIDGE_PORT_FDB_LEARNING_MODE_FDB_NOTIFICATION}
};

static map<string, sai_port_media_type_t> media_type_map =
{
    { "fiber", SAI_PORT_MEDIA_TYPE_FIBER },
    { "copper", SAI_PORT_MEDIA_TYPE_COPPER }
};

static map<string, sai_port_internal_loopback_mode_t> loopback_mode_map =
{
    { "none",  SAI_PORT_INTERNAL_LOOPBACK_MODE_NONE },
    { "phy", SAI_PORT_INTERNAL_LOOPBACK_MODE_PHY },
    { "mac", SAI_PORT_INTERNAL_LOOPBACK_MODE_MAC }
};

static map<string, int> autoneg_mode_map =
{
    { "on", 1 },
    { "off", 0 }
};

// Interface type map used for gearbox
static map<string, sai_port_interface_type_t> interface_type_map =
{
 { "none", SAI_PORT_INTERFACE_TYPE_NONE },
 { "cr", SAI_PORT_INTERFACE_TYPE_CR },
 { "cr4", SAI_PORT_INTERFACE_TYPE_CR4 },
 { "sr", SAI_PORT_INTERFACE_TYPE_SR },
 { "sr4", SAI_PORT_INTERFACE_TYPE_SR4 },
 { "lr", SAI_PORT_INTERFACE_TYPE_LR },
 { "lr4", SAI_PORT_INTERFACE_TYPE_LR4 },
 { "kr", SAI_PORT_INTERFACE_TYPE_KR },
 { "kr4", SAI_PORT_INTERFACE_TYPE_KR4 }
};

// Interface type map used for auto negotiation
static map<string, sai_port_interface_type_t> interface_type_map_for_an =
{
    { "cr", SAI_PORT_INTERFACE_TYPE_CR },
    { "cr2", SAI_PORT_INTERFACE_TYPE_CR2 },
    { "cr4", SAI_PORT_INTERFACE_TYPE_CR4 },
    { "sr", SAI_PORT_INTERFACE_TYPE_SR },
    { "sr2", SAI_PORT_INTERFACE_TYPE_SR2 },
    { "sr4", SAI_PORT_INTERFACE_TYPE_SR4 },
    { "lr", SAI_PORT_INTERFACE_TYPE_LR },
    { "lr4", SAI_PORT_INTERFACE_TYPE_LR4 },
    { "kr", SAI_PORT_INTERFACE_TYPE_KR },
    { "kr4", SAI_PORT_INTERFACE_TYPE_KR4 },
    { "caui", SAI_PORT_INTERFACE_TYPE_CAUI },
    { "gmii", SAI_PORT_INTERFACE_TYPE_GMII },
    { "sfi", SAI_PORT_INTERFACE_TYPE_SFI },
    { "xlaui", SAI_PORT_INTERFACE_TYPE_XLAUI },
    { "kr2", SAI_PORT_INTERFACE_TYPE_KR2 },
    { "caui4", SAI_PORT_INTERFACE_TYPE_CAUI4 },
    { "xaui", SAI_PORT_INTERFACE_TYPE_XAUI },
    { "xfi", SAI_PORT_INTERFACE_TYPE_XFI },
    { "xgmii", SAI_PORT_INTERFACE_TYPE_XGMII }
};

static const std::string& getValidInterfaceTypes()
{
    static std::string validInterfaceTypes;
    if (validInterfaceTypes.empty())
    {
        std::ostringstream oss;
        for (auto &iter : interface_type_map_for_an)
        {
            oss << iter.first << " ";
        }
        validInterfaceTypes = oss.str();
        boost::to_upper(validInterfaceTypes);
    }

    return validInterfaceTypes;
}

const vector<sai_port_stat_t> port_stat_ids =
{
    SAI_PORT_STAT_IF_IN_OCTETS,
    SAI_PORT_STAT_IF_IN_UCAST_PKTS,
    SAI_PORT_STAT_IF_IN_NON_UCAST_PKTS,
    SAI_PORT_STAT_IF_IN_DISCARDS,
    SAI_PORT_STAT_IF_IN_ERRORS,
    SAI_PORT_STAT_IF_IN_UNKNOWN_PROTOS,
    SAI_PORT_STAT_IF_OUT_OCTETS,
    SAI_PORT_STAT_IF_OUT_UCAST_PKTS,
    SAI_PORT_STAT_IF_OUT_NON_UCAST_PKTS,
    SAI_PORT_STAT_IF_OUT_DISCARDS,
    SAI_PORT_STAT_IF_OUT_ERRORS,
    SAI_PORT_STAT_IF_OUT_QLEN,
    SAI_PORT_STAT_IF_IN_MULTICAST_PKTS,
    SAI_PORT_STAT_IF_IN_BROADCAST_PKTS,
    SAI_PORT_STAT_IF_OUT_MULTICAST_PKTS,
    SAI_PORT_STAT_IF_OUT_BROADCAST_PKTS,
    SAI_PORT_STAT_ETHER_RX_OVERSIZE_PKTS,
    SAI_PORT_STAT_ETHER_TX_OVERSIZE_PKTS,
    SAI_PORT_STAT_ETHER_IN_PKTS_64_OCTETS,
    SAI_PORT_STAT_ETHER_IN_PKTS_65_TO_127_OCTETS,
    SAI_PORT_STAT_ETHER_IN_PKTS_128_TO_255_OCTETS,
    SAI_PORT_STAT_ETHER_IN_PKTS_256_TO_511_OCTETS,
    SAI_PORT_STAT_ETHER_IN_PKTS_512_TO_1023_OCTETS,
    SAI_PORT_STAT_ETHER_IN_PKTS_1024_TO_1518_OCTETS,
    SAI_PORT_STAT_ETHER_IN_PKTS_1519_TO_2047_OCTETS,
    SAI_PORT_STAT_ETHER_IN_PKTS_2048_TO_4095_OCTETS,
    SAI_PORT_STAT_ETHER_IN_PKTS_4096_TO_9216_OCTETS,
    SAI_PORT_STAT_ETHER_IN_PKTS_9217_TO_16383_OCTETS,
    SAI_PORT_STAT_ETHER_OUT_PKTS_64_OCTETS,
    SAI_PORT_STAT_ETHER_OUT_PKTS_65_TO_127_OCTETS,
    SAI_PORT_STAT_ETHER_OUT_PKTS_128_TO_255_OCTETS,
    SAI_PORT_STAT_ETHER_OUT_PKTS_256_TO_511_OCTETS,
    SAI_PORT_STAT_ETHER_OUT_PKTS_512_TO_1023_OCTETS,
    SAI_PORT_STAT_ETHER_OUT_PKTS_1024_TO_1518_OCTETS,
    SAI_PORT_STAT_ETHER_OUT_PKTS_1519_TO_2047_OCTETS,
    SAI_PORT_STAT_ETHER_OUT_PKTS_2048_TO_4095_OCTETS,
    SAI_PORT_STAT_ETHER_OUT_PKTS_4096_TO_9216_OCTETS,
    SAI_PORT_STAT_ETHER_OUT_PKTS_9217_TO_16383_OCTETS,
    SAI_PORT_STAT_PFC_0_TX_PKTS,
    SAI_PORT_STAT_PFC_1_TX_PKTS,
    SAI_PORT_STAT_PFC_2_TX_PKTS,
    SAI_PORT_STAT_PFC_3_TX_PKTS,
    SAI_PORT_STAT_PFC_4_TX_PKTS,
    SAI_PORT_STAT_PFC_5_TX_PKTS,
    SAI_PORT_STAT_PFC_6_TX_PKTS,
    SAI_PORT_STAT_PFC_7_TX_PKTS,
    SAI_PORT_STAT_PFC_0_RX_PKTS,
    SAI_PORT_STAT_PFC_1_RX_PKTS,
    SAI_PORT_STAT_PFC_2_RX_PKTS,
    SAI_PORT_STAT_PFC_3_RX_PKTS,
    SAI_PORT_STAT_PFC_4_RX_PKTS,
    SAI_PORT_STAT_PFC_5_RX_PKTS,
    SAI_PORT_STAT_PFC_6_RX_PKTS,
    SAI_PORT_STAT_PFC_7_RX_PKTS,
    SAI_PORT_STAT_PAUSE_RX_PKTS,
    SAI_PORT_STAT_PAUSE_TX_PKTS,
    SAI_PORT_STAT_ETHER_STATS_TX_NO_ERRORS,
    SAI_PORT_STAT_IP_IN_UCAST_PKTS,
    SAI_PORT_STAT_ETHER_STATS_JABBERS,
    SAI_PORT_STAT_ETHER_STATS_FRAGMENTS,
    SAI_PORT_STAT_ETHER_STATS_UNDERSIZE_PKTS,
    SAI_PORT_STAT_IP_IN_RECEIVES
};

const vector<sai_port_stat_t> port_buffer_drop_stat_ids =
{
    SAI_PORT_STAT_IN_DROPPED_PKTS,
    SAI_PORT_STAT_OUT_DROPPED_PKTS
};

static const vector<sai_queue_stat_t> queue_stat_ids =
{
    SAI_QUEUE_STAT_PACKETS,
    SAI_QUEUE_STAT_BYTES,
    SAI_QUEUE_STAT_DROPPED_PACKETS,
    SAI_QUEUE_STAT_DROPPED_BYTES,
};

static const vector<sai_queue_stat_t> queueWatermarkStatIds =
{
    SAI_QUEUE_STAT_SHARED_WATERMARK_BYTES,
};

static const vector<sai_ingress_priority_group_stat_t> ingressPriorityGroupWatermarkStatIds =
{
    SAI_INGRESS_PRIORITY_GROUP_STAT_XOFF_ROOM_WATERMARK_BYTES,
    SAI_INGRESS_PRIORITY_GROUP_STAT_SHARED_WATERMARK_BYTES,
};

static const vector<sai_ingress_priority_group_stat_t> ingressPriorityGroupDropStatIds =
{
    SAI_INGRESS_PRIORITY_GROUP_STAT_DROPPED_PACKETS
};

static char* hostif_vlan_tag[] = {
    [SAI_HOSTIF_VLAN_TAG_STRIP]     = "SAI_HOSTIF_VLAN_TAG_STRIP",
    [SAI_HOSTIF_VLAN_TAG_KEEP]      = "SAI_HOSTIF_VLAN_TAG_KEEP",
    [SAI_HOSTIF_VLAN_TAG_ORIGINAL]  = "SAI_HOSTIF_VLAN_TAG_ORIGINAL"
};
/*
 * Initialize PortsOrch
 * 0) If Gearbox is enabled, then initialize the external PHYs as defined in
 *    the GEARBOX_TABLE.
 * 1) By default, a switch has one CPU port, one 802.1Q bridge, and one default
 *    VLAN. All ports are in .1Q bridge as bridge ports, and all bridge ports
 *    are in default VLAN as VLAN members.
 * 2) Query switch CPU port.
 * 3) Query ports associated with lane mappings
 * 4) Query switch .1Q bridge and all its bridge ports.
 * 5) Query switch default VLAN and all its VLAN members.
 * 6) Remove each VLAN member from default VLAN and each bridge port from .1Q
 *    bridge. By design, SONiC switch starts with all bridge ports removed from
 *    default VLAN and all ports removed from .1Q bridge.
 */
PortsOrch::PortsOrch(DBConnector *db, DBConnector *stateDb, vector<table_name_with_pri_t> &tableNames, DBConnector *chassisAppDb) :
        Orch(db, tableNames),
<<<<<<< HEAD
        m_portStateTable(stateDb, STATE_PORT_TABLE_NAME),
        port_stat_manager(PORT_STAT_COUNTER_FLEX_COUNTER_GROUP, StatsMode::READ, PORT_STAT_FLEX_COUNTER_POLLING_INTERVAL_MS, false),
        port_buffer_drop_stat_manager(PORT_BUFFER_DROP_STAT_FLEX_COUNTER_GROUP, StatsMode::READ, PORT_BUFFER_DROP_STAT_POLLING_INTERVAL_MS, false),
        queue_stat_manager(QUEUE_STAT_COUNTER_FLEX_COUNTER_GROUP, StatsMode::READ, QUEUE_STAT_FLEX_COUNTER_POLLING_INTERVAL_MS, false)
=======
        port_stat_manager(PORT_STAT_COUNTER_FLEX_COUNTER_GROUP, StatsMode::READ, PORT_STAT_FLEX_COUNTER_POLLING_INTERVAL_MS, true),
        port_buffer_drop_stat_manager(PORT_BUFFER_DROP_STAT_FLEX_COUNTER_GROUP, StatsMode::READ, PORT_BUFFER_DROP_STAT_POLLING_INTERVAL_MS, true),
        queue_stat_manager(QUEUE_STAT_COUNTER_FLEX_COUNTER_GROUP, StatsMode::READ, QUEUE_STAT_FLEX_COUNTER_POLLING_INTERVAL_MS, true)
>>>>>>> 7c6ebb18
{
    SWSS_LOG_ENTER();

    /* Initialize counter table */
    m_counter_db = shared_ptr<DBConnector>(new DBConnector("COUNTERS_DB", 0));
    m_counterTable = unique_ptr<Table>(new Table(m_counter_db.get(), COUNTERS_PORT_NAME_MAP));
    m_counterLagTable = unique_ptr<Table>(new Table(m_counter_db.get(), COUNTERS_LAG_NAME_MAP));
    FieldValueTuple tuple("", "");
    vector<FieldValueTuple> defaultLagFv;
    defaultLagFv.push_back(tuple);
    m_counterLagTable->set("", defaultLagFv);

    /* Initialize port and vlan table */
    m_portTable = unique_ptr<Table>(new Table(db, APP_PORT_TABLE_NAME));

    /* Initialize gearbox */
    m_gearboxTable = unique_ptr<Table>(new Table(db, "_GEARBOX_TABLE"));

    /* Initialize queue tables */
    m_queueTable = unique_ptr<Table>(new Table(m_counter_db.get(), COUNTERS_QUEUE_NAME_MAP));
    m_queuePortTable = unique_ptr<Table>(new Table(m_counter_db.get(), COUNTERS_QUEUE_PORT_MAP));
    m_queueIndexTable = unique_ptr<Table>(new Table(m_counter_db.get(), COUNTERS_QUEUE_INDEX_MAP));
    m_queueTypeTable = unique_ptr<Table>(new Table(m_counter_db.get(), COUNTERS_QUEUE_TYPE_MAP));

    /* Initialize ingress priority group tables */
    m_pgTable = unique_ptr<Table>(new Table(m_counter_db.get(), COUNTERS_PG_NAME_MAP));
    m_pgPortTable = unique_ptr<Table>(new Table(m_counter_db.get(), COUNTERS_PG_PORT_MAP));
    m_pgIndexTable = unique_ptr<Table>(new Table(m_counter_db.get(), COUNTERS_PG_INDEX_MAP));

    m_flex_db = shared_ptr<DBConnector>(new DBConnector("FLEX_COUNTER_DB", 0));
    m_flexCounterTable = unique_ptr<ProducerTable>(new ProducerTable(m_flex_db.get(), FLEX_COUNTER_TABLE));
    m_flexCounterGroupTable = unique_ptr<ProducerTable>(new ProducerTable(m_flex_db.get(), FLEX_COUNTER_GROUP_TABLE));

    m_state_db = shared_ptr<DBConnector>(new DBConnector("STATE_DB", 0));
    m_stateBufferMaximumValueTable = unique_ptr<Table>(new Table(m_state_db.get(), STATE_BUFFER_MAXIMUM_VALUE_TABLE));

    initGearbox();

    string queueWmSha, pgWmSha;
    string queueWmPluginName = "watermark_queue.lua";
    string pgWmPluginName = "watermark_pg.lua";
    string portRatePluginName = "port_rates.lua";

    try
    {
        string queueLuaScript = swss::loadLuaScript(queueWmPluginName);
        queueWmSha = swss::loadRedisScript(m_counter_db.get(), queueLuaScript);

        string pgLuaScript = swss::loadLuaScript(pgWmPluginName);
        pgWmSha = swss::loadRedisScript(m_counter_db.get(), pgLuaScript);

        string portRateLuaScript = swss::loadLuaScript(portRatePluginName);
        string portRateSha = swss::loadRedisScript(m_counter_db.get(), portRateLuaScript);

        vector<FieldValueTuple> fieldValues;
        fieldValues.emplace_back(QUEUE_PLUGIN_FIELD, queueWmSha);
        fieldValues.emplace_back(POLL_INTERVAL_FIELD, QUEUE_WATERMARK_FLEX_STAT_COUNTER_POLL_MSECS);
        fieldValues.emplace_back(STATS_MODE_FIELD, STATS_MODE_READ_AND_CLEAR);
        m_flexCounterGroupTable->set(QUEUE_WATERMARK_STAT_COUNTER_FLEX_COUNTER_GROUP, fieldValues);

        fieldValues.clear();
        fieldValues.emplace_back(PG_PLUGIN_FIELD, pgWmSha);
        fieldValues.emplace_back(POLL_INTERVAL_FIELD, PG_WATERMARK_FLEX_STAT_COUNTER_POLL_MSECS);
        fieldValues.emplace_back(STATS_MODE_FIELD, STATS_MODE_READ_AND_CLEAR);
        m_flexCounterGroupTable->set(PG_WATERMARK_STAT_COUNTER_FLEX_COUNTER_GROUP, fieldValues);

        fieldValues.clear();
        fieldValues.emplace_back(PORT_PLUGIN_FIELD, portRateSha);
        fieldValues.emplace_back(POLL_INTERVAL_FIELD, PORT_RATE_FLEX_COUNTER_POLLING_INTERVAL_MS);
        fieldValues.emplace_back(STATS_MODE_FIELD, STATS_MODE_READ);
        m_flexCounterGroupTable->set(PORT_STAT_COUNTER_FLEX_COUNTER_GROUP, fieldValues);

        fieldValues.clear();
        fieldValues.emplace_back(POLL_INTERVAL_FIELD, PG_DROP_FLEX_STAT_COUNTER_POLL_MSECS);
        fieldValues.emplace_back(STATS_MODE_FIELD, STATS_MODE_READ);
        m_flexCounterGroupTable->set(PG_DROP_STAT_COUNTER_FLEX_COUNTER_GROUP, fieldValues);
    }
    catch (const runtime_error &e)
    {
        SWSS_LOG_ERROR("Port flex counter groups were not set successfully: %s", e.what());
    }

    uint32_t i, j;
    sai_status_t status;
    sai_attribute_t attr;

    /* Get CPU port */
    attr.id = SAI_SWITCH_ATTR_CPU_PORT;

    status = sai_switch_api->get_switch_attribute(gSwitchId, 1, &attr);
    if (status != SAI_STATUS_SUCCESS)
    {
        SWSS_LOG_ERROR("Failed to get CPU port, rv:%d", status);
        throw runtime_error("PortsOrch initialization failure");
    }

    m_cpuPort = Port("CPU", Port::CPU);
    m_cpuPort.m_port_id = attr.value.oid;
    m_portList[m_cpuPort.m_alias] = m_cpuPort;
    m_port_ref_count[m_cpuPort.m_alias] = 0;

    /* Get port number */
    attr.id = SAI_SWITCH_ATTR_PORT_NUMBER;

    status = sai_switch_api->get_switch_attribute(gSwitchId, 1, &attr);
    if (status != SAI_STATUS_SUCCESS)
    {
        SWSS_LOG_ERROR("Failed to get port number, rv:%d", status);
        throw runtime_error("PortsOrch initialization failure");
    }

    m_portCount = attr.value.u32;
    SWSS_LOG_NOTICE("Get %d ports", m_portCount);

    /* Get port list */
    vector<sai_object_id_t> port_list;
    port_list.resize(m_portCount);

    attr.id = SAI_SWITCH_ATTR_PORT_LIST;
    attr.value.objlist.count = (uint32_t)port_list.size();
    attr.value.objlist.list = port_list.data();

    status = sai_switch_api->get_switch_attribute(gSwitchId, 1, &attr);
    if (status != SAI_STATUS_SUCCESS)
    {
        SWSS_LOG_ERROR("Failed to get port list, rv:%d", status);
        throw runtime_error("PortsOrch initialization failure");
    }

    /* Get port hardware lane info */
    for (i = 0; i < m_portCount; i++)
    {
        sai_uint32_t lanes[8] = { 0,0,0,0,0,0,0,0 };
        attr.id = SAI_PORT_ATTR_HW_LANE_LIST;
        attr.value.u32list.count = 8;
        attr.value.u32list.list = lanes;

        status = sai_port_api->get_port_attribute(port_list[i], 1, &attr);
        if (status != SAI_STATUS_SUCCESS)
        {
            SWSS_LOG_ERROR("Failed to get hardware lane list pid:%" PRIx64, port_list[i]);
            throw runtime_error("PortsOrch initialization failure");
        }

        set<int> tmp_lane_set;
        for (j = 0; j < attr.value.u32list.count; j++)
        {
            tmp_lane_set.insert(attr.value.u32list.list[j]);
        }

        string tmp_lane_str = "";
        for (auto s : tmp_lane_set)
        {
            tmp_lane_str += to_string(s) + " ";
        }
        tmp_lane_str = tmp_lane_str.substr(0, tmp_lane_str.size()-1);

        SWSS_LOG_NOTICE("Get port with lanes pid:%" PRIx64 " lanes:%s", port_list[i], tmp_lane_str.c_str());
        m_portListLaneMap[tmp_lane_set] = port_list[i];
    }

    /* Get default 1Q bridge and default VLAN */
    vector<sai_attribute_t> attrs;
    attr.id = SAI_SWITCH_ATTR_DEFAULT_1Q_BRIDGE_ID;
    attrs.push_back(attr);
    attr.id = SAI_SWITCH_ATTR_DEFAULT_VLAN_ID;
    attrs.push_back(attr);

    status = sai_switch_api->get_switch_attribute(gSwitchId, (uint32_t)attrs.size(), attrs.data());
    if (status != SAI_STATUS_SUCCESS)
    {
        SWSS_LOG_ERROR("Failed to get default 1Q bridge and/or default VLAN, rv:%d", status);
        throw runtime_error("PortsOrch initialization failure");
    }

    m_default1QBridge = attrs[0].value.oid;
    m_defaultVlan = attrs[1].value.oid;

    /* Get System ports */
    getSystemPorts();

    removeDefaultVlanMembers();
    removeDefaultBridgePorts();

    /* Add port oper status notification support */
    DBConnector *notificationsDb = new DBConnector("ASIC_DB", 0);
    m_portStatusNotificationConsumer = new swss::NotificationConsumer(notificationsDb, "NOTIFICATIONS");
    auto portStatusNotificatier = new Notifier(m_portStatusNotificationConsumer, this, "PORT_STATUS_NOTIFICATIONS");
    Orch::addExecutor(portStatusNotificatier);

    if (gMySwitchType == "voq")
    {
        string tableName;
        //Add subscriber to process system LAG (System PortChannel) table
        tableName = CHASSIS_APP_LAG_TABLE_NAME;
        Orch::addExecutor(new Consumer(new SubscriberStateTable(chassisAppDb, tableName, TableConsumable::DEFAULT_POP_BATCH_SIZE, 0), this, tableName));
        m_tableVoqSystemLagTable = unique_ptr<Table>(new Table(chassisAppDb, CHASSIS_APP_LAG_TABLE_NAME));

        //Add subscriber to process system LAG member (System PortChannelMember) table
        tableName = CHASSIS_APP_LAG_MEMBER_TABLE_NAME;
        Orch::addExecutor(new Consumer(new SubscriberStateTable(chassisAppDb, tableName, TableConsumable::DEFAULT_POP_BATCH_SIZE, 0), this, tableName));
        m_tableVoqSystemLagMemberTable = unique_ptr<Table>(new Table(chassisAppDb, CHASSIS_APP_LAG_MEMBER_TABLE_NAME));

        m_lagIdAllocator = unique_ptr<LagIdAllocator> (new LagIdAllocator(chassisAppDb));
    }
}

void PortsOrch::removeDefaultVlanMembers()
{
    /* Get VLAN members in default VLAN */
    vector<sai_object_id_t> vlan_member_list(m_portCount + m_systemPortCount);

    sai_attribute_t attr;
    attr.id = SAI_VLAN_ATTR_MEMBER_LIST;
    attr.value.objlist.count = (uint32_t)vlan_member_list.size();
    attr.value.objlist.list = vlan_member_list.data();

    sai_status_t status = sai_vlan_api->get_vlan_attribute(m_defaultVlan, 1, &attr);
    if (status != SAI_STATUS_SUCCESS)
    {
        SWSS_LOG_ERROR("Failed to get VLAN member list in default VLAN, rv:%d", status);
        throw runtime_error("PortsOrch initialization failure");
    }

    /* Remove VLAN members in default VLAN */
    for (uint32_t i = 0; i < attr.value.objlist.count; i++)
    {
        status = sai_vlan_api->remove_vlan_member(vlan_member_list[i]);
        if (status != SAI_STATUS_SUCCESS)
        {
            SWSS_LOG_ERROR("Failed to remove VLAN member, rv:%d", status);
            throw runtime_error("PortsOrch initialization failure");
        }
    }

    SWSS_LOG_NOTICE("Remove %d VLAN members from default VLAN", attr.value.objlist.count);
}

void PortsOrch::removeDefaultBridgePorts()
{
    /* Get bridge ports in default 1Q bridge
     * By default, there will be (m_portCount + m_systemPortCount) number of SAI_BRIDGE_PORT_TYPE_PORT
     * ports and one SAI_BRIDGE_PORT_TYPE_1Q_ROUTER port. The former type of
     * ports will be removed. */
    vector<sai_object_id_t> bridge_port_list(m_portCount + m_systemPortCount + 1);

    sai_attribute_t attr;
    attr.id = SAI_BRIDGE_ATTR_PORT_LIST;
    attr.value.objlist.count = (uint32_t)bridge_port_list.size();
    attr.value.objlist.list = bridge_port_list.data();

    sai_status_t status = sai_bridge_api->get_bridge_attribute(m_default1QBridge, 1, &attr);
    if (status != SAI_STATUS_SUCCESS)
    {
        SWSS_LOG_ERROR("Failed to get bridge port list in default 1Q bridge, rv:%d", status);
        throw runtime_error("PortsOrch initialization failure");
    }

    auto bridge_port_count = attr.value.objlist.count;

    /* Remove SAI_BRIDGE_PORT_TYPE_PORT bridge ports in default 1Q bridge */
    for (uint32_t i = 0; i < bridge_port_count; i++)
    {
        attr.id = SAI_BRIDGE_PORT_ATTR_TYPE;
        attr.value.s32 = SAI_NULL_OBJECT_ID;

        status = sai_bridge_api->get_bridge_port_attribute(bridge_port_list[i], 1, &attr);
        if (status != SAI_STATUS_SUCCESS)
        {
            SWSS_LOG_ERROR("Failed to get bridge port type, rv:%d", status);
            throw runtime_error("PortsOrch initialization failure");
        }
        if (attr.value.s32 == SAI_BRIDGE_PORT_TYPE_PORT)
        {
            status = sai_bridge_api->remove_bridge_port(bridge_port_list[i]);
            if (status != SAI_STATUS_SUCCESS)
            {
                SWSS_LOG_ERROR("Failed to remove bridge port, rv:%d", status);
                throw runtime_error("PortsOrch initialization failure");
            }
        }
    }

    SWSS_LOG_NOTICE("Remove bridge ports from default 1Q bridge");
}

bool PortsOrch::allPortsReady()
{
    return m_initDone && m_pendingPortSet.empty();
}

/* Upon receiving PortInitDone, all the configured ports have been created in both hardware and kernel*/
bool PortsOrch::isInitDone()
{
    return m_initDone;
}

// Upon m_portConfigState transiting to PORT_CONFIG_DONE state, all physical ports have been "created" in hardware.
// Because of the asynchronous nature of sairedis calls, "create" in the strict sense means that the SAI create_port()
// function is called and the create port event has been pushed to the sairedis pipeline. Because sairedis pipeline
// preserves the order of the events received, any event that depends on the physical port being created first, e.g.,
// buffer profile apply, will be popped in the FIFO fashion, processed in the right order after the physical port is
// physically created in the ASIC, and thus can be issued safely when this function call returns true.
bool PortsOrch::isConfigDone()
{
    return m_portConfigState == PORT_CONFIG_DONE;
}

/* Use this method to retrieve the desired port if the destination port is a Gearbox port.
 * For example, if Gearbox is enabled on a specific physical interface,
 * the destination port may be the PHY or LINE side of the external PHY.
 * The original port id is returned if it's not a Gearbox configured port.
 */
bool PortsOrch::getDestPortId(sai_object_id_t src_port_id, dest_port_type_t port_type, sai_object_id_t &des_port_id)
{
    bool status = false;
    des_port_id = src_port_id;

    if (m_gearboxEnabled)
    {
        if (m_gearboxPortListLaneMap.find(src_port_id) != m_gearboxPortListLaneMap.end())
        {
            if (PHY_PORT_TYPE == port_type)
            {
                des_port_id = get<0>(m_gearboxPortListLaneMap[src_port_id]);
                SWSS_LOG_DEBUG("BOX: port id:%" PRIx64 " has a phy-side port id:%" PRIx64, src_port_id, des_port_id);
                status = true;
            }
            else if (LINE_PORT_TYPE == port_type)
            {
                des_port_id = get<1>(m_gearboxPortListLaneMap[src_port_id]);
                SWSS_LOG_DEBUG("BOX: port id:%" PRIx64 " has a line-side port id:%" PRIx64, src_port_id, des_port_id);
                status = true;
            }
        }
    }

    return status;
}

bool PortsOrch::isPortAdminUp(const string &alias)
{
    auto it = m_portList.find(alias);
    if (it == m_portList.end())
    {
        SWSS_LOG_ERROR("Failed to get Port object by port alias: %s", alias.c_str());
        return false;
    }

    return it->second.m_admin_state_up;
}

map<string, Port>& PortsOrch::getAllPorts()
{
    return m_portList;
}

bool PortsOrch::getPort(string alias, Port &p)
{
    SWSS_LOG_ENTER();

    if (m_portList.find(alias) == m_portList.end())
    {
        return false;
    }
    else
    {
        p = m_portList[alias];
        return true;
    }
}

bool PortsOrch::getPort(sai_object_id_t id, Port &port)
{
    SWSS_LOG_ENTER();

    for (const auto& portIter: m_portList)
    {
        switch (portIter.second.m_type)
        {
        case Port::PHY:
        case Port::SYSTEM:
            if(portIter.second.m_port_id == id)
            {
                port = portIter.second;
                return true;
            }
            break;
        case Port::LAG:
            if(portIter.second.m_lag_id == id)
            {
                port = portIter.second;
                return true;
            }
            break;
        case Port::VLAN:
            if (portIter.second.m_vlan_info.vlan_oid == id)
            {
                port = portIter.second;
                return true;
            }
            break;
        default:
            continue;
        }
    }

    return false;
}

void PortsOrch::increasePortRefCount(const string &alias)
{
    assert (m_port_ref_count.find(alias) != m_port_ref_count.end());
    m_port_ref_count[alias]++;
}

void PortsOrch::decreasePortRefCount(const string &alias)
{
    assert (m_port_ref_count.find(alias) != m_port_ref_count.end());
    m_port_ref_count[alias]--;
}

bool PortsOrch::getPortByBridgePortId(sai_object_id_t bridge_port_id, Port &port)
{
    SWSS_LOG_ENTER();

    for (auto &it: m_portList)
    {
        if (it.second.m_bridge_port_id == bridge_port_id)
        {
            port = it.second;
            return true;
        }
    }

    return false;
}

bool PortsOrch::addSubPort(Port &port, const string &alias, const bool &adminUp, const uint32_t &mtu)
{
    size_t found = alias.find(VLAN_SUB_INTERFACE_SEPARATOR);
    if (found == string::npos)
    {
        SWSS_LOG_ERROR("%s is not a sub interface", alias.c_str());
        return false;
    }
    string parentAlias = alias.substr(0, found);
    string vlanId = alias.substr(found + 1);
    sai_vlan_id_t vlan_id;
    try
    {
        vlan_id = static_cast<sai_vlan_id_t>(stoul(vlanId));
    }
    catch (const std::invalid_argument &e)
    {
        SWSS_LOG_ERROR("Invalid argument %s to %s()", vlanId.c_str(), e.what());
        return false;
    }
    catch (const std::out_of_range &e)
    {
        SWSS_LOG_ERROR("Out of range argument %s to %s()", vlanId.c_str(), e.what());
        return false;
    }
    if (vlan_id > MAX_VALID_VLAN_ID)
    {
        SWSS_LOG_ERROR("Sub interface %s Port object creation failed: invalid VLAN id %u", alias.c_str(), vlan_id);
        return false;
    }

    auto it = m_portList.find(parentAlias);
    if (it == m_portList.end())
    {
        SWSS_LOG_NOTICE("Sub interface %s Port object creation: parent port %s is not ready", alias.c_str(), parentAlias.c_str());
        return false;
    }
    Port &parentPort = it->second;

    Port p(alias, Port::SUBPORT);

    p.m_admin_state_up = adminUp;

    if (mtu)
    {
        p.m_mtu = mtu;
    }
    else
    {
        SWSS_LOG_NOTICE("Sub interface %s inherits mtu size %u from parent port %s", alias.c_str(), parentPort.m_mtu, parentAlias.c_str());
        p.m_mtu = parentPort.m_mtu;
    }

    switch (parentPort.m_type)
    {
        case Port::PHY:
            p.m_parent_port_id = parentPort.m_port_id;
            break;
        case Port::LAG:
            p.m_parent_port_id = parentPort.m_lag_id;
            break;
        default:
            SWSS_LOG_ERROR("Sub interface %s Port object creation failed: \
                    parent port %s of invalid type (must be physical port or LAG)", alias.c_str(), parentAlias.c_str());
            return false;
    }
    p.m_vlan_info.vlan_id = vlan_id;

    // Change hostif vlan tag for the parent port only when a first subport is created
    if (parentPort.m_child_ports.empty())
    {
        if (!setHostIntfsStripTag(parentPort, SAI_HOSTIF_VLAN_TAG_KEEP))
        {
            SWSS_LOG_ERROR("Failed to set %s for hostif of port %s",
                    hostif_vlan_tag[SAI_HOSTIF_VLAN_TAG_KEEP], parentPort.m_alias.c_str());
            return false;
        }
    }

    parentPort.m_child_ports.insert(p.m_alias);

    m_portList[alias] = p;
    port = p;
    return true;
}

bool PortsOrch::removeSubPort(const string &alias)
{
    auto it = m_portList.find(alias);
    if (it == m_portList.end())
    {
        SWSS_LOG_WARN("Sub interface %s Port object not found", alias.c_str());
        return false;
    }
    Port &port = it->second;

    if (port.m_type != Port::SUBPORT)
    {
        SWSS_LOG_ERROR("Sub interface %s not of type sub port", alias.c_str());
        return false;
    }

    Port parentPort;
    if (!getPort(port.m_parent_port_id, parentPort))
    {
        SWSS_LOG_WARN("Sub interface %s: parent Port object not found", alias.c_str());
    }

    if (!parentPort.m_child_ports.erase(alias))
    {
        SWSS_LOG_WARN("Sub interface %s not associated to parent port %s", alias.c_str(), parentPort.m_alias.c_str());
    }
    m_portList[parentPort.m_alias] = parentPort;

    m_portList.erase(it);

    // Restore hostif vlan tag for the parent port when the last subport is removed
    if (parentPort.m_child_ports.empty())
    {
        if (parentPort.m_bridge_port_id == SAI_NULL_OBJECT_ID)
        {
            if (!setHostIntfsStripTag(parentPort, SAI_HOSTIF_VLAN_TAG_STRIP))
            {
                SWSS_LOG_ERROR("Failed to set %s for hostif of port %s",
                        hostif_vlan_tag[SAI_HOSTIF_VLAN_TAG_STRIP], parentPort.m_alias.c_str());
                return false;
            }
        }
    }

    return true;
}

void PortsOrch::updateChildPortsMtu(const Port &p, const uint32_t mtu)
{
    if (p.m_type != Port::PHY && p.m_type != Port::LAG)
    {
        return;
    }

    for (const auto &child_port : p.m_child_ports)
    {
        Port subp;
        if (!getPort(child_port, subp))
        {
            SWSS_LOG_WARN("Sub interface %s Port object not found", child_port.c_str());
            continue;
        }

        subp.m_mtu = mtu;
        m_portList[child_port] = subp;
        SWSS_LOG_NOTICE("Sub interface %s inherits mtu change %u from parent port %s", child_port.c_str(), mtu, p.m_alias.c_str());

        if (subp.m_rif_id)
        {
            gIntfsOrch->setRouterIntfsMtu(subp);
        }
    }
}

void PortsOrch::setPort(string alias, Port p)
{
    m_portList[alias] = p;
}

void PortsOrch::getCpuPort(Port &port)
{
    port = m_cpuPort;
}

bool PortsOrch::setPortAdminStatus(Port &port, bool state)
{
    SWSS_LOG_ENTER();

    sai_attribute_t attr;
    attr.id = SAI_PORT_ATTR_ADMIN_STATE;
    attr.value.booldata = state;

    sai_status_t status = sai_port_api->set_port_attribute(port.m_port_id, &attr);
    if (status != SAI_STATUS_SUCCESS)
    {
        SWSS_LOG_ERROR("Failed to set admin status %s to port pid:%" PRIx64,
                       state ? "UP" : "DOWN", port.m_port_id);
        task_process_status handle_status = handleSaiSetStatus(SAI_API_PORT, status);
        if (handle_status != task_success)
        {
            return parseHandleSaiStatusFailure(handle_status);
        }
    }

    SWSS_LOG_INFO("Set admin status %s to port pid:%" PRIx64,
                    state ? "UP" : "DOWN", port.m_port_id);

    setGearboxPortsAttr(port, SAI_PORT_ATTR_ADMIN_STATE, &state);

    return true;
}

bool PortsOrch::getPortAdminStatus(sai_object_id_t id, bool &up)
{
    SWSS_LOG_ENTER();

    getDestPortId(id, LINE_PORT_TYPE, id);

    sai_attribute_t attr;
    attr.id = SAI_PORT_ATTR_ADMIN_STATE;

    sai_status_t status = sai_port_api->get_port_attribute(id, 1, &attr);
    if (status != SAI_STATUS_SUCCESS)
    {
        SWSS_LOG_ERROR("Failed to get admin status for port pid:%" PRIx64, id);
        return false;
    }

    up = attr.value.booldata;

    return true;
}

bool PortsOrch::setPortMtu(sai_object_id_t id, sai_uint32_t mtu)
{
    SWSS_LOG_ENTER();

    sai_attribute_t attr;
    attr.id = SAI_PORT_ATTR_MTU;
    /* mtu + 14 + 4 + 4 = 22 bytes */
    attr.value.u32 = (uint32_t)(mtu + sizeof(struct ether_header) + FCS_LEN + VLAN_TAG_LEN);

    sai_status_t status = sai_port_api->set_port_attribute(id, &attr);
    if (status != SAI_STATUS_SUCCESS)
    {
        SWSS_LOG_ERROR("Failed to set MTU %u to port pid:%" PRIx64 ", rv:%d",
                attr.value.u32, id, status);
        task_process_status handle_status = handleSaiSetStatus(SAI_API_PORT, status);
        if (handle_status != task_success)
        {
            return parseHandleSaiStatusFailure(handle_status);
        }
    }
    SWSS_LOG_INFO("Set MTU %u to port pid:%" PRIx64, attr.value.u32, id);
    return true;
}

bool PortsOrch::setPortFec(Port &port, sai_port_fec_mode_t mode)
{
    SWSS_LOG_ENTER();

    sai_attribute_t attr;
    attr.id = SAI_PORT_ATTR_FEC_MODE;
    attr.value.s32 = mode;

    sai_status_t status = sai_port_api->set_port_attribute(port.m_port_id, &attr);
    if (status != SAI_STATUS_SUCCESS)
    {
        SWSS_LOG_ERROR("Failed to set fec mode %d to port pid:%" PRIx64, mode, port.m_port_id);
        task_process_status handle_status = handleSaiSetStatus(SAI_API_PORT, status);
        if (handle_status != task_success)
        {
            return parseHandleSaiStatusFailure(handle_status);
        }
    }

    SWSS_LOG_INFO("Set fec mode %d to port pid:%" PRIx64, mode, port.m_port_id);

    setGearboxPortsAttr(port, SAI_PORT_ATTR_FEC_MODE, &mode);

    return true;
}

bool PortsOrch::getPortPfc(sai_object_id_t portId, uint8_t *pfc_bitmask)
{
    SWSS_LOG_ENTER();

    Port p;

    if (!getPort(portId, p))
    {
        SWSS_LOG_ERROR("Failed to get port object for port id 0x%" PRIx64, portId);
        return false;
    }

    *pfc_bitmask = p.m_pfc_bitmask;

    return true;
}

bool PortsOrch::setPortPfc(sai_object_id_t portId, uint8_t pfc_bitmask)
{
    SWSS_LOG_ENTER();

    sai_attribute_t attr;
    Port p;

    if (!getPort(portId, p))
    {
        SWSS_LOG_ERROR("Failed to get port object for port id 0x%" PRIx64, portId);
        return false;
    }

    if (p.m_pfc_asym == SAI_PORT_PRIORITY_FLOW_CONTROL_MODE_COMBINED)
    {
        attr.id = SAI_PORT_ATTR_PRIORITY_FLOW_CONTROL;
    }
    else if (p.m_pfc_asym == SAI_PORT_PRIORITY_FLOW_CONTROL_MODE_SEPARATE)
    {
        attr.id = SAI_PORT_ATTR_PRIORITY_FLOW_CONTROL_TX;
    }
    else
    {
        SWSS_LOG_ERROR("Incorrect asymmetric PFC mode: %u", p.m_pfc_asym);
        return false;
    }

    attr.value.u8 = pfc_bitmask;

    sai_status_t status = sai_port_api->set_port_attribute(portId, &attr);
    if (status != SAI_STATUS_SUCCESS)
    {
        SWSS_LOG_ERROR("Failed to set PFC 0x%x to port id 0x%" PRIx64 " (rc:%d)", attr.value.u8, portId, status);
        task_process_status handle_status = handleSaiSetStatus(SAI_API_PORT, status);
        if (handle_status != task_success)
        {
            return parseHandleSaiStatusFailure(handle_status);
        }
    }

    if (p.m_pfc_bitmask != pfc_bitmask)
    {
        p.m_pfc_bitmask = pfc_bitmask;
        m_portList[p.m_alias] = p;
    }

    return true;
}

bool PortsOrch::setPortPfcAsym(Port &port, string pfc_asym)
{
    SWSS_LOG_ENTER();

    sai_attribute_t attr;
    uint8_t pfc = 0;

    if (!getPortPfc(port.m_port_id, &pfc))
    {
        return false;
    }

    auto found = pfc_asym_map.find(pfc_asym);
    if (found == pfc_asym_map.end())
    {
        SWSS_LOG_ERROR("Incorrect asymmetric PFC mode: %s", pfc_asym.c_str());
        return false;
    }

    auto new_pfc_asym = found->second;
    if (port.m_pfc_asym == new_pfc_asym)
    {
        SWSS_LOG_NOTICE("Already set asymmetric PFC mode: %s", pfc_asym.c_str());
        return true;
    }

    port.m_pfc_asym = new_pfc_asym;
    m_portList[port.m_alias] = port;

    attr.id = SAI_PORT_ATTR_PRIORITY_FLOW_CONTROL_MODE;
    attr.value.s32 = (int32_t) port.m_pfc_asym;

    sai_status_t status = sai_port_api->set_port_attribute(port.m_port_id, &attr);
    if (status != SAI_STATUS_SUCCESS)
    {
        SWSS_LOG_ERROR("Failed to set PFC mode %d to port id 0x%" PRIx64 " (rc:%d)", port.m_pfc_asym, port.m_port_id, status);
        task_process_status handle_status = handleSaiSetStatus(SAI_API_PORT, status);
        if (handle_status != task_success)
        {
            return parseHandleSaiStatusFailure(handle_status);
        }
    }

    if (!setPortPfc(port.m_port_id, pfc))
    {
        return false;
    }

    if (port.m_pfc_asym == SAI_PORT_PRIORITY_FLOW_CONTROL_MODE_SEPARATE)
    {
        attr.id = SAI_PORT_ATTR_PRIORITY_FLOW_CONTROL_RX;
        attr.value.u8 = static_cast<uint8_t>(0xff);

        sai_status_t status = sai_port_api->set_port_attribute(port.m_port_id, &attr);
        if (status != SAI_STATUS_SUCCESS)
        {
            SWSS_LOG_ERROR("Failed to set RX PFC 0x%x to port id 0x%" PRIx64 " (rc:%d)", attr.value.u8, port.m_port_id, status);
            task_process_status handle_status = handleSaiSetStatus(SAI_API_PORT, status);
            if (handle_status != task_success)
        {
            return parseHandleSaiStatusFailure(handle_status);
        }
        }
    }

    SWSS_LOG_INFO("Set asymmetric PFC %s to port id 0x%" PRIx64, pfc_asym.c_str(), port.m_port_id);

    return true;
}

/*
 * Name: bindUnbindAclTableGroup
 *
 * Description:
 *     To bind a port to ACL table we need to do two things.
 *     1. Create ACL table member, which maps
 *        ACL table group OID --> ACL table OID
 *     2. Set ACL table group OID as value port attribute.
 *
 *      This function performs the second step of binding.
 *
 *      Also, while unbinding we use this function to
 *      set port attribute value to SAI_NULL_OBJECT_ID
 *
 *      Port attribute name is derived from port type
 *
 * Return: true on success, false on failure
 */
bool PortsOrch::bindUnbindAclTableGroup(Port &port,
                                        bool ingress,
                                        bool bind)
{

    sai_attribute_t    attr;
    sai_status_t       status = SAI_STATUS_SUCCESS;
    string             bind_str = bind ? "bind" : "unbind";

    attr.value.oid = bind ? (ingress ? port.m_ingress_acl_table_group_id :
                                       port.m_egress_acl_table_group_id):
                            SAI_NULL_OBJECT_ID;
    switch (port.m_type)
    {
        case Port::PHY:
        {
            attr.id = ingress ?
                    SAI_PORT_ATTR_INGRESS_ACL : SAI_PORT_ATTR_EGRESS_ACL;
            status = sai_port_api->set_port_attribute(port.m_port_id, &attr);
            if (SAI_STATUS_SUCCESS != status)
            {
                SWSS_LOG_ERROR("Failed to %s %s to ACL table group %" PRIx64 ", rv:%d",
                            bind_str.c_str(), port.m_alias.c_str(), attr.value.oid, status);
                task_process_status handle_status = handleSaiSetStatus(SAI_API_PORT, status);
                if (handle_status != task_success)
                {
                    return parseHandleSaiStatusFailure(handle_status);
                }
            }
            break;
        }
        case Port::LAG:
        {
            attr.id = ingress ?
                    SAI_LAG_ATTR_INGRESS_ACL : SAI_LAG_ATTR_EGRESS_ACL;
            status = sai_lag_api->set_lag_attribute(port.m_lag_id, &attr);
            if (SAI_STATUS_SUCCESS != status)
            {
                SWSS_LOG_ERROR("Failed to %s %s to ACL table group %" PRIx64 ", rv:%d",
                            bind_str.c_str(), port.m_alias.c_str(), attr.value.oid, status);
                task_process_status handle_status = handleSaiSetStatus(SAI_API_LAG, status);
                if (handle_status != task_success)
                {
                    return parseHandleSaiStatusFailure(handle_status);
                }
            }
            break;
        }
        case Port::VLAN:
        {
            attr.id = ingress ?
                    SAI_VLAN_ATTR_INGRESS_ACL : SAI_VLAN_ATTR_EGRESS_ACL;
            status =
                sai_vlan_api->set_vlan_attribute(port.m_vlan_info.vlan_oid,
                                                 &attr);
            if (SAI_STATUS_SUCCESS != status)
            {
                SWSS_LOG_ERROR("Failed to %s %s to ACL table group %" PRIx64 ", rv:%d",
                            bind_str.c_str(), port.m_alias.c_str(), attr.value.oid, status);
                task_process_status handle_status = handleSaiSetStatus(SAI_API_VLAN, status);
                if (handle_status != task_success)
                {
                    return parseHandleSaiStatusFailure(handle_status);
                }
            }
            break;
        }
        default:
        {
            SWSS_LOG_ERROR("Failed to %s %s port with type %d",
                           bind_str.c_str(), port.m_alias.c_str(), port.m_type);
            return false;
        }
    }

    return true;
}

bool PortsOrch::unbindRemoveAclTableGroup(sai_object_id_t  port_oid,
                                          sai_object_id_t  acl_table_oid,
                                          acl_stage_type_t acl_stage)
{
    SWSS_LOG_ENTER();

    sai_status_t       status;
    bool               ingress = (acl_stage == ACL_STAGE_INGRESS);
    Port               port;

    if (!getPort(port_oid, port))
    {
        SWSS_LOG_ERROR("Failed to get port by port OID %" PRIx64, port_oid);
        return false;
    }


    sai_object_id_t &group_oid_ref =
            ingress? port.m_ingress_acl_table_group_id :
                     port.m_egress_acl_table_group_id;
    unordered_set<sai_object_id_t> &acl_list_ref =
            ingress ? port.m_ingress_acl_tables_uset :
                      port.m_egress_acl_tables_uset;

    if (SAI_NULL_OBJECT_ID == group_oid_ref)
    {
        assert(acl_list_ref.find(acl_table_oid) == acl_list_ref.end());
        return true;
    }
    assert(acl_list_ref.find(acl_table_oid) != acl_list_ref.end());
    acl_list_ref.erase(acl_table_oid);
    if (!acl_list_ref.empty())
    {
        // This port is in more than one acl table's port list
        // So, we need to preserve group OID
        SWSS_LOG_NOTICE("Preserving port OID %" PRIx64" ACL table grop ID", port_oid);
        setPort(port.m_alias, port);
        return true;
    }

    SWSS_LOG_NOTICE("Removing port OID %" PRIx64" ACL table group ID", port_oid);

    // Unbind ACL group
    if (!bindUnbindAclTableGroup(port, ingress, false))
    {
        SWSS_LOG_ERROR("Failed to remove ACL group ID from port");
        return false;
    }

    // Remove ACL group
    status = sai_acl_api->remove_acl_table_group(group_oid_ref);
    if (SAI_STATUS_SUCCESS != status)
    {
        SWSS_LOG_ERROR("Failed to remove ACL table group, rv:%d", status);
        task_process_status handle_status = handleSaiRemoveStatus(SAI_API_ACL, status);
        if (handle_status != task_success)
        {
            return parseHandleSaiStatusFailure(handle_status);
        }
    }
    sai_acl_bind_point_type_t bind_type;
    if (!getSaiAclBindPointType(port.m_type, bind_type))
    {
        SWSS_LOG_ERROR("Unknown SAI ACL bind point type");
        return false;
    }
    gCrmOrch->decCrmAclUsedCounter(CrmResourceType::CRM_ACL_GROUP,
                                   ingress ? SAI_ACL_STAGE_INGRESS : SAI_ACL_STAGE_EGRESS,
                                   bind_type, group_oid_ref);

    group_oid_ref = SAI_NULL_OBJECT_ID;
    setPort(port.m_alias, port);
    return true;
}

bool PortsOrch::createBindAclTableGroup(sai_object_id_t  port_oid,
                                        sai_object_id_t  acl_table_oid,
                                        sai_object_id_t  &group_oid,
                                        acl_stage_type_t acl_stage)
{
    SWSS_LOG_ENTER();

    if (ACL_STAGE_UNKNOWN == acl_stage)
    {
        SWSS_LOG_ERROR("unknown ACL stage for table group creation");
        return false;
    }
    assert(ACL_STAGE_INGRESS == acl_stage || ACL_STAGE_EGRESS == acl_stage);

    sai_status_t    status;
    Port            port;
    bool            ingress = (ACL_STAGE_INGRESS == acl_stage) ?
                              true : false;
    if (!getPort(port_oid, port))
    {
        SWSS_LOG_ERROR("Failed to get port by port ID %" PRIx64, port_oid);
        return false;
    }

    unordered_set<sai_object_id_t> &acl_list_ref =
            ingress ? port.m_ingress_acl_tables_uset :
                      port.m_egress_acl_tables_uset;
    sai_object_id_t &group_oid_ref =
            ingress ? port.m_ingress_acl_table_group_id :
                      port.m_egress_acl_table_group_id;

    if (acl_list_ref.empty())
    {
        // Port ACL table group does not exist, create one
        assert(group_oid_ref == SAI_NULL_OBJECT_ID);
        sai_acl_bind_point_type_t bind_type;
        if (!getSaiAclBindPointType(port.m_type, bind_type))
        {
            SWSS_LOG_ERROR("Failed to bind ACL table to port %s with unknown type %d",
                        port.m_alias.c_str(), port.m_type);
            return false;
        }
        sai_object_id_t bp_list[] = { bind_type };

        vector<sai_attribute_t> group_attrs;
        sai_attribute_t group_attr;

        group_attr.id = SAI_ACL_TABLE_GROUP_ATTR_ACL_STAGE;
        group_attr.value.s32 = ingress ? SAI_ACL_STAGE_INGRESS :
                                         SAI_ACL_STAGE_EGRESS;
        group_attrs.push_back(group_attr);

        group_attr.id = SAI_ACL_TABLE_GROUP_ATTR_ACL_BIND_POINT_TYPE_LIST;
        group_attr.value.objlist.count = 1;
        group_attr.value.objlist.list = bp_list;
        group_attrs.push_back(group_attr);

        group_attr.id = SAI_ACL_TABLE_GROUP_ATTR_TYPE;
        group_attr.value.s32 = SAI_ACL_TABLE_GROUP_TYPE_PARALLEL;
        group_attrs.push_back(group_attr);

        status = sai_acl_api->create_acl_table_group(&group_oid_ref, gSwitchId,
                        (uint32_t)group_attrs.size(), group_attrs.data());
        if (status != SAI_STATUS_SUCCESS)
        {
            SWSS_LOG_ERROR("Failed to create ACL table group, rv:%d", status);
            task_process_status handle_status = handleSaiCreateStatus(SAI_API_ACL, status);
            if (handle_status != task_success)
            {
                return parseHandleSaiStatusFailure(handle_status);
            }
        }
        assert(group_oid_ref != SAI_NULL_OBJECT_ID);

        gCrmOrch->incCrmAclUsedCounter(CrmResourceType::CRM_ACL_GROUP,
                        ingress ? SAI_ACL_STAGE_INGRESS :
                                  SAI_ACL_STAGE_EGRESS, bind_type);

        // Bind ACL table group
        if (!bindUnbindAclTableGroup(port, ingress, true))
        {
            return false;
        }

        SWSS_LOG_NOTICE("Create %s ACL table group and bind port %s to it",
                        ingress ? "ingress" : "egress", port.m_alias.c_str());
    }

    assert(group_oid_ref != SAI_NULL_OBJECT_ID);
    group_oid = group_oid_ref;
    acl_list_ref.insert(acl_table_oid);
    setPort(port.m_alias, port);

    return true;
}

bool PortsOrch::unbindAclTable(sai_object_id_t  port_oid,
                               sai_object_id_t  acl_table_oid,
                               sai_object_id_t  acl_group_member_oid,
                               acl_stage_type_t acl_stage)
{

    /*
     * Do the following in-order
     * 1. Delete ACL table group member
     * 2. Unbind ACL table group
     * 3. Delete ACL table group
     */
    sai_status_t status =
            sai_acl_api->remove_acl_table_group_member(acl_group_member_oid);
    if (status != SAI_STATUS_SUCCESS) {
        SWSS_LOG_ERROR("Failed to remove ACL group member: %" PRIu64 " ",
                       acl_group_member_oid);
        task_process_status handle_status = handleSaiRemoveStatus(SAI_API_ACL, status);
        if (handle_status != task_success)
        {
            return parseHandleSaiStatusFailure(handle_status);
        }
    }


    Port port;
    if (getPort(port_oid, port))
    {
        decreasePortRefCount(port.m_alias);
    }

    if (!unbindRemoveAclTableGroup(port_oid, acl_table_oid, acl_stage)) {
        return false;
    }

    return true;
}

bool PortsOrch::bindAclTable(sai_object_id_t  port_oid,
                             sai_object_id_t  table_oid,
                             sai_object_id_t  &group_member_oid,
                             acl_stage_type_t acl_stage)
{
    SWSS_LOG_ENTER();
    /*
     * Do the following in-order
     * 1. Create ACL table group
     * 2. Bind ACL table group (set ACL table group ID on port)
     * 3. Create ACL table group member
     */

    if (table_oid == SAI_NULL_OBJECT_ID)
    {
        SWSS_LOG_ERROR("Invalid ACL table %" PRIx64, table_oid);
        return false;
    }

    sai_object_id_t    group_oid;
    sai_status_t       status;

    // Create an ACL table group and bind to port
    if (!createBindAclTableGroup(port_oid, table_oid, group_oid, acl_stage))
    {
        SWSS_LOG_ERROR("Fail to create or bind to port %" PRIx64 " ACL table group", port_oid);
        return false;
    }

    // Create an ACL group member with table_oid and group_oid
    vector<sai_attribute_t> member_attrs;

    sai_attribute_t member_attr;
    member_attr.id = SAI_ACL_TABLE_GROUP_MEMBER_ATTR_ACL_TABLE_GROUP_ID;
    member_attr.value.oid = group_oid;
    member_attrs.push_back(member_attr);

    member_attr.id = SAI_ACL_TABLE_GROUP_MEMBER_ATTR_ACL_TABLE_ID;
    member_attr.value.oid = table_oid;
    member_attrs.push_back(member_attr);

    member_attr.id = SAI_ACL_TABLE_GROUP_MEMBER_ATTR_PRIORITY;
    member_attr.value.u32 = 100; // TODO: double check!
    member_attrs.push_back(member_attr);

    status = sai_acl_api->create_acl_table_group_member(&group_member_oid, gSwitchId, (uint32_t)member_attrs.size(), member_attrs.data());
    if (status != SAI_STATUS_SUCCESS)
    {
        SWSS_LOG_ERROR("Failed to create member in ACL table group %" PRIx64 " for ACL table %" PRIx64 ", rv:%d",
                group_oid, table_oid, status);
        task_process_status handle_status = handleSaiCreateStatus(SAI_API_ACL, status);
        if (handle_status != task_success)
        {
            return parseHandleSaiStatusFailure(handle_status);
        }
    }

    Port port;
    if (getPort(port_oid, port))
    {
        increasePortRefCount(port.m_alias);
    }

    return true;
}

bool PortsOrch::setPortPvid(Port &port, sai_uint32_t pvid)
{
    SWSS_LOG_ENTER();

    if(port.m_type == Port::TUNNEL)
    {
        SWSS_LOG_ERROR("pvid setting for tunnel %s is not allowed", port.m_alias.c_str());
        return true;
    }

    if(port.m_type == Port::SYSTEM)
    {
        SWSS_LOG_INFO("pvid setting for system port %s is not applicable", port.m_alias.c_str());
        return true;
    }

    if (port.m_rif_id)
    {
        SWSS_LOG_ERROR("pvid setting for router interface %s is not allowed", port.m_alias.c_str());
        return false;
    }

    vector<Port> portv;
    if (port.m_type == Port::PHY)
    {
        sai_attribute_t attr;
        attr.id = SAI_PORT_ATTR_PORT_VLAN_ID;
        attr.value.u32 = pvid;

        sai_status_t status = sai_port_api->set_port_attribute(port.m_port_id, &attr);
        if (status != SAI_STATUS_SUCCESS)
        {
            SWSS_LOG_ERROR("Failed to set pvid %u to port: %s", attr.value.u32, port.m_alias.c_str());
            task_process_status handle_status = handleSaiSetStatus(SAI_API_PORT, status);
            if (handle_status != task_success)
            {
                return parseHandleSaiStatusFailure(handle_status);
            }
        }
        SWSS_LOG_NOTICE("Set pvid %u to port: %s", attr.value.u32, port.m_alias.c_str());
    }
    else if (port.m_type == Port::LAG)
    {
        sai_attribute_t attr;
        attr.id = SAI_LAG_ATTR_PORT_VLAN_ID;
        attr.value.u32 = pvid;

        sai_status_t status = sai_lag_api->set_lag_attribute(port.m_lag_id, &attr);
        if (status != SAI_STATUS_SUCCESS)
        {
            SWSS_LOG_ERROR("Failed to set pvid %u to lag: %s", attr.value.u32, port.m_alias.c_str());
            task_process_status handle_status = handleSaiSetStatus(SAI_API_LAG, status);
            if (handle_status != task_success)
            {
                return parseHandleSaiStatusFailure(handle_status);
            }
        }
        SWSS_LOG_NOTICE("Set pvid %u to lag: %s", attr.value.u32, port.m_alias.c_str());
    }
    else
    {
        SWSS_LOG_ERROR("PortsOrch::setPortPvid port type %d not supported", port.m_type);
        return false;
    }

    port.m_port_vlan_id = (sai_vlan_id_t)pvid;
    return true;
}

bool PortsOrch::getPortPvid(Port &port, sai_uint32_t &pvid)
{
    /* Just return false if the router interface exists */
    if (port.m_rif_id)
    {
        SWSS_LOG_DEBUG("Router interface exists on %s, don't set pvid",
                      port.m_alias.c_str());
        return false;
    }

    pvid = port.m_port_vlan_id;
    return true;
}

bool PortsOrch::setHostIntfsStripTag(Port &port, sai_hostif_vlan_tag_t strip)
{
    SWSS_LOG_ENTER();
    vector<Port> portv;

    if(port.m_type == Port::TUNNEL)
    {
        return true;
    }

    /*
     * Before SAI_HOSTIF_VLAN_TAG_ORIGINAL is supported by libsai from all asic vendors,
     * the VLAN tag on hostif is explicitly controlled with SAI_HOSTIF_VLAN_TAG_STRIP &
     * SAI_HOSTIF_VLAN_TAG_KEEP attributes.
     */
    if (port.m_type == Port::PHY)
    {
        portv.push_back(port);
    }
    else if (port.m_type == Port::LAG)
    {
        getLagMember(port, portv);
    }
    else
    {
        SWSS_LOG_ERROR("port type %d not supported", port.m_type);
        return false;
    }

    for (const auto p: portv)
    {
        sai_attribute_t attr;
        attr.id = SAI_HOSTIF_ATTR_VLAN_TAG;
        attr.value.s32 = strip;

        sai_status_t status = sai_hostif_api->set_hostif_attribute(p.m_hif_id, &attr);
        if (status != SAI_STATUS_SUCCESS)
        {
            SWSS_LOG_ERROR("Failed to set %s to host interface %s",
                        hostif_vlan_tag[strip], p.m_alias.c_str());
            task_process_status handle_status = handleSaiSetStatus(SAI_API_HOSTIF, status);
            if (handle_status != task_success)
            {
                return parseHandleSaiStatusFailure(handle_status);
            }
        }
        SWSS_LOG_NOTICE("Set %s to host interface: %s",
                        hostif_vlan_tag[strip], p.m_alias.c_str());
    }

    return true;
}

bool PortsOrch::isSpeedSupported(const std::string& alias, sai_object_id_t port_id, sai_uint32_t speed)
{
    // This method will return false iff we get a list of supported speeds and the requested speed
    // is not supported
    // Otherwise the method will return true (even if we received errors)
    initPortSupportedSpeeds(alias, port_id);

    const auto &supp_speeds = m_portSupportedSpeeds[port_id];
    if (supp_speeds.empty())
    {
        // we don't have the list for this port, so return true to change speed anyway
        return true;
    }

    return std::find(supp_speeds.begin(), supp_speeds.end(), speed) != supp_speeds.end();
}

void PortsOrch::getPortSupportedSpeeds(const std::string& alias, sai_object_id_t port_id, PortSupportedSpeeds &supported_speeds)
{
    sai_attribute_t attr;
    sai_status_t status;
    const auto size_guess = 25; // Guess the size which could be enough

    PortSupportedSpeeds speeds(size_guess);

    // two attempts to get our value, first with the guess, other with the returned value
    for (int attempt = 0; attempt < 2; ++attempt)
    {
        attr.id = SAI_PORT_ATTR_SUPPORTED_SPEED;
        attr.value.u32list.count = static_cast<uint32_t>(speeds.size());
        attr.value.u32list.list = speeds.data();

        status = sai_port_api->get_port_attribute(port_id, 1, &attr);
        if (status != SAI_STATUS_BUFFER_OVERFLOW)
        {
            break;
        }

        // if our guess was wrong, retry with the correct value
        speeds.resize(attr.value.u32list.count); 
    }

    if (status == SAI_STATUS_SUCCESS)
    {
        speeds.resize(attr.value.u32list.count);
        supported_speeds.swap(speeds);
    }
    else
    {
        if (status == SAI_STATUS_BUFFER_OVERFLOW)
        {
            // something went wrong in SAI implementation
            SWSS_LOG_ERROR("Failed to get supported speed list for port %s id=%" PRIx64 ". Not enough container size",
                           alias.c_str(), port_id);
        }
        else if (SAI_STATUS_IS_ATTR_NOT_SUPPORTED(status) ||
                 SAI_STATUS_IS_ATTR_NOT_IMPLEMENTED(status) ||
                 status == SAI_STATUS_NOT_IMPLEMENTED)
        {
            // unable to validate speed if attribute is not supported on platform
            // assuming input value is correct
            SWSS_LOG_WARN("Unable to validate speed for port %s id=%" PRIx64 ". Not supported by platform",
                          alias.c_str(), port_id);
        }
        else
        {
            SWSS_LOG_ERROR("Failed to get a list of supported speeds for port %s id=%" PRIx64 ". Error=%d",
                           alias.c_str(), port_id, status);
        }

        supported_speeds.clear(); // return empty
    }
}

void PortsOrch::initPortSupportedSpeeds(const std::string& alias, sai_object_id_t port_id)
{
    if (!m_portSupportedSpeeds.count(port_id))
    {
        return;
    }
    PortSupportedSpeeds supported_speeds;
    getPortSupportedSpeeds(alias, port_id, supported_speeds);
    m_portSupportedSpeeds[port_id] = supported_speeds;
    vector<FieldValueTuple> v;
    std::string supported_speeds_str = swss::join(',', supported_speeds.begin(), supported_speeds.end());
    v.emplace_back(std::make_pair("supported_speeds", supported_speeds_str));
    m_portStateTable.set(alias, v);
}

/*
 * If Gearbox is enabled and this is a Gearbox port then set the attributes accordingly.
 */
bool PortsOrch::setGearboxPortsAttr(Port &port, sai_port_attr_t id, void *value)
{
    bool status;

    status = setGearboxPortAttr(port, PHY_PORT_TYPE, id, value);

    if (status == true)
    {
        status = setGearboxPortAttr(port, LINE_PORT_TYPE, id, value);
    }

    return status;
}

/*
 * If Gearbox is enabled and this is a Gearbox port then set the specific lane attribute.
 * Note: the appl_db is also updated (Gearbox config_db tables are TBA).
 */
bool PortsOrch::setGearboxPortAttr(Port &port, dest_port_type_t port_type, sai_port_attr_t id, void *value)
{
    sai_status_t status = SAI_STATUS_SUCCESS;
    sai_object_id_t dest_port_id;
    sai_attribute_t attr;
    string speed_attr;
    uint32_t lane_speed = 0;
    sai_uint32_t speed = 0;
    uint32_t lanes = 0;

    SWSS_LOG_ENTER();

    if (m_gearboxEnabled)
    {
        if (getDestPortId(port.m_port_id, port_type, dest_port_id) == true)
        {
            switch (id)
            {
                case SAI_PORT_ATTR_FEC_MODE:
                    attr.id = id;
                    attr.value.s32 = *static_cast<sai_int32_t*>(value);
                    SWSS_LOG_NOTICE("BOX: Set %s FEC_MODE %d", port.m_alias.c_str(), attr.value.s32);
                    break;
                case SAI_PORT_ATTR_ADMIN_STATE:
                    attr.id = id;
                    attr.value.booldata = *static_cast<bool*>(value);
                    SWSS_LOG_NOTICE("BOX: Set %s ADMIN_STATE %d", port.m_alias.c_str(), attr.value.booldata);
                    break;
                case SAI_PORT_ATTR_SPEED:
                    switch (port_type)
                    {
                        case PHY_PORT_TYPE:
                            lanes = static_cast<uint32_t>(m_gearboxInterfaceMap[port.m_index].system_lanes.size());
                            speed_attr = "system_speed";
                            break;
                        case LINE_PORT_TYPE:
                            lanes = static_cast<uint32_t>(m_gearboxInterfaceMap[port.m_index].line_lanes.size());
                            speed_attr = "line_speed";
                            break;
                        default:
                            return false;
                    }

                    // Gearbox expects speed per lane
                    speed = *static_cast<sai_int32_t*>(value);
                    if (speed % lanes == 0)
                    {
                        lane_speed = speed / lanes;
                    }
                    if (isSpeedSupported(port.m_alias, dest_port_id, lane_speed))
                    {
                        // Gearbox may not implement speed check, so
                        // invalidate speed if it doesn't make sense.
                        if (to_string(lane_speed).size() < 5)
                        {
                            lane_speed = 0;
                        }

                        attr.id = SAI_PORT_ATTR_SPEED;
                        attr.value.u32 = lane_speed;
                    }
                    SWSS_LOG_NOTICE("BOX: Set %s lane %s %d", port.m_alias.c_str(), speed_attr.c_str(), lane_speed);
                    break;
                default:
                    return false;
            }

            status = sai_port_api->set_port_attribute(dest_port_id, &attr);
            if (status == SAI_STATUS_SUCCESS)
            {
                if (id == SAI_PORT_ATTR_SPEED)
                {
                    string key = "phy:"+to_string(m_gearboxInterfaceMap[port.m_index].phy_id)+":ports:"+to_string(port.m_index);
                    m_gearboxTable->hset(key, speed_attr, to_string(lane_speed));
                    SWSS_LOG_NOTICE("BOX: Updated APPL_DB key:%s %s %d", key.c_str(), speed_attr.c_str(), lane_speed);
                }
            }
            else
            {
                SWSS_LOG_ERROR("BOX: Failed to set %s port attribute %d", port.m_alias.c_str(), id);
                task_process_status handle_status = handleSaiSetStatus(SAI_API_PORT, status);
                if (handle_status != task_success)
                {
                    return parseHandleSaiStatusFailure(handle_status);
                }
            }
        }
    }

    return true;
}

bool PortsOrch::setPortSpeed(Port &port, sai_uint32_t speed)
{
    sai_attribute_t attr;
    sai_status_t status;

    SWSS_LOG_ENTER();

    attr.id = SAI_PORT_ATTR_SPEED;
    attr.value.u32 = speed;

    status = sai_port_api->set_port_attribute(port.m_port_id, &attr);
    if (status != SAI_STATUS_SUCCESS)
    {
        task_process_status handle_status = handleSaiSetStatus(SAI_API_PORT, status);
        if (handle_status != task_success)
        {
            return parseHandleSaiStatusFailure(handle_status);
        }
    }

    setGearboxPortsAttr(port, SAI_PORT_ATTR_SPEED, &speed);
    return true;
}

bool PortsOrch::getPortSpeed(sai_object_id_t id, sai_uint32_t &speed)
{
    SWSS_LOG_ENTER();

    getDestPortId(id, LINE_PORT_TYPE, id);

    sai_attribute_t attr;
    sai_status_t status;

    attr.id = SAI_PORT_ATTR_SPEED;
    attr.value.u32 = 0;

    status = sai_port_api->get_port_attribute(id, 1, &attr);

    if (status == SAI_STATUS_SUCCESS)
        speed = attr.value.u32;

    return status == SAI_STATUS_SUCCESS;
}

bool PortsOrch::setPortAdvSpeeds(sai_object_id_t port_id, std::vector<sai_uint32_t>& speed_list)
{
    SWSS_LOG_ENTER();
    sai_attribute_t attr;
    sai_status_t status;

    attr.id = SAI_PORT_ATTR_ADVERTISED_SPEED;
    attr.value.u32list.list  = speed_list.data();
    attr.value.u32list.count = static_cast<uint32_t>(speed_list.size());

    status = sai_port_api->set_port_attribute(port_id, &attr);

    return status == SAI_STATUS_SUCCESS;
}

bool PortsOrch::setPortInterfaceType(sai_object_id_t port_id, sai_port_interface_type_t interface_type)
{
    SWSS_LOG_ENTER();
    sai_attribute_t attr;
    sai_status_t status;

    attr.id = SAI_PORT_ATTR_INTERFACE_TYPE;
    attr.value.u32 = static_cast<uint32_t>(interface_type);

    status = sai_port_api->set_port_attribute(port_id, &attr);

    return status == SAI_STATUS_SUCCESS;
}

bool PortsOrch::setPortAdvInterfaceTypes(sai_object_id_t port_id, std::vector<uint32_t> &interface_types)
{
    SWSS_LOG_ENTER();
    sai_attribute_t attr;
    sai_status_t status;

    attr.id = SAI_PORT_ATTR_ADVERTISED_INTERFACE_TYPE;
    attr.value.u32list.list  = interface_types.data();
    attr.value.u32list.count = static_cast<uint32_t>(interface_types.size());

    status = sai_port_api->set_port_attribute(port_id, &attr);
    if (status != SAI_STATUS_SUCCESS)
    {
        task_process_status handle_status = handleSaiSetStatus(SAI_API_PORT, status);
        if (handle_status != task_success)
        {
            return parseHandleSaiStatusFailure(handle_status);
        }
    }

    return true;
}

bool PortsOrch::getQueueTypeAndIndex(sai_object_id_t queue_id, string &type, uint8_t &index)
{
    SWSS_LOG_ENTER();

    sai_attribute_t attr[2];
    attr[0].id = SAI_QUEUE_ATTR_TYPE;
    attr[1].id = SAI_QUEUE_ATTR_INDEX;

    sai_status_t status = sai_queue_api->get_queue_attribute(queue_id, 2, attr);
    if (status != SAI_STATUS_SUCCESS)
    {
        SWSS_LOG_ERROR("Failed to get queue type and index for queue %" PRIu64 " rv:%d", queue_id, status);
        return false;
    }

    switch (attr[0].value.s32)
    {
    case SAI_QUEUE_TYPE_ALL:
        type = "SAI_QUEUE_TYPE_ALL";
        break;
    case SAI_QUEUE_TYPE_UNICAST:
        type = "SAI_QUEUE_TYPE_UNICAST";
        break;
    case SAI_QUEUE_TYPE_MULTICAST:
        type = "SAI_QUEUE_TYPE_MULTICAST";
        break;
    default:
        SWSS_LOG_ERROR("Got unsupported queue type %d for %" PRIu64 " queue", attr[0].value.s32, queue_id);
        throw runtime_error("Got unsupported queue type");
    }

    index = attr[1].value.u8;

    return true;
}

bool PortsOrch::setPortAutoNeg(sai_object_id_t id, int an)
{
    SWSS_LOG_ENTER();

    sai_attribute_t attr;
    attr.id = SAI_PORT_ATTR_AUTO_NEG_MODE;
    switch(an) {
      case 1:
        attr.value.booldata = true;
        break;
      default:
        attr.value.booldata = false;
        break;
    }

    sai_status_t status = sai_port_api->set_port_attribute(id, &attr);
    if (status != SAI_STATUS_SUCCESS)
    {
        SWSS_LOG_ERROR("Failed to set AutoNeg %u to port pid:%" PRIx64, attr.value.booldata, id);
        task_process_status handle_status = handleSaiSetStatus(SAI_API_PORT, status);
        if (handle_status != task_success)
        {
            return parseHandleSaiStatusFailure(handle_status);
        }
    }
    SWSS_LOG_INFO("Set AutoNeg %u to port pid:%" PRIx64, attr.value.booldata, id);
    return true;
}

bool PortsOrch::setHostIntfsOperStatus(const Port& port, bool isUp) const
{
    SWSS_LOG_ENTER();

    sai_attribute_t attr;
    attr.id = SAI_HOSTIF_ATTR_OPER_STATUS;
    attr.value.booldata = isUp;

    sai_status_t status = sai_hostif_api->set_hostif_attribute(port.m_hif_id, &attr);
    if (status != SAI_STATUS_SUCCESS)
    {
        SWSS_LOG_WARN("Failed to set operation status %s to host interface %s",
                isUp ? "UP" : "DOWN", port.m_alias.c_str());
        return false;
    }

    SWSS_LOG_NOTICE("Set operation status %s to host interface %s",
            isUp ? "UP" : "DOWN", port.m_alias.c_str());

    return true;
}

bool PortsOrch::createVlanHostIntf(Port& vl, string hostif_name)
{
    SWSS_LOG_ENTER();

    if (vl.m_vlan_info.host_intf_id != SAI_NULL_OBJECT_ID)
    {
        SWSS_LOG_ERROR("Host interface already assigned to VLAN %d", vl.m_vlan_info.vlan_id);
        return false;
    }

    vector<sai_attribute_t> attrs;
    sai_attribute_t attr;

    attr.id = SAI_HOSTIF_ATTR_TYPE;
    attr.value.s32 = SAI_HOSTIF_TYPE_NETDEV;
    attrs.push_back(attr);

    attr.id = SAI_HOSTIF_ATTR_OBJ_ID;
    attr.value.oid = vl.m_vlan_info.vlan_oid;
    attrs.push_back(attr);

    attr.id = SAI_HOSTIF_ATTR_NAME;
    strncpy(attr.value.chardata, hostif_name.c_str(), sizeof(attr.value.chardata));
    attrs.push_back(attr);

    sai_status_t status = sai_hostif_api->create_hostif(&vl.m_vlan_info.host_intf_id, gSwitchId, (uint32_t)attrs.size(), attrs.data());
    if (status != SAI_STATUS_SUCCESS)
    {
        SWSS_LOG_ERROR("Failed to create host interface %s for VLAN %d", hostif_name.c_str(), vl.m_vlan_info.vlan_id);
        return false;
    }

    m_portList[vl.m_alias] = vl;

    return true;
}

bool PortsOrch::removeVlanHostIntf(Port vl)
{
    sai_status_t status = sai_hostif_api->remove_hostif(vl.m_vlan_info.host_intf_id);
    if (status != SAI_STATUS_SUCCESS)
    {
        SWSS_LOG_ERROR("Failed to remove VLAN %d host interface", vl.m_vlan_info.vlan_id);
        return false;
    }

    return true;
}

void PortsOrch::updateDbPortOperStatus(const Port& port, sai_port_oper_status_t status) const
{
    SWSS_LOG_ENTER();

    if(port.m_type == Port::TUNNEL)
    {
        VxlanTunnelOrch* tunnel_orch = gDirectory.get<VxlanTunnelOrch*>();
        tunnel_orch->updateDbTunnelOperStatus(port.m_alias, status);
        return;
    }

    vector<FieldValueTuple> tuples;
    FieldValueTuple tuple("oper_status", oper_status_strings.at(status));
    tuples.push_back(tuple);
    m_portTable->set(port.m_alias, tuples);
}

bool PortsOrch::addPort(const set<int> &lane_set, uint32_t speed, int an, string fec_mode)
{
    SWSS_LOG_ENTER();

    vector<uint32_t> lanes(lane_set.begin(), lane_set.end());

    sai_attribute_t attr;
    vector<sai_attribute_t> attrs;

    attr.id = SAI_PORT_ATTR_SPEED;
    attr.value.u32 = speed;
    attrs.push_back(attr);

    attr.id = SAI_PORT_ATTR_HW_LANE_LIST;
    attr.value.u32list.list = lanes.data();
    attr.value.u32list.count = static_cast<uint32_t>(lanes.size());
    attrs.push_back(attr);

    if (an == true)
    {
        attr.id = SAI_PORT_ATTR_AUTO_NEG_MODE;
        attr.value.booldata = true;
        attrs.push_back(attr);
    }

    if (!fec_mode.empty())
    {
        attr.id = SAI_PORT_ATTR_FEC_MODE;
        attr.value.u32 = fec_mode_map[fec_mode];
        attrs.push_back(attr);
    }

    sai_object_id_t port_id;
    sai_status_t status = sai_port_api->create_port(&port_id, gSwitchId, static_cast<uint32_t>(attrs.size()), attrs.data());
    if (status != SAI_STATUS_SUCCESS)
    {
        SWSS_LOG_ERROR("Failed to create port with the speed %u, rv:%d", speed, status);
        task_process_status handle_status = handleSaiCreateStatus(SAI_API_PORT, status);
        if (handle_status != task_success)
        {
            return parseHandleSaiStatusFailure(handle_status);
        }
    }

    m_portListLaneMap[lane_set] = port_id;
    m_portCount++;

    SWSS_LOG_NOTICE("Create port %" PRIx64 " with the speed %u", port_id, speed);

    return true;
}

sai_status_t PortsOrch::removePort(sai_object_id_t port_id)
{
    SWSS_LOG_ENTER();

    Port port;

    /* 
     * Make sure to bring down admin state.
     * SET would have replaced with DEL
     */
    if (getPort(port_id, port))
    {
        setPortAdminStatus(port, false);
    }
    /* else : port is in default state or not yet created */

    sai_status_t status = sai_port_api->remove_port(port_id);
    if (status != SAI_STATUS_SUCCESS)
    {
        return status;
    }

    m_portCount--;
    m_portSupportedSpeeds.erase(port_id);
    SWSS_LOG_NOTICE("Remove port %" PRIx64, port_id);

    return status;
}

string PortsOrch::getQueueWatermarkFlexCounterTableKey(string key)
{
    return string(QUEUE_WATERMARK_STAT_COUNTER_FLEX_COUNTER_GROUP) + ":" + key;
}

string PortsOrch::getPriorityGroupWatermarkFlexCounterTableKey(string key)
{
    return string(PG_WATERMARK_STAT_COUNTER_FLEX_COUNTER_GROUP) + ":" + key;
}

string PortsOrch::getPriorityGroupDropPacketsFlexCounterTableKey(string key)
{
    return string(PG_DROP_STAT_COUNTER_FLEX_COUNTER_GROUP) + ":" + key;
}

bool PortsOrch::initPort(const string &alias, const int index, const set<int> &lane_set)
{
    SWSS_LOG_ENTER();

    /* Determine if the lane combination exists in switch */
    if (m_portListLaneMap.find(lane_set) != m_portListLaneMap.end())
    {
        sai_object_id_t id = m_portListLaneMap[lane_set];

        /* Determine if the port has already been initialized before */
        if (m_portList.find(alias) != m_portList.end() && m_portList[alias].m_port_id == id)
        {
            SWSS_LOG_DEBUG("Port has already been initialized before alias:%s", alias.c_str());
        }
        else
        {
            Port p(alias, Port::PHY);

            p.m_index = index;
            p.m_port_id = id;

            /* Initialize the port and create corresponding host interface */
            if (initializePort(p))
            {
                /* Create associated Gearbox lane mapping */
                initGearboxPort(p);

                /* Add port to port list */
                m_portList[alias] = p;
                m_port_ref_count[alias] = 0;
                m_portOidToIndex[id] = index;

                /* Add port name map to counter table */
                FieldValueTuple tuple(p.m_alias, sai_serialize_object_id(p.m_port_id));
                vector<FieldValueTuple> fields;
                fields.push_back(tuple);
                m_counterTable->set("", fields);
                // Install a flex counter for this port to track stats
                std::unordered_set<std::string> counter_stats;
                for (const auto& it: port_stat_ids)
                {
                    counter_stats.emplace(sai_serialize_port_stat(it));
                }
                port_stat_manager.setCounterIdList(p.m_port_id, CounterType::PORT, counter_stats);
                std::unordered_set<std::string> port_buffer_drop_stats;
                for (const auto& it: port_buffer_drop_stat_ids)
                {
                    port_buffer_drop_stats.emplace(sai_serialize_port_stat(it));
                }
                port_buffer_drop_stat_manager.setCounterIdList(p.m_port_id, CounterType::PORT, port_buffer_drop_stats);

                PortUpdate update = { p, true };
                notify(SUBJECT_TYPE_PORT_CHANGE, static_cast<void *>(&update));

                m_portList[alias].m_init = true;

                SWSS_LOG_NOTICE("Initialized port %s", alias.c_str());
            }
            else
            {
                SWSS_LOG_ERROR("Failed to initialize port %s", alias.c_str());
                return false;
            }
        }
    }
    else
    {
        SWSS_LOG_ERROR("Failed to locate port lane combination alias:%s", alias.c_str());
        return false;
    }

    return true;
}

void PortsOrch::deInitPort(string alias, sai_object_id_t port_id)
{
    SWSS_LOG_ENTER();

    Port p(alias, Port::PHY);
    p.m_port_id = port_id;

    /* remove port from flex_counter_table for updating counters  */
    port_stat_manager.clearCounterIdList(p.m_port_id);

    /* remove port name map from counter table */
    m_counter_db->hdel(COUNTERS_PORT_NAME_MAP, alias);

    /* Remove the associated port serdes attribute */
    removePortSerdesAttribute(p.m_port_id);

    m_portList[alias].m_init = false;
    SWSS_LOG_NOTICE("De-Initialized port %s", alias.c_str());
}


bool PortsOrch::bake()
{
    SWSS_LOG_ENTER();

    // Check the APP_DB port table for warm reboot
    vector<FieldValueTuple> tuples;
    string value;
    bool foundPortConfigDone = m_portTable->hget("PortConfigDone", "count", value);
    uintmax_t portCount;
    char* endPtr = NULL;
    SWSS_LOG_NOTICE("foundPortConfigDone = %d", foundPortConfigDone);

    bool foundPortInitDone = m_portTable->get("PortInitDone", tuples);
    SWSS_LOG_NOTICE("foundPortInitDone = %d", foundPortInitDone);

    vector<string> keys;
    m_portTable->getKeys(keys);
    SWSS_LOG_NOTICE("m_portTable->getKeys %zd", keys.size());

    if (!foundPortConfigDone || !foundPortInitDone)
    {
        SWSS_LOG_NOTICE("No port table, fallback to cold start");
        cleanPortTable(keys);
        return false;
    }

    portCount = strtoumax(value.c_str(), &endPtr, 0);
    SWSS_LOG_NOTICE("portCount = %" PRIuMAX ", m_portCount = %u", portCount, m_portCount);
    if (portCount != keys.size() - 2)
    {
        // Invalid port table
        SWSS_LOG_ERROR("Invalid port table: portCount, expecting %" PRIuMAX ", got %zu",
                portCount, keys.size() - 2);

        cleanPortTable(keys);
        return false;
    }

    for (const auto& alias: keys)
    {
        if (alias == "PortConfigDone" || alias == "PortInitDone")
        {
            continue;
        }

        m_pendingPortSet.emplace(alias);
    }

    addExistingData(m_portTable.get());
    addExistingData(APP_LAG_TABLE_NAME);
    addExistingData(APP_LAG_MEMBER_TABLE_NAME);
    addExistingData(APP_VLAN_TABLE_NAME);
    addExistingData(APP_VLAN_MEMBER_TABLE_NAME);

    return true;
}

// Clean up port table
void PortsOrch::cleanPortTable(const vector<string>& keys)
{
    for (auto& key : keys)
    {
        m_portTable->del(key);
    }
}

void PortsOrch::removePortFromLanesMap(string alias)
{

    for (auto it = m_lanesAliasSpeedMap.begin(); it != m_lanesAliasSpeedMap.end(); it++)
    {
        if (get<0>(it->second) == alias)
        {
            SWSS_LOG_NOTICE("Removing port %s from lanes map", alias.c_str());
            it = m_lanesAliasSpeedMap.erase(it);
            break;
        }
    }
}

void PortsOrch::removePortFromPortListMap(sai_object_id_t port_id)
{

    for (auto it = m_portListLaneMap.begin(); it != m_portListLaneMap.end(); it++)
    {
        if (it->second == port_id)
        {
            SWSS_LOG_NOTICE("Removing port-id %" PRIx64 " from port list map", port_id);
            it = m_portListLaneMap.erase(it);
            break;
        }
    }
}


void PortsOrch::doPortTask(Consumer &consumer)
{
    SWSS_LOG_ENTER();

    auto it = consumer.m_toSync.begin();
    while (it != consumer.m_toSync.end())
    {
        auto &t = it->second;

        string alias = kfvKey(t);
        string op = kfvOp(t);

        if (alias == "PortConfigDone")
        {
            if (m_portConfigState != PORT_CONFIG_MISSING)
            {
                // Already received, ignore this task
                it = consumer.m_toSync.erase(it);
                continue;
            }

            m_portConfigState = PORT_CONFIG_RECEIVED;

            for (auto i : kfvFieldsValues(t))
            {
                if (fvField(i) == "count")
                {
                    m_portCount = to_uint<uint32_t>(fvValue(i));
                }
            }
        }

        /* Get notification from application */
        /* portsyncd application:
         * When portsorch receives 'PortInitDone' message, it indicates port initialization
         * procedure is done. Before port initialization procedure, none of other tasks
         * are executed.
         */
        if (alias == "PortInitDone")
        {
            /* portsyncd restarting case:
             * When portsyncd restarts, duplicate notifications may be received.
             */
            if (!m_initDone)
            {
                addSystemPorts();
                m_initDone = true;
                SWSS_LOG_INFO("Get PortInitDone notification from portsyncd.");
            }

            it = consumer.m_toSync.erase(it);
            return;

        }

        if (op == SET_COMMAND)
        {
            set<int> lane_set;
            vector<uint32_t> attr_val;
            map<sai_port_serdes_attr_t, vector<uint32_t>> serdes_attr;
            typedef pair<sai_port_serdes_attr_t, vector<uint32_t>> serdes_attr_pair;
            string admin_status;
            string fec_mode;
            string pfc_asym;
            uint32_t mtu = 0;
            uint32_t speed = 0;
            string learn_mode;
            string an_str;
            int an = -1;
            int index = -1;
            string adv_speeds_str;
            string interface_type_str;
            string adv_interface_types_str;
            vector<uint32_t> adv_speeds;
            sai_port_interface_type_t interface_type;
            vector<uint32_t> adv_interface_types;

            for (auto i : kfvFieldsValues(t))
            {
                attr_val.clear();
                /* Set interface index */
                if (fvField(i) == "index")
                {
                    index = (int)stoul(fvValue(i));
                }
                /* Get lane information of a physical port and initialize the port */
                else if (fvField(i) == "lanes")
                {
                    string lane_str;
                    istringstream iss(fvValue(i));

                    while (getline(iss, lane_str, ','))
                    {
                        int lane = stoi(lane_str);
                        lane_set.insert(lane);
                    }
                }
                /* Set port admin status */
                else if (fvField(i) == "admin_status")
                {
                    admin_status = fvValue(i);
                }
                /* Set port MTU */
                else if (fvField(i) == "mtu")
                {
                    mtu = (uint32_t)stoul(fvValue(i));
                }
                /* Set port speed */
                else if (fvField(i) == "speed")
                {
                    speed = (uint32_t)stoul(fvValue(i));
                }
                /* Set port fec */
                else if (fvField(i) == "fec")
                {
                    fec_mode = fvValue(i);
                }
                /* Get port fdb learn mode*/
                else if (fvField(i) == "learn_mode")
                {
                    learn_mode = fvValue(i);
                }
                /* Set port asymmetric PFC */
                else if (fvField(i) == "pfc_asym")
                {
                    pfc_asym = fvValue(i);
                }
                /* Set autoneg and ignore the port speed setting */
                else if (fvField(i) == "autoneg")
                {
                    an_str = fvValue(i);
                }

                /* Set advertised speeds */
                if (fvField(i) == "adv_speeds")
                {
                    adv_speeds_str = fvValue(i);
                }

                /* Set interface type */
                if (fvField(i) == "interface_type")
                {
                    interface_type_str = fvValue(i);
                }

                /* Set advertised interface type */
                if (fvField(i) == "adv_interface_types")
                {
                    adv_interface_types_str = fvValue(i);
                }
                /* Set port serdes Pre-emphasis */
                if (fvField(i) == "preemphasis")
                {
                    getPortSerdesVal(fvValue(i), attr_val);
                    serdes_attr.insert(serdes_attr_pair(SAI_PORT_SERDES_ATTR_PREEMPHASIS, attr_val));
                }
                /* Set port serdes idriver */
                else if (fvField(i) == "idriver")
                {
                    getPortSerdesVal(fvValue(i), attr_val);
                    serdes_attr.insert(serdes_attr_pair(SAI_PORT_SERDES_ATTR_IDRIVER, attr_val));
                }
                /* Set port serdes ipredriver */
                else if (fvField(i) == "ipredriver")
                {
                    getPortSerdesVal(fvValue(i), attr_val);
                    serdes_attr.insert(serdes_attr_pair(SAI_PORT_SERDES_ATTR_IPREDRIVER, attr_val));
                }
                /* Set port serdes pre1 */
                else if (fvField(i) == "pre1")
                {
                    getPortSerdesVal(fvValue(i), attr_val);
                    serdes_attr.insert(serdes_attr_pair(SAI_PORT_SERDES_ATTR_TX_FIR_PRE1, attr_val));
                }
                /* Set port serdes pre2 */
                else if (fvField(i) == "pre2")
                {
                    getPortSerdesVal(fvValue(i), attr_val);
                    serdes_attr.insert(serdes_attr_pair(SAI_PORT_SERDES_ATTR_TX_FIR_PRE2, attr_val));
                }
                /* Set port serdes pre3 */
                else if (fvField(i) == "pre3")
                {
                    getPortSerdesVal(fvValue(i), attr_val);
                    serdes_attr.insert(serdes_attr_pair(SAI_PORT_SERDES_ATTR_TX_FIR_PRE3, attr_val));
                }
                /* Set port serdes main */
                else if (fvField(i) == "main")
                {
                    getPortSerdesVal(fvValue(i), attr_val);
                    serdes_attr.insert(serdes_attr_pair(SAI_PORT_SERDES_ATTR_TX_FIR_MAIN, attr_val));
                }
                /* Set port serdes post1 */
                else if (fvField(i) == "post1")
                {
                    getPortSerdesVal(fvValue(i), attr_val);
                    serdes_attr.insert(serdes_attr_pair(SAI_PORT_SERDES_ATTR_TX_FIR_POST1, attr_val));
                }
                /* Set port serdes post2 */
                else if (fvField(i) == "post2")
                {
                    getPortSerdesVal(fvValue(i), attr_val);
                    serdes_attr.insert(serdes_attr_pair(SAI_PORT_SERDES_ATTR_TX_FIR_POST2, attr_val));
                }
                /* Set port serdes post3 */
                else if (fvField(i) == "post3")
                {
                    getPortSerdesVal(fvValue(i), attr_val);
                    serdes_attr.insert(serdes_attr_pair(SAI_PORT_SERDES_ATTR_TX_FIR_POST3, attr_val));
                }
                /* Set port serdes attn */
                else if (fvField(i) == "attn")
                {
                    getPortSerdesVal(fvValue(i), attr_val);
                    serdes_attr.insert(serdes_attr_pair(SAI_PORT_SERDES_ATTR_TX_FIR_ATTN, attr_val));
                }
            }

            /* Collect information about all received ports */
            if (lane_set.size())
            {
                m_lanesAliasSpeedMap[lane_set] = make_tuple(alias, speed, an, fec_mode, index);
            }

            // TODO:
            // Fix the issue below
            // After PortConfigDone, while waiting for "PortInitDone" and the first gBufferOrch->isPortReady(alias),
            // the complete m_lanesAliasSpeedMap may be populated again, so initPort() will be called more than once
            // for the same port.

            /* Once all ports received, go through the each port and perform appropriate actions:
             * 1. Remove ports which don't exist anymore
             * 2. Create new ports
             * 3. Initialize all ports
             */
            if (m_portConfigState == PORT_CONFIG_RECEIVED || m_portConfigState == PORT_CONFIG_DONE)
            {
                for (auto it = m_portListLaneMap.begin(); it != m_portListLaneMap.end();)
                {
                    if (m_lanesAliasSpeedMap.find(it->first) == m_lanesAliasSpeedMap.end())
                    {
                        if (SAI_STATUS_SUCCESS != removePort(it->second))
                        {
                            throw runtime_error("PortsOrch initialization failure.");
                        }
                        it = m_portListLaneMap.erase(it);
                    }
                    else
                    {
                        it++;
                    }
                }

                for (auto it = m_lanesAliasSpeedMap.begin(); it != m_lanesAliasSpeedMap.end();)
                {
                    if (m_portListLaneMap.find(it->first) == m_portListLaneMap.end())
                    {
                        if (!addPort(it->first, get<1>(it->second), get<2>(it->second), get<3>(it->second)))
                        {
                            throw runtime_error("PortsOrch initialization failure.");
                        }
                    }

                    if (!initPort(get<0>(it->second), get<4>(it->second), it->first))
                    {
                        throw runtime_error("PortsOrch initialization failure.");
                    }

                    initPortSupportedSpeeds(get<0>(it->second), m_portListLaneMap[it->first]);
                    it++;
                }

                m_portConfigState = PORT_CONFIG_DONE;
            }

            if (m_portConfigState != PORT_CONFIG_DONE)
            {
                // Not yet receive PortConfigDone. Save it for future retry
                it++;
                continue;
            }

            if (alias == "PortConfigDone")
            {
                it = consumer.m_toSync.erase(it);
                continue;
            }

            if (!gBufferOrch->isPortReady(alias))
            {
                // buffer configuration hasn't been applied yet. save it for future retry
                m_pendingPortSet.emplace(alias);
                it++;
                continue;
            }
            else
            {
                m_pendingPortSet.erase(alias);
            }

            Port p;
            if (!getPort(alias, p))
            {
                SWSS_LOG_ERROR("Failed to get port id by alias:%s", alias.c_str());
            }
            else
            {

                if (!an_str.empty())
                {
                    if (autoneg_mode_map.find(an_str) == autoneg_mode_map.end())
                    {
                        SWSS_LOG_ERROR("Failed to parse autoneg value: %s", an_str.c_str());
                        // Invalid auto negotiation mode configured, don't retry
                        it = consumer.m_toSync.erase(it);
                        continue;
                    }
                    
                    an = autoneg_mode_map[an_str];
                    if (an != p.m_autoneg)
                    {
                        if (p.m_admin_state_up)
                        {
                            /* Bring port down before applying speed */
                            if (!setPortAdminStatus(p, false))
                            {
                                SWSS_LOG_ERROR("Failed to set port %s admin status DOWN to set port autoneg mode", alias.c_str());
                                it++;
                                continue;
                            }

                            p.m_admin_state_up = false;
                            m_portList[alias] = p;
                        }

                        if (setPortAutoNeg(p.m_port_id, an))
                        {
                            SWSS_LOG_NOTICE("Set port %s AutoNeg from %d to %d", alias.c_str(), p.m_autoneg, an);
                            p.m_autoneg = an;
                            m_portList[alias] = p;
                        }
                        else
                        {
                            SWSS_LOG_ERROR("Failed to set port %s AN from %d to %d", alias.c_str(), p.m_autoneg, an);
                            it++;
                            continue;
                        }
                    }
                }

                if (speed != 0)
                {
                    if (speed != p.m_speed)
                    {
                        if (!isSpeedSupported(alias, p.m_port_id, speed))
                        {
                            SWSS_LOG_ERROR("Unsupported port speed %u", speed);
                            // Speed not supported, dont retry
                            it = consumer.m_toSync.erase(it);
                            continue;
                        }

                        // for backward compatible, if p.m_autoneg != 1, toggle admin status
                        if (p.m_admin_state_up && p.m_autoneg != 1)
                        {
                            /* Bring port down before applying speed */
                            if (!setPortAdminStatus(p, false))
                            {
                                SWSS_LOG_ERROR("Failed to set port %s admin status DOWN to set speed", alias.c_str());
                                it++;
                                continue;
                            }

                            p.m_admin_state_up = false;
                            m_portList[alias] = p;
                        }

                        if (!setPortSpeed(p, speed))
                        {
                            SWSS_LOG_ERROR("Failed to set port %s speed from %u to %u", alias.c_str(), p.m_speed, speed);
                            it++;
                            continue;
                        }
 
                        SWSS_LOG_NOTICE("Set port %s speed from %u to %u", alias.c_str(), p.m_speed, speed);
                        p.m_speed = speed;
                        m_portList[alias] = p;
                    }
                    else
                    {
                        /* Always update Gearbox speed on Gearbox ports */
                        setGearboxPortsAttr(p, SAI_PORT_ATTR_SPEED, &speed);
                    }
                }

                if (!adv_speeds_str.empty())
                {
                    boost::to_lower(adv_speeds_str);
                    if (!getPortAdvSpeedsVal(adv_speeds_str, adv_speeds))
                    {
                        // Invalid advertised speeds configured, dont retry
                        it = consumer.m_toSync.erase(it);
                        continue;
                    }

                    if (adv_speeds != p.m_adv_speeds)
                    {
                        if (p.m_admin_state_up && p.m_autoneg == 1)
                        {
                            /* Bring port down before applying speed */
                            if (!setPortAdminStatus(p, false))
                            {
                                SWSS_LOG_ERROR("Failed to set port %s admin status DOWN to set interface type", alias.c_str());
                                it++;
                                continue;
                            }

                            p.m_admin_state_up = false;
                            m_portList[alias] = p;
                        }

                        auto ori_adv_speeds = swss::join(',', p.m_adv_speeds.begin(), p.m_adv_speeds.end());
                        if (!setPortAdvSpeeds(p.m_port_id, adv_speeds))
                        {
                            
                            SWSS_LOG_ERROR("Failed to set port %s advertised speed from %s to %s", alias.c_str(),
                                                                                                   ori_adv_speeds.c_str(),
                                                                                                   adv_speeds_str.c_str());
                            it++;
                            continue;
                        }
                        SWSS_LOG_NOTICE("Set port %s advertised speed from %s to %s", alias.c_str(),
                                                                                      ori_adv_speeds.c_str(),
                                                                                      adv_speeds_str.c_str());
                        p.m_adv_speeds.swap(adv_speeds);
                        m_portList[alias] = p;
                    }
                }

                if (!interface_type_str.empty())
                {
                    boost::to_lower(interface_type_str);
                    if (!getPortInterfaceTypeVal(interface_type_str, interface_type))
                    {
                        // Invalid interface type configured, dont retry
                        it = consumer.m_toSync.erase(it);
                        continue;
                    }

                    if (interface_type != p.m_interface_type)
                    {
                        if (p.m_admin_state_up && p.m_autoneg == 0)
                        {
                            /* Bring port down before applying speed */
                            if (!setPortAdminStatus(p, false))
                            {
                                SWSS_LOG_ERROR("Failed to set port %s admin status DOWN to set interface type", alias.c_str());
                                it++;
                                continue;
                            }

                            p.m_admin_state_up = false;
                            m_portList[alias] = p;
                        }

                        if (!setPortInterfaceType(p.m_port_id, interface_type))
                        {
                            SWSS_LOG_ERROR("Failed to set port %s interface type to %s", alias.c_str(), interface_type_str.c_str());
                            it++;
                            continue;
                        }

                        SWSS_LOG_NOTICE("Set port %s interface type to %s", alias.c_str(), interface_type_str.c_str());
                        p.m_interface_type = interface_type;
                        m_portList[alias] = p;
                    }
                }

                if (!adv_interface_types_str.empty())
                {
                    boost::to_lower(adv_interface_types_str);
                    if (!getPortAdvInterfaceTypesVal(adv_interface_types_str, adv_interface_types))
                    {
                        // Invalid advertised interface types configured, dont retry
                        it = consumer.m_toSync.erase(it);
                        continue;
                    }

                    if (adv_interface_types != p.m_adv_interface_types && p.m_autoneg == 1)
                    {
                        if (p.m_admin_state_up)
                        {
                            /* Bring port down before applying speed */
                            if (!setPortAdminStatus(p, false))
                            {
                                SWSS_LOG_ERROR("Failed to set port %s admin status DOWN to set interface type", alias.c_str());
                                it++;
                                continue;
                            }

                            p.m_admin_state_up = false;
                            m_portList[alias] = p;
                        }

                        if (!setPortAdvInterfaceTypes(p.m_port_id, adv_interface_types))
                        {
                            SWSS_LOG_ERROR("Failed to set port %s advertised interface type to %s", alias.c_str(), adv_interface_types_str.c_str());
                            it++;
                            continue;
                        }

                        SWSS_LOG_NOTICE("Set port %s advertised interface type to %s", alias.c_str(), adv_interface_types_str.c_str());
                        p.m_adv_interface_types.swap(adv_interface_types);
                        m_portList[alias] = p;
                    }
                }

                if (mtu != 0 && mtu != p.m_mtu)
                {
                    if (setPortMtu(p.m_port_id, mtu))
                    {
                        p.m_mtu = mtu;
                        m_portList[alias] = p;
                        SWSS_LOG_NOTICE("Set port %s MTU to %u", alias.c_str(), mtu);
                        if (p.m_rif_id)
                        {
                            gIntfsOrch->setRouterIntfsMtu(p);
                        }
                        // Sub interfaces inherit parent physical port mtu
                        updateChildPortsMtu(p, mtu);
                    }
                    else
                    {
                        SWSS_LOG_ERROR("Failed to set port %s MTU to %u", alias.c_str(), mtu);
                        it++;
                        continue;
                    }
                }

                if (!fec_mode.empty())
                {
                    if (fec_mode_map.find(fec_mode) != fec_mode_map.end())
                    {
                        /* reset fec mode upon mode change */
                        if (!p.m_fec_cfg || p.m_fec_mode != fec_mode_map[fec_mode])
                        {
                            if (p.m_admin_state_up)
                            {
                                /* Bring port down before applying fec mode*/
                                if (!setPortAdminStatus(p, false))
                                {
                                    SWSS_LOG_ERROR("Failed to set port %s admin status DOWN to set fec mode", alias.c_str());
                                    it++;
                                    continue;
                                }

                                p.m_admin_state_up = false;
                                p.m_fec_mode = fec_mode_map[fec_mode];
                                p.m_fec_cfg = true;

                                if (setPortFec(p, p.m_fec_mode))
                                {
                                    m_portList[alias] = p;
                                    SWSS_LOG_NOTICE("Set port %s fec to %s", alias.c_str(), fec_mode.c_str());
                                }
                                else
                                {
                                    SWSS_LOG_ERROR("Failed to set port %s fec to %s", alias.c_str(), fec_mode.c_str());
                                    it++;
                                    continue;
                                }
                            }
                            else
                            {
                                /* Port is already down, setting fec mode*/
                                p.m_fec_mode = fec_mode_map[fec_mode];
                                p.m_fec_cfg = true;
                                if (setPortFec(p, p.m_fec_mode))
                                {
                                    m_portList[alias] = p;
                                    SWSS_LOG_NOTICE("Set port %s fec to %s", alias.c_str(), fec_mode.c_str());
                                }
                                else
                                {
                                    SWSS_LOG_ERROR("Failed to set port %s fec to %s", alias.c_str(), fec_mode.c_str());
                                    it++;
                                    continue;
                                }
                            }
                        }
                    }
                    else
                    {
                        SWSS_LOG_ERROR("Unknown fec mode %s", fec_mode.c_str());
                    }
                }

                if (!learn_mode.empty() && (p.m_learn_mode != learn_mode))
                {
                    if (p.m_bridge_port_id != SAI_NULL_OBJECT_ID)
                    {
                        if(setBridgePortLearnMode(p, learn_mode))
                        {
                            p.m_learn_mode = learn_mode;
                            m_portList[alias] = p;
                            SWSS_LOG_NOTICE("Set port %s learn mode to %s", alias.c_str(), learn_mode.c_str());
                        }
                        else
                        {
                            SWSS_LOG_ERROR("Failed to set port %s learn mode to %s", alias.c_str(), learn_mode.c_str());
                            it++;
                            continue;
                        }
                    }
                    else
                    {
                        p.m_learn_mode = learn_mode;
                        m_portList[alias] = p;

                        SWSS_LOG_NOTICE("Saved to set port %s learn mode %s", alias.c_str(), learn_mode.c_str());
                    }
                }

                if (pfc_asym != "")
                {
                    if (setPortPfcAsym(p, pfc_asym))
                    {
                        SWSS_LOG_NOTICE("Set port %s asymmetric PFC to %s", alias.c_str(), pfc_asym.c_str());
                    }
                    else
                    {
                        SWSS_LOG_ERROR("Failed to set port %s asymmetric PFC to %s", alias.c_str(), pfc_asym.c_str());
                        it++;
                        continue;
                    }
                }

                if (serdes_attr.size() != 0)
                {
                    if (setPortSerdesAttribute(p.m_port_id, serdes_attr))
                    {
                        SWSS_LOG_NOTICE("Set port %s  preemphasis is success", alias.c_str());
                    }
                    else
                    {
                        SWSS_LOG_ERROR("Failed to set port %s pre-emphasis", alias.c_str());
                        it++;
                        continue;
                    }

                }

                /* Last step set port admin status */
                if (!admin_status.empty() && (p.m_admin_state_up != (admin_status == "up")))
                {
                    if (setPortAdminStatus(p, admin_status == "up"))
                    {
                        p.m_admin_state_up = (admin_status == "up");
                        m_portList[alias] = p;
                        SWSS_LOG_NOTICE("Set port %s admin status to %s", alias.c_str(), admin_status.c_str());
                    }
                    else
                    {
                        SWSS_LOG_ERROR("Failed to set port %s admin status to %s", alias.c_str(), admin_status.c_str());
                        it++;
                        continue;
                    }
                }
            }
        }
        else if (op == DEL_COMMAND)
        {
            SWSS_LOG_NOTICE("Deleting Port %s", alias.c_str());
            auto port_id = m_portList[alias].m_port_id;
            auto hif_id = m_portList[alias].m_hif_id;
            auto bridge_port_oid = m_portList[alias].m_bridge_port_id;

            if (bridge_port_oid != SAI_NULL_OBJECT_ID)
            {
                // Bridge port OID is set on a port as long as
                // port is part of at-least one VLAN.
                // Ideally this should be tracked by SAI redis.
                // Until then, let this snippet be here.
                SWSS_LOG_WARN("Cannot remove port as bridge port OID is present %" PRIx64 , bridge_port_oid);
                it++;
                continue;
            }

            if (m_portList[alias].m_init)
            {
                deInitPort(alias, port_id);
                SWSS_LOG_NOTICE("Removing hostif %" PRIx64 " for Port %s", hif_id, alias.c_str());
                sai_status_t status = sai_hostif_api->remove_hostif(hif_id);
                if (status != SAI_STATUS_SUCCESS)
                {
                    throw runtime_error("Remove hostif for the port failed");
                }

                Port p;
                if (getPort(port_id, p))
                {
                    PortUpdate update = {p, false};
                    notify(SUBJECT_TYPE_PORT_CHANGE, static_cast<void *>(&update));
                }
            }

            sai_status_t status = removePort(port_id);
            if (SAI_STATUS_SUCCESS != status)
            {
                if (SAI_STATUS_OBJECT_IN_USE != status)
                {
                    throw runtime_error("Delete port failed");
                }
                SWSS_LOG_WARN("Failed to remove port %" PRIx64 ", as the object is in use", port_id);
                it++;
                continue;
            }
            removePortFromLanesMap(alias);
            removePortFromPortListMap(port_id);

            /* Delete port from port list */
            m_portList.erase(alias);
        }
        else
        {
            SWSS_LOG_ERROR("Unknown operation type %s", op.c_str());
        }

        it = consumer.m_toSync.erase(it);
    }
}

void PortsOrch::doVlanTask(Consumer &consumer)
{
    SWSS_LOG_ENTER();

    auto it = consumer.m_toSync.begin();
    while (it != consumer.m_toSync.end())
    {
        auto &t = it->second;

        string key = kfvKey(t);

        /* Ensure the key starts with "Vlan" otherwise ignore */
        if (strncmp(key.c_str(), VLAN_PREFIX, 4))
        {
            SWSS_LOG_ERROR("Invalid key format. No 'Vlan' prefix: %s", key.c_str());
            it = consumer.m_toSync.erase(it);
            continue;
        }

        int vlan_id;
        vlan_id = stoi(key.substr(4)); // FIXME: might raise exception

        string vlan_alias;
        vlan_alias = VLAN_PREFIX + to_string(vlan_id);
        string op = kfvOp(t);

        if (op == SET_COMMAND)
        {
            // Retrieve attributes
            uint32_t mtu = 0;
            MacAddress mac;
            string hostif_name = "";
            for (auto i : kfvFieldsValues(t))
            {
                if (fvField(i) == "mtu")
                {
                    mtu = (uint32_t)stoul(fvValue(i));
                }
                if (fvField(i) == "mac")
                {
                    mac = MacAddress(fvValue(i));
                }
                if (fvField(i) == "host_ifname")
                {
                    hostif_name = fvValue(i);
                }
            }

            /*
             * Only creation is supported for now.
             * We may add support for VLAN mac learning enable/disable,
             * VLAN flooding control setting and etc. in the future.
             */
            if (m_portList.find(vlan_alias) == m_portList.end())
            {
                if (!addVlan(vlan_alias))
                {
                    it++;
                    continue;
                }
            }

            // Process attributes
            Port vl;
            if (!getPort(vlan_alias, vl))
            {
                SWSS_LOG_ERROR("Failed to get VLAN %s", vlan_alias.c_str());
            }
            else
            {
                if (mtu != 0)
                {
                    vl.m_mtu = mtu;
                    m_portList[vlan_alias] = vl;
                    if (vl.m_rif_id)
                    {
                        gIntfsOrch->setRouterIntfsMtu(vl);
                    }
                }
                if (mac)
                {
                    vl.m_mac = mac;
                    m_portList[vlan_alias] = vl;
                    if (vl.m_rif_id)
                    {
                        gIntfsOrch->setRouterIntfsMac(vl);
                    }
                }
                if (!hostif_name.empty())
                {
                    if (!createVlanHostIntf(vl, hostif_name))
                    {
                        // No need to fail in case of error as this is for monitoring VLAN.
                        // Error message is printed by "createVlanHostIntf" so just handle failure gracefully.
                        it = consumer.m_toSync.erase(it);
                        continue;
                    }
                }
            }

            it = consumer.m_toSync.erase(it);
        }
        else if (op == DEL_COMMAND)
        {
            Port vlan;
            getPort(vlan_alias, vlan);

            if (removeVlan(vlan))
                it = consumer.m_toSync.erase(it);
            else
                it++;
        }
        else
        {
            SWSS_LOG_ERROR("Unknown operation type %s", op.c_str());
            it = consumer.m_toSync.erase(it);
        }
    }
}

void PortsOrch::doVlanMemberTask(Consumer &consumer)
{
    SWSS_LOG_ENTER();

    auto it = consumer.m_toSync.begin();
    while (it != consumer.m_toSync.end())
    {
        auto &t = it->second;

        string key = kfvKey(t);

        /* Ensure the key starts with "Vlan" otherwise ignore */
        if (strncmp(key.c_str(), VLAN_PREFIX, 4))
        {
            SWSS_LOG_ERROR("Invalid key format. No 'Vlan' prefix: %s", key.c_str());
            it = consumer.m_toSync.erase(it);
            continue;
        }

        key = key.substr(4);
        size_t found = key.find(':');
        int vlan_id;
        string vlan_alias, port_alias;
        if (found != string::npos)
        {
            vlan_id = stoi(key.substr(0, found)); // FIXME: might raise exception
            port_alias = key.substr(found+1);
        }
        else
        {
            SWSS_LOG_ERROR("Invalid key format. No member port is presented: %s",
                           kfvKey(t).c_str());
            it = consumer.m_toSync.erase(it);
            continue;
        }

        vlan_alias = VLAN_PREFIX + to_string(vlan_id);
        string op = kfvOp(t);

        assert(m_portList.find(vlan_alias) != m_portList.end());
        Port vlan, port;

        /* When VLAN member is to be created before VLAN is created */
        if (!getPort(vlan_alias, vlan))
        {
            SWSS_LOG_INFO("Failed to locate VLAN %s", vlan_alias.c_str());
            it++;
            continue;
        }

        if (!getPort(port_alias, port))
        {
            SWSS_LOG_DEBUG("%s is not not yet created, delaying", port_alias.c_str());
            it++;
            continue;
        }

        if (op == SET_COMMAND)
        {
            string tagging_mode = "untagged";

            for (auto i : kfvFieldsValues(t))
            {
                if (fvField(i) == "tagging_mode")
                    tagging_mode = fvValue(i);
            }

            if (tagging_mode != "untagged" &&
                tagging_mode != "tagged"   &&
                tagging_mode != "priority_tagged")
            {
                SWSS_LOG_ERROR("Wrong tagging_mode '%s' for key: %s", tagging_mode.c_str(), kfvKey(t).c_str());
                it = consumer.m_toSync.erase(it);
                continue;
            }

            /* Duplicate entry */
            if (vlan.m_members.find(port_alias) != vlan.m_members.end())
            {
                it = consumer.m_toSync.erase(it);
                continue;
            }

            if (addBridgePort(port) && addVlanMember(vlan, port, tagging_mode))
                it = consumer.m_toSync.erase(it);
            else
                it++;
        }
        else if (op == DEL_COMMAND)
        {
            if (vlan.m_members.find(port_alias) != vlan.m_members.end())
            {
                if (removeVlanMember(vlan, port))
                {
                    if (port.m_vlan_members.empty())
                    {
                        removeBridgePort(port);
                    }
                    it = consumer.m_toSync.erase(it);
                }
                else
                {
                    it++;
                }
            }
            else
                /* Cannot locate the VLAN */
                it = consumer.m_toSync.erase(it);
        }
        else
        {
            SWSS_LOG_ERROR("Unknown operation type %s", op.c_str());
            it = consumer.m_toSync.erase(it);
        }
    }
}

void PortsOrch::doLagTask(Consumer &consumer)
{
    SWSS_LOG_ENTER();

    string table_name = consumer.getTableName();

    auto it = consumer.m_toSync.begin();
    while (it != consumer.m_toSync.end())
    {
        auto &t = it->second;

        string alias = kfvKey(t);
        string op = kfvOp(t);

        if (op == SET_COMMAND)
        {
            // Retrieve attributes
            uint32_t mtu = 0;
            string learn_mode;
            string operation_status;
            uint32_t lag_id = 0;
            int32_t switch_id = -1;

            for (auto i : kfvFieldsValues(t))
            {
                if (fvField(i) == "mtu")
                {
                    mtu = (uint32_t)stoul(fvValue(i));
                }
                else if (fvField(i) == "learn_mode")
                {
                    learn_mode = fvValue(i);
                }
                else if (fvField(i) == "oper_status")
                {
                    operation_status = fvValue(i);
                    if (!string_oper_status.count(operation_status))
                    {
                        SWSS_LOG_ERROR("Invalid operation status value:%s", operation_status.c_str());
                        it++;
                        continue;
                    }
                }
                else if (fvField(i) == "lag_id")
                {
                    lag_id = (uint32_t)stoul(fvValue(i));
                }
                else if (fvField(i) == "switch_id")
                {
                    switch_id = stoi(fvValue(i));
                }
            }

            if (table_name == CHASSIS_APP_LAG_TABLE_NAME)
            {
                if (switch_id == gVoqMySwitchId)
                {
                    //Already created, syncd local lag from CHASSIS_APP_DB. Skip
                    it = consumer.m_toSync.erase(it);
                    continue;
                }
            }
            else
            {
                // For local portchannel

                lag_id = 0;
                switch_id = -1;
            }

            // Create a new LAG when the new alias comes
            if (m_portList.find(alias) == m_portList.end())
            {
                if (!addLag(alias, lag_id, switch_id))
                {
                    it++;
                    continue;
                }
            }

            // Process attributes
            Port l;
            if (!getPort(alias, l))
            {
                SWSS_LOG_ERROR("Failed to get LAG %s", alias.c_str());
            }
            else
            {
                if (!operation_status.empty())
                {
                    updatePortOperStatus(l, string_oper_status.at(operation_status));

                    m_portList[alias] = l;
                }

                if (mtu != 0)
                {
                    l.m_mtu = mtu;
                    m_portList[alias] = l;
                    if (l.m_rif_id)
                    {
                        gIntfsOrch->setRouterIntfsMtu(l);
                    }
                    // Sub interfaces inherit parent LAG mtu
                    updateChildPortsMtu(l, mtu);
                }

                if (!learn_mode.empty() && (l.m_learn_mode != learn_mode))
                {
                    if (l.m_bridge_port_id != SAI_NULL_OBJECT_ID)
                    {
                        if(setBridgePortLearnMode(l, learn_mode))
                        {
                            l.m_learn_mode = learn_mode;
                            m_portList[alias] = l;
                            SWSS_LOG_NOTICE("Set port %s learn mode to %s", alias.c_str(), learn_mode.c_str());
                        }
                        else
                        {
                            SWSS_LOG_ERROR("Failed to set port %s learn mode to %s", alias.c_str(), learn_mode.c_str());
                            it++;
                            continue;
                        }
                    }
                    else
                    {
                        l.m_learn_mode = learn_mode;
                        m_portList[alias] = l;

                        SWSS_LOG_NOTICE("Saved to set port %s learn mode %s", alias.c_str(), learn_mode.c_str());
                    }
                }
            }

            it = consumer.m_toSync.erase(it);
        }
        else if (op == DEL_COMMAND)
        {
            Port lag;
            /* Cannot locate LAG */
            if (!getPort(alias, lag))
            {
                it = consumer.m_toSync.erase(it);
                continue;
            }

            if (removeLag(lag))
                it = consumer.m_toSync.erase(it);
            else
                it++;
        }
        else
        {
            SWSS_LOG_ERROR("Unknown operation type %s", op.c_str());
            it = consumer.m_toSync.erase(it);
        }
    }
}

void PortsOrch::doLagMemberTask(Consumer &consumer)
{
    SWSS_LOG_ENTER();

    string table_name = consumer.getTableName();

    auto it = consumer.m_toSync.begin();
    while (it != consumer.m_toSync.end())
    {
        auto &t = it->second;

        /* Retrieve LAG alias and LAG member alias from key */
        string key = kfvKey(t);
        size_t found = key.find(':');
        /* Return if the format of key is wrong */
        if (found == string::npos)
        {
            SWSS_LOG_ERROR("Failed to parse %s", key.c_str());
            return;
        }
        string lag_alias = key.substr(0, found);
        string port_alias = key.substr(found+1);

        string op = kfvOp(t);

        Port lag, port;
        if (!getPort(lag_alias, lag))
        {
            SWSS_LOG_INFO("Failed to locate LAG %s", lag_alias.c_str());
            it++;
            continue;
        }

        if (!getPort(port_alias, port))
        {
            SWSS_LOG_ERROR("Failed to locate port %s", port_alias.c_str());
            it = consumer.m_toSync.erase(it);
            continue;
        }

        if (table_name == CHASSIS_APP_LAG_MEMBER_TABLE_NAME)
        {
            int32_t lag_switch_id = lag.m_system_lag_info.switch_id;
            if (lag_switch_id == gVoqMySwitchId)
            {
                //Synced local member addition to local lag. Skip
                it = consumer.m_toSync.erase(it);
                continue;
            }

            //Sanity check: The switch id-s of lag and member must match
            int32_t port_switch_id = port.m_system_port_info.switch_id;
            if (port_switch_id != lag_switch_id)
            {
                SWSS_LOG_ERROR("System lag switch id mismatch. Lag %s switch id: %d, Member %s switch id: %d",
                        lag_alias.c_str(), lag_switch_id, port_alias.c_str(), port_switch_id);
                it = consumer.m_toSync.erase(it);
                continue;
            }
        }

        /* Update a LAG member */
        if (op == SET_COMMAND)
        {
            string status;
            for (auto i : kfvFieldsValues(t))
            {
                if (fvField(i) == "status")
                    status = fvValue(i);
            }

            if (lag.m_members.find(port_alias) == lag.m_members.end())
            {
                /* Assert the port doesn't belong to any LAG already */
                assert(!port.m_lag_id && !port.m_lag_member_id);

                if (!addLagMember(lag, port, (status == "enabled")))
                {
                    it++;
                    continue;
                }
            }

            /* Sync an enabled member */
            if (status == "enabled")
            {
                /* enable collection first, distribution-only mode
                 * is not supported on Mellanox platform
                 */
                if (setCollectionOnLagMember(port, true) &&
                    setDistributionOnLagMember(port, true))
                {
                    it = consumer.m_toSync.erase(it);
                }
                else
                {
                    it++;
                    continue;
                }
            }
            /* Sync an disabled member */
            else /* status == "disabled" */
            {
                /* disable distribution first, distribution-only mode
                 * is not supported on Mellanox platform
                 */
                if (setDistributionOnLagMember(port, false) &&
                    setCollectionOnLagMember(port, false))
                {
                    it = consumer.m_toSync.erase(it);
                }
                else
                {
                    it++;
                    continue;
                }
            }
        }
        /* Remove a LAG member */
        else if (op == DEL_COMMAND)
        {
            /* Assert the LAG member exists */
            assert(lag.m_members.find(port_alias) != lag.m_members.end());

            if (!port.m_lag_id || !port.m_lag_member_id)
            {
                SWSS_LOG_WARN("Member %s not found in LAG %s lid:%" PRIx64 " lmid:%" PRIx64 ",",
                        port.m_alias.c_str(), lag.m_alias.c_str(), lag.m_lag_id, port.m_lag_member_id);
                it = consumer.m_toSync.erase(it);
                continue;
            }

            if (removeLagMember(lag, port))
            {
                it = consumer.m_toSync.erase(it);
            }
            else
            {
                it++;
            }
        }
        else
        {
            SWSS_LOG_ERROR("Unknown operation type %s", op.c_str());
            it = consumer.m_toSync.erase(it);
        }
    }
}

void PortsOrch::doTask()
{
    auto tableOrder = {
        APP_PORT_TABLE_NAME,
        APP_LAG_TABLE_NAME,
        APP_LAG_MEMBER_TABLE_NAME,
        APP_VLAN_TABLE_NAME,
        APP_VLAN_MEMBER_TABLE_NAME,
    };

    for (auto tableName: tableOrder)
    {
        auto consumer = getExecutor(tableName);
        consumer->drain();
    }

    // drain remaining tables
    for (auto& it: m_consumerMap)
    {
        auto tableName = it.first;
        auto consumer = it.second.get();
        if (find(tableOrder.begin(), tableOrder.end(), tableName) == tableOrder.end())
        {
            consumer->drain();
        }
    }
}

void PortsOrch::doTask(Consumer &consumer)
{
    SWSS_LOG_ENTER();

    string table_name = consumer.getTableName();

    if (table_name == APP_PORT_TABLE_NAME)
    {
        doPortTask(consumer);
    }
    else
    {
        /* Wait for all ports to be initialized */
        if (!allPortsReady())
        {
            return;
        }

        if (table_name == APP_VLAN_TABLE_NAME)
        {
            doVlanTask(consumer);
        }
        else if (table_name == APP_VLAN_MEMBER_TABLE_NAME)
        {
            doVlanMemberTask(consumer);
        }
        else if (table_name == APP_LAG_TABLE_NAME || table_name == CHASSIS_APP_LAG_TABLE_NAME)
        {
            doLagTask(consumer);
        }
        else if (table_name == APP_LAG_MEMBER_TABLE_NAME || table_name == CHASSIS_APP_LAG_MEMBER_TABLE_NAME)
        {
            doLagMemberTask(consumer);
        }
    }
}

void PortsOrch::initializeQueues(Port &port)
{
    SWSS_LOG_ENTER();

    sai_attribute_t attr;
    attr.id = SAI_PORT_ATTR_QOS_NUMBER_OF_QUEUES;
    sai_status_t status = sai_port_api->get_port_attribute(port.m_port_id, 1, &attr);
    if (status != SAI_STATUS_SUCCESS)
    {
        SWSS_LOG_ERROR("Failed to get number of queues for port %s rv:%d", port.m_alias.c_str(), status);
        throw runtime_error("PortsOrch initialization failure.");
    }
    SWSS_LOG_INFO("Get %d queues for port %s", attr.value.u32, port.m_alias.c_str());

    port.m_queue_ids.resize(attr.value.u32);
    port.m_queue_lock.resize(attr.value.u32);

    if (attr.value.u32 == 0)
    {
        return;
    }

    attr.id = SAI_PORT_ATTR_QOS_QUEUE_LIST;
    attr.value.objlist.count = (uint32_t)port.m_queue_ids.size();
    attr.value.objlist.list = port.m_queue_ids.data();

    status = sai_port_api->get_port_attribute(port.m_port_id, 1, &attr);
    if (status != SAI_STATUS_SUCCESS)
    {
        SWSS_LOG_ERROR("Failed to get queue list for port %s rv:%d", port.m_alias.c_str(), status);
        throw runtime_error("PortsOrch initialization failure.");
    }

    SWSS_LOG_INFO("Get queues for port %s", port.m_alias.c_str());
}

void PortsOrch::initializePriorityGroups(Port &port)
{
    SWSS_LOG_ENTER();

    sai_attribute_t attr;
    attr.id = SAI_PORT_ATTR_NUMBER_OF_INGRESS_PRIORITY_GROUPS;
    sai_status_t status = sai_port_api->get_port_attribute(port.m_port_id, 1, &attr);
    if (status != SAI_STATUS_SUCCESS)
    {
        SWSS_LOG_ERROR("Failed to get number of priority groups for port %s rv:%d", port.m_alias.c_str(), status);
        throw runtime_error("PortsOrch initialization failure.");
    }
    SWSS_LOG_INFO("Get %d priority groups for port %s", attr.value.u32, port.m_alias.c_str());

    port.m_priority_group_ids.resize(attr.value.u32);
    port.m_priority_group_lock.resize(attr.value.u32);
    port.m_priority_group_pending_profile.resize(attr.value.u32);

    if (attr.value.u32 == 0)
    {
        return;
    }

    attr.id = SAI_PORT_ATTR_INGRESS_PRIORITY_GROUP_LIST;
    attr.value.objlist.count = (uint32_t)port.m_priority_group_ids.size();
    attr.value.objlist.list = port.m_priority_group_ids.data();

    status = sai_port_api->get_port_attribute(port.m_port_id, 1, &attr);
    if (status != SAI_STATUS_SUCCESS)
    {
        SWSS_LOG_ERROR("Fail to get priority group list for port %s rv:%d", port.m_alias.c_str(), status);
        throw runtime_error("PortsOrch initialization failure.");
    }
    SWSS_LOG_INFO("Get priority groups for port %s", port.m_alias.c_str());
}

void PortsOrch::initializePortMaximumHeadroom(Port &port)
{
    sai_attribute_t attr;

    attr.id = SAI_PORT_ATTR_QOS_MAXIMUM_HEADROOM_SIZE;

    sai_status_t status = sai_port_api->get_port_attribute(port.m_port_id, 1, &attr);
    if (status != SAI_STATUS_SUCCESS)
    {
        SWSS_LOG_NOTICE("Unable to get the maximum headroom for port %s rv:%d, ignored", port.m_alias.c_str(), status);
        return;
    }

    vector<FieldValueTuple> fvVector;
    port.m_maximum_headroom = attr.value.u32;
    fvVector.emplace_back("max_headroom_size", to_string(port.m_maximum_headroom));
    m_stateBufferMaximumValueTable->set(port.m_alias, fvVector);
}

bool PortsOrch::initializePort(Port &port)
{
    SWSS_LOG_ENTER();

    SWSS_LOG_NOTICE("Initializing port alias:%s pid:%" PRIx64, port.m_alias.c_str(), port.m_port_id);

    initializePriorityGroups(port);
    initializeQueues(port);
    initializePortMaximumHeadroom(port);

    /* Create host interface */
    if (!addHostIntfs(port, port.m_alias, port.m_hif_id))
    {
        SWSS_LOG_ERROR("Failed to create host interface for port %s", port.m_alias.c_str());
        return false;
    }

    /* Check warm start states */
    vector<FieldValueTuple> tuples;
    bool exist = m_portTable->get(port.m_alias, tuples);
    string operStatus;
    if (exist)
    {
        for (auto i : tuples)
        {
            if (fvField(i) == "oper_status")
            {
                operStatus = fvValue(i);
            }
        }
    }
    SWSS_LOG_DEBUG("initializePort %s with oper %s", port.m_alias.c_str(), operStatus.c_str());

    /**
     * Create database port oper status as DOWN if attr missing
     * This status will be updated upon receiving port_oper_status_notification.
     */
    if (operStatus == "up")
    {
        port.m_oper_status = SAI_PORT_OPER_STATUS_UP;
    }
    else if (operStatus.empty())
    {
        port.m_oper_status = SAI_PORT_OPER_STATUS_DOWN;
        /* Fill oper_status in db with default value "down" */
        m_portTable->hset(port.m_alias, "oper_status", "down");
    }
    else
    {
        port.m_oper_status = SAI_PORT_OPER_STATUS_DOWN;
    }

    /* initialize port admin status */
    if (!getPortAdminStatus(port.m_port_id, port.m_admin_state_up))
    {
        SWSS_LOG_ERROR("Failed to get initial port admin status %s", port.m_alias.c_str());
        return false;
    }

    /* initialize port admin speed */
    if (!getPortSpeed(port.m_port_id, port.m_speed))
    {
        SWSS_LOG_ERROR("Failed to get initial port admin speed %d", port.m_speed);
        return false;
    }

    /*
     * always initialize Port SAI_HOSTIF_ATTR_OPER_STATUS based on oper_status value in appDB.
     */
    bool isUp = port.m_oper_status == SAI_PORT_OPER_STATUS_UP;
    if (!setHostIntfsOperStatus(port, isUp))
    {
        SWSS_LOG_WARN("Failed to set operation status %s to host interface %s",
                      operStatus.c_str(), port.m_alias.c_str());
        return false;
    }

    return true;
}

bool PortsOrch::addHostIntfs(Port &port, string alias, sai_object_id_t &host_intfs_id)
{
    SWSS_LOG_ENTER();

    sai_attribute_t attr;
    vector<sai_attribute_t> attrs;

    attr.id = SAI_HOSTIF_ATTR_TYPE;
    attr.value.s32 = SAI_HOSTIF_TYPE_NETDEV;
    attrs.push_back(attr);

    attr.id = SAI_HOSTIF_ATTR_OBJ_ID;
    attr.value.oid = port.m_port_id;
    attrs.push_back(attr);

    attr.id = SAI_HOSTIF_ATTR_NAME;
    strncpy((char *)&attr.value.chardata, alias.c_str(), SAI_HOSTIF_NAME_SIZE);
    attrs.push_back(attr);

    sai_status_t status = sai_hostif_api->create_hostif(&host_intfs_id, gSwitchId, (uint32_t)attrs.size(), attrs.data());
    if (status != SAI_STATUS_SUCCESS)
    {
        SWSS_LOG_ERROR("Failed to create host interface for port %s", alias.c_str());
        task_process_status handle_status = handleSaiCreateStatus(SAI_API_HOSTIF, status);
        if (handle_status != task_success)
        {
            return parseHandleSaiStatusFailure(handle_status);
        }
    }

    SWSS_LOG_NOTICE("Create host interface for port %s", alias.c_str());

    return true;
}

bool PortsOrch::setBridgePortLearningFDB(Port &port, sai_bridge_port_fdb_learning_mode_t mode)
{
    // TODO: how to support 1D bridge?
    if (port.m_type != Port::PHY) return false;

    auto bridge_port_id = port.m_bridge_port_id;
    if (bridge_port_id == SAI_NULL_OBJECT_ID) return false;

    sai_attribute_t bport_attr;
    bport_attr.id = SAI_BRIDGE_PORT_ATTR_FDB_LEARNING_MODE;
    bport_attr.value.s32 = mode;
    auto status = sai_bridge_api->set_bridge_port_attribute(bridge_port_id, &bport_attr);
    if (status != SAI_STATUS_SUCCESS)
    {
        SWSS_LOG_ERROR("Failed to set bridge port %" PRIx64 " learning_mode attribute: %d", bridge_port_id, status);
        task_process_status handle_status = handleSaiSetStatus(SAI_API_BRIDGE, status);
        if (handle_status != task_success)
        {
            return parseHandleSaiStatusFailure(handle_status);
        }
    }
    SWSS_LOG_NOTICE("Disable FDB learning on bridge port %s(%" PRIx64 ")", port.m_alias.c_str(), bridge_port_id);
    return true;
}

bool PortsOrch::addBridgePort(Port &port)
{
    SWSS_LOG_ENTER();

    if (port.m_bridge_port_id != SAI_NULL_OBJECT_ID)
    {
        return true;
    }

    sai_attribute_t attr;
    vector<sai_attribute_t> attrs;

    if (port.m_type == Port::PHY)
    {
        attr.id = SAI_BRIDGE_PORT_ATTR_TYPE;
        attr.value.s32 = SAI_BRIDGE_PORT_TYPE_PORT;
        attrs.push_back(attr);

        attr.id = SAI_BRIDGE_PORT_ATTR_PORT_ID;
        attr.value.oid = port.m_port_id;
        attrs.push_back(attr);
    }
    else if  (port.m_type == Port::LAG)
    {
        attr.id = SAI_BRIDGE_PORT_ATTR_TYPE;
        attr.value.s32 = SAI_BRIDGE_PORT_TYPE_PORT;
        attrs.push_back(attr);

        attr.id = SAI_BRIDGE_PORT_ATTR_PORT_ID;
        attr.value.oid = port.m_lag_id;
        attrs.push_back(attr);
    }
    else if  (port.m_type == Port::TUNNEL)
    {
        attr.id = SAI_BRIDGE_PORT_ATTR_TYPE;
        attr.value.s32 = SAI_BRIDGE_PORT_TYPE_TUNNEL;
        attrs.push_back(attr);

        attr.id = SAI_BRIDGE_PORT_ATTR_TUNNEL_ID;
        attr.value.oid = port.m_tunnel_id;
        attrs.push_back(attr);

        attr.id = SAI_BRIDGE_PORT_ATTR_BRIDGE_ID;
        attr.value.oid = m_default1QBridge;
        attrs.push_back(attr);
    }
    else
    {
        SWSS_LOG_ERROR("Failed to add bridge port %s to default 1Q bridge, invalid port type %d",
            port.m_alias.c_str(), port.m_type);
        return false;
    }

    /* Create a bridge port with admin status set to UP */
    attr.id = SAI_BRIDGE_PORT_ATTR_ADMIN_STATE;
    attr.value.booldata = true;
    attrs.push_back(attr);

    /* And with hardware FDB learning mode set to HW (explicit default value) */
    attr.id = SAI_BRIDGE_PORT_ATTR_FDB_LEARNING_MODE;
    auto found = learn_mode_map.find(port.m_learn_mode);
    if (found == learn_mode_map.end())
    {
        attr.value.s32 = SAI_BRIDGE_PORT_FDB_LEARNING_MODE_HW;
    }
    else
    {
        attr.value.s32 = found->second;
    }
    attrs.push_back(attr);

    sai_status_t status = sai_bridge_api->create_bridge_port(&port.m_bridge_port_id, gSwitchId, (uint32_t)attrs.size(), attrs.data());
    if (status != SAI_STATUS_SUCCESS)
    {
        SWSS_LOG_ERROR("Failed to add bridge port %s to default 1Q bridge, rv:%d",
            port.m_alias.c_str(), status);
        task_process_status handle_status = handleSaiCreateStatus(SAI_API_BRIDGE, status);
        if (handle_status != task_success)
        {
            return parseHandleSaiStatusFailure(handle_status);
        }
    }

    if (!setHostIntfsStripTag(port, SAI_HOSTIF_VLAN_TAG_KEEP))
    {
        SWSS_LOG_ERROR("Failed to set %s for hostif of port %s",
                hostif_vlan_tag[SAI_HOSTIF_VLAN_TAG_KEEP], port.m_alias.c_str());
        return false;
    }
    m_portList[port.m_alias] = port;
    SWSS_LOG_NOTICE("Add bridge port %s to default 1Q bridge", port.m_alias.c_str());

    return true;
}

bool PortsOrch::removeBridgePort(Port &port)
{
    SWSS_LOG_ENTER();

    if (port.m_bridge_port_id == SAI_NULL_OBJECT_ID)
    {
        return true;
    }
    /* Set bridge port admin status to DOWN */
    sai_attribute_t attr;
    attr.id = SAI_BRIDGE_PORT_ATTR_ADMIN_STATE;
    attr.value.booldata = false;

    sai_status_t status = sai_bridge_api->set_bridge_port_attribute(port.m_bridge_port_id, &attr);
    if (status != SAI_STATUS_SUCCESS)
    {
        SWSS_LOG_ERROR("Failed to set bridge port %s admin status to DOWN, rv:%d",
            port.m_alias.c_str(), status);
        task_process_status handle_status = handleSaiSetStatus(SAI_API_BRIDGE, status);
        if (handle_status != task_success)
        {
            return parseHandleSaiStatusFailure(handle_status);
        }
    }

    if (!setHostIntfsStripTag(port, SAI_HOSTIF_VLAN_TAG_STRIP))
    {
        SWSS_LOG_ERROR("Failed to set %s for hostif of port %s",
                hostif_vlan_tag[SAI_HOSTIF_VLAN_TAG_STRIP], port.m_alias.c_str());
        return false;
    }

    //Flush the FDB entires corresponding to the port
    gFdbOrch->flushFDBEntries(port.m_bridge_port_id, SAI_NULL_OBJECT_ID);
    SWSS_LOG_INFO("Flush FDB entries for port %s", port.m_alias.c_str());

    /* Remove bridge port */
    status = sai_bridge_api->remove_bridge_port(port.m_bridge_port_id);
    if (status != SAI_STATUS_SUCCESS)
    {
        SWSS_LOG_ERROR("Failed to remove bridge port %s from default 1Q bridge, rv:%d",
            port.m_alias.c_str(), status);
        task_process_status handle_status = handleSaiRemoveStatus(SAI_API_BRIDGE, status);
        if (handle_status != task_success)
        {
            return parseHandleSaiStatusFailure(handle_status);
        }
    }
    port.m_bridge_port_id = SAI_NULL_OBJECT_ID;

    SWSS_LOG_NOTICE("Remove bridge port %s from default 1Q bridge", port.m_alias.c_str());

    m_portList[port.m_alias] = port;
    return true;
}

bool PortsOrch::setBridgePortLearnMode(Port &port, string learn_mode)
{
    SWSS_LOG_ENTER();

    if (port.m_bridge_port_id == SAI_NULL_OBJECT_ID)
    {
        return true;
    }

    auto found = learn_mode_map.find(learn_mode);
    if (found == learn_mode_map.end())
    {
        SWSS_LOG_ERROR("Incorrect MAC learn mode: %s", learn_mode.c_str());
        return false;
    }

    /* Set bridge port learning mode */
    sai_attribute_t attr;
    attr.id = SAI_BRIDGE_PORT_ATTR_FDB_LEARNING_MODE;
    attr.value.s32 = found->second;

    sai_status_t status = sai_bridge_api->set_bridge_port_attribute(port.m_bridge_port_id, &attr);
    if (status != SAI_STATUS_SUCCESS)
    {
        SWSS_LOG_ERROR("Failed to set bridge port %s learning mode, rv:%d",
            port.m_alias.c_str(), status);
        task_process_status handle_status = handleSaiSetStatus(SAI_API_BRIDGE, status);
        if (handle_status != task_success)
        {
            return parseHandleSaiStatusFailure(handle_status);
        }
    }

    SWSS_LOG_NOTICE("Set bridge port %s learning mode %s", port.m_alias.c_str(), learn_mode.c_str());

    return true;
}

bool PortsOrch::addVlan(string vlan_alias)
{
    SWSS_LOG_ENTER();

    sai_object_id_t vlan_oid;

    sai_vlan_id_t vlan_id = (uint16_t)stoi(vlan_alias.substr(4));
    sai_attribute_t attr;
    attr.id = SAI_VLAN_ATTR_VLAN_ID;
    attr.value.u16 = vlan_id;
    sai_status_t status = sai_vlan_api->create_vlan(&vlan_oid, gSwitchId, 1, &attr);

    if (status != SAI_STATUS_SUCCESS)
    {
        SWSS_LOG_ERROR("Failed to create VLAN %s vid:%hu", vlan_alias.c_str(), vlan_id);
        task_process_status handle_status = handleSaiCreateStatus(SAI_API_VLAN, status);
        if (handle_status != task_success)
        {
            return parseHandleSaiStatusFailure(handle_status);
        }
    }

    SWSS_LOG_NOTICE("Create an empty VLAN %s vid:%hu", vlan_alias.c_str(), vlan_id);

    Port vlan(vlan_alias, Port::VLAN);
    vlan.m_vlan_info.vlan_oid = vlan_oid;
    vlan.m_vlan_info.vlan_id = vlan_id;
    vlan.m_members = set<string>();
    m_portList[vlan_alias] = vlan;
    m_port_ref_count[vlan_alias] = 0;

    return true;
}

bool PortsOrch::removeVlan(Port vlan)
{
    SWSS_LOG_ENTER();
    if (m_port_ref_count[vlan.m_alias] > 0)
    {
        SWSS_LOG_ERROR("Failed to remove ref count %d VLAN %s",
                       m_port_ref_count[vlan.m_alias],
                       vlan.m_alias.c_str());
        return false;
    }

    /* Vlan removing is not allowed when the VLAN still has members */
    if (vlan.m_members.size() > 0)
    {
        SWSS_LOG_ERROR("Failed to remove non-empty VLAN %s", vlan.m_alias.c_str());
        return false;
    }

    // Fail VLAN removal if there is a vnid associated
    if (vlan.m_vnid != VNID_NONE)
    {
       SWSS_LOG_ERROR("VLAN-VNI mapping not yet removed. VLAN %s VNI %d",
                      vlan.m_alias.c_str(), vlan.m_vnid);
       return false;
    }


    if (vlan.m_vlan_info.host_intf_id && !removeVlanHostIntf(vlan))
    {
        SWSS_LOG_ERROR("Failed to remove VLAN %d host interface", vlan.m_vlan_info.vlan_id);
        return false;
    }

    sai_status_t status = sai_vlan_api->remove_vlan(vlan.m_vlan_info.vlan_oid);
    if (status != SAI_STATUS_SUCCESS)
    {
        SWSS_LOG_ERROR("Failed to remove VLAN %s vid:%hu",
                vlan.m_alias.c_str(), vlan.m_vlan_info.vlan_id);
        task_process_status handle_status = handleSaiRemoveStatus(SAI_API_VLAN, status);
        if (handle_status != task_success)
        {
            return parseHandleSaiStatusFailure(handle_status);
        }
    }

    removeAclTableGroup(vlan);

    SWSS_LOG_NOTICE("Remove VLAN %s vid:%hu", vlan.m_alias.c_str(),
            vlan.m_vlan_info.vlan_id);

    m_portList.erase(vlan.m_alias);
    m_port_ref_count.erase(vlan.m_alias);

    return true;
}

bool PortsOrch::getVlanByVlanId(sai_vlan_id_t vlan_id, Port &vlan)
{
    SWSS_LOG_ENTER();

    for (auto &it: m_portList)
    {
        if (it.second.m_type == Port::VLAN && it.second.m_vlan_info.vlan_id == vlan_id)
        {
            vlan = it.second;
            return true;
        }
    }

    return false;
}

bool PortsOrch::addVlanMember(Port &vlan, Port &port, string &tagging_mode)
{
    SWSS_LOG_ENTER();

    sai_attribute_t attr;
    vector<sai_attribute_t> attrs;

    attr.id = SAI_VLAN_MEMBER_ATTR_VLAN_ID;
    attr.value.oid = vlan.m_vlan_info.vlan_oid;
    attrs.push_back(attr);

    attr.id = SAI_VLAN_MEMBER_ATTR_BRIDGE_PORT_ID;
    attr.value.oid = port.m_bridge_port_id;
    attrs.push_back(attr);

    sai_vlan_tagging_mode_t sai_tagging_mode = SAI_VLAN_TAGGING_MODE_TAGGED;
    attr.id = SAI_VLAN_MEMBER_ATTR_VLAN_TAGGING_MODE;
    if (tagging_mode == "untagged")
        sai_tagging_mode = SAI_VLAN_TAGGING_MODE_UNTAGGED;
    else if (tagging_mode == "tagged")
        sai_tagging_mode = SAI_VLAN_TAGGING_MODE_TAGGED;
    else if (tagging_mode == "priority_tagged")
        sai_tagging_mode = SAI_VLAN_TAGGING_MODE_PRIORITY_TAGGED;
    else assert(false);
    attr.value.s32 = sai_tagging_mode;
    attrs.push_back(attr);

    sai_object_id_t vlan_member_id;
    sai_status_t status = sai_vlan_api->create_vlan_member(&vlan_member_id, gSwitchId, (uint32_t)attrs.size(), attrs.data());
    if (status != SAI_STATUS_SUCCESS)
    {
        SWSS_LOG_ERROR("Failed to add member %s to VLAN %s vid:%hu pid:%" PRIx64,
                port.m_alias.c_str(), vlan.m_alias.c_str(), vlan.m_vlan_info.vlan_id, port.m_port_id);
        task_process_status handle_status = handleSaiCreateStatus(SAI_API_VLAN, status);
        if (handle_status != task_success)
        {
            return parseHandleSaiStatusFailure(handle_status);
        }
    }
    SWSS_LOG_NOTICE("Add member %s to VLAN %s vid:%hu pid%" PRIx64,
            port.m_alias.c_str(), vlan.m_alias.c_str(), vlan.m_vlan_info.vlan_id, port.m_port_id);

    /* Use untagged VLAN as pvid of the member port */
    if (sai_tagging_mode == SAI_VLAN_TAGGING_MODE_UNTAGGED)
    {
        if(!setPortPvid(port, vlan.m_vlan_info.vlan_id))
        {
            return false;
        }
    }

    /* a physical port may join multiple vlans */
    VlanMemberEntry vme = {vlan_member_id, sai_tagging_mode};
    port.m_vlan_members[vlan.m_vlan_info.vlan_id] = vme;
    m_portList[port.m_alias] = port;
    vlan.m_members.insert(port.m_alias);
    m_portList[vlan.m_alias] = vlan;

    VlanMemberUpdate update = { vlan, port, true };
    notify(SUBJECT_TYPE_VLAN_MEMBER_CHANGE, static_cast<void *>(&update));

    return true;
}

bool PortsOrch::removeVlanMember(Port &vlan, Port &port)
{
    SWSS_LOG_ENTER();

    sai_object_id_t vlan_member_id;
    sai_vlan_tagging_mode_t sai_tagging_mode;
    auto vlan_member = port.m_vlan_members.find(vlan.m_vlan_info.vlan_id);

    /* Assert the port belongs to this VLAN */
    assert (vlan_member != port.m_vlan_members.end());
    sai_tagging_mode = vlan_member->second.vlan_mode;
    vlan_member_id = vlan_member->second.vlan_member_id;

    sai_status_t status = sai_vlan_api->remove_vlan_member(vlan_member_id);
    if (status != SAI_STATUS_SUCCESS)
    {
        SWSS_LOG_ERROR("Failed to remove member %s from VLAN %s vid:%hx vmid:%" PRIx64,
                port.m_alias.c_str(), vlan.m_alias.c_str(), vlan.m_vlan_info.vlan_id, vlan_member_id);
        task_process_status handle_status = handleSaiRemoveStatus(SAI_API_VLAN, status);
        if (handle_status != task_success)
        {
            return parseHandleSaiStatusFailure(handle_status);
        }
    }
    port.m_vlan_members.erase(vlan_member);
    SWSS_LOG_NOTICE("Remove member %s from VLAN %s lid:%hx vmid:%" PRIx64,
            port.m_alias.c_str(), vlan.m_alias.c_str(), vlan.m_vlan_info.vlan_id, vlan_member_id);

    /* Restore to default pvid if this port joined this VLAN in untagged mode previously */
    if (sai_tagging_mode == SAI_VLAN_TAGGING_MODE_UNTAGGED)
    {
        if (!setPortPvid(port, DEFAULT_PORT_VLAN_ID))
        {
            return false;
        }
    }

    m_portList[port.m_alias] = port;
    vlan.m_members.erase(port.m_alias);
    m_portList[vlan.m_alias] = vlan;

    VlanMemberUpdate update = { vlan, port, false };
    notify(SUBJECT_TYPE_VLAN_MEMBER_CHANGE, static_cast<void *>(&update));

    return true;
}

bool PortsOrch::isVlanMember(Port &vlan, Port &port)
{
    if (vlan.m_members.find(port.m_alias) == vlan.m_members.end())
       return false;

    return true;
}

bool PortsOrch::addLag(string lag_alias, uint32_t spa_id, int32_t switch_id)
{
    SWSS_LOG_ENTER();

    vector<sai_attribute_t> lag_attrs;
    string system_lag_alias = lag_alias;

    if (gMySwitchType == "voq")
    {
        if (switch_id < 0)
        {
            // Local PortChannel. Allocate unique lag id from central CHASSIS_APP_DB
            // Use the chassis wide unique system lag name.

            // Get the local switch id and derive the system lag name.

            switch_id = gVoqMySwitchId;
            system_lag_alias = gMyHostName + "|" + gMyAsicName + "|" + lag_alias;

            // Allocate unique lag id
            spa_id = m_lagIdAllocator->lagIdAdd(system_lag_alias, 0);

            if ((int32_t)spa_id <= 0)
            {
                SWSS_LOG_ERROR("Failed to allocate unique LAG id for local lag %s rv:%d", lag_alias.c_str(), spa_id);
                return false;
            }
        }

        sai_attribute_t attr;
        attr.id = SAI_LAG_ATTR_SYSTEM_PORT_AGGREGATE_ID;
        attr.value.u32 = spa_id;
        lag_attrs.push_back(attr);
    }

    sai_object_id_t lag_id;
    sai_status_t status = sai_lag_api->create_lag(&lag_id, gSwitchId, static_cast<uint32_t>(lag_attrs.size()), lag_attrs.data());

    if (status != SAI_STATUS_SUCCESS)
    {
        SWSS_LOG_ERROR("Failed to create LAG %s lid:%" PRIx64, lag_alias.c_str(), lag_id);
        task_process_status handle_status = handleSaiCreateStatus(SAI_API_LAG, status);
        if (handle_status != task_success)
        {
            return parseHandleSaiStatusFailure(handle_status);
        }
    }

    SWSS_LOG_NOTICE("Create an empty LAG %s lid:%" PRIx64, lag_alias.c_str(), lag_id);

    Port lag(lag_alias, Port::LAG);
    lag.m_lag_id = lag_id;
    lag.m_members = set<string>();
    m_portList[lag_alias] = lag;
    m_port_ref_count[lag_alias] = 0;

    PortUpdate update = { lag, true };
    notify(SUBJECT_TYPE_PORT_CHANGE, static_cast<void *>(&update));

    FieldValueTuple tuple(lag_alias, sai_serialize_object_id(lag_id));
    vector<FieldValueTuple> fields;
    fields.push_back(tuple);
    m_counterLagTable->set("", fields);

    if (gMySwitchType == "voq")
    {
        // If this is voq switch, record system lag info

        lag.m_system_lag_info.alias = system_lag_alias;
        lag.m_system_lag_info.switch_id = switch_id;
        lag.m_system_lag_info.spa_id = spa_id;

        // This will update port list with local port channel name for local port channels
        // and with system lag name for the system lags received from chassis app db

        m_portList[lag_alias] = lag;

        // Sync to SYSTEM_LAG_TABLE of CHASSIS_APP_DB

        voqSyncAddLag(lag);
    }

    return true;
}

bool PortsOrch::removeLag(Port lag)
{
    SWSS_LOG_ENTER();

    if (m_port_ref_count[lag.m_alias] > 0)
    {
        SWSS_LOG_ERROR("Failed to remove ref count %d LAG %s",
                        m_port_ref_count[lag.m_alias],
                        lag.m_alias.c_str());
        return false;
    }

    /* Retry when the LAG still has members */
    if (lag.m_members.size() > 0)
    {
        SWSS_LOG_ERROR("Failed to remove non-empty LAG %s", lag.m_alias.c_str());
        return false;
    }
    if (lag.m_vlan_members.size() > 0)
    {
        SWSS_LOG_ERROR("Failed to remove LAG %s, it is still in VLAN", lag.m_alias.c_str());
        return false;
    }

    sai_status_t status = sai_lag_api->remove_lag(lag.m_lag_id);
    if (status != SAI_STATUS_SUCCESS)
    {
        SWSS_LOG_ERROR("Failed to remove LAG %s lid:%" PRIx64, lag.m_alias.c_str(), lag.m_lag_id);
        task_process_status handle_status = handleSaiRemoveStatus(SAI_API_LAG, status);
        if (handle_status != task_success)
        {
            return parseHandleSaiStatusFailure(handle_status);
        }
    }

    SWSS_LOG_NOTICE("Remove LAG %s lid:%" PRIx64, lag.m_alias.c_str(), lag.m_lag_id);

    m_portList.erase(lag.m_alias);
    m_port_ref_count.erase(lag.m_alias);

    PortUpdate update = { lag, false };
    notify(SUBJECT_TYPE_PORT_CHANGE, static_cast<void *>(&update));

    m_counterLagTable->hdel("", lag.m_alias);

    if (gMySwitchType == "voq")
    {
        // Free the lag id, if this is local LAG

        if (lag.m_system_lag_info.switch_id == gVoqMySwitchId)
        {
            int32_t rv;
            int32_t spa_id = lag.m_system_lag_info.spa_id;

            rv = m_lagIdAllocator->lagIdDel(lag.m_system_lag_info.alias);

            if (rv != spa_id)
            {
                SWSS_LOG_ERROR("Failed to delete LAG id %d of local lag %s rv:%d", spa_id, lag.m_alias.c_str(), rv);
                return false;
            }

            // Sync to SYSTEM_LAG_TABLE of CHASSIS_APP_DB

            voqSyncDelLag(lag);
        }
    }

    return true;
}

void PortsOrch::getLagMember(Port &lag, vector<Port> &portv)
{
    Port member;

    for (auto &name: lag.m_members)
    {
        if (!getPort(name, member))
        {
            SWSS_LOG_ERROR("Failed to get port for %s alias", name.c_str());
            return;
        }
        portv.push_back(member);
    }
}

bool PortsOrch::addLagMember(Port &lag, Port &port, bool enableForwarding)
{
    SWSS_LOG_ENTER();

    sai_uint32_t pvid;
    if (getPortPvid(lag, pvid))
    {
        setPortPvid (port, pvid);
    }

    sai_attribute_t attr;
    vector<sai_attribute_t> attrs;

    attr.id = SAI_LAG_MEMBER_ATTR_LAG_ID;
    attr.value.oid = lag.m_lag_id;
    attrs.push_back(attr);

    attr.id = SAI_LAG_MEMBER_ATTR_PORT_ID;
    attr.value.oid = port.m_port_id;
    attrs.push_back(attr);

    if (!enableForwarding && port.m_type != Port::SYSTEM)
    {
        attr.id = SAI_LAG_MEMBER_ATTR_EGRESS_DISABLE;
        attr.value.booldata = true;
        attrs.push_back(attr);

        attr.id = SAI_LAG_MEMBER_ATTR_INGRESS_DISABLE;
        attr.value.booldata = true;
        attrs.push_back(attr);
    }

    sai_object_id_t lag_member_id;
    sai_status_t status = sai_lag_api->create_lag_member(&lag_member_id, gSwitchId, (uint32_t)attrs.size(), attrs.data());

    if (status != SAI_STATUS_SUCCESS)
    {
        SWSS_LOG_ERROR("Failed to add member %s to LAG %s lid:%" PRIx64 " pid:%" PRIx64,
                port.m_alias.c_str(), lag.m_alias.c_str(), lag.m_lag_id, port.m_port_id);
        task_process_status handle_status = handleSaiCreateStatus(SAI_API_LAG, status);
        if (handle_status != task_success)
        {
            return parseHandleSaiStatusFailure(handle_status);
        }
    }

    SWSS_LOG_NOTICE("Add member %s to LAG %s lid:%" PRIx64 " pid:%" PRIx64,
            port.m_alias.c_str(), lag.m_alias.c_str(), lag.m_lag_id, port.m_port_id);

    port.m_lag_id = lag.m_lag_id;
    port.m_lag_member_id = lag_member_id;
    m_portList[port.m_alias] = port;
    lag.m_members.insert(port.m_alias);

    m_portList[lag.m_alias] = lag;

    if (lag.m_bridge_port_id > 0)
    {
        if (!setHostIntfsStripTag(port, SAI_HOSTIF_VLAN_TAG_KEEP))
        {
            SWSS_LOG_ERROR("Failed to set %s for hostif of port %s which is in LAG %s",
                    hostif_vlan_tag[SAI_HOSTIF_VLAN_TAG_KEEP], port.m_alias.c_str(), lag.m_alias.c_str());
            return false;
        }
    }

    LagMemberUpdate update = { lag, port, true };
    notify(SUBJECT_TYPE_LAG_MEMBER_CHANGE, static_cast<void *>(&update));

    if (gMySwitchType == "voq")
    {
        //Sync to SYSTEM_LAG_MEMBER_TABLE of CHASSIS_APP_DB
        voqSyncAddLagMember(lag, port);
    }

    return true;
}

bool PortsOrch::removeLagMember(Port &lag, Port &port)
{
    sai_status_t status = sai_lag_api->remove_lag_member(port.m_lag_member_id);

    if (status != SAI_STATUS_SUCCESS)
    {
        SWSS_LOG_ERROR("Failed to remove member %s from LAG %s lid:%" PRIx64 " lmid:%" PRIx64,
                port.m_alias.c_str(), lag.m_alias.c_str(), lag.m_lag_id, port.m_lag_member_id);
        task_process_status handle_status = handleSaiRemoveStatus(SAI_API_LAG, status);
        if (handle_status != task_success)
        {
            return parseHandleSaiStatusFailure(handle_status);
        }
    }

    SWSS_LOG_NOTICE("Remove member %s from LAG %s lid:%" PRIx64 " lmid:%" PRIx64,
            port.m_alias.c_str(), lag.m_alias.c_str(), lag.m_lag_id, port.m_lag_member_id);

    port.m_lag_id = 0;
    port.m_lag_member_id = 0;
    m_portList[port.m_alias] = port;
    lag.m_members.erase(port.m_alias);
    m_portList[lag.m_alias] = lag;

    if (lag.m_bridge_port_id > 0)
    {
        if (!setHostIntfsStripTag(port, SAI_HOSTIF_VLAN_TAG_STRIP))
        {
            SWSS_LOG_ERROR("Failed to set %s for hostif of port %s which is leaving LAG %s",
                    hostif_vlan_tag[SAI_HOSTIF_VLAN_TAG_STRIP], port.m_alias.c_str(), lag.m_alias.c_str());
            return false;
        }
    }
    LagMemberUpdate update = { lag, port, false };
    notify(SUBJECT_TYPE_LAG_MEMBER_CHANGE, static_cast<void *>(&update));

    if (gMySwitchType == "voq")
    {
        //Sync to SYSTEM_LAG_MEMBER_TABLE of CHASSIS_APP_DB
        voqSyncDelLagMember(lag, port);
    }

    return true;
}

bool PortsOrch::setCollectionOnLagMember(Port &lagMember, bool enableCollection)
{
    /* Port must be LAG member */
    assert(lagMember.m_lag_member_id);

    // Collection is not applicable for system port lag members (i.e, members of remote LAGs)
    if (lagMember.m_type == Port::SYSTEM)
    {
        return true;
    }

    sai_status_t status = SAI_STATUS_FAILURE;
    sai_attribute_t attr {};

    attr.id = SAI_LAG_MEMBER_ATTR_INGRESS_DISABLE;
    attr.value.booldata = !enableCollection;

    status = sai_lag_api->set_lag_member_attribute(lagMember.m_lag_member_id, &attr);
    if (status != SAI_STATUS_SUCCESS)
    {
        SWSS_LOG_ERROR("Failed to %s collection on LAG member %s",
            enableCollection ? "enable" : "disable",
            lagMember.m_alias.c_str());
        task_process_status handle_status = handleSaiSetStatus(SAI_API_LAG, status);
        if (handle_status != task_success)
        {
            return parseHandleSaiStatusFailure(handle_status);
        }
    }

    SWSS_LOG_NOTICE("%s collection on LAG member %s",
        enableCollection ? "Enable" : "Disable",
        lagMember.m_alias.c_str());

    return true;
}

bool PortsOrch::setDistributionOnLagMember(Port &lagMember, bool enableDistribution)
{
    /* Port must be LAG member */
    assert(lagMember.m_lag_member_id);

    // Distribution is not applicable for system port lag members (i.e, members of remote LAGs)
    if (lagMember.m_type == Port::SYSTEM)
    {
        return true;
    }

    sai_status_t status = SAI_STATUS_FAILURE;
    sai_attribute_t attr {};

    attr.id = SAI_LAG_MEMBER_ATTR_EGRESS_DISABLE;
    attr.value.booldata = !enableDistribution;

    status = sai_lag_api->set_lag_member_attribute(lagMember.m_lag_member_id, &attr);
    if (status != SAI_STATUS_SUCCESS)
    {
        SWSS_LOG_ERROR("Failed to %s distribution on LAG member %s",
            enableDistribution ? "enable" : "disable",
            lagMember.m_alias.c_str());
        task_process_status handle_status = handleSaiSetStatus(SAI_API_LAG, status);
        if (handle_status != task_success)
        {
            return parseHandleSaiStatusFailure(handle_status);
        }
    }

    SWSS_LOG_NOTICE("%s distribution on LAG member %s",
        enableDistribution ? "Enable" : "Disable",
        lagMember.m_alias.c_str());

    return true;
}

bool PortsOrch::addTunnel(string tunnel_alias, sai_object_id_t tunnel_id, bool hwlearning)
{
    SWSS_LOG_ENTER();

    Port tunnel(tunnel_alias, Port::TUNNEL);
    tunnel.m_tunnel_id = tunnel_id;
    if (hwlearning)
    {
        tunnel.m_learn_mode = "hardware";
    }
    else
    {
        tunnel.m_learn_mode = "disable";
    }
    m_portList[tunnel_alias] = tunnel;

    SWSS_LOG_INFO("addTunnel:: %" PRIx64, tunnel_id);

    return true;
}

bool PortsOrch::removeTunnel(Port tunnel)
{
    SWSS_LOG_ENTER();

    m_portList.erase(tunnel.m_alias);

    return true;
}

void PortsOrch::generateQueueMap()
{
    if (m_isQueueMapGenerated)
    {
        return;
    }

    for (const auto& it: m_portList)
    {
        if (it.second.m_type == Port::PHY)
        {
            generateQueueMapPerPort(it.second);
        }
    }

    m_isQueueMapGenerated = true;
}

void PortsOrch::generateQueueMapPerPort(const Port& port)
{
    /* Create the Queue map in the Counter DB */
    /* Add stat counters to flex_counter */
    vector<FieldValueTuple> queueVector;
    vector<FieldValueTuple> queuePortVector;
    vector<FieldValueTuple> queueIndexVector;
    vector<FieldValueTuple> queueTypeVector;

    for (size_t queueIndex = 0; queueIndex < port.m_queue_ids.size(); ++queueIndex)
    {
        std::ostringstream name;
        name << port.m_alias << ":" << queueIndex;

        const auto id = sai_serialize_object_id(port.m_queue_ids[queueIndex]);

        queueVector.emplace_back(name.str(), id);
        queuePortVector.emplace_back(id, sai_serialize_object_id(port.m_port_id));

        string queueType;
        uint8_t queueRealIndex = 0;
        if (getQueueTypeAndIndex(port.m_queue_ids[queueIndex], queueType, queueRealIndex))
        {
            queueTypeVector.emplace_back(id, queueType);
            queueIndexVector.emplace_back(id, to_string(queueRealIndex));
        }

        // Install a flex counter for this queue to track stats
        std::unordered_set<string> counter_stats;
        for (const auto& it: queue_stat_ids)
        {
            counter_stats.emplace(sai_serialize_queue_stat(it));
        }
        queue_stat_manager.setCounterIdList(port.m_queue_ids[queueIndex], CounterType::QUEUE, counter_stats);

        /* add watermark queue counters */
        string key = getQueueWatermarkFlexCounterTableKey(id);

        string delimiter("");
        std::ostringstream counters_stream;
        for (const auto& it: queueWatermarkStatIds)
        {
            counters_stream << delimiter << sai_serialize_queue_stat(it);
            delimiter = comma;
        }

        vector<FieldValueTuple> fieldValues;
        fieldValues.emplace_back(QUEUE_COUNTER_ID_LIST, counters_stream.str());

        m_flexCounterTable->set(key, fieldValues);
    }

    m_queueTable->set("", queueVector);
    m_queuePortTable->set("", queuePortVector);
    m_queueIndexTable->set("", queueIndexVector);
    m_queueTypeTable->set("", queueTypeVector);

    CounterCheckOrch::getInstance().addPort(port);
}

void PortsOrch::generatePriorityGroupMap()
{
    if (m_isPriorityGroupMapGenerated)
    {
        return;
    }

    for (const auto& it: m_portList)
    {
        if (it.second.m_type == Port::PHY)
        {
            generatePriorityGroupMapPerPort(it.second);
        }
    }

    m_isPriorityGroupMapGenerated = true;
}

void PortsOrch::generatePriorityGroupMapPerPort(const Port& port)
{
    /* Create the PG map in the Counter DB */
    /* Add stat counters to flex_counter */
    vector<FieldValueTuple> pgVector;
    vector<FieldValueTuple> pgPortVector;
    vector<FieldValueTuple> pgIndexVector;

    for (size_t pgIndex = 0; pgIndex < port.m_priority_group_ids.size(); ++pgIndex)
    {
        std::ostringstream name;
        name << port.m_alias << ":" << pgIndex;

        const auto id = sai_serialize_object_id(port.m_priority_group_ids[pgIndex]);

        pgVector.emplace_back(name.str(), id);
        pgPortVector.emplace_back(id, sai_serialize_object_id(port.m_port_id));
        pgIndexVector.emplace_back(id, to_string(pgIndex));

        string key = getPriorityGroupWatermarkFlexCounterTableKey(id);

        std::string delimiter = "";
        std::ostringstream counters_stream;
        /* Add watermark counters to flex_counter */
        for (const auto& it: ingressPriorityGroupWatermarkStatIds)
        {
            counters_stream << delimiter << sai_serialize_ingress_priority_group_stat(it);
            delimiter = comma;
        }

        vector<FieldValueTuple> fieldValues;
        fieldValues.emplace_back(PG_COUNTER_ID_LIST, counters_stream.str());
        m_flexCounterTable->set(key, fieldValues);

        delimiter = "";
        std::ostringstream ingress_pg_drop_packets_counters_stream;
        key = getPriorityGroupDropPacketsFlexCounterTableKey(id);
        /* Add dropped packets counters to flex_counter */
        for (const auto& it: ingressPriorityGroupDropStatIds)
        {
            ingress_pg_drop_packets_counters_stream << delimiter << sai_serialize_ingress_priority_group_stat(it);
            if (delimiter.empty())
            {
                delimiter = comma;
            }
        }
        fieldValues.clear();
        fieldValues.emplace_back(PG_COUNTER_ID_LIST, ingress_pg_drop_packets_counters_stream.str());
        m_flexCounterTable->set(key, fieldValues);
    }

    m_pgTable->set("", pgVector);
    m_pgPortTable->set("", pgPortVector);
    m_pgIndexTable->set("", pgIndexVector);

    CounterCheckOrch::getInstance().addPort(port);
}

void PortsOrch::doTask(NotificationConsumer &consumer)
{
    SWSS_LOG_ENTER();

    /* Wait for all ports to be initialized */
    if (!allPortsReady())
    {
        return;
    }

    std::string op;
    std::string data;
    std::vector<swss::FieldValueTuple> values;

    consumer.pop(op, data, values);

    if (&consumer != m_portStatusNotificationConsumer)
    {
        return;
    }

    if (op == "port_state_change")
    {
        uint32_t count;
        sai_port_oper_status_notification_t *portoperstatus = nullptr;

        sai_deserialize_port_oper_status_ntf(data, count, &portoperstatus);

        for (uint32_t i = 0; i < count; i++)
        {
            sai_object_id_t id = portoperstatus[i].port_id;
            sai_port_oper_status_t status = portoperstatus[i].port_state;

            SWSS_LOG_NOTICE("Get port state change notification id:%" PRIx64 " status:%d", id, status);

            Port port;

            if (!getPort(id, port))
            {
                SWSS_LOG_ERROR("Failed to get port object for port id 0x%" PRIx64, id);
                continue;
            }

            updatePortOperStatus(port, status);
            if (status == SAI_PORT_OPER_STATUS_UP)
            {
                sai_uint32_t speed;
                if (getPortOperSpeed(port, speed))
                {
                    SWSS_LOG_NOTICE("%s oper speed is %d", port.m_alias.c_str(), speed);
                    updateDbPortOperSpeed(port, speed);
                }
            }

            /* update m_portList */
            m_portList[port.m_alias] = port;
        }

        sai_deserialize_free_port_oper_status_ntf(count, portoperstatus);
    }
}

void PortsOrch::updatePortOperStatus(Port &port, sai_port_oper_status_t status)
{
    SWSS_LOG_NOTICE("Port %s oper state set from %s to %s",
            port.m_alias.c_str(), oper_status_strings.at(port.m_oper_status).c_str(),
            oper_status_strings.at(status).c_str());
    if (status == port.m_oper_status)
    {
        return;
    }

    if (port.m_type == Port::PHY)
    {
        updateDbPortOperStatus(port, status);
    }
    port.m_oper_status = status;

    if(port.m_type == Port::TUNNEL)
    {
        return;
    }

    bool isUp = status == SAI_PORT_OPER_STATUS_UP;
    if (port.m_type == Port::PHY)
    {
        if (!setHostIntfsOperStatus(port, isUp))
        {
            SWSS_LOG_ERROR("Failed to set host interface %s operational status %s", port.m_alias.c_str(),
                    isUp ? "up" : "down");
        }
    }
    if (!gNeighOrch->ifChangeInformNextHop(port.m_alias, isUp))
    {
        SWSS_LOG_WARN("Inform nexthop operation failed for interface %s", port.m_alias.c_str());
    }
    for (const auto &child_port : port.m_child_ports)
    {
        if (!gNeighOrch->ifChangeInformNextHop(child_port, isUp))
        {
            SWSS_LOG_WARN("Inform nexthop operation failed for sub interface %s", child_port.c_str());
        }
    }

    PortOperStateUpdate update = {port, status};
    notify(SUBJECT_TYPE_PORT_OPER_STATE_CHANGE, static_cast<void *>(&update));
}

void PortsOrch::updateDbPortOperSpeed(Port &port, sai_uint32_t speed)
{
    SWSS_LOG_ENTER();

    vector<FieldValueTuple> tuples;
    FieldValueTuple tuple("speed", to_string(speed));
    tuples.push_back(tuple);
    m_portTable->set(port.m_alias, tuples);

    // We don't set port.m_speed = speed here, because CONFIG_DB still hold the old
    // value. If we set it here, next time configure any attributes related port will
    // cause a port flapping.
}

/*
 * sync up orchagent with libsai/ASIC for port state.
 *
 * Currently NotificationProducer is used by syncd to inform port state change,
 * which means orchagent will miss the signal if it happens between orchagent shutdown and startup.
 * Syncd doesn't know whether the signal has been lost or not.
 * Also the source of notification event is from libsai/SDK.
 *
 * Latest oper status for each port is retrieved via SAI_PORT_ATTR_OPER_STATUS sai API,
 * the hostif and db are updated accordingly.
 */
void PortsOrch::refreshPortStatus()
{
    SWSS_LOG_ENTER();

    for (auto &it: m_portList)
    {
        auto &port = it.second;
        if (port.m_type != Port::PHY)
        {
            continue;
        }

        sai_port_oper_status_t status;
        if (!getPortOperStatus(port, status))
        {
            throw runtime_error("PortsOrch get port oper status failure");
        }

        SWSS_LOG_INFO("%s oper status is %s", port.m_alias.c_str(), oper_status_strings.at(status).c_str());
        updatePortOperStatus(port, status);

        if (status == SAI_PORT_OPER_STATUS_UP)
        {
            sai_uint32_t speed;
            if (getPortOperSpeed(port, speed))
            {
                SWSS_LOG_INFO("%s oper speed is %d", port.m_alias.c_str(), speed);
                updateDbPortOperSpeed(port, speed);
            }
        }
    }
}

bool PortsOrch::getPortOperStatus(const Port& port, sai_port_oper_status_t& status) const
{
    SWSS_LOG_ENTER();

    if (port.m_type != Port::PHY)
    {
        return false;
    }

    sai_attribute_t attr;
    attr.id = SAI_PORT_ATTR_OPER_STATUS;

    sai_status_t ret = sai_port_api->get_port_attribute(port.m_port_id, 1, &attr);
    if (ret != SAI_STATUS_SUCCESS)
    {
        SWSS_LOG_ERROR("Failed to get oper_status for %s", port.m_alias.c_str());
        return false;
    }

    status = static_cast<sai_port_oper_status_t>(attr.value.u32);

    return true;
}

bool PortsOrch::getPortOperSpeed(const Port& port, sai_uint32_t& speed) const
{
    SWSS_LOG_ENTER();

    if (port.m_type != Port::PHY)
    {
        return false;
    }

    sai_attribute_t attr;
    attr.id = SAI_PORT_ATTR_OPER_SPEED;

    sai_status_t ret = sai_port_api->get_port_attribute(port.m_port_id, 1, &attr);
    if (ret != SAI_STATUS_SUCCESS)
    {
        SWSS_LOG_ERROR("Failed to get oper speed for %s", port.m_alias.c_str());
        return false;
    }

    speed = static_cast<sai_uint32_t>(attr.value.u32);

    return true;
}

bool PortsOrch::getSaiAclBindPointType(Port::Type           type,
                                       sai_acl_bind_point_type_t &sai_acl_bind_type)
{
    switch(type)
    {
        case Port::PHY:
            sai_acl_bind_type = SAI_ACL_BIND_POINT_TYPE_PORT;
            break;
        case Port::LAG:
            sai_acl_bind_type = SAI_ACL_BIND_POINT_TYPE_LAG;
            break;
        case Port::VLAN:
            sai_acl_bind_type = SAI_ACL_BIND_POINT_TYPE_VLAN;
            break;
        default:
            // Dealing with port, lag and vlan for now.
            return false;
    }
    return true;
}

bool PortsOrch::removeAclTableGroup(const Port &p)
{
    sai_acl_bind_point_type_t bind_type;
    if (!getSaiAclBindPointType(p.m_type, bind_type))
    {
        SWSS_LOG_ERROR("Unknown SAI ACL bind point type");
        return false;
    }

    sai_status_t ret;
    if (p.m_ingress_acl_table_group_id != 0)
    {
        ret = sai_acl_api->remove_acl_table_group(p.m_ingress_acl_table_group_id);
        if (ret != SAI_STATUS_SUCCESS)
        {
            SWSS_LOG_ERROR("Failed to remove ingress acl table group for %s", p.m_alias.c_str());
            task_process_status handle_status = handleSaiRemoveStatus(SAI_API_ACL, ret);
            if (handle_status != task_success)
            {
                return parseHandleSaiStatusFailure(handle_status);
            }
        }
        gCrmOrch->decCrmAclUsedCounter(CrmResourceType::CRM_ACL_GROUP, SAI_ACL_STAGE_INGRESS, bind_type, p.m_ingress_acl_table_group_id);
    }

    if (p.m_egress_acl_table_group_id != 0)
    {
        ret = sai_acl_api->remove_acl_table_group(p.m_egress_acl_table_group_id);
        if (ret != SAI_STATUS_SUCCESS)
        {
            SWSS_LOG_ERROR("Failed to remove egress acl table group for %s", p.m_alias.c_str());
            task_process_status handle_status = handleSaiRemoveStatus(SAI_API_ACL, ret);
            if (handle_status != task_success)
            {
                return parseHandleSaiStatusFailure(handle_status);
            }
        }
        gCrmOrch->decCrmAclUsedCounter(CrmResourceType::CRM_ACL_GROUP, SAI_ACL_STAGE_EGRESS, bind_type, p.m_egress_acl_table_group_id);
    }
    return true;
}

bool PortsOrch::setPortSerdesAttribute(sai_object_id_t port_id,
                                       map<sai_port_serdes_attr_t, vector<uint32_t>> &serdes_attr)
{
    SWSS_LOG_ENTER();

    vector<sai_attribute_t> attr_list;
    sai_attribute_t port_attr;
    sai_attribute_t port_serdes_attr;
    sai_status_t status;
    sai_object_id_t port_serdes_id = SAI_NULL_OBJECT_ID;

    port_attr.id = SAI_PORT_ATTR_PORT_SERDES_ID;
    status = sai_port_api->get_port_attribute(port_id, 1, &port_attr);
    if (status != SAI_STATUS_SUCCESS)
    {
        SWSS_LOG_ERROR("Failed to get port attr serdes id %d to port pid:0x%" PRIx64,
                       port_attr.id, port_id);
        return false;
    }

    if (port_attr.value.oid != SAI_NULL_OBJECT_ID)
    {
        status = sai_port_api->remove_port_serdes(port_attr.value.oid);
        if (status != SAI_STATUS_SUCCESS)
        {
            SWSS_LOG_ERROR("Failed to remove existing port serdes attr 0x%" PRIx64 " port 0x%" PRIx64,
                           port_attr.value.oid, port_id);
            task_process_status handle_status = handleSaiRemoveStatus(SAI_API_PORT, status);
            if (handle_status != task_success)
            {
                return parseHandleSaiStatusFailure(handle_status);
            }
        }
    }


    port_serdes_attr.id = SAI_PORT_SERDES_ATTR_PORT_ID;
    port_serdes_attr.value.oid = port_id;
    attr_list.emplace_back(port_serdes_attr);
    SWSS_LOG_INFO("Creating serdes for port 0x%" PRIx64, port_id);

    for (auto it = serdes_attr.begin(); it != serdes_attr.end(); it++)
    {
        port_serdes_attr.id = it->first;
        port_serdes_attr.value.u32list.count = (uint32_t)it->second.size();
        port_serdes_attr.value.u32list.list = it->second.data();
        attr_list.emplace_back(port_serdes_attr);
    }
    status = sai_port_api->create_port_serdes(&port_serdes_id, gSwitchId,
                                              static_cast<uint32_t>(serdes_attr.size()+1),
                                              attr_list.data());

    if (status != SAI_STATUS_SUCCESS)
    {
        SWSS_LOG_ERROR("Failed to create port serdes for port 0x%" PRIx64,
                       port_id);
        task_process_status handle_status = handleSaiCreateStatus(SAI_API_PORT, status);
        if (handle_status != task_success)
        {
            return parseHandleSaiStatusFailure(handle_status);
        }
    }
    SWSS_LOG_NOTICE("Created port serdes object 0x%" PRIx64 " for port 0x%" PRIx64, port_serdes_id, port_id);
    return true;
}

void PortsOrch::removePortSerdesAttribute(sai_object_id_t port_id)
{
    SWSS_LOG_ENTER();

    sai_attribute_t port_attr;
    sai_status_t status;
    sai_object_id_t port_serdes_id = SAI_NULL_OBJECT_ID;

    port_attr.id = SAI_PORT_ATTR_PORT_SERDES_ID;
    status = sai_port_api->get_port_attribute(port_id, 1, &port_attr);

    if (status != SAI_STATUS_SUCCESS)
    {
        SWSS_LOG_DEBUG("Failed to get port attr serdes id %d to port pid:0x%" PRIx64,
                       port_attr.id, port_id);
        return;
    }

    if (port_attr.value.oid != SAI_NULL_OBJECT_ID)
    {
        status = sai_port_api->remove_port_serdes(port_attr.value.oid);
        if (status != SAI_STATUS_SUCCESS)
        {
            SWSS_LOG_ERROR("Failed to remove existing port serdes attr 0x%" PRIx64 " port 0x%" PRIx64,
                           port_attr.value.oid, port_id);
            handleSaiRemoveStatus(SAI_API_PORT, status);
            return;
        }
    }
    SWSS_LOG_NOTICE("Removed port serdes object 0x%" PRIx64 " for port 0x%" PRIx64, port_serdes_id, port_id);
}

void PortsOrch::getPortSerdesVal(const std::string& val_str,
                                 std::vector<uint32_t> &lane_values)
{
    SWSS_LOG_ENTER();

    uint32_t lane_val;
    std::string lane_str;
    std::istringstream iss(val_str);

    while (std::getline(iss, lane_str, ','))
    {
        lane_val = (uint32_t)std::stoul(lane_str, NULL, 16);
        lane_values.push_back(lane_val);
    }
}

bool PortsOrch::getPortAdvSpeedsVal(const std::string &val_str, 
                                    std::vector<uint32_t> &speed_values)
{
    SWSS_LOG_ENTER();

    if (val_str == "all")
    {
        return true;
    }

    uint32_t speed_val;
    std::string speed_str;
    std::istringstream iss(val_str);

    try 
    {
        while (std::getline(iss, speed_str, ','))
        {
            speed_val = (uint32_t)std::stoul(speed_str);
            speed_values.push_back(speed_val);
        }
    }
    catch (const std::invalid_argument &e)
    {
        SWSS_LOG_ERROR("Failed to parse adv_speeds value: %s", val_str.c_str());
        return false;
    }
    std::sort(speed_values.begin(), speed_values.end());
    return true;
}

bool PortsOrch::getPortInterfaceTypeVal(const std::string &s, 
                                        sai_port_interface_type_t &interface_type)
{
    SWSS_LOG_ENTER();

    auto iter = interface_type_map_for_an.find(s);
    if (iter != interface_type_map_for_an.end()) 
    {
        interface_type = interface_type_map_for_an[s];
        return true;
    }
    else 
    {
        const std::string &validInterfaceTypes = getValidInterfaceTypes();
        SWSS_LOG_ERROR("Failed to parse interface_type value %s, valid interface type includes: %s", 
                       s.c_str(), validInterfaceTypes.c_str());
        return false;
    }
}

bool PortsOrch::getPortAdvInterfaceTypesVal(const std::string &val_str, 
                                            std::vector<uint32_t> &type_values)
{
    SWSS_LOG_ENTER();
    if (val_str == "all") 
    {
        return true;
    }

    sai_port_interface_type_t interface_type ;
    std::string type_str;
    std::istringstream iss(val_str);
    bool valid;

    while (std::getline(iss, type_str, ','))
    {
        valid = getPortInterfaceTypeVal(type_str, interface_type);
        if (!valid) {
            const std::string &validInterfaceTypes = getValidInterfaceTypes();
            SWSS_LOG_ERROR("Failed to parse adv_interface_types value %s, valid interface type includes: %s", 
                           val_str.c_str(), validInterfaceTypes.c_str());
            return false;
        }
        type_values.push_back(static_cast<uint32_t>(interface_type));
    }
    std::sort(type_values.begin(), type_values.end());
    return true;
}

/* Bring up/down Vlan interface associated with L3 VNI*/
bool PortsOrch::updateL3VniStatus(uint16_t vlan_id, bool isUp)
{
    Port vlan;
    string vlan_alias;

    vlan_alias = VLAN_PREFIX + to_string(vlan_id);
    SWSS_LOG_INFO("update L3Vni Status for Vlan %d with isUp %d vlan %s",
            vlan_id, isUp, vlan_alias.c_str());

    if (!getPort(vlan_alias, vlan))
    {
        SWSS_LOG_INFO("Failed to locate VLAN %d", vlan_id);
        return false;
    }

    SWSS_LOG_INFO("member count %d, l3vni %d", vlan.m_up_member_count, vlan.m_l3_vni);
    if (isUp) {
        auto old_count = vlan.m_up_member_count;
        vlan.m_up_member_count++;
        if (old_count == 0)
        {
            /* updateVlanOperStatus(vlan, true); */ /* TBD */
            vlan.m_oper_status = SAI_PORT_OPER_STATUS_UP;
        }
        vlan.m_l3_vni = true;
    } else {
        vlan.m_up_member_count--;
        if (vlan.m_up_member_count == 0)
        {
            /* updateVlanOperStatus(vlan, false); */ /* TBD */
            vlan.m_oper_status = SAI_PORT_OPER_STATUS_DOWN;
        }
        vlan.m_l3_vni = false;
    }

    m_portList[vlan_alias] = vlan;

    SWSS_LOG_INFO("Updated L3Vni status of VLAN %d member count %d", vlan_id, vlan.m_up_member_count);

    return true;
}

/*
 * If Gearbox is enabled (wait for GearboxConfigDone),
 * then initialize global storage maps
 */
void PortsOrch::initGearbox()
{
    GearboxUtils gearbox;
    Table* tmpGearboxTable = m_gearboxTable.get();
    m_gearboxEnabled = gearbox.isGearboxEnabled(tmpGearboxTable);

    SWSS_LOG_ENTER();

    if (m_gearboxEnabled)
    {
        m_gearboxPhyMap = gearbox.loadPhyMap(tmpGearboxTable);
        m_gearboxInterfaceMap = gearbox.loadInterfaceMap(tmpGearboxTable);
        m_gearboxLaneMap = gearbox.loadLaneMap(tmpGearboxTable);
        m_gearboxPortMap = gearbox.loadPortMap(tmpGearboxTable);

        SWSS_LOG_NOTICE("BOX: m_gearboxPhyMap size       = %d.", (int) m_gearboxPhyMap.size());
        SWSS_LOG_NOTICE("BOX: m_gearboxInterfaceMap size = %d.", (int) m_gearboxInterfaceMap.size());
        SWSS_LOG_NOTICE("BOX: m_gearboxLaneMap size      = %d.", (int) m_gearboxLaneMap.size());
        SWSS_LOG_NOTICE("BOX: m_gearboxPortMap size      = %d.", (int) m_gearboxPortMap.size());
    }
}

/*
 * Create both the system-side and line-side gearbox ports for the associated
 * PHY and connect the ports.
 *
 */
bool PortsOrch::initGearboxPort(Port &port)
{
    vector<sai_attribute_t> attrs;
    vector<uint32_t> lanes;
    vector<uint32_t> vals;
    sai_attribute_t attr;
    sai_object_id_t systemPort;
    sai_object_id_t linePort;
    sai_object_id_t connector;
    sai_object_id_t phyOid;
    sai_status_t status;
    string phyOidStr;
    int phy_id;

    SWSS_LOG_ENTER();

    if (m_gearboxEnabled)
    {
        if (m_gearboxInterfaceMap.find(port.m_index) != m_gearboxInterfaceMap.end())
        {
            SWSS_LOG_NOTICE("BOX: port_id:0x%" PRIx64 " index:%d alias:%s", port.m_port_id, port.m_index, port.m_alias.c_str());

            phy_id = m_gearboxInterfaceMap[port.m_index].phy_id;
            phyOidStr = m_gearboxPhyMap[phy_id].phy_oid;

            if (phyOidStr.size() == 0)
            {
                SWSS_LOG_ERROR("BOX: Gearbox PHY phy_id:%d has an invalid phy_oid", phy_id);
                return false;
            }

            sai_deserialize_object_id(phyOidStr, phyOid);

            /* Create SYSTEM-SIDE port */
            attrs.clear();

            attr.id = SAI_PORT_ATTR_ADMIN_STATE;
            attr.value.booldata = port.m_admin_state_up;
            attrs.push_back(attr);

            attr.id = SAI_PORT_ATTR_SPEED;
            attr.value.u32 = (uint32_t) m_gearboxPortMap[port.m_index].system_speed;
            if (isSpeedSupported(port.m_alias, port.m_port_id, attr.value.u32))
            {
                attrs.push_back(attr);
            }

            attr.id = SAI_PORT_ATTR_AUTO_NEG_MODE;
            attr.value.booldata = m_gearboxPortMap[port.m_index].system_auto_neg;
            attrs.push_back(attr);

            attr.id = SAI_PORT_ATTR_FEC_MODE;
            attr.value.s32 = fec_mode_map[m_gearboxPortMap[port.m_index].system_fec];
            attrs.push_back(attr);

            attr.id = SAI_PORT_ATTR_INTERNAL_LOOPBACK_MODE;
            attr.value.u32 = loopback_mode_map[m_gearboxPortMap[port.m_index].system_loopback];
            attrs.push_back(attr);

            attr.id = SAI_PORT_ATTR_LINK_TRAINING_ENABLE;
            attr.value.booldata = m_gearboxPortMap[port.m_index].system_training;
            attrs.push_back(attr);

            attr.id = SAI_PORT_ATTR_HW_LANE_LIST;
            lanes.assign(m_gearboxInterfaceMap[port.m_index].system_lanes.begin(), m_gearboxInterfaceMap[port.m_index].system_lanes.end());
            attr.value.u32list.list = lanes.data();
            attr.value.u32list.count = static_cast<uint32_t>(lanes.size());
            attrs.push_back(attr);

            for (uint32_t i = 0; i < attr.value.u32list.count; i++)
            {
                SWSS_LOG_DEBUG("BOX: list[%d] = %d", i, attr.value.u32list.list[i]);
            }

            status = sai_port_api->create_port(&systemPort, phyOid, static_cast<uint32_t>(attrs.size()), attrs.data());
            if (status != SAI_STATUS_SUCCESS)
            {
                SWSS_LOG_ERROR("BOX: Failed to create Gearbox system-side port for alias:%s port_id:0x%" PRIx64 " index:%d status:%d",
                        port.m_alias.c_str(), port.m_port_id, port.m_index, status);
                task_process_status handle_status = handleSaiCreateStatus(SAI_API_PORT, status);
                if (handle_status != task_success)
                {
                    return parseHandleSaiStatusFailure(handle_status);
                }
            }
            SWSS_LOG_NOTICE("BOX: Created Gearbox system-side port 0x%" PRIx64 " for alias:%s index:%d",
                    systemPort, port.m_alias.c_str(), port.m_index);

            /* Create LINE-SIDE port */
            attrs.clear();

            attr.id = SAI_PORT_ATTR_ADMIN_STATE;
            attr.value.booldata = port.m_admin_state_up;
            attrs.push_back(attr);

            attr.id = SAI_PORT_ATTR_SPEED;
            attr.value.u32 = (uint32_t) m_gearboxPortMap[port.m_index].line_speed;
            if (isSpeedSupported(port.m_alias, port.m_port_id, attr.value.u32))
            {
                attrs.push_back(attr);
            }

            attr.id = SAI_PORT_ATTR_AUTO_NEG_MODE;
            attr.value.booldata = m_gearboxPortMap[port.m_index].line_auto_neg;
            attrs.push_back(attr);

            attr.id = SAI_PORT_ATTR_FEC_MODE;
            attr.value.s32 = fec_mode_map[m_gearboxPortMap[port.m_index].line_fec];
            attrs.push_back(attr);

            attr.id = SAI_PORT_ATTR_MEDIA_TYPE;
            attr.value.u32 = media_type_map[m_gearboxPortMap[port.m_index].line_media_type];
            attrs.push_back(attr);

            attr.id = SAI_PORT_ATTR_INTERNAL_LOOPBACK_MODE;
            attr.value.u32 = loopback_mode_map[m_gearboxPortMap[port.m_index].line_loopback];
            attrs.push_back(attr);

            attr.id = SAI_PORT_ATTR_LINK_TRAINING_ENABLE;
            attr.value.booldata = m_gearboxPortMap[port.m_index].line_training;
            attrs.push_back(attr);

            attr.id = SAI_PORT_ATTR_INTERFACE_TYPE;
            attr.value.u32 = interface_type_map[m_gearboxPortMap[port.m_index].line_intf_type];
            attrs.push_back(attr);

            attr.id = SAI_PORT_ATTR_ADVERTISED_SPEED;
            vals.assign(m_gearboxPortMap[port.m_index].line_adver_speed.begin(), m_gearboxPortMap[port.m_index].line_adver_speed.end());
            attr.value.u32list.list = vals.data();
            attr.value.u32list.count = static_cast<uint32_t>(vals.size());
            attrs.push_back(attr);

            attr.id = SAI_PORT_ATTR_ADVERTISED_FEC_MODE;
            vals.assign(m_gearboxPortMap[port.m_index].line_adver_fec.begin(), m_gearboxPortMap[port.m_index].line_adver_fec.end());
            attr.value.u32list.list = vals.data();
            attr.value.u32list.count = static_cast<uint32_t>(vals.size());
            attrs.push_back(attr);

            attr.id = SAI_PORT_ATTR_ADVERTISED_AUTO_NEG_MODE;
            attr.value.booldata = m_gearboxPortMap[port.m_index].line_adver_auto_neg;
            attrs.push_back(attr);

            attr.id = SAI_PORT_ATTR_ADVERTISED_ASYMMETRIC_PAUSE_MODE;
            attr.value.booldata = m_gearboxPortMap[port.m_index].line_adver_asym_pause;
            attrs.push_back(attr);

            attr.id = SAI_PORT_ATTR_ADVERTISED_MEDIA_TYPE;
            attr.value.u32 = media_type_map[m_gearboxPortMap[port.m_index].line_adver_media_type];
            attrs.push_back(attr);

            attr.id = SAI_PORT_ATTR_HW_LANE_LIST;
            lanes.assign(m_gearboxInterfaceMap[port.m_index].line_lanes.begin(), m_gearboxInterfaceMap[port.m_index].line_lanes.end());
            attr.value.u32list.list = lanes.data();
            attr.value.u32list.count = static_cast<uint32_t>(lanes.size());
            attrs.push_back(attr);

            for (uint32_t i = 0; i < attr.value.u32list.count; i++)
            {
                SWSS_LOG_DEBUG("BOX: list[%d] = %d", i, attr.value.u32list.list[i]);
            }

            status = sai_port_api->create_port(&linePort, phyOid, static_cast<uint32_t>(attrs.size()), attrs.data());
            if (status != SAI_STATUS_SUCCESS)
            {
                SWSS_LOG_ERROR("BOX: Failed to create Gearbox line-side port for alias:%s port_id:0x%" PRIx64 " index:%d status:%d",
                   port.m_alias.c_str(), port.m_port_id, port.m_index, status);
                task_process_status handle_status = handleSaiCreateStatus(SAI_API_PORT, status);
                if (handle_status != task_success)
                {
                    return parseHandleSaiStatusFailure(handle_status);
                }
            }
            SWSS_LOG_NOTICE("BOX: Created Gearbox line-side port 0x%" PRIx64 " for alias:%s index:%d",
                linePort, port.m_alias.c_str(), port.m_index);

            /* Connect SYSTEM-SIDE to LINE-SIDE */
            attrs.clear();

            attr.id = SAI_PORT_CONNECTOR_ATTR_SYSTEM_SIDE_PORT_ID;
            attr.value.oid = systemPort;
            attrs.push_back(attr);
            attr.id = SAI_PORT_CONNECTOR_ATTR_LINE_SIDE_PORT_ID;
            attr.value.oid = linePort;
            attrs.push_back(attr);

            status = sai_port_api->create_port_connector(&connector, phyOid, static_cast<uint32_t>(attrs.size()), attrs.data());
            if (status != SAI_STATUS_SUCCESS)
            {
                SWSS_LOG_ERROR("BOX: Failed to connect Gearbox system-side:0x%" PRIx64 " to line-side:0x%" PRIx64 "; status:%d", systemPort, linePort, status);
                task_process_status handle_status = handleSaiCreateStatus(SAI_API_PORT, status);
                if (handle_status != task_success)
                {
                    return parseHandleSaiStatusFailure(handle_status);
                }
            }

            SWSS_LOG_NOTICE("BOX: Connected Gearbox ports; system-side:0x%" PRIx64 " to line-side:0x%" PRIx64, systemPort, linePort);
            m_gearboxPortListLaneMap[port.m_port_id] = make_tuple(systemPort, linePort);
        }
    }

    return true;
}

bool PortsOrch::getSystemPorts()
{
    sai_status_t status;
    sai_attribute_t attr;
    uint32_t i;

    m_systemPortCount = 0;

    attr.id = SAI_SWITCH_ATTR_NUMBER_OF_SYSTEM_PORTS;

    status = sai_switch_api->get_switch_attribute(gSwitchId, 1, &attr);
    if (status != SAI_STATUS_SUCCESS)
    {
        SWSS_LOG_INFO("Failed to get number of system ports, rv:%d", status);
        return false;
    }

    m_systemPortCount = attr.value.u32;
    SWSS_LOG_NOTICE("Got %d system ports", m_systemPortCount);

    if(m_systemPortCount)
    {
        /* Make <switch_id, core, core port> tuple and system port oid map */

        vector<sai_object_id_t> system_port_list;
        system_port_list.resize(m_systemPortCount);

        attr.id = SAI_SWITCH_ATTR_SYSTEM_PORT_LIST;
        attr.value.objlist.count = (uint32_t)system_port_list.size();
        attr.value.objlist.list = system_port_list.data();

        status = sai_switch_api->get_switch_attribute(gSwitchId, 1, &attr);
        if (status != SAI_STATUS_SUCCESS)
        {
            SWSS_LOG_ERROR("Failed to get system port list, rv:%d", status);
            return false;
        }

        uint32_t spcnt = attr.value.objlist.count;
        for(i = 0; i < spcnt; i++)
        {
            attr.id = SAI_SYSTEM_PORT_ATTR_CONFIG_INFO;

            status = sai_system_port_api->get_system_port_attribute(system_port_list[i], 1, &attr);
            if (status != SAI_STATUS_SUCCESS)
            {
                SWSS_LOG_ERROR("Failed to get system port config info spid:%" PRIx64, system_port_list[i]);
                return false;
            }

            SWSS_LOG_NOTICE("SystemPort(0x%" PRIx64 ") - port_id:%u, switch_id:%u, core:%u, core_port:%u, speed:%u, voqs:%u",
                            system_port_list[i],
                            attr.value.sysportconfig.port_id,
                            attr.value.sysportconfig.attached_switch_id,
                            attr.value.sysportconfig.attached_core_index,
                            attr.value.sysportconfig.attached_core_port_index,
                            attr.value.sysportconfig.speed,
                            attr.value.sysportconfig.num_voq);

            tuple<int, int, int> sp_key(attr.value.sysportconfig.attached_switch_id,
                    attr.value.sysportconfig.attached_core_index,
                    attr.value.sysportconfig.attached_core_port_index);

            m_systemPortOidMap[sp_key] = system_port_list[i];
        }
    }

    return true;
}

bool PortsOrch::addSystemPorts()
{
    vector<string> keys;
    vector<FieldValueTuple> spFv;

    DBConnector appDb(APPL_DB, DBConnector::DEFAULT_UNIXSOCKET, 0);
    Table appSystemPortTable(&appDb, APP_SYSTEM_PORT_TABLE_NAME);

    //Retrieve system port configurations from APP DB
    appSystemPortTable.getKeys(keys);
    for ( auto &alias : keys )
    {
        appSystemPortTable.get(alias, spFv);

        int32_t system_port_id = -1;
        int32_t switch_id = -1;
        int32_t core_index = -1;
        int32_t core_port_index = -1;

        for ( auto &fv : spFv )
        {
            if(fv.first == "switch_id")
            {
                switch_id = stoi(fv.second);
                continue;
            }
            if(fv.first == "core_index")
            {
                core_index = stoi(fv.second);
                continue;
            }
            if(fv.first == "core_port_index")
            {
                core_port_index = stoi(fv.second);
                continue;
            }
            if(fv.first == "system_port_id")
            {
                system_port_id = stoi(fv.second);
                continue;
            }
        }

        if(system_port_id < 0 || switch_id < 0 || core_index < 0 || core_port_index < 0)
        {
            SWSS_LOG_ERROR("Invalid or Missing field values for %s! system_port id:%d, switch_id:%d, core_index:%d, core_port_index:%d",
                    alias.c_str(), system_port_id, switch_id, core_index, core_port_index);
            continue;
        }

        tuple<int, int, int> sp_key(switch_id, core_index, core_port_index);

        if(m_systemPortOidMap.find(sp_key) != m_systemPortOidMap.end())
        {

            sai_attribute_t attr;
            vector<sai_attribute_t> attrs;
            sai_object_id_t system_port_oid;
            sai_status_t status;

            //Retrive system port config info and enable
            system_port_oid = m_systemPortOidMap[sp_key];

            attr.id = SAI_SYSTEM_PORT_ATTR_TYPE;
            attrs.push_back(attr);

            attr.id = SAI_SYSTEM_PORT_ATTR_CONFIG_INFO;
            attrs.push_back(attr);

            status = sai_system_port_api->get_system_port_attribute(system_port_oid, static_cast<uint32_t>(attrs.size()), attrs.data());
            if (status != SAI_STATUS_SUCCESS)
            {
                SWSS_LOG_ERROR("Failed to get system port config info spid:%" PRIx64, system_port_oid);
                continue;
            }

            //Create or update system port and add to the port list.
            Port port(alias, Port::SYSTEM);
            port.m_port_id = system_port_oid;
            port.m_admin_state_up = true;
            port.m_oper_status = SAI_PORT_OPER_STATUS_UP;
            port.m_speed = attrs[1].value.sysportconfig.speed;
            port.m_mtu = DEFAULT_SYSTEM_PORT_MTU;
            if (attrs[0].value.s32 == SAI_SYSTEM_PORT_TYPE_LOCAL)
            {
                //Get the local port oid
                attr.id = SAI_SYSTEM_PORT_ATTR_PORT;

                status = sai_system_port_api->get_system_port_attribute(system_port_oid, 1, &attr);
                if (status != SAI_STATUS_SUCCESS)
                {
                    SWSS_LOG_ERROR("Failed to get local port oid of local system port spid:%" PRIx64, system_port_oid);
                    continue;
                }

                //System port for local port. Update the system port info in the existing physical port
                if(!getPort(attr.value.oid, port))
                {
                    //This is system port for non-front panel local port (CPU or OLP or RCY (Inband)). Not an error
                    SWSS_LOG_NOTICE("Add port for non-front panel local system port 0x%" PRIx64 "; core: %d, core port: %d",
                            system_port_oid, core_index, core_port_index);
                }
                port.m_system_port_info.local_port_oid = attr.value.oid;
            }

            port.m_system_port_oid = system_port_oid;

            port.m_system_port_info.alias = alias;
            port.m_system_port_info.type = (sai_system_port_type_t) attrs[0].value.s32;
            port.m_system_port_info.port_id = attrs[1].value.sysportconfig.port_id;
            port.m_system_port_info.switch_id = attrs[1].value.sysportconfig.attached_switch_id;
            port.m_system_port_info.core_index = attrs[1].value.sysportconfig.attached_core_index;
            port.m_system_port_info.core_port_index = attrs[1].value.sysportconfig.attached_core_port_index;
            port.m_system_port_info.speed = attrs[1].value.sysportconfig.speed;
            port.m_system_port_info.num_voq = attrs[1].value.sysportconfig.num_voq;

            setPort(port.m_alias, port);
            if(m_port_ref_count.find(port.m_alias) == m_port_ref_count.end())
            {
                m_port_ref_count[port.m_alias] = 0;
            }

            SWSS_LOG_NOTICE("Added system port %" PRIx64 " for %s", system_port_oid, alias.c_str());
        }
        else
        {
            //System port does not exist in the switch
            //This can not happen since all the system ports are supposed to be created during switch creation itself

            SWSS_LOG_ERROR("System port %s does not exist in switch. Port not added!", alias.c_str());
            continue;
        }
    }

    return true;
}

bool PortsOrch::getInbandPort(Port &port)
{
    if (m_portList.find(m_inbandPortName) == m_portList.end())
    {
        return false;
    }
    else
    {
        port = m_portList[m_inbandPortName];
        return true;
    }
}

bool PortsOrch::isInbandPort(const string &alias)
{
    return (m_inbandPortName == alias);
}

bool PortsOrch::setVoqInbandIntf(string &alias, string &type)
{
    if(m_inbandPortName == alias)
    {
        //Inband interface already exists with this name
        SWSS_LOG_NOTICE("Interface %s is already configured as inband!", alias.c_str());
        return true;
    }

    //Make sure port and host if exists for the configured inband interface
    Port port;
    if (!getPort(alias, port))
    {
        SWSS_LOG_ERROR("Port/Vlan configured for inband intf %s is not ready!", alias.c_str());
        return false;
    }

    if(type == "port" && !port.m_hif_id)
    {
        SWSS_LOG_ERROR("Host interface is not available for port %s", alias.c_str());
        return false;
    }

    //Store the name of the local inband port
    m_inbandPortName = alias;

    return true;
}

void PortsOrch::voqSyncAddLag (Port &lag)
{
    int32_t switch_id = lag.m_system_lag_info.switch_id;

    // Sync only local lag add to CHASSIS_APP_DB

    if (switch_id != gVoqMySwitchId)
    {
        return;
    }

    uint32_t spa_id = lag.m_system_lag_info.spa_id;

    vector<FieldValueTuple> attrs;

    FieldValueTuple li ("lag_id", to_string(spa_id));
    attrs.push_back(li);

    FieldValueTuple si ("switch_id", to_string(switch_id));
    attrs.push_back(si);

    string key = lag.m_system_lag_info.alias;

    m_tableVoqSystemLagTable->set(key, attrs);
}

void PortsOrch::voqSyncDelLag(Port &lag)
{
    // Sync only local lag del to CHASSIS_APP_DB
    if (lag.m_system_lag_info.switch_id != gVoqMySwitchId)
    {
        return;
    }

    string key = lag.m_system_lag_info.alias;

    m_tableVoqSystemLagTable->del(key);
}

void PortsOrch::voqSyncAddLagMember(Port &lag, Port &port)
{
    // Sync only local lag's member add to CHASSIS_APP_DB
    if (lag.m_system_lag_info.switch_id != gVoqMySwitchId)
    {
        return;
    }

    vector<FieldValueTuple> attrs;
    FieldValueTuple nullFv ("NULL", "NULL");
    attrs.push_back(nullFv);

    string key = lag.m_system_lag_info.alias + ":" + port.m_system_port_info.alias;
    m_tableVoqSystemLagMemberTable->set(key, attrs);
}

void PortsOrch::voqSyncDelLagMember(Port &lag, Port &port)
{
    // Sync only local lag's member del to CHASSIS_APP_DB
    if (lag.m_system_lag_info.switch_id != gVoqMySwitchId)
    {
        return;
    }

    string key = lag.m_system_lag_info.alias + ":" + port.m_system_port_info.alias;
    m_tableVoqSystemLagMemberTable->del(key);
}<|MERGE_RESOLUTION|>--- conflicted
+++ resolved
@@ -283,16 +283,10 @@
  */
 PortsOrch::PortsOrch(DBConnector *db, DBConnector *stateDb, vector<table_name_with_pri_t> &tableNames, DBConnector *chassisAppDb) :
         Orch(db, tableNames),
-<<<<<<< HEAD
         m_portStateTable(stateDb, STATE_PORT_TABLE_NAME),
-        port_stat_manager(PORT_STAT_COUNTER_FLEX_COUNTER_GROUP, StatsMode::READ, PORT_STAT_FLEX_COUNTER_POLLING_INTERVAL_MS, false),
-        port_buffer_drop_stat_manager(PORT_BUFFER_DROP_STAT_FLEX_COUNTER_GROUP, StatsMode::READ, PORT_BUFFER_DROP_STAT_POLLING_INTERVAL_MS, false),
-        queue_stat_manager(QUEUE_STAT_COUNTER_FLEX_COUNTER_GROUP, StatsMode::READ, QUEUE_STAT_FLEX_COUNTER_POLLING_INTERVAL_MS, false)
-=======
         port_stat_manager(PORT_STAT_COUNTER_FLEX_COUNTER_GROUP, StatsMode::READ, PORT_STAT_FLEX_COUNTER_POLLING_INTERVAL_MS, true),
         port_buffer_drop_stat_manager(PORT_BUFFER_DROP_STAT_FLEX_COUNTER_GROUP, StatsMode::READ, PORT_BUFFER_DROP_STAT_POLLING_INTERVAL_MS, true),
         queue_stat_manager(QUEUE_STAT_COUNTER_FLEX_COUNTER_GROUP, StatsMode::READ, QUEUE_STAT_FLEX_COUNTER_POLLING_INTERVAL_MS, true)
->>>>>>> 7c6ebb18
 {
     SWSS_LOG_ENTER();
 
