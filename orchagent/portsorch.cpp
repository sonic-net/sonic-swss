#include "portsorch.h"
#include "intfsorch.h"
#include "bufferorch.h"
#include "neighorch.h"
#include "gearboxutils.h"
#include "vxlanorch.h"
#include "directory.h"

#include <inttypes.h>
#include <cassert>
#include <fstream>
#include <sstream>
#include <set>
#include <algorithm>
#include <tuple>
#include <sstream>
#include <unordered_set>

#include <netinet/if_ether.h>
#include "net/if.h"

#include "logger.h"
#include "schema.h"
#include "redisapi.h"
#include "converter.h"
#include "sai_serialize.h"
#include "crmorch.h"
#include "countercheckorch.h"
#include "notifier.h"
#include "fdborch.h"
#include "subscriberstatetable.h"

extern sai_switch_api_t *sai_switch_api;
extern sai_bridge_api_t *sai_bridge_api;
extern sai_port_api_t *sai_port_api;
extern sai_vlan_api_t *sai_vlan_api;
extern sai_lag_api_t *sai_lag_api;
extern sai_hostif_api_t* sai_hostif_api;
extern sai_acl_api_t* sai_acl_api;
extern sai_queue_api_t *sai_queue_api;
extern sai_object_id_t gSwitchId;
extern sai_fdb_api_t *sai_fdb_api;
extern IntfsOrch *gIntfsOrch;
extern NeighOrch *gNeighOrch;
extern CrmOrch *gCrmOrch;
extern BufferOrch *gBufferOrch;
extern FdbOrch *gFdbOrch;
extern Directory<Orch*> gDirectory;
extern sai_system_port_api_t *sai_system_port_api;
extern string gMySwitchType;
extern int32_t gVoqMySwitchId;
extern string gMyHostName;
extern string gMyAsicName;

#define VLAN_PREFIX         "Vlan"
#define DEFAULT_VLAN_ID     1
#define MAX_VALID_VLAN_ID   4094

#define PORT_STAT_FLEX_COUNTER_POLLING_INTERVAL_MS     1000
#define PORT_BUFFER_DROP_STAT_POLLING_INTERVAL_MS     60000
#define QUEUE_STAT_FLEX_COUNTER_POLLING_INTERVAL_MS   10000
#define QUEUE_WATERMARK_FLEX_STAT_COUNTER_POLL_MSECS "10000"
#define PG_WATERMARK_FLEX_STAT_COUNTER_POLL_MSECS    "10000"
#define PG_DROP_FLEX_STAT_COUNTER_POLL_MSECS         "10000"
#define PORT_RATE_FLEX_COUNTER_POLLING_INTERVAL_MS   "1000"


static map<string, sai_port_fec_mode_t> fec_mode_map =
{
    { "none",  SAI_PORT_FEC_MODE_NONE },
    { "rs", SAI_PORT_FEC_MODE_RS },
    { "fc", SAI_PORT_FEC_MODE_FC }
};

static map<string, sai_port_priority_flow_control_mode_t> pfc_asym_map =
{
    { "on", SAI_PORT_PRIORITY_FLOW_CONTROL_MODE_SEPARATE },
    { "off", SAI_PORT_PRIORITY_FLOW_CONTROL_MODE_COMBINED }
};

static map<string, sai_bridge_port_fdb_learning_mode_t> learn_mode_map =
{
    { "drop",  SAI_BRIDGE_PORT_FDB_LEARNING_MODE_DROP },
    { "disable", SAI_BRIDGE_PORT_FDB_LEARNING_MODE_DISABLE },
    { "hardware", SAI_BRIDGE_PORT_FDB_LEARNING_MODE_HW },
    { "cpu_trap", SAI_BRIDGE_PORT_FDB_LEARNING_MODE_CPU_TRAP},
    { "cpu_log", SAI_BRIDGE_PORT_FDB_LEARNING_MODE_CPU_LOG},
    { "notification", SAI_BRIDGE_PORT_FDB_LEARNING_MODE_FDB_NOTIFICATION}
};

static map<string, sai_port_media_type_t> media_type_map =
{
    { "fiber", SAI_PORT_MEDIA_TYPE_FIBER },
    { "copper", SAI_PORT_MEDIA_TYPE_COPPER }
};

static map<string, sai_port_internal_loopback_mode_t> loopback_mode_map =
{
    { "none",  SAI_PORT_INTERNAL_LOOPBACK_MODE_NONE },
    { "phy", SAI_PORT_INTERNAL_LOOPBACK_MODE_PHY },
    { "mac", SAI_PORT_INTERNAL_LOOPBACK_MODE_MAC }
};

static map<string, sai_port_interface_type_t> interface_type_map =
{
 { "none", SAI_PORT_INTERFACE_TYPE_NONE },
 { "cr", SAI_PORT_INTERFACE_TYPE_CR },
 { "cr4", SAI_PORT_INTERFACE_TYPE_CR4 },
 { "sr", SAI_PORT_INTERFACE_TYPE_SR },
 { "sr4", SAI_PORT_INTERFACE_TYPE_SR4 },
 { "lr", SAI_PORT_INTERFACE_TYPE_LR },
 { "lr4", SAI_PORT_INTERFACE_TYPE_LR4 },
 { "kr", SAI_PORT_INTERFACE_TYPE_KR },
 { "kr4", SAI_PORT_INTERFACE_TYPE_KR4 }
};

const vector<sai_port_stat_t> port_stat_ids =
{
    SAI_PORT_STAT_IF_IN_OCTETS,
    SAI_PORT_STAT_IF_IN_UCAST_PKTS,
    SAI_PORT_STAT_IF_IN_NON_UCAST_PKTS,
    SAI_PORT_STAT_IF_IN_DISCARDS,
    SAI_PORT_STAT_IF_IN_ERRORS,
    SAI_PORT_STAT_IF_IN_UNKNOWN_PROTOS,
    SAI_PORT_STAT_IF_OUT_OCTETS,
    SAI_PORT_STAT_IF_OUT_UCAST_PKTS,
    SAI_PORT_STAT_IF_OUT_NON_UCAST_PKTS,
    SAI_PORT_STAT_IF_OUT_DISCARDS,
    SAI_PORT_STAT_IF_OUT_ERRORS,
    SAI_PORT_STAT_IF_OUT_QLEN,
    SAI_PORT_STAT_IF_IN_MULTICAST_PKTS,
    SAI_PORT_STAT_IF_IN_BROADCAST_PKTS,
    SAI_PORT_STAT_IF_OUT_MULTICAST_PKTS,
    SAI_PORT_STAT_IF_OUT_BROADCAST_PKTS,
    SAI_PORT_STAT_ETHER_RX_OVERSIZE_PKTS,
    SAI_PORT_STAT_ETHER_TX_OVERSIZE_PKTS,
    SAI_PORT_STAT_ETHER_IN_PKTS_64_OCTETS,
    SAI_PORT_STAT_ETHER_IN_PKTS_65_TO_127_OCTETS,
    SAI_PORT_STAT_ETHER_IN_PKTS_128_TO_255_OCTETS,
    SAI_PORT_STAT_ETHER_IN_PKTS_256_TO_511_OCTETS,
    SAI_PORT_STAT_ETHER_IN_PKTS_512_TO_1023_OCTETS,
    SAI_PORT_STAT_ETHER_IN_PKTS_1024_TO_1518_OCTETS,
    SAI_PORT_STAT_ETHER_IN_PKTS_1519_TO_2047_OCTETS,
    SAI_PORT_STAT_ETHER_IN_PKTS_2048_TO_4095_OCTETS,
    SAI_PORT_STAT_ETHER_IN_PKTS_4096_TO_9216_OCTETS,
    SAI_PORT_STAT_ETHER_IN_PKTS_9217_TO_16383_OCTETS,
    SAI_PORT_STAT_ETHER_OUT_PKTS_64_OCTETS,
    SAI_PORT_STAT_ETHER_OUT_PKTS_65_TO_127_OCTETS,
    SAI_PORT_STAT_ETHER_OUT_PKTS_128_TO_255_OCTETS,
    SAI_PORT_STAT_ETHER_OUT_PKTS_256_TO_511_OCTETS,
    SAI_PORT_STAT_ETHER_OUT_PKTS_512_TO_1023_OCTETS,
    SAI_PORT_STAT_ETHER_OUT_PKTS_1024_TO_1518_OCTETS,
    SAI_PORT_STAT_ETHER_OUT_PKTS_1519_TO_2047_OCTETS,
    SAI_PORT_STAT_ETHER_OUT_PKTS_2048_TO_4095_OCTETS,
    SAI_PORT_STAT_ETHER_OUT_PKTS_4096_TO_9216_OCTETS,
    SAI_PORT_STAT_ETHER_OUT_PKTS_9217_TO_16383_OCTETS,
    SAI_PORT_STAT_PFC_0_TX_PKTS,
    SAI_PORT_STAT_PFC_1_TX_PKTS,
    SAI_PORT_STAT_PFC_2_TX_PKTS,
    SAI_PORT_STAT_PFC_3_TX_PKTS,
    SAI_PORT_STAT_PFC_4_TX_PKTS,
    SAI_PORT_STAT_PFC_5_TX_PKTS,
    SAI_PORT_STAT_PFC_6_TX_PKTS,
    SAI_PORT_STAT_PFC_7_TX_PKTS,
    SAI_PORT_STAT_PFC_0_RX_PKTS,
    SAI_PORT_STAT_PFC_1_RX_PKTS,
    SAI_PORT_STAT_PFC_2_RX_PKTS,
    SAI_PORT_STAT_PFC_3_RX_PKTS,
    SAI_PORT_STAT_PFC_4_RX_PKTS,
    SAI_PORT_STAT_PFC_5_RX_PKTS,
    SAI_PORT_STAT_PFC_6_RX_PKTS,
    SAI_PORT_STAT_PFC_7_RX_PKTS,
    SAI_PORT_STAT_PAUSE_RX_PKTS,
    SAI_PORT_STAT_PAUSE_TX_PKTS,
    SAI_PORT_STAT_ETHER_STATS_TX_NO_ERRORS,
    SAI_PORT_STAT_IP_IN_UCAST_PKTS,
    SAI_PORT_STAT_ETHER_STATS_JABBERS,
    SAI_PORT_STAT_ETHER_STATS_FRAGMENTS,
    SAI_PORT_STAT_ETHER_STATS_UNDERSIZE_PKTS,
    SAI_PORT_STAT_IP_IN_RECEIVES
};

const vector<sai_port_stat_t> port_buffer_drop_stat_ids =
{
    SAI_PORT_STAT_IN_DROPPED_PKTS,
    SAI_PORT_STAT_OUT_DROPPED_PKTS
};

static const vector<sai_queue_stat_t> queue_stat_ids =
{
    SAI_QUEUE_STAT_PACKETS,
    SAI_QUEUE_STAT_BYTES,
    SAI_QUEUE_STAT_DROPPED_PACKETS,
    SAI_QUEUE_STAT_DROPPED_BYTES,
};

static const vector<sai_queue_stat_t> queueWatermarkStatIds =
{
    SAI_QUEUE_STAT_SHARED_WATERMARK_BYTES,
};

static const vector<sai_ingress_priority_group_stat_t> ingressPriorityGroupWatermarkStatIds =
{
    SAI_INGRESS_PRIORITY_GROUP_STAT_XOFF_ROOM_WATERMARK_BYTES,
    SAI_INGRESS_PRIORITY_GROUP_STAT_SHARED_WATERMARK_BYTES,
};

static const vector<sai_ingress_priority_group_stat_t> ingressPriorityGroupDropStatIds =
{
    SAI_INGRESS_PRIORITY_GROUP_STAT_DROPPED_PACKETS
};

static char* hostif_vlan_tag[] = {
    [SAI_HOSTIF_VLAN_TAG_STRIP]     = "SAI_HOSTIF_VLAN_TAG_STRIP",
    [SAI_HOSTIF_VLAN_TAG_KEEP]      = "SAI_HOSTIF_VLAN_TAG_KEEP",
    [SAI_HOSTIF_VLAN_TAG_ORIGINAL]  = "SAI_HOSTIF_VLAN_TAG_ORIGINAL"
};
/*
 * Initialize PortsOrch
 * 0) If Gearbox is enabled, then initialize the external PHYs as defined in
 *    the GEARBOX_TABLE.
 * 1) By default, a switch has one CPU port, one 802.1Q bridge, and one default
 *    VLAN. All ports are in .1Q bridge as bridge ports, and all bridge ports
 *    are in default VLAN as VLAN members.
 * 2) Query switch CPU port.
 * 3) Query ports associated with lane mappings
 * 4) Query switch .1Q bridge and all its bridge ports.
 * 5) Query switch default VLAN and all its VLAN members.
 * 6) Remove each VLAN member from default VLAN and each bridge port from .1Q
 *    bridge. By design, SONiC switch starts with all bridge ports removed from
 *    default VLAN and all ports removed from .1Q bridge.
 */
PortsOrch::PortsOrch(DBConnector *db, vector<table_name_with_pri_t> &tableNames, DBConnector *chassisAppDb) :
        Orch(db, tableNames),
        port_stat_manager(PORT_STAT_COUNTER_FLEX_COUNTER_GROUP, StatsMode::READ, PORT_STAT_FLEX_COUNTER_POLLING_INTERVAL_MS, true),
        port_buffer_drop_stat_manager(PORT_BUFFER_DROP_STAT_FLEX_COUNTER_GROUP, StatsMode::READ, PORT_BUFFER_DROP_STAT_POLLING_INTERVAL_MS, true),
        queue_stat_manager(QUEUE_STAT_COUNTER_FLEX_COUNTER_GROUP, StatsMode::READ, QUEUE_STAT_FLEX_COUNTER_POLLING_INTERVAL_MS, true)
{
    SWSS_LOG_ENTER();

    /* Initialize counter table */
    m_counter_db = shared_ptr<DBConnector>(new DBConnector("COUNTERS_DB", 0));
    m_counterTable = unique_ptr<Table>(new Table(m_counter_db.get(), COUNTERS_PORT_NAME_MAP));
    m_counterLagTable = unique_ptr<Table>(new Table(m_counter_db.get(), COUNTERS_LAG_NAME_MAP));
    FieldValueTuple tuple("", "");
    vector<FieldValueTuple> defaultLagFv;
    defaultLagFv.push_back(tuple);
    m_counterLagTable->set("", defaultLagFv);

    /* Initialize port and vlan table */
    m_portTable = unique_ptr<Table>(new Table(db, APP_PORT_TABLE_NAME));

    /* Initialize gearbox */
    m_gearboxTable = unique_ptr<Table>(new Table(db, "_GEARBOX_TABLE"));

    /* Initialize queue tables */
    m_queueTable = unique_ptr<Table>(new Table(m_counter_db.get(), COUNTERS_QUEUE_NAME_MAP));
    m_queuePortTable = unique_ptr<Table>(new Table(m_counter_db.get(), COUNTERS_QUEUE_PORT_MAP));
    m_queueIndexTable = unique_ptr<Table>(new Table(m_counter_db.get(), COUNTERS_QUEUE_INDEX_MAP));
    m_queueTypeTable = unique_ptr<Table>(new Table(m_counter_db.get(), COUNTERS_QUEUE_TYPE_MAP));

    /* Initialize ingress priority group tables */
    m_pgTable = unique_ptr<Table>(new Table(m_counter_db.get(), COUNTERS_PG_NAME_MAP));
    m_pgPortTable = unique_ptr<Table>(new Table(m_counter_db.get(), COUNTERS_PG_PORT_MAP));
    m_pgIndexTable = unique_ptr<Table>(new Table(m_counter_db.get(), COUNTERS_PG_INDEX_MAP));

    m_flex_db = shared_ptr<DBConnector>(new DBConnector("FLEX_COUNTER_DB", 0));
    m_flexCounterTable = unique_ptr<ProducerTable>(new ProducerTable(m_flex_db.get(), FLEX_COUNTER_TABLE));
    m_flexCounterGroupTable = unique_ptr<ProducerTable>(new ProducerTable(m_flex_db.get(), FLEX_COUNTER_GROUP_TABLE));

    m_state_db = shared_ptr<DBConnector>(new DBConnector("STATE_DB", 0));
    m_stateBufferMaximumValueTable = unique_ptr<Table>(new Table(m_state_db.get(), STATE_BUFFER_MAXIMUM_VALUE_TABLE));

    initGearbox();

    string queueWmSha, pgWmSha;
    string queueWmPluginName = "watermark_queue.lua";
    string pgWmPluginName = "watermark_pg.lua";
    string portRatePluginName = "port_rates.lua";

    try
    {
        string queueLuaScript = swss::loadLuaScript(queueWmPluginName);
        queueWmSha = swss::loadRedisScript(m_counter_db.get(), queueLuaScript);

        string pgLuaScript = swss::loadLuaScript(pgWmPluginName);
        pgWmSha = swss::loadRedisScript(m_counter_db.get(), pgLuaScript);

        string portRateLuaScript = swss::loadLuaScript(portRatePluginName);
        string portRateSha = swss::loadRedisScript(m_counter_db.get(), portRateLuaScript);

        vector<FieldValueTuple> fieldValues;
        fieldValues.emplace_back(QUEUE_PLUGIN_FIELD, queueWmSha);
        fieldValues.emplace_back(POLL_INTERVAL_FIELD, QUEUE_WATERMARK_FLEX_STAT_COUNTER_POLL_MSECS);
        fieldValues.emplace_back(STATS_MODE_FIELD, STATS_MODE_READ_AND_CLEAR);
        m_flexCounterGroupTable->set(QUEUE_WATERMARK_STAT_COUNTER_FLEX_COUNTER_GROUP, fieldValues);

        fieldValues.clear();
        fieldValues.emplace_back(PG_PLUGIN_FIELD, pgWmSha);
        fieldValues.emplace_back(POLL_INTERVAL_FIELD, PG_WATERMARK_FLEX_STAT_COUNTER_POLL_MSECS);
        fieldValues.emplace_back(STATS_MODE_FIELD, STATS_MODE_READ_AND_CLEAR);
        m_flexCounterGroupTable->set(PG_WATERMARK_STAT_COUNTER_FLEX_COUNTER_GROUP, fieldValues);

        fieldValues.clear();
        fieldValues.emplace_back(PORT_PLUGIN_FIELD, portRateSha);
        fieldValues.emplace_back(POLL_INTERVAL_FIELD, PORT_RATE_FLEX_COUNTER_POLLING_INTERVAL_MS);
        fieldValues.emplace_back(STATS_MODE_FIELD, STATS_MODE_READ);
        m_flexCounterGroupTable->set(PORT_STAT_COUNTER_FLEX_COUNTER_GROUP, fieldValues);

        fieldValues.clear();
        fieldValues.emplace_back(POLL_INTERVAL_FIELD, PG_DROP_FLEX_STAT_COUNTER_POLL_MSECS);
        fieldValues.emplace_back(STATS_MODE_FIELD, STATS_MODE_READ);
        m_flexCounterGroupTable->set(PG_DROP_STAT_COUNTER_FLEX_COUNTER_GROUP, fieldValues);
    }
    catch (const runtime_error &e)
    {
        SWSS_LOG_ERROR("Port flex counter groups were not set successfully: %s", e.what());
    }

    uint32_t i, j;
    sai_status_t status;
    sai_attribute_t attr;

    /* Get CPU port */
    attr.id = SAI_SWITCH_ATTR_CPU_PORT;

    status = sai_switch_api->get_switch_attribute(gSwitchId, 1, &attr);
    if (status != SAI_STATUS_SUCCESS)
    {
        SWSS_LOG_ERROR("Failed to get CPU port, rv:%d", status);
        throw runtime_error("PortsOrch initialization failure");
    }

    m_cpuPort = Port("CPU", Port::CPU);
    m_cpuPort.m_port_id = attr.value.oid;
    m_portList[m_cpuPort.m_alias] = m_cpuPort;
    m_port_ref_count[m_cpuPort.m_alias] = 0;

    /* Get port number */
    attr.id = SAI_SWITCH_ATTR_PORT_NUMBER;

    status = sai_switch_api->get_switch_attribute(gSwitchId, 1, &attr);
    if (status != SAI_STATUS_SUCCESS)
    {
        SWSS_LOG_ERROR("Failed to get port number, rv:%d", status);
        throw runtime_error("PortsOrch initialization failure");
    }

    m_portCount = attr.value.u32;
    SWSS_LOG_NOTICE("Get %d ports", m_portCount);

    /* Get port list */
    vector<sai_object_id_t> port_list;
    port_list.resize(m_portCount);

    attr.id = SAI_SWITCH_ATTR_PORT_LIST;
    attr.value.objlist.count = (uint32_t)port_list.size();
    attr.value.objlist.list = port_list.data();

    status = sai_switch_api->get_switch_attribute(gSwitchId, 1, &attr);
    if (status != SAI_STATUS_SUCCESS)
    {
        SWSS_LOG_ERROR("Failed to get port list, rv:%d", status);
        throw runtime_error("PortsOrch initialization failure");
    }

    /* Get port hardware lane info */
    for (i = 0; i < m_portCount; i++)
    {
        sai_uint32_t lanes[8] = { 0,0,0,0,0,0,0,0 };
        attr.id = SAI_PORT_ATTR_HW_LANE_LIST;
        attr.value.u32list.count = 8;
        attr.value.u32list.list = lanes;

        status = sai_port_api->get_port_attribute(port_list[i], 1, &attr);
        if (status != SAI_STATUS_SUCCESS)
        {
            SWSS_LOG_ERROR("Failed to get hardware lane list pid:%" PRIx64, port_list[i]);
            throw runtime_error("PortsOrch initialization failure");
        }

        set<int> tmp_lane_set;
        for (j = 0; j < attr.value.u32list.count; j++)
        {
            tmp_lane_set.insert(attr.value.u32list.list[j]);
        }

        string tmp_lane_str = "";
        for (auto s : tmp_lane_set)
        {
            tmp_lane_str += to_string(s) + " ";
        }
        tmp_lane_str = tmp_lane_str.substr(0, tmp_lane_str.size()-1);

        SWSS_LOG_NOTICE("Get port with lanes pid:%" PRIx64 " lanes:%s", port_list[i], tmp_lane_str.c_str());
        m_portListLaneMap[tmp_lane_set] = port_list[i];
    }

    /* Get default 1Q bridge and default VLAN */
    vector<sai_attribute_t> attrs;
    attr.id = SAI_SWITCH_ATTR_DEFAULT_1Q_BRIDGE_ID;
    attrs.push_back(attr);
    attr.id = SAI_SWITCH_ATTR_DEFAULT_VLAN_ID;
    attrs.push_back(attr);

    status = sai_switch_api->get_switch_attribute(gSwitchId, (uint32_t)attrs.size(), attrs.data());
    if (status != SAI_STATUS_SUCCESS)
    {
        SWSS_LOG_ERROR("Failed to get default 1Q bridge and/or default VLAN, rv:%d", status);
        throw runtime_error("PortsOrch initialization failure");
    }

    m_default1QBridge = attrs[0].value.oid;
    m_defaultVlan = attrs[1].value.oid;

    /* Get System ports */
    getSystemPorts();

    removeDefaultVlanMembers();
    removeDefaultBridgePorts();

    /* Add port oper status notification support */
    DBConnector *notificationsDb = new DBConnector("ASIC_DB", 0);
    m_portStatusNotificationConsumer = new swss::NotificationConsumer(notificationsDb, "NOTIFICATIONS");
    auto portStatusNotificatier = new Notifier(m_portStatusNotificationConsumer, this, "PORT_STATUS_NOTIFICATIONS");
    Orch::addExecutor(portStatusNotificatier);

    if (gMySwitchType == "voq")
    {
        string tableName;
        //Add subscriber to process system LAG (System PortChannel) table
        tableName = CHASSIS_APP_LAG_TABLE_NAME;
        Orch::addExecutor(new Consumer(new SubscriberStateTable(chassisAppDb, tableName, TableConsumable::DEFAULT_POP_BATCH_SIZE, 0), this, tableName));
        m_tableVoqSystemLagTable = unique_ptr<Table>(new Table(chassisAppDb, CHASSIS_APP_LAG_TABLE_NAME));

        //Add subscriber to process system LAG member (System PortChannelMember) table
        tableName = CHASSIS_APP_LAG_MEMBER_TABLE_NAME;
        Orch::addExecutor(new Consumer(new SubscriberStateTable(chassisAppDb, tableName, TableConsumable::DEFAULT_POP_BATCH_SIZE, 0), this, tableName));
        m_tableVoqSystemLagMemberTable = unique_ptr<Table>(new Table(chassisAppDb, CHASSIS_APP_LAG_MEMBER_TABLE_NAME));

        m_lagIdAllocator = unique_ptr<LagIdAllocator> (new LagIdAllocator(chassisAppDb));
    }
}

void PortsOrch::removeDefaultVlanMembers()
{
    /* Get VLAN members in default VLAN */
    vector<sai_object_id_t> vlan_member_list(m_portCount + m_systemPortCount);

    sai_attribute_t attr;
    attr.id = SAI_VLAN_ATTR_MEMBER_LIST;
    attr.value.objlist.count = (uint32_t)vlan_member_list.size();
    attr.value.objlist.list = vlan_member_list.data();

    sai_status_t status = sai_vlan_api->get_vlan_attribute(m_defaultVlan, 1, &attr);
    if (status != SAI_STATUS_SUCCESS)
    {
        SWSS_LOG_ERROR("Failed to get VLAN member list in default VLAN, rv:%d", status);
        throw runtime_error("PortsOrch initialization failure");
    }

    /* Remove VLAN members in default VLAN */
    for (uint32_t i = 0; i < attr.value.objlist.count; i++)
    {
        status = sai_vlan_api->remove_vlan_member(vlan_member_list[i]);
        if (status != SAI_STATUS_SUCCESS)
        {
            SWSS_LOG_ERROR("Failed to remove VLAN member, rv:%d", status);
            throw runtime_error("PortsOrch initialization failure");
        }
    }

    SWSS_LOG_NOTICE("Remove %d VLAN members from default VLAN", attr.value.objlist.count);
}

void PortsOrch::removeDefaultBridgePorts()
{
    /* Get bridge ports in default 1Q bridge
     * By default, there will be (m_portCount + m_systemPortCount) number of SAI_BRIDGE_PORT_TYPE_PORT
     * ports and one SAI_BRIDGE_PORT_TYPE_1Q_ROUTER port. The former type of
     * ports will be removed. */
    vector<sai_object_id_t> bridge_port_list(m_portCount + m_systemPortCount + 1);

    sai_attribute_t attr;
    attr.id = SAI_BRIDGE_ATTR_PORT_LIST;
    attr.value.objlist.count = (uint32_t)bridge_port_list.size();
    attr.value.objlist.list = bridge_port_list.data();

    sai_status_t status = sai_bridge_api->get_bridge_attribute(m_default1QBridge, 1, &attr);
    if (status != SAI_STATUS_SUCCESS)
    {
        SWSS_LOG_ERROR("Failed to get bridge port list in default 1Q bridge, rv:%d", status);
        throw runtime_error("PortsOrch initialization failure");
    }

    auto bridge_port_count = attr.value.objlist.count;

    /* Remove SAI_BRIDGE_PORT_TYPE_PORT bridge ports in default 1Q bridge */
    for (uint32_t i = 0; i < bridge_port_count; i++)
    {
        attr.id = SAI_BRIDGE_PORT_ATTR_TYPE;
        attr.value.s32 = SAI_NULL_OBJECT_ID;

        status = sai_bridge_api->get_bridge_port_attribute(bridge_port_list[i], 1, &attr);
        if (status != SAI_STATUS_SUCCESS)
        {
            SWSS_LOG_ERROR("Failed to get bridge port type, rv:%d", status);
            throw runtime_error("PortsOrch initialization failure");
        }
        if (attr.value.s32 == SAI_BRIDGE_PORT_TYPE_PORT)
        {
            status = sai_bridge_api->remove_bridge_port(bridge_port_list[i]);
            if (status != SAI_STATUS_SUCCESS)
            {
                SWSS_LOG_ERROR("Failed to remove bridge port, rv:%d", status);
                throw runtime_error("PortsOrch initialization failure");
            }
        }
    }

    SWSS_LOG_NOTICE("Remove bridge ports from default 1Q bridge");
}

bool PortsOrch::allPortsReady()
{
    return m_initDone && m_pendingPortSet.empty();
}

/* Upon receiving PortInitDone, all the configured ports have been created in both hardware and kernel*/
bool PortsOrch::isInitDone()
{
    return m_initDone;
}

// Upon m_portConfigState transiting to PORT_CONFIG_DONE state, all physical ports have been "created" in hardware.
// Because of the asynchronous nature of sairedis calls, "create" in the strict sense means that the SAI create_port()
// function is called and the create port event has been pushed to the sairedis pipeline. Because sairedis pipeline
// preserves the order of the events received, any event that depends on the physical port being created first, e.g.,
// buffer profile apply, will be popped in the FIFO fashion, processed in the right order after the physical port is
// physically created in the ASIC, and thus can be issued safely when this function call returns true.
bool PortsOrch::isConfigDone()
{
    return m_portConfigState == PORT_CONFIG_DONE;
}

/* Use this method to retrieve the desired port if the destination port is a Gearbox port.
 * For example, if Gearbox is enabled on a specific physical interface,
 * the destination port may be the PHY or LINE side of the external PHY.
 * The original port id is returned if it's not a Gearbox configured port.
 */
bool PortsOrch::getDestPortId(sai_object_id_t src_port_id, dest_port_type_t port_type, sai_object_id_t &des_port_id)
{
    bool status = false;
    des_port_id = src_port_id;

    if (m_gearboxEnabled)
    {
        if (m_gearboxPortListLaneMap.find(src_port_id) != m_gearboxPortListLaneMap.end())
        {
            if (PHY_PORT_TYPE == port_type)
            {
                des_port_id = get<0>(m_gearboxPortListLaneMap[src_port_id]);
                SWSS_LOG_DEBUG("BOX: port id:%" PRIx64 " has a phy-side port id:%" PRIx64, src_port_id, des_port_id);
                status = true;
            }
            else if (LINE_PORT_TYPE == port_type)
            {
                des_port_id = get<1>(m_gearboxPortListLaneMap[src_port_id]);
                SWSS_LOG_DEBUG("BOX: port id:%" PRIx64 " has a line-side port id:%" PRIx64, src_port_id, des_port_id);
                status = true;
            }
        }
    }

    return status;
}

bool PortsOrch::isPortAdminUp(const string &alias)
{
    auto it = m_portList.find(alias);
    if (it == m_portList.end())
    {
        SWSS_LOG_ERROR("Failed to get Port object by port alias: %s", alias.c_str());
        return false;
    }

    return it->second.m_admin_state_up;
}

map<string, Port>& PortsOrch::getAllPorts()
{
    return m_portList;
}

bool PortsOrch::getPort(string alias, Port &p)
{
    SWSS_LOG_ENTER();

    if (m_portList.find(alias) == m_portList.end())
    {
        return false;
    }
    else
    {
        p = m_portList[alias];
        return true;
    }
}

bool PortsOrch::getPort(sai_object_id_t id, Port &port)
{
    SWSS_LOG_ENTER();

    for (const auto& portIter: m_portList)
    {
        switch (portIter.second.m_type)
        {
        case Port::PHY:
        case Port::SYSTEM:
            if(portIter.second.m_port_id == id)
            {
                port = portIter.second;
                return true;
            }
            break;
        case Port::LAG:
            if(portIter.second.m_lag_id == id)
            {
                port = portIter.second;
                return true;
            }
            break;
        case Port::VLAN:
            if (portIter.second.m_vlan_info.vlan_oid == id)
            {
                port = portIter.second;
                return true;
            }
            break;
        default:
            continue;
        }
    }

    return false;
}

void PortsOrch::increasePortRefCount(const string &alias)
{
    assert (m_port_ref_count.find(alias) != m_port_ref_count.end());
    m_port_ref_count[alias]++;
}

void PortsOrch::decreasePortRefCount(const string &alias)
{
    assert (m_port_ref_count.find(alias) != m_port_ref_count.end());
    m_port_ref_count[alias]--;
}

bool PortsOrch::getPortByBridgePortId(sai_object_id_t bridge_port_id, Port &port)
{
    SWSS_LOG_ENTER();

    for (auto &it: m_portList)
    {
        if (it.second.m_bridge_port_id == bridge_port_id)
        {
            port = it.second;
            return true;
        }
    }

    return false;
}

bool PortsOrch::addSubPort(Port &port, const string &alias, const bool &adminUp, const uint32_t &mtu)
{
    size_t found = alias.find(VLAN_SUB_INTERFACE_SEPARATOR);
    if (found == string::npos)
    {
        SWSS_LOG_ERROR("%s is not a sub interface", alias.c_str());
        return false;
    }
    string parentAlias = alias.substr(0, found);
    string vlanId = alias.substr(found + 1);
    sai_vlan_id_t vlan_id;
    try
    {
        vlan_id = static_cast<sai_vlan_id_t>(stoul(vlanId));
    }
    catch (const std::invalid_argument &e)
    {
        SWSS_LOG_ERROR("Invalid argument %s to %s()", vlanId.c_str(), e.what());
        return false;
    }
    catch (const std::out_of_range &e)
    {
        SWSS_LOG_ERROR("Out of range argument %s to %s()", vlanId.c_str(), e.what());
        return false;
    }
    if (vlan_id > MAX_VALID_VLAN_ID)
    {
        SWSS_LOG_ERROR("Sub interface %s Port object creation failed: invalid VLAN id %u", alias.c_str(), vlan_id);
        return false;
    }

    auto it = m_portList.find(parentAlias);
    if (it == m_portList.end())
    {
        SWSS_LOG_NOTICE("Sub interface %s Port object creation: parent port %s is not ready", alias.c_str(), parentAlias.c_str());
        return false;
    }
    Port &parentPort = it->second;

    Port p(alias, Port::SUBPORT);

    p.m_admin_state_up = adminUp;

    if (mtu)
    {
        p.m_mtu = mtu;
    }
    else
    {
        SWSS_LOG_NOTICE("Sub interface %s inherits mtu size %u from parent port %s", alias.c_str(), parentPort.m_mtu, parentAlias.c_str());
        p.m_mtu = parentPort.m_mtu;
    }

    switch (parentPort.m_type)
    {
        case Port::PHY:
            p.m_parent_port_id = parentPort.m_port_id;
            break;
        case Port::LAG:
            p.m_parent_port_id = parentPort.m_lag_id;
            break;
        default:
            SWSS_LOG_ERROR("Sub interface %s Port object creation failed: \
                    parent port %s of invalid type (must be physical port or LAG)", alias.c_str(), parentAlias.c_str());
            return false;
    }
    p.m_vlan_info.vlan_id = vlan_id;

    // Change hostif vlan tag for the parent port only when a first subport is created
    if (parentPort.m_child_ports.empty())
    {
        if (!setHostIntfsStripTag(parentPort, SAI_HOSTIF_VLAN_TAG_KEEP))
        {
            SWSS_LOG_ERROR("Failed to set %s for hostif of port %s",
                    hostif_vlan_tag[SAI_HOSTIF_VLAN_TAG_KEEP], parentPort.m_alias.c_str());
            return false;
        }
    }

    parentPort.m_child_ports.insert(p.m_alias);

    m_portList[alias] = p;
    port = p;
    return true;
}

bool PortsOrch::removeSubPort(const string &alias)
{
    auto it = m_portList.find(alias);
    if (it == m_portList.end())
    {
        SWSS_LOG_WARN("Sub interface %s Port object not found", alias.c_str());
        return false;
    }
    Port &port = it->second;

    if (port.m_type != Port::SUBPORT)
    {
        SWSS_LOG_ERROR("Sub interface %s not of type sub port", alias.c_str());
        return false;
    }

    Port parentPort;
    if (!getPort(port.m_parent_port_id, parentPort))
    {
        SWSS_LOG_WARN("Sub interface %s: parent Port object not found", alias.c_str());
    }

    if (!parentPort.m_child_ports.erase(alias))
    {
        SWSS_LOG_WARN("Sub interface %s not associated to parent port %s", alias.c_str(), parentPort.m_alias.c_str());
    }
    m_portList[parentPort.m_alias] = parentPort;

    m_portList.erase(it);

    // Restore hostif vlan tag for the parent port when the last subport is removed
    if (parentPort.m_child_ports.empty())
    {
        if (parentPort.m_bridge_port_id == SAI_NULL_OBJECT_ID)
        {
            if (!setHostIntfsStripTag(parentPort, SAI_HOSTIF_VLAN_TAG_STRIP))
            {
                SWSS_LOG_ERROR("Failed to set %s for hostif of port %s",
                        hostif_vlan_tag[SAI_HOSTIF_VLAN_TAG_STRIP], parentPort.m_alias.c_str());
                return false;
            }
        }
    }

    return true;
}

void PortsOrch::updateChildPortsMtu(const Port &p, const uint32_t mtu)
{
    if (p.m_type != Port::PHY && p.m_type != Port::LAG)
    {
        return;
    }

    for (const auto &child_port : p.m_child_ports)
    {
        Port subp;
        if (!getPort(child_port, subp))
        {
            SWSS_LOG_WARN("Sub interface %s Port object not found", child_port.c_str());
            continue;
        }

        subp.m_mtu = mtu;
        m_portList[child_port] = subp;
        SWSS_LOG_NOTICE("Sub interface %s inherits mtu change %u from parent port %s", child_port.c_str(), mtu, p.m_alias.c_str());

        if (subp.m_rif_id)
        {
            gIntfsOrch->setRouterIntfsMtu(subp);
        }
    }
}

void PortsOrch::setPort(string alias, Port p)
{
    m_portList[alias] = p;
}

void PortsOrch::getCpuPort(Port &port)
{
    port = m_cpuPort;
}

bool PortsOrch::setPortAdminStatus(Port &port, bool state)
{
    SWSS_LOG_ENTER();

    sai_attribute_t attr;
    attr.id = SAI_PORT_ATTR_ADMIN_STATE;
    attr.value.booldata = state;

    sai_status_t status = sai_port_api->set_port_attribute(port.m_port_id, &attr);
    if (status != SAI_STATUS_SUCCESS)
    {
        SWSS_LOG_ERROR("Failed to set admin status %s to port pid:%" PRIx64,
                       state ? "UP" : "DOWN", port.m_port_id);
        task_process_status handle_status = handleSaiSetStatus(SAI_API_PORT, status);
        if (handle_status != task_success)
        {
            return parseHandleSaiStatusFailure(handle_status);
        }
    }

    SWSS_LOG_INFO("Set admin status %s to port pid:%" PRIx64,
                    state ? "UP" : "DOWN", port.m_port_id);

    setGearboxPortsAttr(port, SAI_PORT_ATTR_ADMIN_STATE, &state);

    return true;
}

bool PortsOrch::getPortAdminStatus(sai_object_id_t id, bool &up)
{
    SWSS_LOG_ENTER();

    getDestPortId(id, LINE_PORT_TYPE, id);

    sai_attribute_t attr;
    attr.id = SAI_PORT_ATTR_ADMIN_STATE;

    sai_status_t status = sai_port_api->get_port_attribute(id, 1, &attr);
    if (status != SAI_STATUS_SUCCESS)
    {
        SWSS_LOG_ERROR("Failed to get admin status for port pid:%" PRIx64, id);
        return false;
    }

    up = attr.value.booldata;

    return true;
}

bool PortsOrch::setPortMtu(sai_object_id_t id, sai_uint32_t mtu)
{
    SWSS_LOG_ENTER();

    sai_attribute_t attr;
    attr.id = SAI_PORT_ATTR_MTU;
    /* mtu + 14 + 4 + 4 = 22 bytes */
    attr.value.u32 = (uint32_t)(mtu + sizeof(struct ether_header) + FCS_LEN + VLAN_TAG_LEN);

    sai_status_t status = sai_port_api->set_port_attribute(id, &attr);
    if (status != SAI_STATUS_SUCCESS)
    {
        SWSS_LOG_ERROR("Failed to set MTU %u to port pid:%" PRIx64 ", rv:%d",
                attr.value.u32, id, status);
        task_process_status handle_status = handleSaiSetStatus(SAI_API_PORT, status);
        if (handle_status != task_success)
        {
            return parseHandleSaiStatusFailure(handle_status);
        }
    }
    SWSS_LOG_INFO("Set MTU %u to port pid:%" PRIx64, attr.value.u32, id);
    return true;
}

bool PortsOrch::setPortFec(Port &port, sai_port_fec_mode_t mode)
{
    SWSS_LOG_ENTER();

    sai_attribute_t attr;
    attr.id = SAI_PORT_ATTR_FEC_MODE;
    attr.value.s32 = mode;

    sai_status_t status = sai_port_api->set_port_attribute(port.m_port_id, &attr);
    if (status != SAI_STATUS_SUCCESS)
    {
        SWSS_LOG_ERROR("Failed to set fec mode %d to port pid:%" PRIx64, mode, port.m_port_id);
        task_process_status handle_status = handleSaiSetStatus(SAI_API_PORT, status);
        if (handle_status != task_success)
        {
            return parseHandleSaiStatusFailure(handle_status);
        }
    }

    SWSS_LOG_INFO("Set fec mode %d to port pid:%" PRIx64, mode, port.m_port_id);

    setGearboxPortsAttr(port, SAI_PORT_ATTR_FEC_MODE, &mode);

    return true;
}

bool PortsOrch::getPortPfc(sai_object_id_t portId, uint8_t *pfc_bitmask)
{
    SWSS_LOG_ENTER();

    Port p;

    if (!getPort(portId, p))
    {
        SWSS_LOG_ERROR("Failed to get port object for port id 0x%" PRIx64, portId);
        return false;
    }

    *pfc_bitmask = p.m_pfc_bitmask;

    return true;
}

bool PortsOrch::setPortPfc(sai_object_id_t portId, uint8_t pfc_bitmask)
{
    SWSS_LOG_ENTER();

    sai_attribute_t attr;
    Port p;

    if (!getPort(portId, p))
    {
        SWSS_LOG_ERROR("Failed to get port object for port id 0x%" PRIx64, portId);
        return false;
    }

    if (p.m_pfc_asym == SAI_PORT_PRIORITY_FLOW_CONTROL_MODE_COMBINED)
    {
        attr.id = SAI_PORT_ATTR_PRIORITY_FLOW_CONTROL;
    }
    else if (p.m_pfc_asym == SAI_PORT_PRIORITY_FLOW_CONTROL_MODE_SEPARATE)
    {
        attr.id = SAI_PORT_ATTR_PRIORITY_FLOW_CONTROL_TX;
    }
    else
    {
        SWSS_LOG_ERROR("Incorrect asymmetric PFC mode: %u", p.m_pfc_asym);
        return false;
    }

    attr.value.u8 = pfc_bitmask;

    sai_status_t status = sai_port_api->set_port_attribute(portId, &attr);
    if (status != SAI_STATUS_SUCCESS)
    {
        SWSS_LOG_ERROR("Failed to set PFC 0x%x to port id 0x%" PRIx64 " (rc:%d)", attr.value.u8, portId, status);
        task_process_status handle_status = handleSaiSetStatus(SAI_API_PORT, status);
        if (handle_status != task_success)
        {
            return parseHandleSaiStatusFailure(handle_status);
        }
    }

    if (p.m_pfc_bitmask != pfc_bitmask)
    {
        p.m_pfc_bitmask = pfc_bitmask;
        m_portList[p.m_alias] = p;
    }

    return true;
}

bool PortsOrch::setPortPfcAsym(Port &port, string pfc_asym)
{
    SWSS_LOG_ENTER();

    sai_attribute_t attr;
    uint8_t pfc = 0;

    if (!getPortPfc(port.m_port_id, &pfc))
    {
        return false;
    }

    auto found = pfc_asym_map.find(pfc_asym);
    if (found == pfc_asym_map.end())
    {
        SWSS_LOG_ERROR("Incorrect asymmetric PFC mode: %s", pfc_asym.c_str());
        return false;
    }

    auto new_pfc_asym = found->second;
    if (port.m_pfc_asym == new_pfc_asym)
    {
        SWSS_LOG_NOTICE("Already set asymmetric PFC mode: %s", pfc_asym.c_str());
        return true;
    }

    port.m_pfc_asym = new_pfc_asym;
    m_portList[port.m_alias] = port;

    attr.id = SAI_PORT_ATTR_PRIORITY_FLOW_CONTROL_MODE;
    attr.value.s32 = (int32_t) port.m_pfc_asym;

    sai_status_t status = sai_port_api->set_port_attribute(port.m_port_id, &attr);
    if (status != SAI_STATUS_SUCCESS)
    {
        SWSS_LOG_ERROR("Failed to set PFC mode %d to port id 0x%" PRIx64 " (rc:%d)", port.m_pfc_asym, port.m_port_id, status);
        task_process_status handle_status = handleSaiSetStatus(SAI_API_PORT, status);
        if (handle_status != task_success)
        {
            return parseHandleSaiStatusFailure(handle_status);
        }
    }

    if (!setPortPfc(port.m_port_id, pfc))
    {
        return false;
    }

    if (port.m_pfc_asym == SAI_PORT_PRIORITY_FLOW_CONTROL_MODE_SEPARATE)
    {
        attr.id = SAI_PORT_ATTR_PRIORITY_FLOW_CONTROL_RX;
        attr.value.u8 = static_cast<uint8_t>(0xff);

        sai_status_t status = sai_port_api->set_port_attribute(port.m_port_id, &attr);
        if (status != SAI_STATUS_SUCCESS)
        {
            SWSS_LOG_ERROR("Failed to set RX PFC 0x%x to port id 0x%" PRIx64 " (rc:%d)", attr.value.u8, port.m_port_id, status);
            task_process_status handle_status = handleSaiSetStatus(SAI_API_PORT, status);
            if (handle_status != task_success)
        {
            return parseHandleSaiStatusFailure(handle_status);
        }
        }
    }

    SWSS_LOG_INFO("Set asymmetric PFC %s to port id 0x%" PRIx64, pfc_asym.c_str(), port.m_port_id);

    return true;
}

/*
 * Name: bindUnbindAclTableGroup
 *
 * Description:
 *     To bind a port to ACL table we need to do two things.
 *     1. Create ACL table member, which maps
 *        ACL table group OID --> ACL table OID
 *     2. Set ACL table group OID as value port attribute.
 *
 *      This function performs the second step of binding.
 *
 *      Also, while unbinding we use this function to
 *      set port attribute value to SAI_NULL_OBJECT_ID
 *
 *      Port attribute name is derived from port type
 *
 * Return: true on success, false on failure
 */
bool PortsOrch::bindUnbindAclTableGroup(Port &port,
                                        bool ingress,
                                        bool bind)
{

    sai_attribute_t    attr;
    sai_status_t       status = SAI_STATUS_SUCCESS;
    string             bind_str = bind ? "bind" : "unbind";

    attr.value.oid = bind ? (ingress ? port.m_ingress_acl_table_group_id :
                                       port.m_egress_acl_table_group_id):
                            SAI_NULL_OBJECT_ID;
    switch (port.m_type)
    {
        case Port::PHY:
        {
            attr.id = ingress ?
                    SAI_PORT_ATTR_INGRESS_ACL : SAI_PORT_ATTR_EGRESS_ACL;
            status = sai_port_api->set_port_attribute(port.m_port_id, &attr);
            if (SAI_STATUS_SUCCESS != status)
            {
                SWSS_LOG_ERROR("Failed to %s %s to ACL table group %" PRIx64 ", rv:%d",
                            bind_str.c_str(), port.m_alias.c_str(), attr.value.oid, status);
                task_process_status handle_status = handleSaiSetStatus(SAI_API_PORT, status);
                if (handle_status != task_success)
                {
                    return parseHandleSaiStatusFailure(handle_status);
                }
            }
            break;
        }
        case Port::LAG:
        {
            attr.id = ingress ?
                    SAI_LAG_ATTR_INGRESS_ACL : SAI_LAG_ATTR_EGRESS_ACL;
            status = sai_lag_api->set_lag_attribute(port.m_lag_id, &attr);
            if (SAI_STATUS_SUCCESS != status)
            {
                SWSS_LOG_ERROR("Failed to %s %s to ACL table group %" PRIx64 ", rv:%d",
                            bind_str.c_str(), port.m_alias.c_str(), attr.value.oid, status);
                task_process_status handle_status = handleSaiSetStatus(SAI_API_LAG, status);
                if (handle_status != task_success)
                {
                    return parseHandleSaiStatusFailure(handle_status);
                }
            }
            break;
        }
        case Port::VLAN:
        {
            attr.id = ingress ?
                    SAI_VLAN_ATTR_INGRESS_ACL : SAI_VLAN_ATTR_EGRESS_ACL;
            status =
                sai_vlan_api->set_vlan_attribute(port.m_vlan_info.vlan_oid,
                                                 &attr);
            if (SAI_STATUS_SUCCESS != status)
            {
                SWSS_LOG_ERROR("Failed to %s %s to ACL table group %" PRIx64 ", rv:%d",
                            bind_str.c_str(), port.m_alias.c_str(), attr.value.oid, status);
                task_process_status handle_status = handleSaiSetStatus(SAI_API_VLAN, status);
                if (handle_status != task_success)
                {
                    return parseHandleSaiStatusFailure(handle_status);
                }
            }
            break;
        }
        default:
        {
            SWSS_LOG_ERROR("Failed to %s %s port with type %d",
                           bind_str.c_str(), port.m_alias.c_str(), port.m_type);
            return false;
        }
    }

    return true;
}

bool PortsOrch::unbindRemoveAclTableGroup(sai_object_id_t  port_oid,
                                          sai_object_id_t  acl_table_oid,
                                          acl_stage_type_t acl_stage)
{
    SWSS_LOG_ENTER();

    sai_status_t       status;
    bool               ingress = (acl_stage == ACL_STAGE_INGRESS);
    Port               port;

    if (!getPort(port_oid, port))
    {
        SWSS_LOG_ERROR("Failed to get port by port OID %" PRIx64, port_oid);
        return false;
    }


    sai_object_id_t &group_oid_ref =
            ingress? port.m_ingress_acl_table_group_id :
                     port.m_egress_acl_table_group_id;
    unordered_set<sai_object_id_t> &acl_list_ref =
            ingress ? port.m_ingress_acl_tables_uset :
                      port.m_egress_acl_tables_uset;

    if (SAI_NULL_OBJECT_ID == group_oid_ref)
    {
        assert(acl_list_ref.find(acl_table_oid) == acl_list_ref.end());
        return true;
    }
    assert(acl_list_ref.find(acl_table_oid) != acl_list_ref.end());
    acl_list_ref.erase(acl_table_oid);
    if (!acl_list_ref.empty())
    {
        // This port is in more than one acl table's port list
        // So, we need to preserve group OID
        SWSS_LOG_NOTICE("Preserving port OID %" PRIx64" ACL table grop ID", port_oid);
        setPort(port.m_alias, port);
        return true;
    }

    SWSS_LOG_NOTICE("Removing port OID %" PRIx64" ACL table group ID", port_oid);

    // Unbind ACL group
    if (!bindUnbindAclTableGroup(port, ingress, false))
    {
        SWSS_LOG_ERROR("Failed to remove ACL group ID from port");
        return false;
    }

    // Remove ACL group
    status = sai_acl_api->remove_acl_table_group(group_oid_ref);
    if (SAI_STATUS_SUCCESS != status)
    {
        SWSS_LOG_ERROR("Failed to remove ACL table group, rv:%d", status);
        task_process_status handle_status = handleSaiRemoveStatus(SAI_API_ACL, status);
        if (handle_status != task_success)
        {
            return parseHandleSaiStatusFailure(handle_status);
        }
    }
    sai_acl_bind_point_type_t bind_type;
    if (!getSaiAclBindPointType(port.m_type, bind_type))
    {
        SWSS_LOG_ERROR("Unknown SAI ACL bind point type");
        return false;
    }
    gCrmOrch->decCrmAclUsedCounter(CrmResourceType::CRM_ACL_GROUP,
                                   ingress ? SAI_ACL_STAGE_INGRESS : SAI_ACL_STAGE_EGRESS,
                                   bind_type, group_oid_ref);

    group_oid_ref = SAI_NULL_OBJECT_ID;
    setPort(port.m_alias, port);
    return true;
}

bool PortsOrch::createBindAclTableGroup(sai_object_id_t  port_oid,
                                        sai_object_id_t  acl_table_oid,
                                        sai_object_id_t  &group_oid,
                                        acl_stage_type_t acl_stage)
{
    SWSS_LOG_ENTER();

    if (ACL_STAGE_UNKNOWN == acl_stage)
    {
        SWSS_LOG_ERROR("unknown ACL stage for table group creation");
        return false;
    }
    assert(ACL_STAGE_INGRESS == acl_stage || ACL_STAGE_EGRESS == acl_stage);

    sai_status_t    status;
    Port            port;
    bool            ingress = (ACL_STAGE_INGRESS == acl_stage) ?
                              true : false;
    if (!getPort(port_oid, port))
    {
        SWSS_LOG_ERROR("Failed to get port by port ID %" PRIx64, port_oid);
        return false;
    }

    unordered_set<sai_object_id_t> &acl_list_ref =
            ingress ? port.m_ingress_acl_tables_uset :
                      port.m_egress_acl_tables_uset;
    sai_object_id_t &group_oid_ref =
            ingress ? port.m_ingress_acl_table_group_id :
                      port.m_egress_acl_table_group_id;

    if (acl_list_ref.empty())
    {
        // Port ACL table group does not exist, create one
        assert(group_oid_ref == SAI_NULL_OBJECT_ID);
        sai_acl_bind_point_type_t bind_type;
        if (!getSaiAclBindPointType(port.m_type, bind_type))
        {
            SWSS_LOG_ERROR("Failed to bind ACL table to port %s with unknown type %d",
                        port.m_alias.c_str(), port.m_type);
            return false;
        }
        sai_object_id_t bp_list[] = { bind_type };

        vector<sai_attribute_t> group_attrs;
        sai_attribute_t group_attr;

        group_attr.id = SAI_ACL_TABLE_GROUP_ATTR_ACL_STAGE;
        group_attr.value.s32 = ingress ? SAI_ACL_STAGE_INGRESS :
                                         SAI_ACL_STAGE_EGRESS;
        group_attrs.push_back(group_attr);

        group_attr.id = SAI_ACL_TABLE_GROUP_ATTR_ACL_BIND_POINT_TYPE_LIST;
        group_attr.value.objlist.count = 1;
        group_attr.value.objlist.list = bp_list;
        group_attrs.push_back(group_attr);

        group_attr.id = SAI_ACL_TABLE_GROUP_ATTR_TYPE;
        group_attr.value.s32 = SAI_ACL_TABLE_GROUP_TYPE_PARALLEL;
        group_attrs.push_back(group_attr);

        status = sai_acl_api->create_acl_table_group(&group_oid_ref, gSwitchId,
                        (uint32_t)group_attrs.size(), group_attrs.data());
        if (status != SAI_STATUS_SUCCESS)
        {
            SWSS_LOG_ERROR("Failed to create ACL table group, rv:%d", status);
            task_process_status handle_status = handleSaiCreateStatus(SAI_API_ACL, status);
            if (handle_status != task_success)
            {
                return parseHandleSaiStatusFailure(handle_status);
            }
        }
        assert(group_oid_ref != SAI_NULL_OBJECT_ID);

        gCrmOrch->incCrmAclUsedCounter(CrmResourceType::CRM_ACL_GROUP,
                        ingress ? SAI_ACL_STAGE_INGRESS :
                                  SAI_ACL_STAGE_EGRESS, bind_type);

        // Bind ACL table group
        if (!bindUnbindAclTableGroup(port, ingress, true))
        {
            return false;
        }

        SWSS_LOG_NOTICE("Create %s ACL table group and bind port %s to it",
                        ingress ? "ingress" : "egress", port.m_alias.c_str());
    }

    assert(group_oid_ref != SAI_NULL_OBJECT_ID);
    group_oid = group_oid_ref;
    acl_list_ref.insert(acl_table_oid);
    setPort(port.m_alias, port);

    return true;
}

bool PortsOrch::unbindAclTable(sai_object_id_t  port_oid,
                               sai_object_id_t  acl_table_oid,
                               sai_object_id_t  acl_group_member_oid,
                               acl_stage_type_t acl_stage)
{

    /*
     * Do the following in-order
     * 1. Delete ACL table group member
     * 2. Unbind ACL table group
     * 3. Delete ACL table group
     */
    sai_status_t status =
            sai_acl_api->remove_acl_table_group_member(acl_group_member_oid);
    if (status != SAI_STATUS_SUCCESS) {
        SWSS_LOG_ERROR("Failed to remove ACL group member: %" PRIu64 " ",
                       acl_group_member_oid);
        task_process_status handle_status = handleSaiRemoveStatus(SAI_API_ACL, status);
        if (handle_status != task_success)
        {
            return parseHandleSaiStatusFailure(handle_status);
        }
    }


    Port port;
    if (getPort(port_oid, port))
    {
        decreasePortRefCount(port.m_alias);
    }

    if (!unbindRemoveAclTableGroup(port_oid, acl_table_oid, acl_stage)) {
        return false;
    }

    return true;
}

bool PortsOrch::bindAclTable(sai_object_id_t  port_oid,
                             sai_object_id_t  table_oid,
                             sai_object_id_t  &group_member_oid,
                             acl_stage_type_t acl_stage)
{
    SWSS_LOG_ENTER();
    /*
     * Do the following in-order
     * 1. Create ACL table group
     * 2. Bind ACL table group (set ACL table group ID on port)
     * 3. Create ACL table group member
     */

    if (table_oid == SAI_NULL_OBJECT_ID)
    {
        SWSS_LOG_ERROR("Invalid ACL table %" PRIx64, table_oid);
        return false;
    }

    sai_object_id_t    group_oid;
    sai_status_t       status;

    // Create an ACL table group and bind to port
    if (!createBindAclTableGroup(port_oid, table_oid, group_oid, acl_stage))
    {
        SWSS_LOG_ERROR("Fail to create or bind to port %" PRIx64 " ACL table group", port_oid);
        return false;
    }

    // Create an ACL group member with table_oid and group_oid
    vector<sai_attribute_t> member_attrs;

    sai_attribute_t member_attr;
    member_attr.id = SAI_ACL_TABLE_GROUP_MEMBER_ATTR_ACL_TABLE_GROUP_ID;
    member_attr.value.oid = group_oid;
    member_attrs.push_back(member_attr);

    member_attr.id = SAI_ACL_TABLE_GROUP_MEMBER_ATTR_ACL_TABLE_ID;
    member_attr.value.oid = table_oid;
    member_attrs.push_back(member_attr);

    member_attr.id = SAI_ACL_TABLE_GROUP_MEMBER_ATTR_PRIORITY;
    member_attr.value.u32 = 100; // TODO: double check!
    member_attrs.push_back(member_attr);

    status = sai_acl_api->create_acl_table_group_member(&group_member_oid, gSwitchId, (uint32_t)member_attrs.size(), member_attrs.data());
    if (status != SAI_STATUS_SUCCESS)
    {
        SWSS_LOG_ERROR("Failed to create member in ACL table group %" PRIx64 " for ACL table %" PRIx64 ", rv:%d",
                group_oid, table_oid, status);
        task_process_status handle_status = handleSaiCreateStatus(SAI_API_ACL, status);
        if (handle_status != task_success)
        {
            return parseHandleSaiStatusFailure(handle_status);
        }
    }

    Port port;
    if (getPort(port_oid, port))
    {
        increasePortRefCount(port.m_alias);
    }

    return true;
}

bool PortsOrch::setPortPvid(Port &port, sai_uint32_t pvid)
{
    SWSS_LOG_ENTER();

    if(port.m_type == Port::TUNNEL)
    {
        SWSS_LOG_ERROR("pvid setting for tunnel %s is not allowed", port.m_alias.c_str());
        return true;
    }

    if(port.m_type == Port::SYSTEM)
    {
        SWSS_LOG_INFO("pvid setting for system port %s is not applicable", port.m_alias.c_str());
        return true;
    }

    if (port.m_rif_id)
    {
        SWSS_LOG_ERROR("pvid setting for router interface %s is not allowed", port.m_alias.c_str());
        return false;
    }

    vector<Port> portv;
    if (port.m_type == Port::PHY)
    {
        sai_attribute_t attr;
        attr.id = SAI_PORT_ATTR_PORT_VLAN_ID;
        attr.value.u32 = pvid;

        sai_status_t status = sai_port_api->set_port_attribute(port.m_port_id, &attr);
        if (status != SAI_STATUS_SUCCESS)
        {
            SWSS_LOG_ERROR("Failed to set pvid %u to port: %s", attr.value.u32, port.m_alias.c_str());
            task_process_status handle_status = handleSaiSetStatus(SAI_API_PORT, status);
            if (handle_status != task_success)
            {
                return parseHandleSaiStatusFailure(handle_status);
            }
        }
        SWSS_LOG_NOTICE("Set pvid %u to port: %s", attr.value.u32, port.m_alias.c_str());
    }
    else if (port.m_type == Port::LAG)
    {
        sai_attribute_t attr;
        attr.id = SAI_LAG_ATTR_PORT_VLAN_ID;
        attr.value.u32 = pvid;

        sai_status_t status = sai_lag_api->set_lag_attribute(port.m_lag_id, &attr);
        if (status != SAI_STATUS_SUCCESS)
        {
            SWSS_LOG_ERROR("Failed to set pvid %u to lag: %s", attr.value.u32, port.m_alias.c_str());
            task_process_status handle_status = handleSaiSetStatus(SAI_API_LAG, status);
            if (handle_status != task_success)
            {
                return parseHandleSaiStatusFailure(handle_status);
            }
        }
        SWSS_LOG_NOTICE("Set pvid %u to lag: %s", attr.value.u32, port.m_alias.c_str());
    }
    else
    {
        SWSS_LOG_ERROR("PortsOrch::setPortPvid port type %d not supported", port.m_type);
        return false;
    }

    port.m_port_vlan_id = (sai_vlan_id_t)pvid;
    return true;
}

bool PortsOrch::getPortPvid(Port &port, sai_uint32_t &pvid)
{
    /* Just return false if the router interface exists */
    if (port.m_rif_id)
    {
        SWSS_LOG_DEBUG("Router interface exists on %s, don't set pvid",
                      port.m_alias.c_str());
        return false;
    }

    pvid = port.m_port_vlan_id;
    return true;
}

bool PortsOrch::setHostIntfsStripTag(Port &port, sai_hostif_vlan_tag_t strip)
{
    SWSS_LOG_ENTER();
    vector<Port> portv;

    if(port.m_type == Port::TUNNEL)
    {
        return true;
    }

    /*
     * Before SAI_HOSTIF_VLAN_TAG_ORIGINAL is supported by libsai from all asic vendors,
     * the VLAN tag on hostif is explicitly controlled with SAI_HOSTIF_VLAN_TAG_STRIP &
     * SAI_HOSTIF_VLAN_TAG_KEEP attributes.
     */
    if (port.m_type == Port::PHY)
    {
        portv.push_back(port);
    }
    else if (port.m_type == Port::LAG)
    {
        getLagMember(port, portv);
    }
    else
    {
        SWSS_LOG_ERROR("port type %d not supported", port.m_type);
        return false;
    }

    for (const auto p: portv)
    {
        sai_attribute_t attr;
        attr.id = SAI_HOSTIF_ATTR_VLAN_TAG;
        attr.value.s32 = strip;

        sai_status_t status = sai_hostif_api->set_hostif_attribute(p.m_hif_id, &attr);
        if (status != SAI_STATUS_SUCCESS)
        {
            SWSS_LOG_ERROR("Failed to set %s to host interface %s",
                        hostif_vlan_tag[strip], p.m_alias.c_str());
            task_process_status handle_status = handleSaiSetStatus(SAI_API_HOSTIF, status);
            if (handle_status != task_success)
            {
                return parseHandleSaiStatusFailure(handle_status);
            }
        }
        SWSS_LOG_NOTICE("Set %s to host interface: %s",
                        hostif_vlan_tag[strip], p.m_alias.c_str());
    }

    return true;
}

bool PortsOrch::isSpeedSupported(const std::string& alias, sai_object_id_t port_id, sai_uint32_t speed)
{
    // This method will return false iff we get a list of supported speeds and the requested speed
    // is not supported
    // Otherwise the method will return true (even if we received errors)

    sai_attribute_t attr;
    sai_status_t status;

    // "Lazy" query of supported speeds for given port
    // Once received the list will be stored in m_portSupportedSpeeds
    if (!m_portSupportedSpeeds.count(port_id))
    {
        const auto size_guess = 25; // Guess the size which could be enough

        std::vector<sai_uint32_t> speeds(size_guess);

        for (int attempt = 0; attempt < 2; ++attempt) // two attempts to get our value
        {                                             // first with the guess,
                                                      // other with the returned value
            attr.id = SAI_PORT_ATTR_SUPPORTED_SPEED;
            attr.value.u32list.count = static_cast<uint32_t>(speeds.size());
            attr.value.u32list.list = speeds.data();

            status = sai_port_api->get_port_attribute(port_id, 1, &attr);
            if (status != SAI_STATUS_BUFFER_OVERFLOW)
            {
                break;
            }

            speeds.resize(attr.value.u32list.count); // if our guess was wrong
                                                     // retry with the correct value
        }

        if (status == SAI_STATUS_SUCCESS)
        {
                speeds.resize(attr.value.u32list.count);
                m_portSupportedSpeeds[port_id] = speeds;
        }
        else
        {
            if (status == SAI_STATUS_BUFFER_OVERFLOW)
            {
                // something went wrong in SAI implementation
                SWSS_LOG_ERROR("Failed to get supported speed list for port %s id=%" PRIx64 ". Not enough container size",
                               alias.c_str(), port_id);
            }
            else if (SAI_STATUS_IS_ATTR_NOT_SUPPORTED(status) ||
                     SAI_STATUS_IS_ATTR_NOT_IMPLEMENTED(status) ||
                     status == SAI_STATUS_NOT_IMPLEMENTED)
            {
                // unable to validate speed if attribute is not supported on platform
                // assuming input value is correct
                SWSS_LOG_WARN("Unable to validate speed for port %s id=%" PRIx64 ". Not supported by platform",
                              alias.c_str(), port_id);
            }
            else
            {
                SWSS_LOG_ERROR("Failed to get a list of supported speeds for port %s id=%" PRIx64 ". Error=%d",
                               alias.c_str(), port_id, status);
            }
            m_portSupportedSpeeds[port_id] = {}; // use an empty list,
                                                 // we don't want to get the port speed for this port again
            return true; // we can't check if the speed is valid, so return true to change the speed
        }

    }

    const PortSupportedSpeeds &supp_speeds = m_portSupportedSpeeds[port_id];
    if (supp_speeds.size() == 0)
    {
        // we don't have the list for this port, so return true to change speed anyway
        return true;
    }

    return std::find(supp_speeds.begin(), supp_speeds.end(), speed) != supp_speeds.end();
}

/*
 * If Gearbox is enabled and this is a Gearbox port then set the attributes accordingly.
 */
bool PortsOrch::setGearboxPortsAttr(Port &port, sai_port_attr_t id, void *value)
{
    bool status;

    status = setGearboxPortAttr(port, PHY_PORT_TYPE, id, value);

    if (status == true)
    {
        status = setGearboxPortAttr(port, LINE_PORT_TYPE, id, value);
    }

    return status;
}

/*
 * If Gearbox is enabled and this is a Gearbox port then set the specific lane attribute.
 * Note: the appl_db is also updated (Gearbox config_db tables are TBA).
 */
bool PortsOrch::setGearboxPortAttr(Port &port, dest_port_type_t port_type, sai_port_attr_t id, void *value)
{
    sai_status_t status = SAI_STATUS_SUCCESS;
    sai_object_id_t dest_port_id;
    sai_attribute_t attr;
    string speed_attr;
    uint32_t lane_speed = 0;
    sai_uint32_t speed = 0;
    uint32_t lanes = 0;

    SWSS_LOG_ENTER();

    if (m_gearboxEnabled)
    {
        if (getDestPortId(port.m_port_id, port_type, dest_port_id) == true)
        {
            switch (id)
            {
                case SAI_PORT_ATTR_FEC_MODE:
                    attr.id = id;
                    attr.value.s32 = *static_cast<sai_int32_t*>(value);
                    SWSS_LOG_NOTICE("BOX: Set %s FEC_MODE %d", port.m_alias.c_str(), attr.value.s32);
                    break;
                case SAI_PORT_ATTR_ADMIN_STATE:
                    attr.id = id;
                    attr.value.booldata = *static_cast<bool*>(value);
                    SWSS_LOG_NOTICE("BOX: Set %s ADMIN_STATE %d", port.m_alias.c_str(), attr.value.booldata);
                    break;
                case SAI_PORT_ATTR_SPEED:
                    switch (port_type)
                    {
                        case PHY_PORT_TYPE:
                            lanes = static_cast<uint32_t>(m_gearboxInterfaceMap[port.m_index].system_lanes.size());
                            speed_attr = "system_speed";
                            break;
                        case LINE_PORT_TYPE:
                            lanes = static_cast<uint32_t>(m_gearboxInterfaceMap[port.m_index].line_lanes.size());
                            speed_attr = "line_speed";
                            break;
                        default:
                            return false;
                    }

                    // Gearbox expects speed per lane
                    speed = *static_cast<sai_int32_t*>(value);
                    if (speed % lanes == 0)
                    {
                        lane_speed = speed / lanes;
                    }
                    if (isSpeedSupported(port.m_alias, dest_port_id, lane_speed))
                    {
                        // Gearbox may not implement speed check, so
                        // invalidate speed if it doesn't make sense.
                        if (to_string(lane_speed).size() < 5)
                        {
                            lane_speed = 0;
                        }

                        attr.id = SAI_PORT_ATTR_SPEED;
                        attr.value.u32 = lane_speed;
                    }
                    SWSS_LOG_NOTICE("BOX: Set %s lane %s %d", port.m_alias.c_str(), speed_attr.c_str(), lane_speed);
                    break;
                default:
                    return false;
            }

            status = sai_port_api->set_port_attribute(dest_port_id, &attr);
            if (status == SAI_STATUS_SUCCESS)
            {
                if (id == SAI_PORT_ATTR_SPEED)
                {
                    string key = "phy:"+to_string(m_gearboxInterfaceMap[port.m_index].phy_id)+":ports:"+to_string(port.m_index);
                    m_gearboxTable->hset(key, speed_attr, to_string(lane_speed));
                    SWSS_LOG_NOTICE("BOX: Updated APPL_DB key:%s %s %d", key.c_str(), speed_attr.c_str(), lane_speed);
                }
            }
            else
            {
                SWSS_LOG_ERROR("BOX: Failed to set %s port attribute %d", port.m_alias.c_str(), id);
                task_process_status handle_status = handleSaiSetStatus(SAI_API_PORT, status);
                if (handle_status != task_success)
                {
                    return parseHandleSaiStatusFailure(handle_status);
                }
            }
        }
    }

    return true;
}

bool PortsOrch::setPortSpeed(Port &port, sai_uint32_t speed)
{
    sai_attribute_t attr;
    sai_status_t status;

    SWSS_LOG_ENTER();

    attr.id = SAI_PORT_ATTR_SPEED;
    attr.value.u32 = speed;

    status = sai_port_api->set_port_attribute(port.m_port_id, &attr);
    if (status != SAI_STATUS_SUCCESS)
    {
        task_process_status handle_status = handleSaiSetStatus(SAI_API_PORT, status);
        if (handle_status != task_success)
        {
            return parseHandleSaiStatusFailure(handle_status);
        }
    }

    setGearboxPortsAttr(port, SAI_PORT_ATTR_SPEED, &speed);
    return true;
}

bool PortsOrch::getPortSpeed(sai_object_id_t id, sai_uint32_t &speed)
{
    SWSS_LOG_ENTER();

    getDestPortId(id, LINE_PORT_TYPE, id);

    sai_attribute_t attr;
    sai_status_t status;

    attr.id = SAI_PORT_ATTR_SPEED;
    attr.value.u32 = 0;

    status = sai_port_api->get_port_attribute(id, 1, &attr);

    if (status == SAI_STATUS_SUCCESS)
        speed = attr.value.u32;

    return status == SAI_STATUS_SUCCESS;
}

bool PortsOrch::setPortAdvSpeed(sai_object_id_t port_id, sai_uint32_t speed)
{
    SWSS_LOG_ENTER();
    sai_attribute_t attr;
    sai_status_t status;
    vector<sai_uint32_t> speeds;
    speeds.push_back(speed);

    attr.id = SAI_PORT_ATTR_ADVERTISED_SPEED;
    attr.value.u32list.list  = speeds.data();
    attr.value.u32list.count = static_cast<uint32_t>(speeds.size());

    status = sai_port_api->set_port_attribute(port_id, &attr);
    if (status != SAI_STATUS_SUCCESS)
    {
        task_process_status handle_status = handleSaiSetStatus(SAI_API_PORT, status);
        if (handle_status != task_success)
        {
            return parseHandleSaiStatusFailure(handle_status);
        }
    }

    return true;
}

bool PortsOrch::getQueueTypeAndIndex(sai_object_id_t queue_id, string &type, uint8_t &index)
{
    SWSS_LOG_ENTER();

    sai_attribute_t attr[2];
    attr[0].id = SAI_QUEUE_ATTR_TYPE;
    attr[1].id = SAI_QUEUE_ATTR_INDEX;

    sai_status_t status = sai_queue_api->get_queue_attribute(queue_id, 2, attr);
    if (status != SAI_STATUS_SUCCESS)
    {
        SWSS_LOG_ERROR("Failed to get queue type and index for queue %" PRIu64 " rv:%d", queue_id, status);
        return false;
    }

    switch (attr[0].value.s32)
    {
    case SAI_QUEUE_TYPE_ALL:
        type = "SAI_QUEUE_TYPE_ALL";
        break;
    case SAI_QUEUE_TYPE_UNICAST:
        type = "SAI_QUEUE_TYPE_UNICAST";
        break;
    case SAI_QUEUE_TYPE_MULTICAST:
        type = "SAI_QUEUE_TYPE_MULTICAST";
        break;
    default:
        SWSS_LOG_ERROR("Got unsupported queue type %d for %" PRIu64 " queue", attr[0].value.s32, queue_id);
        throw runtime_error("Got unsupported queue type");
    }

    index = attr[1].value.u8;

    return true;
}

bool PortsOrch::setPortAutoNeg(sai_object_id_t id, int an)
{
    SWSS_LOG_ENTER();

    sai_attribute_t attr;
    attr.id = SAI_PORT_ATTR_AUTO_NEG_MODE;
    switch(an) {
      case 1:
        attr.value.booldata = true;
        break;
      default:
        attr.value.booldata = false;
        break;
    }

    sai_status_t status = sai_port_api->set_port_attribute(id, &attr);
    if (status != SAI_STATUS_SUCCESS)
    {
        SWSS_LOG_ERROR("Failed to set AutoNeg %u to port pid:%" PRIx64, attr.value.booldata, id);
        task_process_status handle_status = handleSaiSetStatus(SAI_API_PORT, status);
        if (handle_status != task_success)
        {
            return parseHandleSaiStatusFailure(handle_status);
        }
    }
    SWSS_LOG_INFO("Set AutoNeg %u to port pid:%" PRIx64, attr.value.booldata, id);
    return true;
}

bool PortsOrch::setHostIntfsOperStatus(const Port& port, bool isUp) const
{
    SWSS_LOG_ENTER();

    sai_attribute_t attr;
    attr.id = SAI_HOSTIF_ATTR_OPER_STATUS;
    attr.value.booldata = isUp;

    sai_status_t status = sai_hostif_api->set_hostif_attribute(port.m_hif_id, &attr);
    if (status != SAI_STATUS_SUCCESS)
    {
        SWSS_LOG_WARN("Failed to set operation status %s to host interface %s",
                isUp ? "UP" : "DOWN", port.m_alias.c_str());
        return false;
    }

    SWSS_LOG_NOTICE("Set operation status %s to host interface %s",
            isUp ? "UP" : "DOWN", port.m_alias.c_str());

    return true;
}

bool PortsOrch::createVlanHostIntf(Port& vl, string hostif_name)
{
    SWSS_LOG_ENTER();

    if (vl.m_vlan_info.host_intf_id != SAI_NULL_OBJECT_ID)
    {
        SWSS_LOG_ERROR("Host interface already assigned to VLAN %d", vl.m_vlan_info.vlan_id);
        return false;
    }

    vector<sai_attribute_t> attrs;
    sai_attribute_t attr;

    attr.id = SAI_HOSTIF_ATTR_TYPE;
    attr.value.s32 = SAI_HOSTIF_TYPE_NETDEV;
    attrs.push_back(attr);

    attr.id = SAI_HOSTIF_ATTR_OBJ_ID;
    attr.value.oid = vl.m_vlan_info.vlan_oid;
    attrs.push_back(attr);

    attr.id = SAI_HOSTIF_ATTR_NAME;
    strncpy(attr.value.chardata, hostif_name.c_str(), sizeof(attr.value.chardata));
    attrs.push_back(attr);

    sai_status_t status = sai_hostif_api->create_hostif(&vl.m_vlan_info.host_intf_id, gSwitchId, (uint32_t)attrs.size(), attrs.data());
    if (status != SAI_STATUS_SUCCESS)
    {
        SWSS_LOG_ERROR("Failed to create host interface %s for VLAN %d", hostif_name.c_str(), vl.m_vlan_info.vlan_id);
        return false;
    }

    m_portList[vl.m_alias] = vl;

    return true;
}

bool PortsOrch::removeVlanHostIntf(Port vl)
{
    sai_status_t status = sai_hostif_api->remove_hostif(vl.m_vlan_info.host_intf_id);
    if (status != SAI_STATUS_SUCCESS)
    {
        SWSS_LOG_ERROR("Failed to remove VLAN %d host interface", vl.m_vlan_info.vlan_id);
        return false;
    }

    return true;
}

void PortsOrch::updateDbPortOperStatus(const Port& port, sai_port_oper_status_t status) const
{
    SWSS_LOG_ENTER();

    if(port.m_type == Port::TUNNEL)
    {
        VxlanTunnelOrch* tunnel_orch = gDirectory.get<VxlanTunnelOrch*>();
        tunnel_orch->updateDbTunnelOperStatus(port.m_alias, status);
        return;
    }

    vector<FieldValueTuple> tuples;
    FieldValueTuple tuple("oper_status", oper_status_strings.at(status));
    tuples.push_back(tuple);
    m_portTable->set(port.m_alias, tuples);
}

bool PortsOrch::addPort(const set<int> &lane_set, uint32_t speed, int an, string fec_mode)
{
    SWSS_LOG_ENTER();

    vector<uint32_t> lanes(lane_set.begin(), lane_set.end());

    sai_attribute_t attr;
    vector<sai_attribute_t> attrs;

    attr.id = SAI_PORT_ATTR_SPEED;
    attr.value.u32 = speed;
    attrs.push_back(attr);

    attr.id = SAI_PORT_ATTR_HW_LANE_LIST;
    attr.value.u32list.list = lanes.data();
    attr.value.u32list.count = static_cast<uint32_t>(lanes.size());
    attrs.push_back(attr);

    if (an == true)
    {
        attr.id = SAI_PORT_ATTR_AUTO_NEG_MODE;
        attr.value.booldata = true;
        attrs.push_back(attr);
    }

    if (!fec_mode.empty())
    {
        attr.id = SAI_PORT_ATTR_FEC_MODE;
        attr.value.u32 = fec_mode_map[fec_mode];
        attrs.push_back(attr);
    }

    sai_object_id_t port_id;
    sai_status_t status = sai_port_api->create_port(&port_id, gSwitchId, static_cast<uint32_t>(attrs.size()), attrs.data());
    if (status != SAI_STATUS_SUCCESS)
    {
        SWSS_LOG_ERROR("Failed to create port with the speed %u, rv:%d", speed, status);
        task_process_status handle_status = handleSaiCreateStatus(SAI_API_PORT, status);
        if (handle_status != task_success)
        {
            return parseHandleSaiStatusFailure(handle_status);
        }
    }

    m_portListLaneMap[lane_set] = port_id;
    m_portCount++;

    SWSS_LOG_NOTICE("Create port %" PRIx64 " with the speed %u", port_id, speed);

    return true;
}

sai_status_t PortsOrch::removePort(sai_object_id_t port_id)
{
    SWSS_LOG_ENTER();

    Port port;

    /*
     * Make sure to bring down admin state.
     * SET would have replaced with DEL
     */
    if (getPort(port_id, port))
    {
        setPortAdminStatus(port, false);
    }
    /* else : port is in default state or not yet created */

    sai_status_t status = sai_port_api->remove_port(port_id);
    if (status != SAI_STATUS_SUCCESS)
    {
        return status;
    }

    m_portCount--;
    SWSS_LOG_NOTICE("Remove port %" PRIx64, port_id);

    return status;
}

string PortsOrch::getQueueWatermarkFlexCounterTableKey(string key)
{
    return string(QUEUE_WATERMARK_STAT_COUNTER_FLEX_COUNTER_GROUP) + ":" + key;
}

string PortsOrch::getPriorityGroupWatermarkFlexCounterTableKey(string key)
{
    return string(PG_WATERMARK_STAT_COUNTER_FLEX_COUNTER_GROUP) + ":" + key;
}

string PortsOrch::getPriorityGroupDropPacketsFlexCounterTableKey(string key)
{
    return string(PG_DROP_STAT_COUNTER_FLEX_COUNTER_GROUP) + ":" + key;
}

bool PortsOrch::initPort(const string &alias, const int index, const set<int> &lane_set)
{
    SWSS_LOG_ENTER();

    /* Determine if the lane combination exists in switch */
    if (m_portListLaneMap.find(lane_set) != m_portListLaneMap.end())
    {
        sai_object_id_t id = m_portListLaneMap[lane_set];

        /* Determine if the port has already been initialized before */
        if (m_portList.find(alias) != m_portList.end() && m_portList[alias].m_port_id == id)
        {
            SWSS_LOG_DEBUG("Port has already been initialized before alias:%s", alias.c_str());
        }
        else
        {
            Port p(alias, Port::PHY);

            p.m_index = index;
            p.m_port_id = id;

            /* Initialize the port and create corresponding host interface */
            if (initializePort(p))
            {
                /* Create associated Gearbox lane mapping */
                initGearboxPort(p);

                /* Add port to port list */
                m_portList[alias] = p;
                m_port_ref_count[alias] = 0;
                m_portOidToIndex[id] = index;

                /* Add port name map to counter table */
                FieldValueTuple tuple(p.m_alias, sai_serialize_object_id(p.m_port_id));
                vector<FieldValueTuple> fields;
                fields.push_back(tuple);
                m_counterTable->set("", fields);
                // Install a flex counter for this port to track stats
                std::unordered_set<std::string> counter_stats;
                for (const auto& it: port_stat_ids)
                {
                    counter_stats.emplace(sai_serialize_port_stat(it));
                }
                port_stat_manager.setCounterIdList(p.m_port_id, CounterType::PORT, counter_stats);
                std::unordered_set<std::string> port_buffer_drop_stats;
                for (const auto& it: port_buffer_drop_stat_ids)
                {
                    port_buffer_drop_stats.emplace(sai_serialize_port_stat(it));
                }
                port_buffer_drop_stat_manager.setCounterIdList(p.m_port_id, CounterType::PORT, port_buffer_drop_stats);

                PortUpdate update = { p, true };
                notify(SUBJECT_TYPE_PORT_CHANGE, static_cast<void *>(&update));

                m_portList[alias].m_init = true;

                SWSS_LOG_NOTICE("Initialized port %s", alias.c_str());
            }
            else
            {
                SWSS_LOG_ERROR("Failed to initialize port %s", alias.c_str());
                return false;
            }
        }
    }
    else
    {
        SWSS_LOG_ERROR("Failed to locate port lane combination alias:%s", alias.c_str());
        return false;
    }

    return true;
}

void PortsOrch::deInitPort(string alias, sai_object_id_t port_id)
{
    SWSS_LOG_ENTER();

    Port p(alias, Port::PHY);
    p.m_port_id = port_id;

    /* remove port from flex_counter_table for updating counters  */
    port_stat_manager.clearCounterIdList(p.m_port_id);

    /* remove port name map from counter table */
    m_counter_db->hdel(COUNTERS_PORT_NAME_MAP, alias);

    /* Remove the associated port serdes attribute */
    removePortSerdesAttribute(p.m_port_id);

    m_portList[alias].m_init = false;
    SWSS_LOG_NOTICE("De-Initialized port %s", alias.c_str());
}


bool PortsOrch::bake()
{
    SWSS_LOG_ENTER();

    // Check the APP_DB port table for warm reboot
    vector<FieldValueTuple> tuples;
    string value;
    bool foundPortConfigDone = m_portTable->hget("PortConfigDone", "count", value);
    uintmax_t portCount;
    char* endPtr = NULL;
    SWSS_LOG_NOTICE("foundPortConfigDone = %d", foundPortConfigDone);

    bool foundPortInitDone = m_portTable->get("PortInitDone", tuples);
    SWSS_LOG_NOTICE("foundPortInitDone = %d", foundPortInitDone);

    vector<string> keys;
    m_portTable->getKeys(keys);
    SWSS_LOG_NOTICE("m_portTable->getKeys %zd", keys.size());

    if (!foundPortConfigDone || !foundPortInitDone)
    {
        SWSS_LOG_NOTICE("No port table, fallback to cold start");
        cleanPortTable(keys);
        return false;
    }

    portCount = strtoumax(value.c_str(), &endPtr, 0);
    SWSS_LOG_NOTICE("portCount = %" PRIuMAX ", m_portCount = %u", portCount, m_portCount);
    if (portCount != keys.size() - 2)
    {
        // Invalid port table
        SWSS_LOG_ERROR("Invalid port table: portCount, expecting %" PRIuMAX ", got %zu",
                portCount, keys.size() - 2);

        cleanPortTable(keys);
        return false;
    }

    for (const auto& alias: keys)
    {
        if (alias == "PortConfigDone" || alias == "PortInitDone")
        {
            continue;
        }

        m_pendingPortSet.emplace(alias);
    }

    addExistingData(m_portTable.get());
    addExistingData(APP_LAG_TABLE_NAME);
    addExistingData(APP_LAG_MEMBER_TABLE_NAME);
    addExistingData(APP_VLAN_TABLE_NAME);
    addExistingData(APP_VLAN_MEMBER_TABLE_NAME);

    return true;
}

// Clean up port table
void PortsOrch::cleanPortTable(const vector<string>& keys)
{
    for (auto& key : keys)
    {
        m_portTable->del(key);
    }
}

void PortsOrch::removePortFromLanesMap(string alias)
{

    for (auto it = m_lanesAliasSpeedMap.begin(); it != m_lanesAliasSpeedMap.end(); it++)
    {
        if (get<0>(it->second) == alias)
        {
            SWSS_LOG_NOTICE("Removing port %s from lanes map", alias.c_str());
            it = m_lanesAliasSpeedMap.erase(it);
            break;
        }
    }
}

void PortsOrch::removePortFromPortListMap(sai_object_id_t port_id)
{

    for (auto it = m_portListLaneMap.begin(); it != m_portListLaneMap.end(); it++)
    {
        if (it->second == port_id)
        {
            SWSS_LOG_NOTICE("Removing port-id %" PRIx64 " from port list map", port_id);
            it = m_portListLaneMap.erase(it);
            break;
        }
    }
}


void PortsOrch::doPortTask(Consumer &consumer)
{
    SWSS_LOG_ENTER();

    auto it = consumer.m_toSync.begin();
    while (it != consumer.m_toSync.end())
    {
        auto &t = it->second;

        string alias = kfvKey(t);
        string op = kfvOp(t);

        if (alias == "PortConfigDone")
        {
            if (m_portConfigState != PORT_CONFIG_MISSING)
            {
                // Already received, ignore this task
                it = consumer.m_toSync.erase(it);
                continue;
            }

            m_portConfigState = PORT_CONFIG_RECEIVED;

            for (auto i : kfvFieldsValues(t))
            {
                if (fvField(i) == "count")
                {
                    m_portCount = to_uint<uint32_t>(fvValue(i));
                }
            }
        }

        /* Get notification from application */
        /* portsyncd application:
         * When portsorch receives 'PortInitDone' message, it indicates port initialization
         * procedure is done. Before port initialization procedure, none of other tasks
         * are executed.
         */
        if (alias == "PortInitDone")
        {
            /* portsyncd restarting case:
             * When portsyncd restarts, duplicate notifications may be received.
             */
            if (!m_initDone)
            {
                addSystemPorts();
                m_initDone = true;
                SWSS_LOG_INFO("Get PortInitDone notification from portsyncd.");
            }

            it = consumer.m_toSync.erase(it);
            return;

        }

        if (op == SET_COMMAND)
        {
            set<int> lane_set;
            vector<uint32_t> attr_val;
            map<sai_port_serdes_attr_t, vector<uint32_t>> serdes_attr;
            typedef pair<sai_port_serdes_attr_t, vector<uint32_t>> serdes_attr_pair;
            string admin_status;
            string fec_mode;
            string pfc_asym;
            uint32_t mtu = 0;
            uint32_t speed = 0;
            string learn_mode;
            int an = -1;
            int index = -1;

            for (auto i : kfvFieldsValues(t))
            {
                attr_val.clear();
                /* Set interface index */
                if (fvField(i) == "index")
                {
                    index = (int)stoul(fvValue(i));
                }
                /* Get lane information of a physical port and initialize the port */
                else if (fvField(i) == "lanes")
                {
                    string lane_str;
                    istringstream iss(fvValue(i));

                    while (getline(iss, lane_str, ','))
                    {
                        int lane = stoi(lane_str);
                        lane_set.insert(lane);
                    }
                }
                /* Set port admin status */
                else if (fvField(i) == "admin_status")
                {
                    admin_status = fvValue(i);
                }
                /* Set port MTU */
                else if (fvField(i) == "mtu")
                {
                    mtu = (uint32_t)stoul(fvValue(i));
                }
                /* Set port speed */
                else if (fvField(i) == "speed")
                {
                    speed = (uint32_t)stoul(fvValue(i));
                }
                /* Set port fec */
                else if (fvField(i) == "fec")
                {
                    fec_mode = fvValue(i);
                }
                /* Get port fdb learn mode*/
                else if (fvField(i) == "learn_mode")
                {
                    learn_mode = fvValue(i);
                }
                /* Set port asymmetric PFC */
                else if (fvField(i) == "pfc_asym")
                {
                    pfc_asym = fvValue(i);
                }
                /* Set autoneg and ignore the port speed setting */
                else if (fvField(i) == "autoneg")
                {
                    an = (fvValue(i) == "on");
                }
                /* Set port serdes Pre-emphasis */
                else if (fvField(i) == "preemphasis")
                {
                    getPortSerdesVal(fvValue(i), attr_val);
                    serdes_attr.insert(serdes_attr_pair(SAI_PORT_SERDES_ATTR_PREEMPHASIS, attr_val));
                }
                /* Set port serdes idriver */
                else if (fvField(i) == "idriver")
                {
                    getPortSerdesVal(fvValue(i), attr_val);
                    serdes_attr.insert(serdes_attr_pair(SAI_PORT_SERDES_ATTR_IDRIVER, attr_val));
                }
                /* Set port serdes ipredriver */
                else if (fvField(i) == "ipredriver")
                {
                    getPortSerdesVal(fvValue(i), attr_val);
                    serdes_attr.insert(serdes_attr_pair(SAI_PORT_SERDES_ATTR_IPREDRIVER, attr_val));
                }
                /* Set port serdes pre1 */
                else if (fvField(i) == "pre1")
                {
                    getPortSerdesVal(fvValue(i), attr_val);
                    serdes_attr.insert(serdes_attr_pair(SAI_PORT_SERDES_ATTR_TX_FIR_PRE1, attr_val));
                }
                /* Set port serdes pre2 */
                else if (fvField(i) == "pre2")
<<<<<<< HEAD
                {
                    getPortSerdesVal(fvValue(i), attr_val);
                    serdes_attr.insert(serdes_attr_pair(SAI_PORT_SERDES_ATTR_TX_FIR_PRE2, attr_val));
                }
                /* Set port serdes pre3 */
                else if (fvField(i) == "pre3")
                {
                    getPortSerdesVal(fvValue(i), attr_val);
                    serdes_attr.insert(serdes_attr_pair(SAI_PORT_SERDES_ATTR_TX_FIR_PRE3, attr_val));
                }
                /* Set port serdes main */
                else if (fvField(i) == "main")
                {
                    getPortSerdesVal(fvValue(i), attr_val);
                    serdes_attr.insert(serdes_attr_pair(SAI_PORT_SERDES_ATTR_TX_FIR_MAIN, attr_val));
                }
                /* Set port serdes post1 */
                else if (fvField(i) == "post1")
                {
                    getPortSerdesVal(fvValue(i), attr_val);
                    serdes_attr.insert(serdes_attr_pair(SAI_PORT_SERDES_ATTR_TX_FIR_POST1, attr_val));
                }
                /* Set port serdes post2 */
                else if (fvField(i) == "post2")
                {
                    getPortSerdesVal(fvValue(i), attr_val);
                    serdes_attr.insert(serdes_attr_pair(SAI_PORT_SERDES_ATTR_TX_FIR_POST2, attr_val));
                }
                /* Set port serdes post3 */
                else if (fvField(i) == "post3")
                {
                    getPortSerdesVal(fvValue(i), attr_val);
                    serdes_attr.insert(serdes_attr_pair(SAI_PORT_SERDES_ATTR_TX_FIR_POST3, attr_val));
                }
                /* Set port serdes attn */
                else if (fvField(i) == "attn")
                {
                    getPortSerdesVal(fvValue(i), attr_val);
=======
                {
                    getPortSerdesVal(fvValue(i), attr_val);
                    serdes_attr.insert(serdes_attr_pair(SAI_PORT_SERDES_ATTR_TX_FIR_PRE2, attr_val));
                }
                /* Set port serdes pre3 */
                else if (fvField(i) == "pre3")
                {
                    getPortSerdesVal(fvValue(i), attr_val);
                    serdes_attr.insert(serdes_attr_pair(SAI_PORT_SERDES_ATTR_TX_FIR_PRE3, attr_val));
                }
                /* Set port serdes main */
                else if (fvField(i) == "main")
                {
                    getPortSerdesVal(fvValue(i), attr_val);
                    serdes_attr.insert(serdes_attr_pair(SAI_PORT_SERDES_ATTR_TX_FIR_MAIN, attr_val));
                }
                /* Set port serdes post1 */
                else if (fvField(i) == "post1")
                {
                    getPortSerdesVal(fvValue(i), attr_val);
                    serdes_attr.insert(serdes_attr_pair(SAI_PORT_SERDES_ATTR_TX_FIR_POST1, attr_val));
                }
                /* Set port serdes post2 */
                else if (fvField(i) == "post2")
                {
                    getPortSerdesVal(fvValue(i), attr_val);
                    serdes_attr.insert(serdes_attr_pair(SAI_PORT_SERDES_ATTR_TX_FIR_POST2, attr_val));
                }
                /* Set port serdes post3 */
                else if (fvField(i) == "post3")
                {
                    getPortSerdesVal(fvValue(i), attr_val);
                    serdes_attr.insert(serdes_attr_pair(SAI_PORT_SERDES_ATTR_TX_FIR_POST3, attr_val));
                }
                /* Set port serdes attn */
                else if (fvField(i) == "attn")
                {
                    getPortSerdesVal(fvValue(i), attr_val);
>>>>>>> 1b916c31
                    serdes_attr.insert(serdes_attr_pair(SAI_PORT_SERDES_ATTR_TX_FIR_ATTN, attr_val));
                }
            }

            /* Collect information about all received ports */
            if (lane_set.size())
            {
                m_lanesAliasSpeedMap[lane_set] = make_tuple(alias, speed, an, fec_mode, index);
            }

            // TODO:
            // Fix the issue below
            // After PortConfigDone, while waiting for "PortInitDone" and the first gBufferOrch->isPortReady(alias),
            // the complete m_lanesAliasSpeedMap may be populated again, so initPort() will be called more than once
            // for the same port.

            /* Once all ports received, go through the each port and perform appropriate actions:
             * 1. Remove ports which don't exist anymore
             * 2. Create new ports
             * 3. Initialize all ports
             */
            if (m_portConfigState == PORT_CONFIG_RECEIVED || m_portConfigState == PORT_CONFIG_DONE)
            {
                for (auto it = m_portListLaneMap.begin(); it != m_portListLaneMap.end();)
                {
                    if (m_lanesAliasSpeedMap.find(it->first) == m_lanesAliasSpeedMap.end())
                    {
                        if (SAI_STATUS_SUCCESS != removePort(it->second))
                        {
                            throw runtime_error("PortsOrch initialization failure.");
                        }
                        it = m_portListLaneMap.erase(it);
                    }
                    else
                    {
                        it++;
                    }
                }

                for (auto it = m_lanesAliasSpeedMap.begin(); it != m_lanesAliasSpeedMap.end();)
                {
                    if (m_portListLaneMap.find(it->first) == m_portListLaneMap.end())
                    {
                        if (!addPort(it->first, get<1>(it->second), get<2>(it->second), get<3>(it->second)))
                        {
                            throw runtime_error("PortsOrch initialization failure.");
                        }
                    }

                    if (!initPort(get<0>(it->second), get<4>(it->second), it->first))
                    {
                        throw runtime_error("PortsOrch initialization failure.");
                    }

                    it++;
                }

                m_portConfigState = PORT_CONFIG_DONE;
            }

            if (m_portConfigState != PORT_CONFIG_DONE)
            {
                // Not yet receive PortConfigDone. Save it for future retry
                it++;
                continue;
            }

            if (alias == "PortConfigDone")
            {
                it = consumer.m_toSync.erase(it);
                continue;
            }

            if (!gBufferOrch->isPortReady(alias))
            {
                // buffer configuration hasn't been applied yet. save it for future retry
                m_pendingPortSet.emplace(alias);
                it++;
                continue;
            }
            else
            {
                m_pendingPortSet.erase(alias);
            }

            Port p;
            if (!getPort(alias, p))
            {
                SWSS_LOG_ERROR("Failed to get port id by alias:%s", alias.c_str());
            }
            else
            {
                if (an != -1 && (!p.m_an_cfg || an != p.m_autoneg))
                {
                    if (setPortAutoNeg(p.m_port_id, an))
                    {
                        SWSS_LOG_NOTICE("Set port %s AutoNeg to %u", alias.c_str(), an);
                        p.m_autoneg = an;
                        p.m_an_cfg = true;
                        m_portList[alias] = p;

                        // Once AN is changed
                        // - no speed specified: need to reapply the port speed or port adv speed accordingly
                        // - speed specified: need to apply the port speed or port adv speed by the specified one
                        // Note: one special case is
                        // - speed specified as existing m_speed: need to apply even they are the same
                        auto old_speed = p.m_speed;
                        p.m_speed = 0;
                        auto new_speed = speed ? speed : old_speed;
                        if (new_speed)
                        {
                            // Modify the task in place
                            kfvFieldsValues(t).emplace_back("speed", to_string(new_speed));
                            // Fallthrough to process `speed'
                            speed = new_speed;
                        }
                    }
                    else
                    {
                        SWSS_LOG_ERROR("Failed to set port %s AN to %u", alias.c_str(), an);
                        it++;
                        continue;
                    }
                }

                /*
                 * When AN is enabled, set the port adv speed, otherwise change the port speed.
                 *
                 * 1. Get supported speed list and validate if the target speed is within the list
                 * 2. Get the current port speed and check if it is the same as the target speed
                 * 3. Set port admin status to DOWN before changing the speed
                 * 4. Set port speed
                 */

                SWSS_LOG_DEBUG("Set port %s speed to %u -> %u", alias.c_str(), p.m_speed, speed);
                if (speed != 0)
                {
                    if (speed != p.m_speed)
                    {
                        m_portList[alias] = p;

                        if (p.m_autoneg)
                        {
                            if (setPortAdvSpeed(p.m_port_id, speed))
                            {
                                SWSS_LOG_NOTICE("Set port %s advertised speed to %u", alias.c_str(), speed);
                            }
                            else
                            {
                                SWSS_LOG_ERROR("Failed to set port %s advertised speed to %u", alias.c_str(), speed);
                                it++;
                                continue;
                            }
                        }
                        else
                        {
                            if (!isSpeedSupported(alias, p.m_port_id, speed))
                            {
                                it++;
                                continue;
                            }

                            if (p.m_admin_state_up)
                            {
                                /* Bring port down before applying speed */
                                if (!setPortAdminStatus(p, false))
                                {
                                    SWSS_LOG_ERROR("Failed to set port %s admin status DOWN to set speed", alias.c_str());
                                    it++;
                                    continue;
                                }

                                p.m_admin_state_up = false;
                                m_portList[alias] = p;

                                if (!setPortSpeed(p, speed))
                                {
                                    SWSS_LOG_ERROR("Failed to set port %s speed to %u", alias.c_str(), speed);
                                    it++;
                                    continue;
                                }
                            }
                            else
                            {
                                /* Port is already down, setting speed */
                                if (!setPortSpeed(p, speed))
                                {
                                    SWSS_LOG_ERROR("Failed to set port %s speed to %u", alias.c_str(), speed);
                                    it++;
                                    continue;
                                }
                            }
                            SWSS_LOG_NOTICE("Set port %s speed to %u", alias.c_str(), speed);
                        }
                        p.m_speed = speed;
                        m_portList[alias] = p;
                    }
                    else
                    {
                        /* Always update Gearbox speed on Gearbox ports */
                        setGearboxPortsAttr(p, SAI_PORT_ATTR_SPEED, &speed);
                    }
                }

                if (mtu != 0 && mtu != p.m_mtu)
                {
                    if (setPortMtu(p.m_port_id, mtu))
                    {
                        p.m_mtu = mtu;
                        m_portList[alias] = p;
                        SWSS_LOG_NOTICE("Set port %s MTU to %u", alias.c_str(), mtu);
                        if (p.m_rif_id)
                        {
                            gIntfsOrch->setRouterIntfsMtu(p);
                        }
                        // Sub interfaces inherit parent physical port mtu
                        updateChildPortsMtu(p, mtu);
                    }
                    else
                    {
                        SWSS_LOG_ERROR("Failed to set port %s MTU to %u", alias.c_str(), mtu);
                        it++;
                        continue;
                    }
                }

                if (!fec_mode.empty())
                {
                    if (fec_mode_map.find(fec_mode) != fec_mode_map.end())
                    {
                        /* reset fec mode upon mode change */
                        if (!p.m_fec_cfg || p.m_fec_mode != fec_mode_map[fec_mode])
                        {
                            if (p.m_admin_state_up)
                            {
                                /* Bring port down before applying fec mode*/
                                if (!setPortAdminStatus(p, false))
                                {
                                    SWSS_LOG_ERROR("Failed to set port %s admin status DOWN to set fec mode", alias.c_str());
                                    it++;
                                    continue;
                                }

                                p.m_admin_state_up = false;
                                p.m_fec_mode = fec_mode_map[fec_mode];
                                p.m_fec_cfg = true;

                                if (setPortFec(p, p.m_fec_mode))
                                {
                                    m_portList[alias] = p;
                                    SWSS_LOG_NOTICE("Set port %s fec to %s", alias.c_str(), fec_mode.c_str());
                                }
                                else
                                {
                                    SWSS_LOG_ERROR("Failed to set port %s fec to %s", alias.c_str(), fec_mode.c_str());
                                    it++;
                                    continue;
                                }
                            }
                            else
                            {
                                /* Port is already down, setting fec mode*/
                                p.m_fec_mode = fec_mode_map[fec_mode];
                                p.m_fec_cfg = true;
                                if (setPortFec(p, p.m_fec_mode))
                                {
                                    m_portList[alias] = p;
                                    SWSS_LOG_NOTICE("Set port %s fec to %s", alias.c_str(), fec_mode.c_str());
                                }
                                else
                                {
                                    SWSS_LOG_ERROR("Failed to set port %s fec to %s", alias.c_str(), fec_mode.c_str());
                                    it++;
                                    continue;
                                }
                            }
                        }
                    }
                    else
                    {
                        SWSS_LOG_ERROR("Unknown fec mode %s", fec_mode.c_str());
                    }
                }

                if (!learn_mode.empty() && (p.m_learn_mode != learn_mode))
                {
                    if (p.m_bridge_port_id != SAI_NULL_OBJECT_ID)
                    {
                        if(setBridgePortLearnMode(p, learn_mode))
                        {
                            p.m_learn_mode = learn_mode;
                            m_portList[alias] = p;
                            SWSS_LOG_NOTICE("Set port %s learn mode to %s", alias.c_str(), learn_mode.c_str());
                        }
                        else
                        {
                            SWSS_LOG_ERROR("Failed to set port %s learn mode to %s", alias.c_str(), learn_mode.c_str());
                            it++;
                            continue;
                        }
                    }
                    else
                    {
                        p.m_learn_mode = learn_mode;
                        m_portList[alias] = p;

                        SWSS_LOG_NOTICE("Saved to set port %s learn mode %s", alias.c_str(), learn_mode.c_str());
                    }
                }

                if (pfc_asym != "")
                {
                    if (setPortPfcAsym(p, pfc_asym))
                    {
                        SWSS_LOG_NOTICE("Set port %s asymmetric PFC to %s", alias.c_str(), pfc_asym.c_str());
                    }
                    else
                    {
                        SWSS_LOG_ERROR("Failed to set port %s asymmetric PFC to %s", alias.c_str(), pfc_asym.c_str());
                        it++;
                        continue;
                    }
                }

                if (serdes_attr.size() != 0)
                {
                    if (setPortSerdesAttribute(p.m_port_id, serdes_attr))
                    {
                        SWSS_LOG_NOTICE("Set port %s  preemphasis is success", alias.c_str());
                    }
                    else
                    {
                        SWSS_LOG_ERROR("Failed to set port %s pre-emphasis", alias.c_str());
                        it++;
                        continue;
                    }

                }

                /* Last step set port admin status */
                if (!admin_status.empty() && (p.m_admin_state_up != (admin_status == "up")))
                {
                    if (setPortAdminStatus(p, admin_status == "up"))
                    {
                        p.m_admin_state_up = (admin_status == "up");
                        m_portList[alias] = p;
                        SWSS_LOG_NOTICE("Set port %s admin status to %s", alias.c_str(), admin_status.c_str());
                    }
                    else
                    {
                        SWSS_LOG_ERROR("Failed to set port %s admin status to %s", alias.c_str(), admin_status.c_str());
                        it++;
                        continue;
                    }
                }
            }
        }
        else if (op == DEL_COMMAND)
        {
            SWSS_LOG_NOTICE("Deleting Port %s", alias.c_str());
            auto port_id = m_portList[alias].m_port_id;
            auto hif_id = m_portList[alias].m_hif_id;
            auto bridge_port_oid = m_portList[alias].m_bridge_port_id;

            if (bridge_port_oid != SAI_NULL_OBJECT_ID)
            {
                // Bridge port OID is set on a port as long as
                // port is part of at-least one VLAN.
                // Ideally this should be tracked by SAI redis.
                // Until then, let this snippet be here.
                SWSS_LOG_WARN("Cannot remove port as bridge port OID is present %" PRIx64 , bridge_port_oid);
                it++;
                continue;
            }

            if (m_portList[alias].m_init)
            {
                deInitPort(alias, port_id);
                SWSS_LOG_NOTICE("Removing hostif %" PRIx64 " for Port %s", hif_id, alias.c_str());
                sai_status_t status = sai_hostif_api->remove_hostif(hif_id);
                if (status != SAI_STATUS_SUCCESS)
                {
                    throw runtime_error("Remove hostif for the port failed");
                }

                Port p;
                if (getPort(port_id, p))
                {
                    PortUpdate update = {p, false};
                    notify(SUBJECT_TYPE_PORT_CHANGE, static_cast<void *>(&update));
                }
            }

            sai_status_t status = removePort(port_id);
            if (SAI_STATUS_SUCCESS != status)
            {
                if (SAI_STATUS_OBJECT_IN_USE != status)
                {
                    throw runtime_error("Delete port failed");
                }
                SWSS_LOG_WARN("Failed to remove port %" PRIx64 ", as the object is in use", port_id);
                it++;
                continue;
            }
            removePortFromLanesMap(alias);
            removePortFromPortListMap(port_id);

            /* Delete port from port list */
            m_portList.erase(alias);
        }
        else
        {
            SWSS_LOG_ERROR("Unknown operation type %s", op.c_str());
        }

        it = consumer.m_toSync.erase(it);
    }
}

void PortsOrch::doVlanTask(Consumer &consumer)
{
    SWSS_LOG_ENTER();

    auto it = consumer.m_toSync.begin();
    while (it != consumer.m_toSync.end())
    {
        auto &t = it->second;

        string key = kfvKey(t);

        /* Ensure the key starts with "Vlan" otherwise ignore */
        if (strncmp(key.c_str(), VLAN_PREFIX, 4))
        {
            SWSS_LOG_ERROR("Invalid key format. No 'Vlan' prefix: %s", key.c_str());
            it = consumer.m_toSync.erase(it);
            continue;
        }

        int vlan_id;
        vlan_id = stoi(key.substr(4)); // FIXME: might raise exception

        string vlan_alias;
        vlan_alias = VLAN_PREFIX + to_string(vlan_id);
        string op = kfvOp(t);

        if (op == SET_COMMAND)
        {
            // Retrieve attributes
            uint32_t mtu = 0;
            MacAddress mac;
            string hostif_name = "";
            for (auto i : kfvFieldsValues(t))
            {
                if (fvField(i) == "mtu")
                {
                    mtu = (uint32_t)stoul(fvValue(i));
                }
                if (fvField(i) == "mac")
                {
                    mac = MacAddress(fvValue(i));
                }
                if (fvField(i) == "hostif_name")
                {
                    hostif_name = fvValue(i);
                }
            }

            /*
             * Only creation is supported for now.
             * We may add support for VLAN mac learning enable/disable,
             * VLAN flooding control setting and etc. in the future.
             */
            if (m_portList.find(vlan_alias) == m_portList.end())
            {
                if (!addVlan(vlan_alias))
                {
                    it++;
                    continue;
                }
            }

            // Process attributes
            Port vl;
            if (!getPort(vlan_alias, vl))
            {
                SWSS_LOG_ERROR("Failed to get VLAN %s", vlan_alias.c_str());
            }
            else
            {
                if (mtu != 0)
                {
                    vl.m_mtu = mtu;
                    m_portList[vlan_alias] = vl;
                    if (vl.m_rif_id)
                    {
                        gIntfsOrch->setRouterIntfsMtu(vl);
                    }
                }
                if (mac)
                {
                    vl.m_mac = mac;
                    m_portList[vlan_alias] = vl;
                    if (vl.m_rif_id)
                    {
                        gIntfsOrch->setRouterIntfsMac(vl);
                    }
                }
                if (!hostif_name.empty())
                {
                    if (!createVlanHostIntf(vl, hostif_name))
                    {
                        // No need to fail in case of error as this is for monitoring VLAN.
                        // Error message is printed by "createVlanHostIntf" so just handle failure gracefully.
                        it = consumer.m_toSync.erase(it);
                        continue;
                    }
                }
            }

            it = consumer.m_toSync.erase(it);
        }
        else if (op == DEL_COMMAND)
        {
            Port vlan;
            getPort(vlan_alias, vlan);

            if (removeVlan(vlan))
                it = consumer.m_toSync.erase(it);
            else
                it++;
        }
        else
        {
            SWSS_LOG_ERROR("Unknown operation type %s", op.c_str());
            it = consumer.m_toSync.erase(it);
        }
    }
}

void PortsOrch::doVlanMemberTask(Consumer &consumer)
{
    SWSS_LOG_ENTER();

    auto it = consumer.m_toSync.begin();
    while (it != consumer.m_toSync.end())
    {
        auto &t = it->second;

        string key = kfvKey(t);

        /* Ensure the key starts with "Vlan" otherwise ignore */
        if (strncmp(key.c_str(), VLAN_PREFIX, 4))
        {
            SWSS_LOG_ERROR("Invalid key format. No 'Vlan' prefix: %s", key.c_str());
            it = consumer.m_toSync.erase(it);
            continue;
        }

        key = key.substr(4);
        size_t found = key.find(':');
        int vlan_id;
        string vlan_alias, port_alias;
        if (found != string::npos)
        {
            vlan_id = stoi(key.substr(0, found)); // FIXME: might raise exception
            port_alias = key.substr(found+1);
        }
        else
        {
            SWSS_LOG_ERROR("Invalid key format. No member port is presented: %s",
                           kfvKey(t).c_str());
            it = consumer.m_toSync.erase(it);
            continue;
        }

        vlan_alias = VLAN_PREFIX + to_string(vlan_id);
        string op = kfvOp(t);

        assert(m_portList.find(vlan_alias) != m_portList.end());
        Port vlan, port;

        /* When VLAN member is to be created before VLAN is created */
        if (!getPort(vlan_alias, vlan))
        {
            SWSS_LOG_INFO("Failed to locate VLAN %s", vlan_alias.c_str());
            it++;
            continue;
        }

        if (!getPort(port_alias, port))
        {
            SWSS_LOG_DEBUG("%s is not not yet created, delaying", port_alias.c_str());
            it++;
            continue;
        }

        if (op == SET_COMMAND)
        {
            string tagging_mode = "untagged";

            for (auto i : kfvFieldsValues(t))
            {
                if (fvField(i) == "tagging_mode")
                    tagging_mode = fvValue(i);
            }

            if (tagging_mode != "untagged" &&
                tagging_mode != "tagged"   &&
                tagging_mode != "priority_tagged")
            {
                SWSS_LOG_ERROR("Wrong tagging_mode '%s' for key: %s", tagging_mode.c_str(), kfvKey(t).c_str());
                it = consumer.m_toSync.erase(it);
                continue;
            }

            /* Duplicate entry */
            if (vlan.m_members.find(port_alias) != vlan.m_members.end())
            {
                it = consumer.m_toSync.erase(it);
                continue;
            }

            if (addBridgePort(port) && addVlanMember(vlan, port, tagging_mode))
                it = consumer.m_toSync.erase(it);
            else
                it++;
        }
        else if (op == DEL_COMMAND)
        {
            if (vlan.m_members.find(port_alias) != vlan.m_members.end())
            {
                if (removeVlanMember(vlan, port))
                {
                    if (port.m_vlan_members.empty())
                    {
                        removeBridgePort(port);
                    }
                    it = consumer.m_toSync.erase(it);
                }
                else
                {
                    it++;
                }
            }
            else
                /* Cannot locate the VLAN */
                it = consumer.m_toSync.erase(it);
        }
        else
        {
            SWSS_LOG_ERROR("Unknown operation type %s", op.c_str());
            it = consumer.m_toSync.erase(it);
        }
    }
}

void PortsOrch::doLagTask(Consumer &consumer)
{
    SWSS_LOG_ENTER();

    string table_name = consumer.getTableName();

    auto it = consumer.m_toSync.begin();
    while (it != consumer.m_toSync.end())
    {
        auto &t = it->second;

        string alias = kfvKey(t);
        string op = kfvOp(t);

        if (op == SET_COMMAND)
        {
            // Retrieve attributes
            uint32_t mtu = 0;
            string learn_mode;
            string operation_status;
            uint32_t lag_id = 0;
            int32_t switch_id = -1;

            for (auto i : kfvFieldsValues(t))
            {
                if (fvField(i) == "mtu")
                {
                    mtu = (uint32_t)stoul(fvValue(i));
                }
                else if (fvField(i) == "learn_mode")
                {
                    learn_mode = fvValue(i);
                }
                else if (fvField(i) == "oper_status")
                {
                    operation_status = fvValue(i);
                    if (!string_oper_status.count(operation_status))
                    {
                        SWSS_LOG_ERROR("Invalid operation status value:%s", operation_status.c_str());
                        it++;
                        continue;
                    }
                }
                else if (fvField(i) == "lag_id")
                {
                    lag_id = (uint32_t)stoul(fvValue(i));
                }
                else if (fvField(i) == "switch_id")
                {
                    switch_id = stoi(fvValue(i));
                }
            }

            if (table_name == CHASSIS_APP_LAG_TABLE_NAME)
            {
                if (switch_id == gVoqMySwitchId)
                {
                    //Already created, syncd local lag from CHASSIS_APP_DB. Skip
                    it = consumer.m_toSync.erase(it);
                    continue;
                }
            }
            else
            {
                // For local portchannel

                lag_id = 0;
                switch_id = -1;
            }

            // Create a new LAG when the new alias comes
            if (m_portList.find(alias) == m_portList.end())
            {
                if (!addLag(alias, lag_id, switch_id))
                {
                    it++;
                    continue;
                }
            }

            // Process attributes
            Port l;
            if (!getPort(alias, l))
            {
                SWSS_LOG_ERROR("Failed to get LAG %s", alias.c_str());
            }
            else
            {
                if (!operation_status.empty())
                {
                    updatePortOperStatus(l, string_oper_status.at(operation_status));

                    m_portList[alias] = l;
                }

                if (mtu != 0)
                {
                    l.m_mtu = mtu;
                    m_portList[alias] = l;
                    if (l.m_rif_id)
                    {
                        gIntfsOrch->setRouterIntfsMtu(l);
                    }
                    // Sub interfaces inherit parent LAG mtu
                    updateChildPortsMtu(l, mtu);
                }

                if (!learn_mode.empty() && (l.m_learn_mode != learn_mode))
                {
                    if (l.m_bridge_port_id != SAI_NULL_OBJECT_ID)
                    {
                        if(setBridgePortLearnMode(l, learn_mode))
                        {
                            l.m_learn_mode = learn_mode;
                            m_portList[alias] = l;
                            SWSS_LOG_NOTICE("Set port %s learn mode to %s", alias.c_str(), learn_mode.c_str());
                        }
                        else
                        {
                            SWSS_LOG_ERROR("Failed to set port %s learn mode to %s", alias.c_str(), learn_mode.c_str());
                            it++;
                            continue;
                        }
                    }
                    else
                    {
                        l.m_learn_mode = learn_mode;
                        m_portList[alias] = l;

                        SWSS_LOG_NOTICE("Saved to set port %s learn mode %s", alias.c_str(), learn_mode.c_str());
                    }
                }
            }

            it = consumer.m_toSync.erase(it);
        }
        else if (op == DEL_COMMAND)
        {
            Port lag;
            /* Cannot locate LAG */
            if (!getPort(alias, lag))
            {
                it = consumer.m_toSync.erase(it);
                continue;
            }

            if (removeLag(lag))
                it = consumer.m_toSync.erase(it);
            else
                it++;
        }
        else
        {
            SWSS_LOG_ERROR("Unknown operation type %s", op.c_str());
            it = consumer.m_toSync.erase(it);
        }
    }
}

void PortsOrch::doLagMemberTask(Consumer &consumer)
{
    SWSS_LOG_ENTER();

    string table_name = consumer.getTableName();

    auto it = consumer.m_toSync.begin();
    while (it != consumer.m_toSync.end())
    {
        auto &t = it->second;

        /* Retrieve LAG alias and LAG member alias from key */
        string key = kfvKey(t);
        size_t found = key.find(':');
        /* Return if the format of key is wrong */
        if (found == string::npos)
        {
            SWSS_LOG_ERROR("Failed to parse %s", key.c_str());
            return;
        }
        string lag_alias = key.substr(0, found);
        string port_alias = key.substr(found+1);

        string op = kfvOp(t);

        Port lag, port;
        if (!getPort(lag_alias, lag))
        {
            SWSS_LOG_INFO("Failed to locate LAG %s", lag_alias.c_str());
            it++;
            continue;
        }

        if (!getPort(port_alias, port))
        {
            SWSS_LOG_ERROR("Failed to locate port %s", port_alias.c_str());
            it = consumer.m_toSync.erase(it);
            continue;
        }

        if (table_name == CHASSIS_APP_LAG_MEMBER_TABLE_NAME)
        {
            int32_t lag_switch_id = lag.m_system_lag_info.switch_id;
            if (lag_switch_id == gVoqMySwitchId)
<<<<<<< HEAD
            {
                //Synced local member addition to local lag. Skip
                it = consumer.m_toSync.erase(it);
                continue;
            }

            //Sanity check: The switch id-s of lag and member must match
            int32_t port_switch_id = port.m_system_port_info.switch_id;
            if (port_switch_id != lag_switch_id)
            {
                SWSS_LOG_ERROR("System lag switch id mismatch. Lag %s switch id: %d, Member %s switch id: %d",
                        lag_alias.c_str(), lag_switch_id, port_alias.c_str(), port_switch_id);
                it = consumer.m_toSync.erase(it);
                continue;
            }
        }

        /* Update a LAG member */
        if (op == SET_COMMAND)
        {
            string status;
            for (auto i : kfvFieldsValues(t))
=======
>>>>>>> 1b916c31
            {
                //Synced local member addition to local lag. Skip
                it = consumer.m_toSync.erase(it);
                continue;
            }

            //Sanity check: The switch id-s of lag and member must match
            int32_t port_switch_id = port.m_system_port_info.switch_id;
            if (port_switch_id != lag_switch_id)
            {
                SWSS_LOG_ERROR("System lag switch id mismatch. Lag %s switch id: %d, Member %s switch id: %d",
                        lag_alias.c_str(), lag_switch_id, port_alias.c_str(), port_switch_id);
                it = consumer.m_toSync.erase(it);
                continue;
            }
        }

        /* Update a LAG member */
        if (op == SET_COMMAND)
        {
            string status;
            for (auto i : kfvFieldsValues(t))
            {
                if (fvField(i) == "status")
                    status = fvValue(i);
            }

            if (lag.m_members.find(port_alias) == lag.m_members.end())
            {
                /* Assert the port doesn't belong to any LAG already */
                assert(!port.m_lag_id && !port.m_lag_member_id);

                if (!addLagMember(lag, port, (status == "enabled")))
                {
                    it++;
                    continue;
                }
            }

            /* Sync an enabled member */
            if (status == "enabled")
            {
                /* enable collection first, distribution-only mode
                 * is not supported on Mellanox platform
                 */
                if (setCollectionOnLagMember(port, true) &&
                    setDistributionOnLagMember(port, true))
                {
                    it = consumer.m_toSync.erase(it);
                }
                else
                {
                    it++;
                    continue;
                }
            }
            /* Sync an disabled member */
            else /* status == "disabled" */
            {
                /* disable distribution first, distribution-only mode
                 * is not supported on Mellanox platform
                 */
                if (setDistributionOnLagMember(port, false) &&
                    setCollectionOnLagMember(port, false))
                {
                    it = consumer.m_toSync.erase(it);
                }
                else
                {
                    it++;
                    continue;
                }
            }
        }
        /* Remove a LAG member */
        else if (op == DEL_COMMAND)
        {
            /* Assert the LAG member exists */
            assert(lag.m_members.find(port_alias) != lag.m_members.end());

            if (!port.m_lag_id || !port.m_lag_member_id)
            {
                SWSS_LOG_WARN("Member %s not found in LAG %s lid:%" PRIx64 " lmid:%" PRIx64 ",",
                        port.m_alias.c_str(), lag.m_alias.c_str(), lag.m_lag_id, port.m_lag_member_id);
                it = consumer.m_toSync.erase(it);
                continue;
            }

            if (removeLagMember(lag, port))
            {
                it = consumer.m_toSync.erase(it);
            }
            else
            {
                it++;
            }
        }
        else
        {
            SWSS_LOG_ERROR("Unknown operation type %s", op.c_str());
            it = consumer.m_toSync.erase(it);
        }
    }
}

void PortsOrch::doTask()
{
    auto tableOrder = {
        APP_PORT_TABLE_NAME,
        APP_LAG_TABLE_NAME,
        APP_LAG_MEMBER_TABLE_NAME,
        APP_VLAN_TABLE_NAME,
        APP_VLAN_MEMBER_TABLE_NAME,
    };

    for (auto tableName: tableOrder)
    {
        auto consumer = getExecutor(tableName);
        consumer->drain();
    }

    // drain remaining tables
    for (auto& it: m_consumerMap)
    {
        auto tableName = it.first;
        auto consumer = it.second.get();
        if (find(tableOrder.begin(), tableOrder.end(), tableName) == tableOrder.end())
        {
            consumer->drain();
        }
    }
}

void PortsOrch::doTask(Consumer &consumer)
{
    SWSS_LOG_ENTER();

    string table_name = consumer.getTableName();

    if (table_name == APP_PORT_TABLE_NAME)
    {
        doPortTask(consumer);
    }
    else
    {
        /* Wait for all ports to be initialized */
        if (!allPortsReady())
        {
            return;
        }

        if (table_name == APP_VLAN_TABLE_NAME)
        {
            doVlanTask(consumer);
        }
        else if (table_name == APP_VLAN_MEMBER_TABLE_NAME)
        {
            doVlanMemberTask(consumer);
        }
        else if (table_name == APP_LAG_TABLE_NAME || table_name == CHASSIS_APP_LAG_TABLE_NAME)
        {
            doLagTask(consumer);
        }
        else if (table_name == APP_LAG_MEMBER_TABLE_NAME || table_name == CHASSIS_APP_LAG_MEMBER_TABLE_NAME)
        {
            doLagMemberTask(consumer);
        }
    }
}

void PortsOrch::initializeQueues(Port &port)
{
    SWSS_LOG_ENTER();

    sai_attribute_t attr;
    attr.id = SAI_PORT_ATTR_QOS_NUMBER_OF_QUEUES;
    sai_status_t status = sai_port_api->get_port_attribute(port.m_port_id, 1, &attr);
    if (status != SAI_STATUS_SUCCESS)
    {
        SWSS_LOG_ERROR("Failed to get number of queues for port %s rv:%d", port.m_alias.c_str(), status);
        throw runtime_error("PortsOrch initialization failure.");
    }
    SWSS_LOG_INFO("Get %d queues for port %s", attr.value.u32, port.m_alias.c_str());

    port.m_queue_ids.resize(attr.value.u32);
    port.m_queue_lock.resize(attr.value.u32);

    if (attr.value.u32 == 0)
    {
        return;
    }

    attr.id = SAI_PORT_ATTR_QOS_QUEUE_LIST;
    attr.value.objlist.count = (uint32_t)port.m_queue_ids.size();
    attr.value.objlist.list = port.m_queue_ids.data();

    status = sai_port_api->get_port_attribute(port.m_port_id, 1, &attr);
    if (status != SAI_STATUS_SUCCESS)
    {
        SWSS_LOG_ERROR("Failed to get queue list for port %s rv:%d", port.m_alias.c_str(), status);
        throw runtime_error("PortsOrch initialization failure.");
    }

    SWSS_LOG_INFO("Get queues for port %s", port.m_alias.c_str());
}

void PortsOrch::initializePriorityGroups(Port &port)
{
    SWSS_LOG_ENTER();

    sai_attribute_t attr;
    attr.id = SAI_PORT_ATTR_NUMBER_OF_INGRESS_PRIORITY_GROUPS;
    sai_status_t status = sai_port_api->get_port_attribute(port.m_port_id, 1, &attr);
    if (status != SAI_STATUS_SUCCESS)
    {
        SWSS_LOG_ERROR("Failed to get number of priority groups for port %s rv:%d", port.m_alias.c_str(), status);
        throw runtime_error("PortsOrch initialization failure.");
    }
    SWSS_LOG_INFO("Get %d priority groups for port %s", attr.value.u32, port.m_alias.c_str());

    port.m_priority_group_ids.resize(attr.value.u32);
    port.m_priority_group_lock.resize(attr.value.u32);
    port.m_priority_group_pending_profile.resize(attr.value.u32);

    if (attr.value.u32 == 0)
    {
        return;
    }

    attr.id = SAI_PORT_ATTR_INGRESS_PRIORITY_GROUP_LIST;
    attr.value.objlist.count = (uint32_t)port.m_priority_group_ids.size();
    attr.value.objlist.list = port.m_priority_group_ids.data();

    status = sai_port_api->get_port_attribute(port.m_port_id, 1, &attr);
    if (status != SAI_STATUS_SUCCESS)
    {
        SWSS_LOG_ERROR("Fail to get priority group list for port %s rv:%d", port.m_alias.c_str(), status);
        throw runtime_error("PortsOrch initialization failure.");
    }
    SWSS_LOG_INFO("Get priority groups for port %s", port.m_alias.c_str());
}

void PortsOrch::initializePortMaximumHeadroom(Port &port)
{
    sai_attribute_t attr;

    attr.id = SAI_PORT_ATTR_QOS_MAXIMUM_HEADROOM_SIZE;

    sai_status_t status = sai_port_api->get_port_attribute(port.m_port_id, 1, &attr);
    if (status != SAI_STATUS_SUCCESS)
    {
        SWSS_LOG_NOTICE("Unable to get the maximum headroom for port %s rv:%d, ignored", port.m_alias.c_str(), status);
        return;
    }

    vector<FieldValueTuple> fvVector;
    port.m_maximum_headroom = attr.value.u32;
    fvVector.emplace_back("max_headroom_size", to_string(port.m_maximum_headroom));
    m_stateBufferMaximumValueTable->set(port.m_alias, fvVector);
}

bool PortsOrch::initializePort(Port &port)
{
    SWSS_LOG_ENTER();

    SWSS_LOG_NOTICE("Initializing port alias:%s pid:%" PRIx64, port.m_alias.c_str(), port.m_port_id);

    initializePriorityGroups(port);
    initializeQueues(port);
    initializePortMaximumHeadroom(port);

    /* Create host interface */
    if (!addHostIntfs(port, port.m_alias, port.m_hif_id))
    {
        SWSS_LOG_ERROR("Failed to create host interface for port %s", port.m_alias.c_str());
        return false;
    }

    /* Check warm start states */
    vector<FieldValueTuple> tuples;
    bool exist = m_portTable->get(port.m_alias, tuples);
    string operStatus;
    if (exist)
    {
        for (auto i : tuples)
        {
            if (fvField(i) == "oper_status")
            {
                operStatus = fvValue(i);
            }
        }
    }
    SWSS_LOG_DEBUG("initializePort %s with oper %s", port.m_alias.c_str(), operStatus.c_str());

    /**
     * Create database port oper status as DOWN if attr missing
     * This status will be updated upon receiving port_oper_status_notification.
     */
    if (operStatus == "up")
    {
        port.m_oper_status = SAI_PORT_OPER_STATUS_UP;
    }
    else if (operStatus.empty())
    {
        port.m_oper_status = SAI_PORT_OPER_STATUS_DOWN;
        /* Fill oper_status in db with default value "down" */
        m_portTable->hset(port.m_alias, "oper_status", "down");
    }
    else
    {
        port.m_oper_status = SAI_PORT_OPER_STATUS_DOWN;
    }

    /* initialize port admin status */
    if (!getPortAdminStatus(port.m_port_id, port.m_admin_state_up))
    {
        SWSS_LOG_ERROR("Failed to get initial port admin status %s", port.m_alias.c_str());
        return false;
    }

    /* initialize port admin speed */
    if (!getPortSpeed(port.m_port_id, port.m_speed))
    {
        SWSS_LOG_ERROR("Failed to get initial port admin speed %d", port.m_speed);
        return false;
    }

    /*
     * always initialize Port SAI_HOSTIF_ATTR_OPER_STATUS based on oper_status value in appDB.
     */
    bool isUp = port.m_oper_status == SAI_PORT_OPER_STATUS_UP;
    if (!setHostIntfsOperStatus(port, isUp))
    {
        SWSS_LOG_WARN("Failed to set operation status %s to host interface %s",
                      operStatus.c_str(), port.m_alias.c_str());
        return false;
    }

    return true;
}

bool PortsOrch::addHostIntfs(Port &port, string alias, sai_object_id_t &host_intfs_id)
{
    SWSS_LOG_ENTER();

    sai_attribute_t attr;
    vector<sai_attribute_t> attrs;

    attr.id = SAI_HOSTIF_ATTR_TYPE;
    attr.value.s32 = SAI_HOSTIF_TYPE_NETDEV;
    attrs.push_back(attr);

    attr.id = SAI_HOSTIF_ATTR_OBJ_ID;
    attr.value.oid = port.m_port_id;
    attrs.push_back(attr);

    attr.id = SAI_HOSTIF_ATTR_NAME;
    strncpy((char *)&attr.value.chardata, alias.c_str(), SAI_HOSTIF_NAME_SIZE);
    attrs.push_back(attr);

    sai_status_t status = sai_hostif_api->create_hostif(&host_intfs_id, gSwitchId, (uint32_t)attrs.size(), attrs.data());
    if (status != SAI_STATUS_SUCCESS)
    {
        SWSS_LOG_ERROR("Failed to create host interface for port %s", alias.c_str());
        task_process_status handle_status = handleSaiCreateStatus(SAI_API_HOSTIF, status);
        if (handle_status != task_success)
        {
            return parseHandleSaiStatusFailure(handle_status);
        }
    }

    SWSS_LOG_NOTICE("Create host interface for port %s", alias.c_str());

    return true;
}

bool PortsOrch::setBridgePortLearningFDB(Port &port, sai_bridge_port_fdb_learning_mode_t mode)
{
    // TODO: how to support 1D bridge?
    if (port.m_type != Port::PHY) return false;

    auto bridge_port_id = port.m_bridge_port_id;
    if (bridge_port_id == SAI_NULL_OBJECT_ID) return false;

    sai_attribute_t bport_attr;
    bport_attr.id = SAI_BRIDGE_PORT_ATTR_FDB_LEARNING_MODE;
    bport_attr.value.s32 = mode;
    auto status = sai_bridge_api->set_bridge_port_attribute(bridge_port_id, &bport_attr);
    if (status != SAI_STATUS_SUCCESS)
    {
        SWSS_LOG_ERROR("Failed to set bridge port %" PRIx64 " learning_mode attribute: %d", bridge_port_id, status);
        task_process_status handle_status = handleSaiSetStatus(SAI_API_BRIDGE, status);
        if (handle_status != task_success)
        {
            return parseHandleSaiStatusFailure(handle_status);
        }
    }
    SWSS_LOG_NOTICE("Disable FDB learning on bridge port %s(%" PRIx64 ")", port.m_alias.c_str(), bridge_port_id);
    return true;
}

bool PortsOrch::addBridgePort(Port &port)
{
    SWSS_LOG_ENTER();

    if (port.m_bridge_port_id != SAI_NULL_OBJECT_ID)
    {
        return true;
    }

    sai_attribute_t attr;
    vector<sai_attribute_t> attrs;

    if (port.m_type == Port::PHY)
    {
        attr.id = SAI_BRIDGE_PORT_ATTR_TYPE;
        attr.value.s32 = SAI_BRIDGE_PORT_TYPE_PORT;
        attrs.push_back(attr);

        attr.id = SAI_BRIDGE_PORT_ATTR_PORT_ID;
        attr.value.oid = port.m_port_id;
        attrs.push_back(attr);
    }
    else if  (port.m_type == Port::LAG)
    {
        attr.id = SAI_BRIDGE_PORT_ATTR_TYPE;
        attr.value.s32 = SAI_BRIDGE_PORT_TYPE_PORT;
        attrs.push_back(attr);

        attr.id = SAI_BRIDGE_PORT_ATTR_PORT_ID;
        attr.value.oid = port.m_lag_id;
        attrs.push_back(attr);
    }
    else if  (port.m_type == Port::TUNNEL)
    {
        attr.id = SAI_BRIDGE_PORT_ATTR_TYPE;
        attr.value.s32 = SAI_BRIDGE_PORT_TYPE_TUNNEL;
        attrs.push_back(attr);

        attr.id = SAI_BRIDGE_PORT_ATTR_TUNNEL_ID;
        attr.value.oid = port.m_tunnel_id;
        attrs.push_back(attr);

        attr.id = SAI_BRIDGE_PORT_ATTR_BRIDGE_ID;
        attr.value.oid = m_default1QBridge;
        attrs.push_back(attr);
    }
    else
    {
        SWSS_LOG_ERROR("Failed to add bridge port %s to default 1Q bridge, invalid port type %d",
            port.m_alias.c_str(), port.m_type);
        return false;
    }

    /* Create a bridge port with admin status set to UP */
    attr.id = SAI_BRIDGE_PORT_ATTR_ADMIN_STATE;
    attr.value.booldata = true;
    attrs.push_back(attr);

    /* And with hardware FDB learning mode set to HW (explicit default value) */
    attr.id = SAI_BRIDGE_PORT_ATTR_FDB_LEARNING_MODE;
    auto found = learn_mode_map.find(port.m_learn_mode);
    if (found == learn_mode_map.end())
    {
        attr.value.s32 = SAI_BRIDGE_PORT_FDB_LEARNING_MODE_HW;
    }
    else
    {
        attr.value.s32 = found->second;
    }
    attrs.push_back(attr);

    sai_status_t status = sai_bridge_api->create_bridge_port(&port.m_bridge_port_id, gSwitchId, (uint32_t)attrs.size(), attrs.data());
    if (status != SAI_STATUS_SUCCESS)
    {
        SWSS_LOG_ERROR("Failed to add bridge port %s to default 1Q bridge, rv:%d",
            port.m_alias.c_str(), status);
        task_process_status handle_status = handleSaiCreateStatus(SAI_API_BRIDGE, status);
        if (handle_status != task_success)
        {
            return parseHandleSaiStatusFailure(handle_status);
        }
    }

    if (!setHostIntfsStripTag(port, SAI_HOSTIF_VLAN_TAG_KEEP))
    {
        SWSS_LOG_ERROR("Failed to set %s for hostif of port %s",
                hostif_vlan_tag[SAI_HOSTIF_VLAN_TAG_KEEP], port.m_alias.c_str());
        return false;
    }
    m_portList[port.m_alias] = port;
    SWSS_LOG_NOTICE("Add bridge port %s to default 1Q bridge", port.m_alias.c_str());

    return true;
}

bool PortsOrch::removeBridgePort(Port &port)
{
    SWSS_LOG_ENTER();

    if (port.m_bridge_port_id == SAI_NULL_OBJECT_ID)
    {
        return true;
    }
    /* Set bridge port admin status to DOWN */
    sai_attribute_t attr;
    attr.id = SAI_BRIDGE_PORT_ATTR_ADMIN_STATE;
    attr.value.booldata = false;

    sai_status_t status = sai_bridge_api->set_bridge_port_attribute(port.m_bridge_port_id, &attr);
    if (status != SAI_STATUS_SUCCESS)
    {
        SWSS_LOG_ERROR("Failed to set bridge port %s admin status to DOWN, rv:%d",
            port.m_alias.c_str(), status);
        task_process_status handle_status = handleSaiSetStatus(SAI_API_BRIDGE, status);
        if (handle_status != task_success)
        {
            return parseHandleSaiStatusFailure(handle_status);
        }
    }

    if (!setHostIntfsStripTag(port, SAI_HOSTIF_VLAN_TAG_STRIP))
    {
        SWSS_LOG_ERROR("Failed to set %s for hostif of port %s",
                hostif_vlan_tag[SAI_HOSTIF_VLAN_TAG_STRIP], port.m_alias.c_str());
        return false;
    }

    //Flush the FDB entires corresponding to the port
    gFdbOrch->flushFDBEntries(port.m_bridge_port_id, SAI_NULL_OBJECT_ID);
    SWSS_LOG_INFO("Flush FDB entries for port %s", port.m_alias.c_str());

    /* Remove bridge port */
    status = sai_bridge_api->remove_bridge_port(port.m_bridge_port_id);
    if (status != SAI_STATUS_SUCCESS)
    {
        SWSS_LOG_ERROR("Failed to remove bridge port %s from default 1Q bridge, rv:%d",
            port.m_alias.c_str(), status);
        task_process_status handle_status = handleSaiRemoveStatus(SAI_API_BRIDGE, status);
        if (handle_status != task_success)
        {
            return parseHandleSaiStatusFailure(handle_status);
        }
    }
    port.m_bridge_port_id = SAI_NULL_OBJECT_ID;

    SWSS_LOG_NOTICE("Remove bridge port %s from default 1Q bridge", port.m_alias.c_str());

    m_portList[port.m_alias] = port;
    return true;
}

bool PortsOrch::setBridgePortLearnMode(Port &port, string learn_mode)
{
    SWSS_LOG_ENTER();

    if (port.m_bridge_port_id == SAI_NULL_OBJECT_ID)
    {
        return true;
    }

    auto found = learn_mode_map.find(learn_mode);
    if (found == learn_mode_map.end())
    {
        SWSS_LOG_ERROR("Incorrect MAC learn mode: %s", learn_mode.c_str());
        return false;
    }

    /* Set bridge port learning mode */
    sai_attribute_t attr;
    attr.id = SAI_BRIDGE_PORT_ATTR_FDB_LEARNING_MODE;
    attr.value.s32 = found->second;

    sai_status_t status = sai_bridge_api->set_bridge_port_attribute(port.m_bridge_port_id, &attr);
    if (status != SAI_STATUS_SUCCESS)
    {
        SWSS_LOG_ERROR("Failed to set bridge port %s learning mode, rv:%d",
            port.m_alias.c_str(), status);
        task_process_status handle_status = handleSaiSetStatus(SAI_API_BRIDGE, status);
        if (handle_status != task_success)
        {
            return parseHandleSaiStatusFailure(handle_status);
        }
    }

    SWSS_LOG_NOTICE("Set bridge port %s learning mode %s", port.m_alias.c_str(), learn_mode.c_str());

    return true;
}

bool PortsOrch::addVlan(string vlan_alias)
{
    SWSS_LOG_ENTER();

    sai_object_id_t vlan_oid;

    sai_vlan_id_t vlan_id = (uint16_t)stoi(vlan_alias.substr(4));
    sai_attribute_t attr;
    attr.id = SAI_VLAN_ATTR_VLAN_ID;
    attr.value.u16 = vlan_id;
    sai_status_t status = sai_vlan_api->create_vlan(&vlan_oid, gSwitchId, 1, &attr);

    if (status != SAI_STATUS_SUCCESS)
    {
        SWSS_LOG_ERROR("Failed to create VLAN %s vid:%hu", vlan_alias.c_str(), vlan_id);
        task_process_status handle_status = handleSaiCreateStatus(SAI_API_VLAN, status);
        if (handle_status != task_success)
        {
            return parseHandleSaiStatusFailure(handle_status);
        }
    }

    SWSS_LOG_NOTICE("Create an empty VLAN %s vid:%hu", vlan_alias.c_str(), vlan_id);

    Port vlan(vlan_alias, Port::VLAN);
    vlan.m_vlan_info.vlan_oid = vlan_oid;
    vlan.m_vlan_info.vlan_id = vlan_id;
    vlan.m_members = set<string>();
    m_portList[vlan_alias] = vlan;
    m_port_ref_count[vlan_alias] = 0;

    return true;
}

bool PortsOrch::removeVlan(Port vlan)
{
    SWSS_LOG_ENTER();
    if (m_port_ref_count[vlan.m_alias] > 0)
    {
        SWSS_LOG_ERROR("Failed to remove ref count %d VLAN %s",
                       m_port_ref_count[vlan.m_alias],
                       vlan.m_alias.c_str());
        return false;
    }

    /* Vlan removing is not allowed when the VLAN still has members */
    if (vlan.m_members.size() > 0)
    {
        SWSS_LOG_ERROR("Failed to remove non-empty VLAN %s", vlan.m_alias.c_str());
        return false;
    }

    // Fail VLAN removal if there is a vnid associated
    if (vlan.m_vnid != VNID_NONE)
    {
       SWSS_LOG_ERROR("VLAN-VNI mapping not yet removed. VLAN %s VNI %d",
                      vlan.m_alias.c_str(), vlan.m_vnid);
       return false;
    }


    if (vlan.m_vlan_info.host_intf_id && !removeVlanHostIntf(vlan))
    {
        SWSS_LOG_ERROR("Failed to remove VLAN %d host interface", vlan.m_vlan_info.vlan_id);
        return false;
    }

    sai_status_t status = sai_vlan_api->remove_vlan(vlan.m_vlan_info.vlan_oid);
    if (status != SAI_STATUS_SUCCESS)
    {
        SWSS_LOG_ERROR("Failed to remove VLAN %s vid:%hu",
                vlan.m_alias.c_str(), vlan.m_vlan_info.vlan_id);
        task_process_status handle_status = handleSaiRemoveStatus(SAI_API_VLAN, status);
        if (handle_status != task_success)
        {
            return parseHandleSaiStatusFailure(handle_status);
        }
    }

    removeAclTableGroup(vlan);

    SWSS_LOG_NOTICE("Remove VLAN %s vid:%hu", vlan.m_alias.c_str(),
            vlan.m_vlan_info.vlan_id);

    m_portList.erase(vlan.m_alias);
    m_port_ref_count.erase(vlan.m_alias);

    return true;
}

bool PortsOrch::getVlanByVlanId(sai_vlan_id_t vlan_id, Port &vlan)
{
    SWSS_LOG_ENTER();

    for (auto &it: m_portList)
    {
        if (it.second.m_type == Port::VLAN && it.second.m_vlan_info.vlan_id == vlan_id)
        {
            vlan = it.second;
            return true;
        }
    }

    return false;
}

bool PortsOrch::addVlanMember(Port &vlan, Port &port, string &tagging_mode)
{
    SWSS_LOG_ENTER();

    sai_attribute_t attr;
    vector<sai_attribute_t> attrs;

    attr.id = SAI_VLAN_MEMBER_ATTR_VLAN_ID;
    attr.value.oid = vlan.m_vlan_info.vlan_oid;
    attrs.push_back(attr);

    attr.id = SAI_VLAN_MEMBER_ATTR_BRIDGE_PORT_ID;
    attr.value.oid = port.m_bridge_port_id;
    attrs.push_back(attr);

    sai_vlan_tagging_mode_t sai_tagging_mode = SAI_VLAN_TAGGING_MODE_TAGGED;
    attr.id = SAI_VLAN_MEMBER_ATTR_VLAN_TAGGING_MODE;
    if (tagging_mode == "untagged")
        sai_tagging_mode = SAI_VLAN_TAGGING_MODE_UNTAGGED;
    else if (tagging_mode == "tagged")
        sai_tagging_mode = SAI_VLAN_TAGGING_MODE_TAGGED;
    else if (tagging_mode == "priority_tagged")
        sai_tagging_mode = SAI_VLAN_TAGGING_MODE_PRIORITY_TAGGED;
    else assert(false);
    attr.value.s32 = sai_tagging_mode;
    attrs.push_back(attr);

    sai_object_id_t vlan_member_id;
    sai_status_t status = sai_vlan_api->create_vlan_member(&vlan_member_id, gSwitchId, (uint32_t)attrs.size(), attrs.data());
    if (status != SAI_STATUS_SUCCESS)
    {
        SWSS_LOG_ERROR("Failed to add member %s to VLAN %s vid:%hu pid:%" PRIx64,
                port.m_alias.c_str(), vlan.m_alias.c_str(), vlan.m_vlan_info.vlan_id, port.m_port_id);
        task_process_status handle_status = handleSaiCreateStatus(SAI_API_VLAN, status);
        if (handle_status != task_success)
        {
            return parseHandleSaiStatusFailure(handle_status);
        }
    }
    SWSS_LOG_NOTICE("Add member %s to VLAN %s vid:%hu pid%" PRIx64,
            port.m_alias.c_str(), vlan.m_alias.c_str(), vlan.m_vlan_info.vlan_id, port.m_port_id);

    /* Use untagged VLAN as pvid of the member port */
    if (sai_tagging_mode == SAI_VLAN_TAGGING_MODE_UNTAGGED)
    {
        if(!setPortPvid(port, vlan.m_vlan_info.vlan_id))
        {
            return false;
        }
    }

    /* a physical port may join multiple vlans */
    VlanMemberEntry vme = {vlan_member_id, sai_tagging_mode};
    port.m_vlan_members[vlan.m_vlan_info.vlan_id] = vme;
    m_portList[port.m_alias] = port;
    vlan.m_members.insert(port.m_alias);
    m_portList[vlan.m_alias] = vlan;

    VlanMemberUpdate update = { vlan, port, true };
    notify(SUBJECT_TYPE_VLAN_MEMBER_CHANGE, static_cast<void *>(&update));

    return true;
}

bool PortsOrch::removeVlanMember(Port &vlan, Port &port)
{
    SWSS_LOG_ENTER();

    sai_object_id_t vlan_member_id;
    sai_vlan_tagging_mode_t sai_tagging_mode;
    auto vlan_member = port.m_vlan_members.find(vlan.m_vlan_info.vlan_id);

    /* Assert the port belongs to this VLAN */
    assert (vlan_member != port.m_vlan_members.end());
    sai_tagging_mode = vlan_member->second.vlan_mode;
    vlan_member_id = vlan_member->second.vlan_member_id;

    sai_status_t status = sai_vlan_api->remove_vlan_member(vlan_member_id);
    if (status != SAI_STATUS_SUCCESS)
    {
        SWSS_LOG_ERROR("Failed to remove member %s from VLAN %s vid:%hx vmid:%" PRIx64,
                port.m_alias.c_str(), vlan.m_alias.c_str(), vlan.m_vlan_info.vlan_id, vlan_member_id);
        task_process_status handle_status = handleSaiRemoveStatus(SAI_API_VLAN, status);
        if (handle_status != task_success)
        {
            return parseHandleSaiStatusFailure(handle_status);
        }
    }
    port.m_vlan_members.erase(vlan_member);
    SWSS_LOG_NOTICE("Remove member %s from VLAN %s lid:%hx vmid:%" PRIx64,
            port.m_alias.c_str(), vlan.m_alias.c_str(), vlan.m_vlan_info.vlan_id, vlan_member_id);

    /* Restore to default pvid if this port joined this VLAN in untagged mode previously */
    if (sai_tagging_mode == SAI_VLAN_TAGGING_MODE_UNTAGGED)
    {
        if (!setPortPvid(port, DEFAULT_PORT_VLAN_ID))
        {
            return false;
        }
    }

    m_portList[port.m_alias] = port;
    vlan.m_members.erase(port.m_alias);
    m_portList[vlan.m_alias] = vlan;

    VlanMemberUpdate update = { vlan, port, false };
    notify(SUBJECT_TYPE_VLAN_MEMBER_CHANGE, static_cast<void *>(&update));

    return true;
}

bool PortsOrch::isVlanMember(Port &vlan, Port &port)
{
    if (vlan.m_members.find(port.m_alias) == vlan.m_members.end())
       return false;

    return true;
}

bool PortsOrch::addLag(string lag_alias, uint32_t spa_id, int32_t switch_id)
{
    SWSS_LOG_ENTER();

    vector<sai_attribute_t> lag_attrs;
    string system_lag_alias = lag_alias;

    if (gMySwitchType == "voq")
    {
        if (switch_id < 0)
        {
            // Local PortChannel. Allocate unique lag id from central CHASSIS_APP_DB
            // Use the chassis wide unique system lag name.

            // Get the local switch id and derive the system lag name.

            switch_id = gVoqMySwitchId;
            system_lag_alias = gMyHostName + "|" + gMyAsicName + "|" + lag_alias;

            // Allocate unique lag id
            spa_id = m_lagIdAllocator->lagIdAdd(system_lag_alias, 0);

            if ((int32_t)spa_id <= 0)
            {
                SWSS_LOG_ERROR("Failed to allocate unique LAG id for local lag %s rv:%d", lag_alias.c_str(), spa_id);
                return false;
            }
        }

        sai_attribute_t attr;
        attr.id = SAI_LAG_ATTR_SYSTEM_PORT_AGGREGATE_ID;
        attr.value.u32 = spa_id;
        lag_attrs.push_back(attr);
    }

    sai_object_id_t lag_id;
    sai_status_t status = sai_lag_api->create_lag(&lag_id, gSwitchId, static_cast<uint32_t>(lag_attrs.size()), lag_attrs.data());

    if (status != SAI_STATUS_SUCCESS)
    {
        SWSS_LOG_ERROR("Failed to create LAG %s lid:%" PRIx64, lag_alias.c_str(), lag_id);
        task_process_status handle_status = handleSaiCreateStatus(SAI_API_LAG, status);
        if (handle_status != task_success)
        {
            return parseHandleSaiStatusFailure(handle_status);
        }
    }

    SWSS_LOG_NOTICE("Create an empty LAG %s lid:%" PRIx64, lag_alias.c_str(), lag_id);

    Port lag(lag_alias, Port::LAG);
    lag.m_lag_id = lag_id;
    lag.m_members = set<string>();
    m_portList[lag_alias] = lag;
    m_port_ref_count[lag_alias] = 0;

    PortUpdate update = { lag, true };
    notify(SUBJECT_TYPE_PORT_CHANGE, static_cast<void *>(&update));

    FieldValueTuple tuple(lag_alias, sai_serialize_object_id(lag_id));
    vector<FieldValueTuple> fields;
    fields.push_back(tuple);
    m_counterLagTable->set("", fields);

    if (gMySwitchType == "voq")
    {
        // If this is voq switch, record system lag info

        lag.m_system_lag_info.alias = system_lag_alias;
        lag.m_system_lag_info.switch_id = switch_id;
        lag.m_system_lag_info.spa_id = spa_id;

        // This will update port list with local port channel name for local port channels
        // and with system lag name for the system lags received from chassis app db

        m_portList[lag_alias] = lag;

        // Sync to SYSTEM_LAG_TABLE of CHASSIS_APP_DB

        voqSyncAddLag(lag);
    }

    return true;
}

bool PortsOrch::removeLag(Port lag)
{
    SWSS_LOG_ENTER();

    if (m_port_ref_count[lag.m_alias] > 0)
    {
        SWSS_LOG_ERROR("Failed to remove ref count %d LAG %s",
                        m_port_ref_count[lag.m_alias],
                        lag.m_alias.c_str());
        return false;
    }

    /* Retry when the LAG still has members */
    if (lag.m_members.size() > 0)
    {
        SWSS_LOG_ERROR("Failed to remove non-empty LAG %s", lag.m_alias.c_str());
        return false;
    }
    if (lag.m_vlan_members.size() > 0)
    {
        SWSS_LOG_ERROR("Failed to remove LAG %s, it is still in VLAN", lag.m_alias.c_str());
        return false;
    }

    sai_status_t status = sai_lag_api->remove_lag(lag.m_lag_id);
    if (status != SAI_STATUS_SUCCESS)
    {
        SWSS_LOG_ERROR("Failed to remove LAG %s lid:%" PRIx64, lag.m_alias.c_str(), lag.m_lag_id);
        task_process_status handle_status = handleSaiRemoveStatus(SAI_API_LAG, status);
        if (handle_status != task_success)
        {
            return parseHandleSaiStatusFailure(handle_status);
        }
    }

    SWSS_LOG_NOTICE("Remove LAG %s lid:%" PRIx64, lag.m_alias.c_str(), lag.m_lag_id);

    m_portList.erase(lag.m_alias);
    m_port_ref_count.erase(lag.m_alias);

    PortUpdate update = { lag, false };
    notify(SUBJECT_TYPE_PORT_CHANGE, static_cast<void *>(&update));

    m_counterLagTable->hdel("", lag.m_alias);

    if (gMySwitchType == "voq")
    {
        // Free the lag id, if this is local LAG

        if (lag.m_system_lag_info.switch_id == gVoqMySwitchId)
        {
            int32_t rv;
            int32_t spa_id = lag.m_system_lag_info.spa_id;

            rv = m_lagIdAllocator->lagIdDel(lag.m_system_lag_info.alias);

            if (rv != spa_id)
            {
                SWSS_LOG_ERROR("Failed to delete LAG id %d of local lag %s rv:%d", spa_id, lag.m_alias.c_str(), rv);
                return false;
            }

            // Sync to SYSTEM_LAG_TABLE of CHASSIS_APP_DB

            voqSyncDelLag(lag);
        }
    }

    return true;
}

void PortsOrch::getLagMember(Port &lag, vector<Port> &portv)
{
    Port member;

    for (auto &name: lag.m_members)
    {
        if (!getPort(name, member))
        {
            SWSS_LOG_ERROR("Failed to get port for %s alias", name.c_str());
            return;
        }
        portv.push_back(member);
    }
}

bool PortsOrch::addLagMember(Port &lag, Port &port, bool enableForwarding)
{
    SWSS_LOG_ENTER();

    sai_uint32_t pvid;
    if (getPortPvid(lag, pvid))
    {
        setPortPvid (port, pvid);
    }

    sai_attribute_t attr;
    vector<sai_attribute_t> attrs;

    attr.id = SAI_LAG_MEMBER_ATTR_LAG_ID;
    attr.value.oid = lag.m_lag_id;
    attrs.push_back(attr);

    attr.id = SAI_LAG_MEMBER_ATTR_PORT_ID;
    attr.value.oid = port.m_port_id;
    attrs.push_back(attr);

    if (!enableForwarding && port.m_type != Port::SYSTEM)
    {
        attr.id = SAI_LAG_MEMBER_ATTR_EGRESS_DISABLE;
        attr.value.booldata = true;
        attrs.push_back(attr);

        attr.id = SAI_LAG_MEMBER_ATTR_INGRESS_DISABLE;
        attr.value.booldata = true;
        attrs.push_back(attr);
    }

    sai_object_id_t lag_member_id;
    sai_status_t status = sai_lag_api->create_lag_member(&lag_member_id, gSwitchId, (uint32_t)attrs.size(), attrs.data());

    if (status != SAI_STATUS_SUCCESS)
    {
        SWSS_LOG_ERROR("Failed to add member %s to LAG %s lid:%" PRIx64 " pid:%" PRIx64,
                port.m_alias.c_str(), lag.m_alias.c_str(), lag.m_lag_id, port.m_port_id);
        task_process_status handle_status = handleSaiCreateStatus(SAI_API_LAG, status);
        if (handle_status != task_success)
        {
            return parseHandleSaiStatusFailure(handle_status);
        }
    }

    SWSS_LOG_NOTICE("Add member %s to LAG %s lid:%" PRIx64 " pid:%" PRIx64,
            port.m_alias.c_str(), lag.m_alias.c_str(), lag.m_lag_id, port.m_port_id);

    port.m_lag_id = lag.m_lag_id;
    port.m_lag_member_id = lag_member_id;
    m_portList[port.m_alias] = port;
    lag.m_members.insert(port.m_alias);

    m_portList[lag.m_alias] = lag;

    if (lag.m_bridge_port_id > 0)
    {
        if (!setHostIntfsStripTag(port, SAI_HOSTIF_VLAN_TAG_KEEP))
        {
            SWSS_LOG_ERROR("Failed to set %s for hostif of port %s which is in LAG %s",
                    hostif_vlan_tag[SAI_HOSTIF_VLAN_TAG_KEEP], port.m_alias.c_str(), lag.m_alias.c_str());
            return false;
        }
    }

    LagMemberUpdate update = { lag, port, true };
    notify(SUBJECT_TYPE_LAG_MEMBER_CHANGE, static_cast<void *>(&update));

    if (gMySwitchType == "voq")
    {
        //Sync to SYSTEM_LAG_MEMBER_TABLE of CHASSIS_APP_DB
        voqSyncAddLagMember(lag, port);
    }

    return true;
}

bool PortsOrch::removeLagMember(Port &lag, Port &port)
{
    sai_status_t status = sai_lag_api->remove_lag_member(port.m_lag_member_id);

    if (status != SAI_STATUS_SUCCESS)
    {
        SWSS_LOG_ERROR("Failed to remove member %s from LAG %s lid:%" PRIx64 " lmid:%" PRIx64,
                port.m_alias.c_str(), lag.m_alias.c_str(), lag.m_lag_id, port.m_lag_member_id);
        task_process_status handle_status = handleSaiRemoveStatus(SAI_API_LAG, status);
        if (handle_status != task_success)
        {
            return parseHandleSaiStatusFailure(handle_status);
        }
    }

    SWSS_LOG_NOTICE("Remove member %s from LAG %s lid:%" PRIx64 " lmid:%" PRIx64,
            port.m_alias.c_str(), lag.m_alias.c_str(), lag.m_lag_id, port.m_lag_member_id);

    port.m_lag_id = 0;
    port.m_lag_member_id = 0;
    m_portList[port.m_alias] = port;
    lag.m_members.erase(port.m_alias);
    m_portList[lag.m_alias] = lag;

    if (lag.m_bridge_port_id > 0)
    {
        if (!setHostIntfsStripTag(port, SAI_HOSTIF_VLAN_TAG_STRIP))
        {
            SWSS_LOG_ERROR("Failed to set %s for hostif of port %s which is leaving LAG %s",
                    hostif_vlan_tag[SAI_HOSTIF_VLAN_TAG_STRIP], port.m_alias.c_str(), lag.m_alias.c_str());
            return false;
        }
    }
    LagMemberUpdate update = { lag, port, false };
    notify(SUBJECT_TYPE_LAG_MEMBER_CHANGE, static_cast<void *>(&update));

    if (gMySwitchType == "voq")
    {
        //Sync to SYSTEM_LAG_MEMBER_TABLE of CHASSIS_APP_DB
        voqSyncDelLagMember(lag, port);
    }

    return true;
}

bool PortsOrch::setCollectionOnLagMember(Port &lagMember, bool enableCollection)
{
    /* Port must be LAG member */
    assert(lagMember.m_lag_member_id);

    // Collection is not applicable for system port lag members (i.e, members of remote LAGs)
    if (lagMember.m_type == Port::SYSTEM)
    {
        return true;
    }

    sai_status_t status = SAI_STATUS_FAILURE;
    sai_attribute_t attr {};

    attr.id = SAI_LAG_MEMBER_ATTR_INGRESS_DISABLE;
    attr.value.booldata = !enableCollection;

    status = sai_lag_api->set_lag_member_attribute(lagMember.m_lag_member_id, &attr);
    if (status != SAI_STATUS_SUCCESS)
    {
        SWSS_LOG_ERROR("Failed to %s collection on LAG member %s",
            enableCollection ? "enable" : "disable",
            lagMember.m_alias.c_str());
        task_process_status handle_status = handleSaiSetStatus(SAI_API_LAG, status);
        if (handle_status != task_success)
        {
            return parseHandleSaiStatusFailure(handle_status);
        }
    }

    SWSS_LOG_NOTICE("%s collection on LAG member %s",
        enableCollection ? "Enable" : "Disable",
        lagMember.m_alias.c_str());

    return true;
}

bool PortsOrch::setDistributionOnLagMember(Port &lagMember, bool enableDistribution)
{
    /* Port must be LAG member */
    assert(lagMember.m_lag_member_id);

    // Distribution is not applicable for system port lag members (i.e, members of remote LAGs)
    if (lagMember.m_type == Port::SYSTEM)
    {
        return true;
    }

    sai_status_t status = SAI_STATUS_FAILURE;
    sai_attribute_t attr {};

    attr.id = SAI_LAG_MEMBER_ATTR_EGRESS_DISABLE;
    attr.value.booldata = !enableDistribution;

    status = sai_lag_api->set_lag_member_attribute(lagMember.m_lag_member_id, &attr);
    if (status != SAI_STATUS_SUCCESS)
    {
        SWSS_LOG_ERROR("Failed to %s distribution on LAG member %s",
            enableDistribution ? "enable" : "disable",
            lagMember.m_alias.c_str());
        task_process_status handle_status = handleSaiSetStatus(SAI_API_LAG, status);
        if (handle_status != task_success)
        {
            return parseHandleSaiStatusFailure(handle_status);
        }
    }

    SWSS_LOG_NOTICE("%s distribution on LAG member %s",
        enableDistribution ? "Enable" : "Disable",
        lagMember.m_alias.c_str());

    return true;
}

bool PortsOrch::addTunnel(string tunnel_alias, sai_object_id_t tunnel_id, bool hwlearning)
{
    SWSS_LOG_ENTER();

    Port tunnel(tunnel_alias, Port::TUNNEL);
    tunnel.m_tunnel_id = tunnel_id;
    if (hwlearning)
    {
        tunnel.m_learn_mode = "hardware";
    }
    else
    {
        tunnel.m_learn_mode = "disable";
    }
    m_portList[tunnel_alias] = tunnel;

    SWSS_LOG_INFO("addTunnel:: %" PRIx64, tunnel_id);

    return true;
}

bool PortsOrch::removeTunnel(Port tunnel)
{
    SWSS_LOG_ENTER();

    m_portList.erase(tunnel.m_alias);

    return true;
}

void PortsOrch::generateQueueMap()
{
    if (m_isQueueMapGenerated)
    {
        return;
    }

    for (const auto& it: m_portList)
    {
        if (it.second.m_type == Port::PHY)
        {
            generateQueueMapPerPort(it.second);
        }
    }

    m_isQueueMapGenerated = true;
}

void PortsOrch::generateQueueMapPerPort(const Port& port)
{
    /* Create the Queue map in the Counter DB */
    /* Add stat counters to flex_counter */
    vector<FieldValueTuple> queueVector;
    vector<FieldValueTuple> queuePortVector;
    vector<FieldValueTuple> queueIndexVector;
    vector<FieldValueTuple> queueTypeVector;

    for (size_t queueIndex = 0; queueIndex < port.m_queue_ids.size(); ++queueIndex)
    {
        std::ostringstream name;
        name << port.m_alias << ":" << queueIndex;

        const auto id = sai_serialize_object_id(port.m_queue_ids[queueIndex]);

        queueVector.emplace_back(name.str(), id);
        queuePortVector.emplace_back(id, sai_serialize_object_id(port.m_port_id));

        string queueType;
        uint8_t queueRealIndex = 0;
        if (getQueueTypeAndIndex(port.m_queue_ids[queueIndex], queueType, queueRealIndex))
        {
            queueTypeVector.emplace_back(id, queueType);
            queueIndexVector.emplace_back(id, to_string(queueRealIndex));
        }

        // Install a flex counter for this queue to track stats
        std::unordered_set<string> counter_stats;
        for (const auto& it: queue_stat_ids)
        {
            counter_stats.emplace(sai_serialize_queue_stat(it));
        }
        queue_stat_manager.setCounterIdList(port.m_queue_ids[queueIndex], CounterType::QUEUE, counter_stats);

        /* add watermark queue counters */
        string key = getQueueWatermarkFlexCounterTableKey(id);

        string delimiter("");
        std::ostringstream counters_stream;
        for (const auto& it: queueWatermarkStatIds)
        {
            counters_stream << delimiter << sai_serialize_queue_stat(it);
            delimiter = comma;
        }

        vector<FieldValueTuple> fieldValues;
        fieldValues.emplace_back(QUEUE_COUNTER_ID_LIST, counters_stream.str());

        m_flexCounterTable->set(key, fieldValues);
    }

    m_queueTable->set("", queueVector);
    m_queuePortTable->set("", queuePortVector);
    m_queueIndexTable->set("", queueIndexVector);
    m_queueTypeTable->set("", queueTypeVector);

    CounterCheckOrch::getInstance().addPort(port);
}

void PortsOrch::generatePriorityGroupMap()
{
    if (m_isPriorityGroupMapGenerated)
    {
        return;
    }

    for (const auto& it: m_portList)
    {
        if (it.second.m_type == Port::PHY)
        {
            generatePriorityGroupMapPerPort(it.second);
        }
    }

    m_isPriorityGroupMapGenerated = true;
}

void PortsOrch::generatePriorityGroupMapPerPort(const Port& port)
{
    /* Create the PG map in the Counter DB */
    /* Add stat counters to flex_counter */
    vector<FieldValueTuple> pgVector;
    vector<FieldValueTuple> pgPortVector;
    vector<FieldValueTuple> pgIndexVector;

    for (size_t pgIndex = 0; pgIndex < port.m_priority_group_ids.size(); ++pgIndex)
    {
        std::ostringstream name;
        name << port.m_alias << ":" << pgIndex;

        const auto id = sai_serialize_object_id(port.m_priority_group_ids[pgIndex]);

        pgVector.emplace_back(name.str(), id);
        pgPortVector.emplace_back(id, sai_serialize_object_id(port.m_port_id));
        pgIndexVector.emplace_back(id, to_string(pgIndex));

        string key = getPriorityGroupWatermarkFlexCounterTableKey(id);

        std::string delimiter = "";
        std::ostringstream counters_stream;
        /* Add watermark counters to flex_counter */
        for (const auto& it: ingressPriorityGroupWatermarkStatIds)
        {
            counters_stream << delimiter << sai_serialize_ingress_priority_group_stat(it);
            delimiter = comma;
        }

        vector<FieldValueTuple> fieldValues;
        fieldValues.emplace_back(PG_COUNTER_ID_LIST, counters_stream.str());
        m_flexCounterTable->set(key, fieldValues);

        delimiter = "";
        std::ostringstream ingress_pg_drop_packets_counters_stream;
        key = getPriorityGroupDropPacketsFlexCounterTableKey(id);
        /* Add dropped packets counters to flex_counter */
        for (const auto& it: ingressPriorityGroupDropStatIds)
        {
            ingress_pg_drop_packets_counters_stream << delimiter << sai_serialize_ingress_priority_group_stat(it);
            if (delimiter.empty())
            {
                delimiter = comma;
            }
        }
        fieldValues.clear();
        fieldValues.emplace_back(PG_COUNTER_ID_LIST, ingress_pg_drop_packets_counters_stream.str());
        m_flexCounterTable->set(key, fieldValues);
    }

    m_pgTable->set("", pgVector);
    m_pgPortTable->set("", pgPortVector);
    m_pgIndexTable->set("", pgIndexVector);

    CounterCheckOrch::getInstance().addPort(port);
}

void PortsOrch::doTask(NotificationConsumer &consumer)
{
    SWSS_LOG_ENTER();

    /* Wait for all ports to be initialized */
    if (!allPortsReady())
    {
        return;
    }

    std::string op;
    std::string data;
    std::vector<swss::FieldValueTuple> values;

    consumer.pop(op, data, values);

    if (&consumer != m_portStatusNotificationConsumer)
    {
        return;
    }

    if (op == "port_state_change")
    {
        uint32_t count;
        sai_port_oper_status_notification_t *portoperstatus = nullptr;

        sai_deserialize_port_oper_status_ntf(data, count, &portoperstatus);

        for (uint32_t i = 0; i < count; i++)
        {
            sai_object_id_t id = portoperstatus[i].port_id;
            sai_port_oper_status_t status = portoperstatus[i].port_state;

            SWSS_LOG_NOTICE("Get port state change notification id:%" PRIx64 " status:%d", id, status);

            Port port;

            if (!getPort(id, port))
            {
                SWSS_LOG_ERROR("Failed to get port object for port id 0x%" PRIx64, id);
                continue;
            }

            updatePortOperStatus(port, status);

            /* update m_portList */
            m_portList[port.m_alias] = port;
        }

        sai_deserialize_free_port_oper_status_ntf(count, portoperstatus);
    }
}

void PortsOrch::updatePortOperStatus(Port &port, sai_port_oper_status_t status)
{
    SWSS_LOG_NOTICE("Port %s oper state set from %s to %s",
            port.m_alias.c_str(), oper_status_strings.at(port.m_oper_status).c_str(),
            oper_status_strings.at(status).c_str());
    if (status == port.m_oper_status)
    {
        return;
    }

    if (port.m_type == Port::PHY)
    {
        updateDbPortOperStatus(port, status);
    }
    port.m_oper_status = status;

    if(port.m_type == Port::TUNNEL)
    {
        return;
    }

    bool isUp = status == SAI_PORT_OPER_STATUS_UP;
    if (port.m_type == Port::PHY)
    {
        if (!setHostIntfsOperStatus(port, isUp))
        {
            SWSS_LOG_ERROR("Failed to set host interface %s operational status %s", port.m_alias.c_str(),
                    isUp ? "up" : "down");
        }
    }
    if (!gNeighOrch->ifChangeInformNextHop(port.m_alias, isUp))
    {
        SWSS_LOG_WARN("Inform nexthop operation failed for interface %s", port.m_alias.c_str());
    }
    for (const auto &child_port : port.m_child_ports)
    {
        if (!gNeighOrch->ifChangeInformNextHop(child_port, isUp))
        {
            SWSS_LOG_WARN("Inform nexthop operation failed for sub interface %s", child_port.c_str());
        }
    }

    PortOperStateUpdate update = {port, status};
    notify(SUBJECT_TYPE_PORT_OPER_STATE_CHANGE, static_cast<void *>(&update));
}

/*
 * sync up orchagent with libsai/ASIC for port state.
 *
 * Currently NotificationProducer is used by syncd to inform port state change,
 * which means orchagent will miss the signal if it happens between orchagent shutdown and startup.
 * Syncd doesn't know whether the signal has been lost or not.
 * Also the source of notification event is from libsai/SDK.
 *
 * Latest oper status for each port is retrieved via SAI_PORT_ATTR_OPER_STATUS sai API,
 * the hostif and db are updated accordingly.
 */
void PortsOrch::refreshPortStatus()
{
    SWSS_LOG_ENTER();

    for (auto &it: m_portList)
    {
        auto &port = it.second;
        if (port.m_type != Port::PHY)
        {
            continue;
        }

        sai_port_oper_status_t status;
        if (!getPortOperStatus(port, status))
        {
            throw runtime_error("PortsOrch get port oper status failure");
        }

        SWSS_LOG_INFO("%s oper status is %s", port.m_alias.c_str(), oper_status_strings.at(status).c_str());
        updatePortOperStatus(port, status);
    }
}

bool PortsOrch::getPortOperStatus(const Port& port, sai_port_oper_status_t& status) const
{
    SWSS_LOG_ENTER();

    if (port.m_type != Port::PHY)
    {
        return false;
    }

    sai_attribute_t attr;
    attr.id = SAI_PORT_ATTR_OPER_STATUS;

    sai_status_t ret = sai_port_api->get_port_attribute(port.m_port_id, 1, &attr);
    if (ret != SAI_STATUS_SUCCESS)
    {
        SWSS_LOG_ERROR("Failed to get oper_status for %s", port.m_alias.c_str());
        return false;
    }

    status = static_cast<sai_port_oper_status_t>(attr.value.u32);

    return true;
}

bool PortsOrch::getSaiAclBindPointType(Port::Type           type,
                                       sai_acl_bind_point_type_t &sai_acl_bind_type)
{
    switch(type)
    {
        case Port::PHY:
            sai_acl_bind_type = SAI_ACL_BIND_POINT_TYPE_PORT;
            break;
        case Port::LAG:
            sai_acl_bind_type = SAI_ACL_BIND_POINT_TYPE_LAG;
            break;
        case Port::VLAN:
            sai_acl_bind_type = SAI_ACL_BIND_POINT_TYPE_VLAN;
            break;
        default:
            // Dealing with port, lag and vlan for now.
            return false;
    }
    return true;
}

bool PortsOrch::removeAclTableGroup(const Port &p)
{
    sai_acl_bind_point_type_t bind_type;
    if (!getSaiAclBindPointType(p.m_type, bind_type))
    {
        SWSS_LOG_ERROR("Unknown SAI ACL bind point type");
        return false;
    }

    sai_status_t ret;
    if (p.m_ingress_acl_table_group_id != 0)
    {
        ret = sai_acl_api->remove_acl_table_group(p.m_ingress_acl_table_group_id);
        if (ret != SAI_STATUS_SUCCESS)
        {
            SWSS_LOG_ERROR("Failed to remove ingress acl table group for %s", p.m_alias.c_str());
            task_process_status handle_status = handleSaiRemoveStatus(SAI_API_ACL, ret);
            if (handle_status != task_success)
            {
                return parseHandleSaiStatusFailure(handle_status);
            }
        }
        gCrmOrch->decCrmAclUsedCounter(CrmResourceType::CRM_ACL_GROUP, SAI_ACL_STAGE_INGRESS, bind_type, p.m_ingress_acl_table_group_id);
    }

    if (p.m_egress_acl_table_group_id != 0)
    {
        ret = sai_acl_api->remove_acl_table_group(p.m_egress_acl_table_group_id);
        if (ret != SAI_STATUS_SUCCESS)
        {
            SWSS_LOG_ERROR("Failed to remove egress acl table group for %s", p.m_alias.c_str());
            task_process_status handle_status = handleSaiRemoveStatus(SAI_API_ACL, ret);
            if (handle_status != task_success)
            {
                return parseHandleSaiStatusFailure(handle_status);
            }
        }
        gCrmOrch->decCrmAclUsedCounter(CrmResourceType::CRM_ACL_GROUP, SAI_ACL_STAGE_EGRESS, bind_type, p.m_egress_acl_table_group_id);
    }
    return true;
}

bool PortsOrch::setPortSerdesAttribute(sai_object_id_t port_id,
                                       map<sai_port_serdes_attr_t, vector<uint32_t>> &serdes_attr)
{
    SWSS_LOG_ENTER();

    vector<sai_attribute_t> attr_list;
    sai_attribute_t port_attr;
    sai_attribute_t port_serdes_attr;
    sai_status_t status;
    sai_object_id_t port_serdes_id = SAI_NULL_OBJECT_ID;

    port_attr.id = SAI_PORT_ATTR_PORT_SERDES_ID;
    status = sai_port_api->get_port_attribute(port_id, 1, &port_attr);
    if (status != SAI_STATUS_SUCCESS)
    {
        SWSS_LOG_ERROR("Failed to get port attr serdes id %d to port pid:0x%" PRIx64,
                       port_attr.id, port_id);
        return false;
    }
<<<<<<< HEAD

    if (port_attr.value.oid != SAI_NULL_OBJECT_ID)
    {
        status = sai_port_api->remove_port_serdes(port_attr.value.oid);
        if (status != SAI_STATUS_SUCCESS)
        {
            SWSS_LOG_ERROR("Failed to remove existing port serdes attr 0x%" PRIx64 " port 0x%" PRIx64,
                           port_attr.value.oid, port_id);
            task_process_status handle_status = handleSaiRemoveStatus(SAI_API_PORT, status);
            if (handle_status != task_success)
            {
                return parseHandleSaiStatusFailure(handle_status);
            }
        }
    }


    port_serdes_attr.id = SAI_PORT_SERDES_ATTR_PORT_ID;
    port_serdes_attr.value.oid = port_id;
    attr_list.emplace_back(port_serdes_attr);
    SWSS_LOG_INFO("Creating serdes for port 0x%" PRIx64, port_id);

    for (auto it = serdes_attr.begin(); it != serdes_attr.end(); it++)
    {
        port_serdes_attr.id = it->first;
        port_serdes_attr.value.u32list.count = (uint32_t)it->second.size();
        port_serdes_attr.value.u32list.list = it->second.data();
        attr_list.emplace_back(port_serdes_attr);
    }
    status = sai_port_api->create_port_serdes(&port_serdes_id, gSwitchId,
                                              static_cast<uint32_t>(serdes_attr.size()+1),
                                              attr_list.data());

=======

    if (port_attr.value.oid != SAI_NULL_OBJECT_ID)
    {
        status = sai_port_api->remove_port_serdes(port_attr.value.oid);
        if (status != SAI_STATUS_SUCCESS)
        {
            SWSS_LOG_ERROR("Failed to remove existing port serdes attr 0x%" PRIx64 " port 0x%" PRIx64,
                           port_attr.value.oid, port_id);
            task_process_status handle_status = handleSaiRemoveStatus(SAI_API_PORT, status);
            if (handle_status != task_success)
            {
                return parseHandleSaiStatusFailure(handle_status);
            }
        }
    }


    port_serdes_attr.id = SAI_PORT_SERDES_ATTR_PORT_ID;
    port_serdes_attr.value.oid = port_id;
    attr_list.emplace_back(port_serdes_attr);
    SWSS_LOG_INFO("Creating serdes for port 0x%" PRIx64, port_id);

    for (auto it = serdes_attr.begin(); it != serdes_attr.end(); it++)
    {
        port_serdes_attr.id = it->first;
        port_serdes_attr.value.u32list.count = (uint32_t)it->second.size();
        port_serdes_attr.value.u32list.list = it->second.data();
        attr_list.emplace_back(port_serdes_attr);
    }
    status = sai_port_api->create_port_serdes(&port_serdes_id, gSwitchId,
                                              static_cast<uint32_t>(serdes_attr.size()+1),
                                              attr_list.data());

>>>>>>> 1b916c31
    if (status != SAI_STATUS_SUCCESS)
    {
        SWSS_LOG_ERROR("Failed to create port serdes for port 0x%" PRIx64,
                       port_id);
        task_process_status handle_status = handleSaiCreateStatus(SAI_API_PORT, status);
        if (handle_status != task_success)
        {
            return parseHandleSaiStatusFailure(handle_status);
        }
    }
    SWSS_LOG_NOTICE("Created port serdes object 0x%" PRIx64 " for port 0x%" PRIx64, port_serdes_id, port_id);
    return true;
}

void PortsOrch::removePortSerdesAttribute(sai_object_id_t port_id)
{
    SWSS_LOG_ENTER();

    sai_attribute_t port_attr;
    sai_status_t status;
    sai_object_id_t port_serdes_id = SAI_NULL_OBJECT_ID;

    port_attr.id = SAI_PORT_ATTR_PORT_SERDES_ID;
    status = sai_port_api->get_port_attribute(port_id, 1, &port_attr);

    if (status != SAI_STATUS_SUCCESS)
    {
        SWSS_LOG_DEBUG("Failed to get port attr serdes id %d to port pid:0x%" PRIx64,
                       port_attr.id, port_id);
        return;
    }

    if (port_attr.value.oid != SAI_NULL_OBJECT_ID)
    {
        status = sai_port_api->remove_port_serdes(port_attr.value.oid);
        if (status != SAI_STATUS_SUCCESS)
        {
            SWSS_LOG_ERROR("Failed to remove existing port serdes attr 0x%" PRIx64 " port 0x%" PRIx64,
                           port_attr.value.oid, port_id);
            handleSaiRemoveStatus(SAI_API_PORT, status);
            return;
        }
    }
    SWSS_LOG_NOTICE("Removed port serdes object 0x%" PRIx64 " for port 0x%" PRIx64, port_serdes_id, port_id);
}

void PortsOrch::getPortSerdesVal(const std::string& val_str,
                                 std::vector<uint32_t> &lane_values)
{
    SWSS_LOG_ENTER();

    uint32_t lane_val;
    std::string lane_str;
    std::istringstream iss(val_str);

    while (std::getline(iss, lane_str, ','))
    {
        lane_val = (uint32_t)std::stoul(lane_str, NULL, 16);
        lane_values.push_back(lane_val);
    }
}

/* Bring up/down Vlan interface associated with L3 VNI*/
bool PortsOrch::updateL3VniStatus(uint16_t vlan_id, bool isUp)
{
    Port vlan;
    string vlan_alias;

    vlan_alias = VLAN_PREFIX + to_string(vlan_id);
    SWSS_LOG_INFO("update L3Vni Status for Vlan %d with isUp %d vlan %s",
            vlan_id, isUp, vlan_alias.c_str());

    if (!getPort(vlan_alias, vlan))
    {
        SWSS_LOG_INFO("Failed to locate VLAN %d", vlan_id);
        return false;
    }

    SWSS_LOG_INFO("member count %d, l3vni %d", vlan.m_up_member_count, vlan.m_l3_vni);
    if (isUp) {
        auto old_count = vlan.m_up_member_count;
        vlan.m_up_member_count++;
        if (old_count == 0)
        {
            /* updateVlanOperStatus(vlan, true); */ /* TBD */
            vlan.m_oper_status = SAI_PORT_OPER_STATUS_UP;
        }
        vlan.m_l3_vni = true;
    } else {
        vlan.m_up_member_count--;
        if (vlan.m_up_member_count == 0)
        {
            /* updateVlanOperStatus(vlan, false); */ /* TBD */
            vlan.m_oper_status = SAI_PORT_OPER_STATUS_DOWN;
        }
        vlan.m_l3_vni = false;
    }

    m_portList[vlan_alias] = vlan;

    SWSS_LOG_INFO("Updated L3Vni status of VLAN %d member count %d", vlan_id, vlan.m_up_member_count);

    return true;
}

/*
 * If Gearbox is enabled (wait for GearboxConfigDone),
 * then initialize global storage maps
 */
void PortsOrch::initGearbox()
{
    GearboxUtils gearbox;
    Table* tmpGearboxTable = m_gearboxTable.get();
    m_gearboxEnabled = gearbox.isGearboxEnabled(tmpGearboxTable);

    SWSS_LOG_ENTER();

    if (m_gearboxEnabled)
    {
        m_gearboxPhyMap = gearbox.loadPhyMap(tmpGearboxTable);
        m_gearboxInterfaceMap = gearbox.loadInterfaceMap(tmpGearboxTable);
        m_gearboxLaneMap = gearbox.loadLaneMap(tmpGearboxTable);
        m_gearboxPortMap = gearbox.loadPortMap(tmpGearboxTable);

        SWSS_LOG_NOTICE("BOX: m_gearboxPhyMap size       = %d.", (int) m_gearboxPhyMap.size());
        SWSS_LOG_NOTICE("BOX: m_gearboxInterfaceMap size = %d.", (int) m_gearboxInterfaceMap.size());
        SWSS_LOG_NOTICE("BOX: m_gearboxLaneMap size      = %d.", (int) m_gearboxLaneMap.size());
        SWSS_LOG_NOTICE("BOX: m_gearboxPortMap size      = %d.", (int) m_gearboxPortMap.size());
    }
}

/*
 * Create both the system-side and line-side gearbox ports for the associated
 * PHY and connect the ports.
 *
 */
bool PortsOrch::initGearboxPort(Port &port)
{
    vector<sai_attribute_t> attrs;
    vector<uint32_t> lanes;
    vector<uint32_t> vals;
    sai_attribute_t attr;
    sai_object_id_t systemPort;
    sai_object_id_t linePort;
    sai_object_id_t connector;
    sai_object_id_t phyOid;
    sai_status_t status;
    string phyOidStr;
    int phy_id;

    SWSS_LOG_ENTER();

    if (m_gearboxEnabled)
    {
        if (m_gearboxInterfaceMap.find(port.m_index) != m_gearboxInterfaceMap.end())
        {
            SWSS_LOG_NOTICE("BOX: port_id:0x%" PRIx64 " index:%d alias:%s", port.m_port_id, port.m_index, port.m_alias.c_str());

            phy_id = m_gearboxInterfaceMap[port.m_index].phy_id;
            phyOidStr = m_gearboxPhyMap[phy_id].phy_oid;

            if (phyOidStr.size() == 0)
            {
                SWSS_LOG_ERROR("BOX: Gearbox PHY phy_id:%d has an invalid phy_oid", phy_id);
                return false;
            }

            sai_deserialize_object_id(phyOidStr, phyOid);

            /* Create SYSTEM-SIDE port */
            attrs.clear();

            attr.id = SAI_PORT_ATTR_ADMIN_STATE;
            attr.value.booldata = port.m_admin_state_up;
            attrs.push_back(attr);

            attr.id = SAI_PORT_ATTR_SPEED;
            attr.value.u32 = (uint32_t) m_gearboxPortMap[port.m_index].system_speed;
            if (isSpeedSupported(port.m_alias, port.m_port_id, attr.value.u32))
            {
                attrs.push_back(attr);
            }

            attr.id = SAI_PORT_ATTR_AUTO_NEG_MODE;
            attr.value.booldata = m_gearboxPortMap[port.m_index].system_auto_neg;
            attrs.push_back(attr);

            attr.id = SAI_PORT_ATTR_FEC_MODE;
            attr.value.s32 = fec_mode_map[m_gearboxPortMap[port.m_index].system_fec];
            attrs.push_back(attr);

            attr.id = SAI_PORT_ATTR_INTERNAL_LOOPBACK_MODE;
            attr.value.u32 = loopback_mode_map[m_gearboxPortMap[port.m_index].system_loopback];
            attrs.push_back(attr);

            attr.id = SAI_PORT_ATTR_LINK_TRAINING_ENABLE;
            attr.value.booldata = m_gearboxPortMap[port.m_index].system_training;
            attrs.push_back(attr);

            attr.id = SAI_PORT_ATTR_HW_LANE_LIST;
            lanes.assign(m_gearboxInterfaceMap[port.m_index].system_lanes.begin(), m_gearboxInterfaceMap[port.m_index].system_lanes.end());
            attr.value.u32list.list = lanes.data();
            attr.value.u32list.count = static_cast<uint32_t>(lanes.size());
            attrs.push_back(attr);

            for (uint32_t i = 0; i < attr.value.u32list.count; i++)
            {
                SWSS_LOG_DEBUG("BOX: list[%d] = %d", i, attr.value.u32list.list[i]);
            }

            status = sai_port_api->create_port(&systemPort, phyOid, static_cast<uint32_t>(attrs.size()), attrs.data());
            if (status != SAI_STATUS_SUCCESS)
            {
                SWSS_LOG_ERROR("BOX: Failed to create Gearbox system-side port for alias:%s port_id:0x%" PRIx64 " index:%d status:%d",
                        port.m_alias.c_str(), port.m_port_id, port.m_index, status);
                task_process_status handle_status = handleSaiCreateStatus(SAI_API_PORT, status);
                if (handle_status != task_success)
                {
                    return parseHandleSaiStatusFailure(handle_status);
                }
            }
            SWSS_LOG_NOTICE("BOX: Created Gearbox system-side port 0x%" PRIx64 " for alias:%s index:%d",
                    systemPort, port.m_alias.c_str(), port.m_index);

            /* Create LINE-SIDE port */
            attrs.clear();

            attr.id = SAI_PORT_ATTR_ADMIN_STATE;
            attr.value.booldata = port.m_admin_state_up;
            attrs.push_back(attr);

            attr.id = SAI_PORT_ATTR_SPEED;
            attr.value.u32 = (uint32_t) m_gearboxPortMap[port.m_index].line_speed;
            if (isSpeedSupported(port.m_alias, port.m_port_id, attr.value.u32))
            {
                attrs.push_back(attr);
            }

            attr.id = SAI_PORT_ATTR_AUTO_NEG_MODE;
            attr.value.booldata = m_gearboxPortMap[port.m_index].line_auto_neg;
            attrs.push_back(attr);

            attr.id = SAI_PORT_ATTR_FEC_MODE;
            attr.value.s32 = fec_mode_map[m_gearboxPortMap[port.m_index].line_fec];
            attrs.push_back(attr);

            attr.id = SAI_PORT_ATTR_MEDIA_TYPE;
            attr.value.u32 = media_type_map[m_gearboxPortMap[port.m_index].line_media_type];
            attrs.push_back(attr);

            attr.id = SAI_PORT_ATTR_INTERNAL_LOOPBACK_MODE;
            attr.value.u32 = loopback_mode_map[m_gearboxPortMap[port.m_index].line_loopback];
            attrs.push_back(attr);

            attr.id = SAI_PORT_ATTR_LINK_TRAINING_ENABLE;
            attr.value.booldata = m_gearboxPortMap[port.m_index].line_training;
            attrs.push_back(attr);

            attr.id = SAI_PORT_ATTR_INTERFACE_TYPE;
            attr.value.u32 = interface_type_map[m_gearboxPortMap[port.m_index].line_intf_type];
            attrs.push_back(attr);

            attr.id = SAI_PORT_ATTR_ADVERTISED_SPEED;
            vals.assign(m_gearboxPortMap[port.m_index].line_adver_speed.begin(), m_gearboxPortMap[port.m_index].line_adver_speed.end());
            attr.value.u32list.list = vals.data();
            attr.value.u32list.count = static_cast<uint32_t>(vals.size());
            attrs.push_back(attr);

            attr.id = SAI_PORT_ATTR_ADVERTISED_FEC_MODE;
            vals.assign(m_gearboxPortMap[port.m_index].line_adver_fec.begin(), m_gearboxPortMap[port.m_index].line_adver_fec.end());
            attr.value.u32list.list = vals.data();
            attr.value.u32list.count = static_cast<uint32_t>(vals.size());
            attrs.push_back(attr);

            attr.id = SAI_PORT_ATTR_ADVERTISED_AUTO_NEG_MODE;
            attr.value.booldata = m_gearboxPortMap[port.m_index].line_adver_auto_neg;
            attrs.push_back(attr);

            attr.id = SAI_PORT_ATTR_ADVERTISED_ASYMMETRIC_PAUSE_MODE;
            attr.value.booldata = m_gearboxPortMap[port.m_index].line_adver_asym_pause;
            attrs.push_back(attr);

            attr.id = SAI_PORT_ATTR_ADVERTISED_MEDIA_TYPE;
            attr.value.u32 = media_type_map[m_gearboxPortMap[port.m_index].line_adver_media_type];
            attrs.push_back(attr);

            attr.id = SAI_PORT_ATTR_HW_LANE_LIST;
            lanes.assign(m_gearboxInterfaceMap[port.m_index].line_lanes.begin(), m_gearboxInterfaceMap[port.m_index].line_lanes.end());
            attr.value.u32list.list = lanes.data();
            attr.value.u32list.count = static_cast<uint32_t>(lanes.size());
            attrs.push_back(attr);

            for (uint32_t i = 0; i < attr.value.u32list.count; i++)
            {
                SWSS_LOG_DEBUG("BOX: list[%d] = %d", i, attr.value.u32list.list[i]);
            }

            status = sai_port_api->create_port(&linePort, phyOid, static_cast<uint32_t>(attrs.size()), attrs.data());
            if (status != SAI_STATUS_SUCCESS)
            {
                SWSS_LOG_ERROR("BOX: Failed to create Gearbox line-side port for alias:%s port_id:0x%" PRIx64 " index:%d status:%d",
                   port.m_alias.c_str(), port.m_port_id, port.m_index, status);
                task_process_status handle_status = handleSaiCreateStatus(SAI_API_PORT, status);
                if (handle_status != task_success)
                {
                    return parseHandleSaiStatusFailure(handle_status);
                }
            }
            SWSS_LOG_NOTICE("BOX: Created Gearbox line-side port 0x%" PRIx64 " for alias:%s index:%d",
                linePort, port.m_alias.c_str(), port.m_index);

            /* Connect SYSTEM-SIDE to LINE-SIDE */
            attrs.clear();

            attr.id = SAI_PORT_CONNECTOR_ATTR_SYSTEM_SIDE_PORT_ID;
            attr.value.oid = systemPort;
            attrs.push_back(attr);
            attr.id = SAI_PORT_CONNECTOR_ATTR_LINE_SIDE_PORT_ID;
            attr.value.oid = linePort;
            attrs.push_back(attr);

            status = sai_port_api->create_port_connector(&connector, phyOid, static_cast<uint32_t>(attrs.size()), attrs.data());
            if (status != SAI_STATUS_SUCCESS)
            {
                SWSS_LOG_ERROR("BOX: Failed to connect Gearbox system-side:0x%" PRIx64 " to line-side:0x%" PRIx64 "; status:%d", systemPort, linePort, status);
                task_process_status handle_status = handleSaiCreateStatus(SAI_API_PORT, status);
                if (handle_status != task_success)
                {
                    return parseHandleSaiStatusFailure(handle_status);
                }
            }

            SWSS_LOG_NOTICE("BOX: Connected Gearbox ports; system-side:0x%" PRIx64 " to line-side:0x%" PRIx64, systemPort, linePort);
            m_gearboxPortListLaneMap[port.m_port_id] = make_tuple(systemPort, linePort);
        }
    }

    return true;
}

bool PortsOrch::getSystemPorts()
{
    sai_status_t status;
    sai_attribute_t attr;
    uint32_t i;

    m_systemPortCount = 0;

    attr.id = SAI_SWITCH_ATTR_NUMBER_OF_SYSTEM_PORTS;

    status = sai_switch_api->get_switch_attribute(gSwitchId, 1, &attr);
    if (status != SAI_STATUS_SUCCESS)
    {
        SWSS_LOG_INFO("Failed to get number of system ports, rv:%d", status);
        return false;
    }

    m_systemPortCount = attr.value.u32;
    SWSS_LOG_NOTICE("Got %d system ports", m_systemPortCount);

    if(m_systemPortCount)
    {
        /* Make <switch_id, core, core port> tuple and system port oid map */

        vector<sai_object_id_t> system_port_list;
        system_port_list.resize(m_systemPortCount);

        attr.id = SAI_SWITCH_ATTR_SYSTEM_PORT_LIST;
        attr.value.objlist.count = (uint32_t)system_port_list.size();
        attr.value.objlist.list = system_port_list.data();

        status = sai_switch_api->get_switch_attribute(gSwitchId, 1, &attr);
        if (status != SAI_STATUS_SUCCESS)
        {
            SWSS_LOG_ERROR("Failed to get system port list, rv:%d", status);
            return false;
        }

        uint32_t spcnt = attr.value.objlist.count;
        for(i = 0; i < spcnt; i++)
        {
            attr.id = SAI_SYSTEM_PORT_ATTR_CONFIG_INFO;

            status = sai_system_port_api->get_system_port_attribute(system_port_list[i], 1, &attr);
            if (status != SAI_STATUS_SUCCESS)
            {
                SWSS_LOG_ERROR("Failed to get system port config info spid:%" PRIx64, system_port_list[i]);
                return false;
            }

            SWSS_LOG_NOTICE("SystemPort(0x%" PRIx64 ") - port_id:%u, switch_id:%u, core:%u, core_port:%u, speed:%u, voqs:%u",
                            system_port_list[i],
                            attr.value.sysportconfig.port_id,
                            attr.value.sysportconfig.attached_switch_id,
                            attr.value.sysportconfig.attached_core_index,
                            attr.value.sysportconfig.attached_core_port_index,
                            attr.value.sysportconfig.speed,
                            attr.value.sysportconfig.num_voq);

            tuple<int, int, int> sp_key(attr.value.sysportconfig.attached_switch_id,
                    attr.value.sysportconfig.attached_core_index,
                    attr.value.sysportconfig.attached_core_port_index);

            m_systemPortOidMap[sp_key] = system_port_list[i];
        }
    }

    return true;
}

bool PortsOrch::addSystemPorts()
{
    vector<string> keys;
    vector<FieldValueTuple> spFv;

    DBConnector appDb(APPL_DB, DBConnector::DEFAULT_UNIXSOCKET, 0);
    Table appSystemPortTable(&appDb, APP_SYSTEM_PORT_TABLE_NAME);

    //Retrieve system port configurations from APP DB
    appSystemPortTable.getKeys(keys);
    for ( auto &alias : keys )
    {
        appSystemPortTable.get(alias, spFv);

        int32_t system_port_id = -1;
        int32_t switch_id = -1;
        int32_t core_index = -1;
        int32_t core_port_index = -1;

        for ( auto &fv : spFv )
        {
            if(fv.first == "switch_id")
            {
                switch_id = stoi(fv.second);
                continue;
            }
            if(fv.first == "core_index")
            {
                core_index = stoi(fv.second);
                continue;
            }
            if(fv.first == "core_port_index")
            {
                core_port_index = stoi(fv.second);
                continue;
            }
            if(fv.first == "system_port_id")
            {
                system_port_id = stoi(fv.second);
                continue;
            }
        }

        if(system_port_id < 0 || switch_id < 0 || core_index < 0 || core_port_index < 0)
        {
            SWSS_LOG_ERROR("Invalid or Missing field values for %s! system_port id:%d, switch_id:%d, core_index:%d, core_port_index:%d",
                    alias.c_str(), system_port_id, switch_id, core_index, core_port_index);
            continue;
        }

        tuple<int, int, int> sp_key(switch_id, core_index, core_port_index);

        if(m_systemPortOidMap.find(sp_key) != m_systemPortOidMap.end())
        {

            sai_attribute_t attr;
            vector<sai_attribute_t> attrs;
            sai_object_id_t system_port_oid;
            sai_status_t status;

            //Retrive system port config info and enable
            system_port_oid = m_systemPortOidMap[sp_key];

            attr.id = SAI_SYSTEM_PORT_ATTR_TYPE;
            attrs.push_back(attr);

            attr.id = SAI_SYSTEM_PORT_ATTR_CONFIG_INFO;
            attrs.push_back(attr);

            status = sai_system_port_api->get_system_port_attribute(system_port_oid, static_cast<uint32_t>(attrs.size()), attrs.data());
            if (status != SAI_STATUS_SUCCESS)
            {
                SWSS_LOG_ERROR("Failed to get system port config info spid:%" PRIx64, system_port_oid);
                continue;
            }

            //Create or update system port and add to the port list.
            Port port(alias, Port::SYSTEM);
            port.m_port_id = system_port_oid;
            port.m_admin_state_up = true;
            port.m_oper_status = SAI_PORT_OPER_STATUS_UP;
            port.m_speed = attrs[1].value.sysportconfig.speed;
            if (attrs[0].value.s32 == SAI_SYSTEM_PORT_TYPE_LOCAL)
            {
                //Get the local port oid
                attr.id = SAI_SYSTEM_PORT_ATTR_PORT;

                status = sai_system_port_api->get_system_port_attribute(system_port_oid, 1, &attr);
                if (status != SAI_STATUS_SUCCESS)
                {
                    SWSS_LOG_ERROR("Failed to get local port oid of local system port spid:%" PRIx64, system_port_oid);
                    continue;
                }

                //System port for local port. Update the system port info in the existing physical port
                if(!getPort(attr.value.oid, port))
                {
                    //This is system port for non-front panel local port (CPU or OLP or RCY (Inband)). Not an error
                    SWSS_LOG_NOTICE("Add port for non-front panel local system port 0x%" PRIx64 "; core: %d, core port: %d",
                            system_port_oid, core_index, core_port_index);
                }
                port.m_system_port_info.local_port_oid = attr.value.oid;
            }

            port.m_system_port_oid = system_port_oid;

            port.m_system_port_info.alias = alias;
            port.m_system_port_info.type = (sai_system_port_type_t) attrs[0].value.s32;
            port.m_system_port_info.port_id = attrs[1].value.sysportconfig.port_id;
            port.m_system_port_info.switch_id = attrs[1].value.sysportconfig.attached_switch_id;
            port.m_system_port_info.core_index = attrs[1].value.sysportconfig.attached_core_index;
            port.m_system_port_info.core_port_index = attrs[1].value.sysportconfig.attached_core_port_index;
            port.m_system_port_info.speed = attrs[1].value.sysportconfig.speed;
            port.m_system_port_info.num_voq = attrs[1].value.sysportconfig.num_voq;

            setPort(port.m_alias, port);
            if(m_port_ref_count.find(port.m_alias) == m_port_ref_count.end())
            {
                m_port_ref_count[port.m_alias] = 0;
            }

            SWSS_LOG_NOTICE("Added system port %" PRIx64 " for %s", system_port_oid, alias.c_str());
        }
        else
        {
            //System port does not exist in the switch
            //This can not happen since all the system ports are supposed to be created during switch creation itself

            SWSS_LOG_ERROR("System port %s does not exist in switch. Port not added!", alias.c_str());
            continue;
        }
    }

    return true;
}

bool PortsOrch::getInbandPort(Port &port)
{
    if (m_portList.find(m_inbandPortName) == m_portList.end())
    {
        return false;
    }
    else
    {
        port = m_portList[m_inbandPortName];
        return true;
    }
}

bool PortsOrch::isInbandPort(const string &alias)
{
    return (m_inbandPortName == alias);
}

bool PortsOrch::setVoqInbandIntf(string &alias, string &type)
{
    if(m_inbandPortName == alias)
    {
        //Inband interface already exists with this name
        SWSS_LOG_NOTICE("Interface %s is already configured as inband!", alias.c_str());
        return true;
    }

    Port port;
    if(type == "port")
    {
        if (!getPort(alias, port))
        {
            SWSS_LOG_NOTICE("Port configured for inband intf %s is not ready!", alias.c_str());
            return false;
        }
    }

    // Check for existence of host interface. If does not exist, may create
    // host if for the inband here

    // May do the processing for other inband type like type=vlan here
<<<<<<< HEAD

=======
    
>>>>>>> 1b916c31
    //Store the name of the local inband port
    m_inbandPortName = alias;

    return true;
}

void PortsOrch::voqSyncAddLag (Port &lag)
{
    int32_t switch_id = lag.m_system_lag_info.switch_id;

    // Sync only local lag add to CHASSIS_APP_DB

    if (switch_id != gVoqMySwitchId)
    {
        return;
    }

    uint32_t spa_id = lag.m_system_lag_info.spa_id;

    vector<FieldValueTuple> attrs;

    FieldValueTuple li ("lag_id", to_string(spa_id));
    attrs.push_back(li);

    FieldValueTuple si ("switch_id", to_string(switch_id));
    attrs.push_back(si);

    string key = lag.m_system_lag_info.alias;

    m_tableVoqSystemLagTable->set(key, attrs);
}

void PortsOrch::voqSyncDelLag(Port &lag)
{
    // Sync only local lag del to CHASSIS_APP_DB
    if (lag.m_system_lag_info.switch_id != gVoqMySwitchId)
    {
        return;
    }

    string key = lag.m_system_lag_info.alias;

    m_tableVoqSystemLagTable->del(key);
}

void PortsOrch::voqSyncAddLagMember(Port &lag, Port &port)
{
    // Sync only local lag's member add to CHASSIS_APP_DB
    if (lag.m_system_lag_info.switch_id != gVoqMySwitchId)
    {
        return;
    }

    vector<FieldValueTuple> attrs;
    FieldValueTuple nullFv ("NULL", "NULL");
    attrs.push_back(nullFv);

    string key = lag.m_system_lag_info.alias + ":" + port.m_system_port_info.alias;
    m_tableVoqSystemLagMemberTable->set(key, attrs);
}

void PortsOrch::voqSyncDelLagMember(Port &lag, Port &port)
{
    // Sync only local lag's member del to CHASSIS_APP_DB
    if (lag.m_system_lag_info.switch_id != gVoqMySwitchId)
    {
        return;
    }

    string key = lag.m_system_lag_info.alias + ":" + port.m_system_port_info.alias;
    m_tableVoqSystemLagMemberTable->del(key);
}<|MERGE_RESOLUTION|>--- conflicted
+++ resolved
@@ -2434,7 +2434,6 @@
                 }
                 /* Set port serdes pre2 */
                 else if (fvField(i) == "pre2")
-<<<<<<< HEAD
                 {
                     getPortSerdesVal(fvValue(i), attr_val);
                     serdes_attr.insert(serdes_attr_pair(SAI_PORT_SERDES_ATTR_TX_FIR_PRE2, attr_val));
@@ -2473,46 +2472,6 @@
                 else if (fvField(i) == "attn")
                 {
                     getPortSerdesVal(fvValue(i), attr_val);
-=======
-                {
-                    getPortSerdesVal(fvValue(i), attr_val);
-                    serdes_attr.insert(serdes_attr_pair(SAI_PORT_SERDES_ATTR_TX_FIR_PRE2, attr_val));
-                }
-                /* Set port serdes pre3 */
-                else if (fvField(i) == "pre3")
-                {
-                    getPortSerdesVal(fvValue(i), attr_val);
-                    serdes_attr.insert(serdes_attr_pair(SAI_PORT_SERDES_ATTR_TX_FIR_PRE3, attr_val));
-                }
-                /* Set port serdes main */
-                else if (fvField(i) == "main")
-                {
-                    getPortSerdesVal(fvValue(i), attr_val);
-                    serdes_attr.insert(serdes_attr_pair(SAI_PORT_SERDES_ATTR_TX_FIR_MAIN, attr_val));
-                }
-                /* Set port serdes post1 */
-                else if (fvField(i) == "post1")
-                {
-                    getPortSerdesVal(fvValue(i), attr_val);
-                    serdes_attr.insert(serdes_attr_pair(SAI_PORT_SERDES_ATTR_TX_FIR_POST1, attr_val));
-                }
-                /* Set port serdes post2 */
-                else if (fvField(i) == "post2")
-                {
-                    getPortSerdesVal(fvValue(i), attr_val);
-                    serdes_attr.insert(serdes_attr_pair(SAI_PORT_SERDES_ATTR_TX_FIR_POST2, attr_val));
-                }
-                /* Set port serdes post3 */
-                else if (fvField(i) == "post3")
-                {
-                    getPortSerdesVal(fvValue(i), attr_val);
-                    serdes_attr.insert(serdes_attr_pair(SAI_PORT_SERDES_ATTR_TX_FIR_POST3, attr_val));
-                }
-                /* Set port serdes attn */
-                else if (fvField(i) == "attn")
-                {
-                    getPortSerdesVal(fvValue(i), attr_val);
->>>>>>> 1b916c31
                     serdes_attr.insert(serdes_attr_pair(SAI_PORT_SERDES_ATTR_TX_FIR_ATTN, attr_val));
                 }
             }
@@ -3372,31 +3331,6 @@
         {
             int32_t lag_switch_id = lag.m_system_lag_info.switch_id;
             if (lag_switch_id == gVoqMySwitchId)
-<<<<<<< HEAD
-            {
-                //Synced local member addition to local lag. Skip
-                it = consumer.m_toSync.erase(it);
-                continue;
-            }
-
-            //Sanity check: The switch id-s of lag and member must match
-            int32_t port_switch_id = port.m_system_port_info.switch_id;
-            if (port_switch_id != lag_switch_id)
-            {
-                SWSS_LOG_ERROR("System lag switch id mismatch. Lag %s switch id: %d, Member %s switch id: %d",
-                        lag_alias.c_str(), lag_switch_id, port_alias.c_str(), port_switch_id);
-                it = consumer.m_toSync.erase(it);
-                continue;
-            }
-        }
-
-        /* Update a LAG member */
-        if (op == SET_COMMAND)
-        {
-            string status;
-            for (auto i : kfvFieldsValues(t))
-=======
->>>>>>> 1b916c31
             {
                 //Synced local member addition to local lag. Skip
                 it = consumer.m_toSync.erase(it);
@@ -5003,7 +4937,6 @@
                        port_attr.id, port_id);
         return false;
     }
-<<<<<<< HEAD
 
     if (port_attr.value.oid != SAI_NULL_OBJECT_ID)
     {
@@ -5037,41 +4970,6 @@
                                               static_cast<uint32_t>(serdes_attr.size()+1),
                                               attr_list.data());
 
-=======
-
-    if (port_attr.value.oid != SAI_NULL_OBJECT_ID)
-    {
-        status = sai_port_api->remove_port_serdes(port_attr.value.oid);
-        if (status != SAI_STATUS_SUCCESS)
-        {
-            SWSS_LOG_ERROR("Failed to remove existing port serdes attr 0x%" PRIx64 " port 0x%" PRIx64,
-                           port_attr.value.oid, port_id);
-            task_process_status handle_status = handleSaiRemoveStatus(SAI_API_PORT, status);
-            if (handle_status != task_success)
-            {
-                return parseHandleSaiStatusFailure(handle_status);
-            }
-        }
-    }
-
-
-    port_serdes_attr.id = SAI_PORT_SERDES_ATTR_PORT_ID;
-    port_serdes_attr.value.oid = port_id;
-    attr_list.emplace_back(port_serdes_attr);
-    SWSS_LOG_INFO("Creating serdes for port 0x%" PRIx64, port_id);
-
-    for (auto it = serdes_attr.begin(); it != serdes_attr.end(); it++)
-    {
-        port_serdes_attr.id = it->first;
-        port_serdes_attr.value.u32list.count = (uint32_t)it->second.size();
-        port_serdes_attr.value.u32list.list = it->second.data();
-        attr_list.emplace_back(port_serdes_attr);
-    }
-    status = sai_port_api->create_port_serdes(&port_serdes_id, gSwitchId,
-                                              static_cast<uint32_t>(serdes_attr.size()+1),
-                                              attr_list.data());
-
->>>>>>> 1b916c31
     if (status != SAI_STATUS_SUCCESS)
     {
         SWSS_LOG_ERROR("Failed to create port serdes for port 0x%" PRIx64,
@@ -5659,11 +5557,7 @@
     // host if for the inband here
 
     // May do the processing for other inband type like type=vlan here
-<<<<<<< HEAD
-
-=======
     
->>>>>>> 1b916c31
     //Store the name of the local inband port
     m_inbandPortName = alias;
 
