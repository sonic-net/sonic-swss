#include "portsorch.h"
#include "intfsorch.h"
#include "bufferorch.h"
#include "neighorch.h"

#include <cassert>
#include <fstream>
#include <sstream>
#include <set>
#include <algorithm>
#include <tuple>
#include <sstream>

#include <netinet/if_ether.h>
#include "net/if.h"

#include "logger.h"
#include "schema.h"
#include "redisapi.h"
#include "converter.h"
#include "sai_serialize.h"
#include "crmorch.h"
#include "countercheckorch.h"
#include "notifier.h"

extern sai_switch_api_t *sai_switch_api;
extern sai_bridge_api_t *sai_bridge_api;
extern sai_port_api_t *sai_port_api;
extern sai_vlan_api_t *sai_vlan_api;
extern sai_lag_api_t *sai_lag_api;
extern sai_hostif_api_t* sai_hostif_api;
extern sai_acl_api_t* sai_acl_api;
extern sai_queue_api_t *sai_queue_api;
extern sai_object_id_t gSwitchId;
extern IntfsOrch *gIntfsOrch;
extern NeighOrch *gNeighOrch;
extern CrmOrch *gCrmOrch;
extern BufferOrch *gBufferOrch;

#define VLAN_PREFIX         "Vlan"
#define DEFAULT_VLAN_ID     1
#define PORT_FLEX_STAT_COUNTER_POLL_MSECS "1000"
#define QUEUE_FLEX_STAT_COUNTER_POLL_MSECS "10000"
#define QUEUE_WATERMARK_FLEX_STAT_COUNTER_POLL_MSECS "1000"
#define PG_WATERMARK_FLEX_STAT_COUNTER_POLL_MSECS "1000"


static map<string, sai_port_fec_mode_t> fec_mode_map =
{
    { "none",  SAI_PORT_FEC_MODE_NONE },
    { "rs", SAI_PORT_FEC_MODE_RS },
    { "fc", SAI_PORT_FEC_MODE_FC }
};

static map<string, sai_port_priority_flow_control_mode_t> pfc_asym_map =
{
    { "on", SAI_PORT_PRIORITY_FLOW_CONTROL_MODE_SEPARATE },
    { "off", SAI_PORT_PRIORITY_FLOW_CONTROL_MODE_COMBINED }
};

const vector<sai_port_stat_t> portStatIds =
{
    SAI_PORT_STAT_IF_IN_OCTETS,
    SAI_PORT_STAT_IF_IN_UCAST_PKTS,
    SAI_PORT_STAT_IF_IN_NON_UCAST_PKTS,
    SAI_PORT_STAT_IF_IN_DISCARDS,
    SAI_PORT_STAT_IF_IN_ERRORS,
    SAI_PORT_STAT_IF_IN_UNKNOWN_PROTOS,
    SAI_PORT_STAT_IF_OUT_OCTETS,
    SAI_PORT_STAT_IF_OUT_UCAST_PKTS,
    SAI_PORT_STAT_IF_OUT_NON_UCAST_PKTS,
    SAI_PORT_STAT_IF_OUT_DISCARDS,
    SAI_PORT_STAT_IF_OUT_ERRORS,
    SAI_PORT_STAT_IF_OUT_QLEN,
    SAI_PORT_STAT_IF_IN_MULTICAST_PKTS,
    SAI_PORT_STAT_IF_IN_BROADCAST_PKTS,
    SAI_PORT_STAT_IF_OUT_MULTICAST_PKTS,
    SAI_PORT_STAT_IF_OUT_BROADCAST_PKTS,
    SAI_PORT_STAT_ETHER_RX_OVERSIZE_PKTS,
    SAI_PORT_STAT_ETHER_TX_OVERSIZE_PKTS,
    SAI_PORT_STAT_PFC_0_TX_PKTS,
    SAI_PORT_STAT_PFC_1_TX_PKTS,
    SAI_PORT_STAT_PFC_2_TX_PKTS,
    SAI_PORT_STAT_PFC_3_TX_PKTS,
    SAI_PORT_STAT_PFC_4_TX_PKTS,
    SAI_PORT_STAT_PFC_5_TX_PKTS,
    SAI_PORT_STAT_PFC_6_TX_PKTS,
    SAI_PORT_STAT_PFC_7_TX_PKTS,
    SAI_PORT_STAT_PFC_0_RX_PKTS,
    SAI_PORT_STAT_PFC_1_RX_PKTS,
    SAI_PORT_STAT_PFC_2_RX_PKTS,
    SAI_PORT_STAT_PFC_3_RX_PKTS,
    SAI_PORT_STAT_PFC_4_RX_PKTS,
    SAI_PORT_STAT_PFC_5_RX_PKTS,
    SAI_PORT_STAT_PFC_6_RX_PKTS,
    SAI_PORT_STAT_PFC_7_RX_PKTS,
    SAI_PORT_STAT_PAUSE_RX_PKTS,
    SAI_PORT_STAT_PAUSE_TX_PKTS,
    SAI_PORT_STAT_ETHER_STATS_TX_NO_ERRORS,
    SAI_PORT_STAT_IP_IN_UCAST_PKTS,
    SAI_PORT_STAT_ETHER_IN_PKTS_128_TO_255_OCTETS,
};

static const vector<sai_queue_stat_t> queueStatIds =
{
    SAI_QUEUE_STAT_PACKETS,
    SAI_QUEUE_STAT_BYTES,
    SAI_QUEUE_STAT_DROPPED_PACKETS,
    SAI_QUEUE_STAT_DROPPED_BYTES,
};

static const vector<sai_queue_stat_t> queueWatermarkStatIds =
{
    SAI_QUEUE_STAT_SHARED_WATERMARK_BYTES,
};

static const vector<sai_ingress_priority_group_stat_t> ingressPriorityGroupWatermarkStatIds =
{
    SAI_INGRESS_PRIORITY_GROUP_STAT_XOFF_ROOM_WATERMARK_BYTES,
    SAI_INGRESS_PRIORITY_GROUP_STAT_SHARED_WATERMARK_BYTES,
};

static char* hostif_vlan_tag[] = {
    [SAI_HOSTIF_VLAN_TAG_STRIP]     = "SAI_HOSTIF_VLAN_TAG_STRIP",
    [SAI_HOSTIF_VLAN_TAG_KEEP]      = "SAI_HOSTIF_VLAN_TAG_KEEP",
    [SAI_HOSTIF_VLAN_TAG_ORIGINAL]  = "SAI_HOSTIF_VLAN_TAG_ORIGINAL"
};
/*
 * Initialize PortsOrch
 * 0) By default, a switch has one CPU port, one 802.1Q bridge, and one default
 *    VLAN. All ports are in .1Q bridge as bridge ports, and all bridge ports
 *    are in default VLAN as VLAN members.
 * 1) Query switch CPU port.
 * 2) Query ports associated with lane mappings
 * 3) Query switch .1Q bridge and all its bridge ports.
 * 4) Query switch default VLAN and all its VLAN members.
 * 5) Remove each VLAN member from default VLAN and each bridge port from .1Q
 *    bridge. By design, SONiC switch starts with all bridge ports removed from
 *    default VLAN and all ports removed from .1Q bridge.
 */
PortsOrch::PortsOrch(DBConnector *db, vector<table_name_with_pri_t> &tableNames) :
        Orch(db, tableNames)
{
    SWSS_LOG_ENTER();

    /* Initialize counter table */
    m_counter_db = shared_ptr<DBConnector>(new DBConnector(COUNTERS_DB, DBConnector::DEFAULT_UNIXSOCKET, 0));
    m_counterTable = unique_ptr<Table>(new Table(m_counter_db.get(), COUNTERS_PORT_NAME_MAP));

    /* Initialize port table */
    m_portTable = unique_ptr<Table>(new Table(db, APP_PORT_TABLE_NAME));

    /* Initialize queue tables */
    m_queueTable = unique_ptr<Table>(new Table(m_counter_db.get(), COUNTERS_QUEUE_NAME_MAP));
    m_queuePortTable = unique_ptr<Table>(new Table(m_counter_db.get(), COUNTERS_QUEUE_PORT_MAP));
    m_queueIndexTable = unique_ptr<Table>(new Table(m_counter_db.get(), COUNTERS_QUEUE_INDEX_MAP));
    m_queueTypeTable = unique_ptr<Table>(new Table(m_counter_db.get(), COUNTERS_QUEUE_TYPE_MAP));

    /* Initialize ingress priority group tables */
    m_pgTable = unique_ptr<Table>(new Table(m_counter_db.get(), COUNTERS_PG_NAME_MAP));
    m_pgPortTable = unique_ptr<Table>(new Table(m_counter_db.get(), COUNTERS_PG_PORT_MAP));
    m_pgIndexTable = unique_ptr<Table>(new Table(m_counter_db.get(), COUNTERS_PG_INDEX_MAP));

    m_flex_db = shared_ptr<DBConnector>(new DBConnector(FLEX_COUNTER_DB, DBConnector::DEFAULT_UNIXSOCKET, 0));
    m_flexCounterTable = unique_ptr<ProducerTable>(new ProducerTable(m_flex_db.get(), FLEX_COUNTER_TABLE));
    m_flexCounterGroupTable = unique_ptr<ProducerTable>(new ProducerTable(m_flex_db.get(), FLEX_COUNTER_GROUP_TABLE));

    vector<FieldValueTuple> fields;
    fields.emplace_back(POLL_INTERVAL_FIELD, PORT_FLEX_STAT_COUNTER_POLL_MSECS);
    fields.emplace_back(STATS_MODE_FIELD, STATS_MODE_READ);
    m_flexCounterGroupTable->set(PORT_STAT_COUNTER_FLEX_COUNTER_GROUP, fields);

    fields.emplace_back(POLL_INTERVAL_FIELD, QUEUE_FLEX_STAT_COUNTER_POLL_MSECS);
    fields.emplace_back(STATS_MODE_FIELD, STATS_MODE_READ);
    m_flexCounterGroupTable->set(QUEUE_STAT_COUNTER_FLEX_COUNTER_GROUP, fields);

    string queueWmSha, pgWmSha;
    string queueWmPluginName = "watermark_queue.lua";
    string pgWmPluginName = "watermark_pg.lua";

    try
    {
        string queueLuaScript = swss::loadLuaScript(queueWmPluginName);
        queueWmSha = swss::loadRedisScript(m_counter_db.get(), queueLuaScript);

        string pgLuaScript = swss::loadLuaScript(pgWmPluginName);
        pgWmSha = swss::loadRedisScript(m_counter_db.get(), pgLuaScript);

        vector<FieldValueTuple> fieldValues;
        fieldValues.emplace_back(QUEUE_PLUGIN_FIELD, queueWmSha);
        fieldValues.emplace_back(POLL_INTERVAL_FIELD, QUEUE_WATERMARK_FLEX_STAT_COUNTER_POLL_MSECS);
        fieldValues.emplace_back(STATS_MODE_FIELD, STATS_MODE_READ_AND_CLEAR);
        m_flexCounterGroupTable->set(QUEUE_WATERMARK_STAT_COUNTER_FLEX_COUNTER_GROUP, fieldValues);

        fieldValues.clear();
        fieldValues.emplace_back(PG_PLUGIN_FIELD, pgWmSha);
        fieldValues.emplace_back(POLL_INTERVAL_FIELD, PG_WATERMARK_FLEX_STAT_COUNTER_POLL_MSECS);
        fieldValues.emplace_back(STATS_MODE_FIELD, STATS_MODE_READ_AND_CLEAR);
        m_flexCounterGroupTable->set(PG_WATERMARK_STAT_COUNTER_FLEX_COUNTER_GROUP, fieldValues);
    }
    catch (...)
    {
        SWSS_LOG_WARN("Watermark flex counter groups were not set successfully");
    }

    uint32_t i, j;
    sai_status_t status;
    sai_attribute_t attr;

    /* Get CPU port */
    attr.id = SAI_SWITCH_ATTR_CPU_PORT;

    status = sai_switch_api->get_switch_attribute(gSwitchId, 1, &attr);
    if (status != SAI_STATUS_SUCCESS)
    {
        SWSS_LOG_ERROR("Failed to get CPU port, rv:%d", status);
        throw runtime_error("PortsOrch initialization failure");
    }

    m_cpuPort = Port("CPU", Port::CPU);
    m_cpuPort.m_port_id = attr.value.oid;
    m_portList[m_cpuPort.m_alias] = m_cpuPort;

    /* Get port number */
    attr.id = SAI_SWITCH_ATTR_PORT_NUMBER;

    status = sai_switch_api->get_switch_attribute(gSwitchId, 1, &attr);
    if (status != SAI_STATUS_SUCCESS)
    {
        SWSS_LOG_ERROR("Failed to get port number, rv:%d", status);
        throw runtime_error("PortsOrch initialization failure");
    }

    m_portCount = attr.value.u32;
    SWSS_LOG_NOTICE("Get %d ports", m_portCount);

    /* Get port list */
    vector<sai_object_id_t> port_list;
    port_list.resize(m_portCount);

    attr.id = SAI_SWITCH_ATTR_PORT_LIST;
    attr.value.objlist.count = (uint32_t)port_list.size();
    attr.value.objlist.list = port_list.data();

    status = sai_switch_api->get_switch_attribute(gSwitchId, 1, &attr);
    if (status != SAI_STATUS_SUCCESS)
    {
        SWSS_LOG_ERROR("Failed to get port list, rv:%d", status);
        throw runtime_error("PortsOrch initialization failure");
    }

    /* Get port hardware lane info */
    for (i = 0; i < m_portCount; i++)
    {
        sai_uint32_t lanes[4] = { 0,0,0,0 };
        attr.id = SAI_PORT_ATTR_HW_LANE_LIST;
        attr.value.u32list.count = 4;
        attr.value.u32list.list = lanes;

        status = sai_port_api->get_port_attribute(port_list[i], 1, &attr);
        if (status != SAI_STATUS_SUCCESS)
        {
            SWSS_LOG_ERROR("Failed to get hardware lane list pid:%lx", port_list[i]);
            throw runtime_error("PortsOrch initialization failure");
        }

        set<int> tmp_lane_set;
        for (j = 0; j < attr.value.u32list.count; j++)
            tmp_lane_set.insert(attr.value.u32list.list[j]);

        string tmp_lane_str = "";
        for (auto s : tmp_lane_set)
        {
            tmp_lane_str += to_string(s) + " ";
        }
        tmp_lane_str = tmp_lane_str.substr(0, tmp_lane_str.size()-1);

        SWSS_LOG_NOTICE("Get port with lanes pid:%lx lanes:%s", port_list[i], tmp_lane_str.c_str());
        m_portListLaneMap[tmp_lane_set] = port_list[i];
    }

    /* Get default 1Q bridge and default VLAN */
    vector<sai_attribute_t> attrs;
    attr.id = SAI_SWITCH_ATTR_DEFAULT_1Q_BRIDGE_ID;
    attrs.push_back(attr);
    attr.id = SAI_SWITCH_ATTR_DEFAULT_VLAN_ID;
    attrs.push_back(attr);

    status = sai_switch_api->get_switch_attribute(gSwitchId, (uint32_t)attrs.size(), attrs.data());
    if (status != SAI_STATUS_SUCCESS)
    {
        SWSS_LOG_ERROR("Failed to get default 1Q bridge and/or default VLAN, rv:%d", status);
        throw runtime_error("PortsOrch initialization failure");
    }

    m_default1QBridge = attrs[0].value.oid;
    m_defaultVlan = attrs[1].value.oid;

    removeDefaultVlanMembers();
    removeDefaultBridgePorts();

    /* Add port oper status notification support */
    DBConnector *notificationsDb = new DBConnector(ASIC_DB, DBConnector::DEFAULT_UNIXSOCKET, 0);
    m_portStatusNotificationConsumer = new swss::NotificationConsumer(notificationsDb, "NOTIFICATIONS");
    auto portStatusNotificatier = new Notifier(m_portStatusNotificationConsumer, this, "PORT_STATUS_NOTIFICATIONS");
    Orch::addExecutor(portStatusNotificatier);
}

void PortsOrch::removeDefaultVlanMembers()
{
    /* Get VLAN members in default VLAN */
    vector<sai_object_id_t> vlan_member_list(m_portCount);

    sai_attribute_t attr;
    attr.id = SAI_VLAN_ATTR_MEMBER_LIST;
    attr.value.objlist.count = (uint32_t)vlan_member_list.size();
    attr.value.objlist.list = vlan_member_list.data();

    sai_status_t status = sai_vlan_api->get_vlan_attribute(m_defaultVlan, 1, &attr);
    if (status != SAI_STATUS_SUCCESS)
    {
        SWSS_LOG_ERROR("Failed to get VLAN member list in default VLAN, rv:%d", status);
        throw runtime_error("PortsOrch initialization failure");
    }

    /* Remove VLAN members in default VLAN */
    for (uint32_t i = 0; i < attr.value.objlist.count; i++)
    {
        status = sai_vlan_api->remove_vlan_member(vlan_member_list[i]);
        if (status != SAI_STATUS_SUCCESS)
        {
            SWSS_LOG_ERROR("Failed to remove VLAN member, rv:%d", status);
            throw runtime_error("PortsOrch initialization failure");
        }
    }

    SWSS_LOG_NOTICE("Remove %d VLAN members from default VLAN", attr.value.objlist.count);
}

void PortsOrch::removeDefaultBridgePorts()
{
    /* Get bridge ports in default 1Q bridge
     * By default, there will be m_portCount number of SAI_BRIDGE_PORT_TYPE_PORT
     * ports and one SAI_BRIDGE_PORT_TYPE_1Q_ROUTER port. The former type of
     * ports will be removed. */
    vector<sai_object_id_t> bridge_port_list(m_portCount + 1);

    sai_attribute_t attr;
    attr.id = SAI_BRIDGE_ATTR_PORT_LIST;
    attr.value.objlist.count = (uint32_t)bridge_port_list.size();
    attr.value.objlist.list = bridge_port_list.data();

    sai_status_t status = sai_bridge_api->get_bridge_attribute(m_default1QBridge, 1, &attr);
    if (status != SAI_STATUS_SUCCESS)
    {
        SWSS_LOG_ERROR("Failed to get bridge port list in default 1Q bridge, rv:%d", status);
        throw runtime_error("PortsOrch initialization failure");
    }

    auto bridge_port_count = attr.value.objlist.count;

    /* Remove SAI_BRIDGE_PORT_TYPE_PORT bridge ports in default 1Q bridge */
    for (uint32_t i = 0; i < bridge_port_count; i++)
    {
        attr.id = SAI_BRIDGE_PORT_ATTR_TYPE;
        attr.value.s32 = SAI_NULL_OBJECT_ID;

        status = sai_bridge_api->get_bridge_port_attribute(bridge_port_list[i], 1, &attr);
        if (status != SAI_STATUS_SUCCESS)
        {
            SWSS_LOG_ERROR("Failed to get bridge port type, rv:%d", status);
            throw runtime_error("PortsOrch initialization failure");
        }
        if (attr.value.s32 == SAI_BRIDGE_PORT_TYPE_PORT)
        {
            status = sai_bridge_api->remove_bridge_port(bridge_port_list[i]);
            if (status != SAI_STATUS_SUCCESS)
            {
                SWSS_LOG_ERROR("Failed to remove bridge port, rv:%d", status);
                throw runtime_error("PortsOrch initialization failure");
            }
        }
    }

    SWSS_LOG_NOTICE("Remove bridge ports from default 1Q bridge");
}

bool PortsOrch::isInitDone()
{
    return m_initDone;
}

map<string, Port>& PortsOrch::getAllPorts()
{
    return m_portList;
}

bool PortsOrch::getPort(string alias, Port &p)
{
    SWSS_LOG_ENTER();

    if (m_portList.find(alias) == m_portList.end())
    {
        return false;
    }
    else
    {
        p = m_portList[alias];
        return true;
    }
}

bool PortsOrch::getPort(sai_object_id_t id, Port &port)
{
    SWSS_LOG_ENTER();

    for (const auto& portIter: m_portList)
    {
        switch (portIter.second.m_type)
        {
        case Port::PHY:
            if(portIter.second.m_port_id == id)
            {
                port = portIter.second;
                return true;
            }
            break;
        case Port::LAG:
            if(portIter.second.m_lag_id == id)
            {
                port = portIter.second;
                return true;
            }
            break;
        case Port::VLAN:
            if (portIter.second.m_vlan_info.vlan_oid == id)
            {
                port = portIter.second;
                return true;
            }
            break;
        default:
            continue;
        }
    }

    return false;
}

bool PortsOrch::getPortByBridgePortId(sai_object_id_t bridge_port_id, Port &port)
{
    SWSS_LOG_ENTER();

    for (auto &it: m_portList)
    {
        if (it.second.m_bridge_port_id == bridge_port_id)
        {
            port = it.second;
            return true;
        }
    }

    return false;
}

// TODO: move this into AclOrch
bool PortsOrch::getAclBindPortId(string alias, sai_object_id_t &port_id)
{
    SWSS_LOG_ENTER();

    Port port;
    if (getPort(alias, port))
    {
        switch (port.m_type)
        {
        case Port::PHY:
            if (port.m_lag_member_id != SAI_NULL_OBJECT_ID)
            {
                SWSS_LOG_WARN("Invalid configuration. Bind table to LAG member %s is not allowed", alias.c_str());
                return false;
            }
            else
            {
                port_id = port.m_port_id;
            }
            break;
        case Port::LAG:
            port_id = port.m_lag_id;
            break;
        case Port::VLAN:
            port_id = port.m_vlan_info.vlan_oid;
            break;
        default:
            SWSS_LOG_ERROR("Failed to process port. Incorrect port %s type %d", alias.c_str(), port.m_type);
            return false;
        }

        return true;
    }
    else
    {
        return false;
    }
}

void PortsOrch::setPort(string alias, Port p)
{
    m_portList[alias] = p;
}

void PortsOrch::getCpuPort(Port &port)
{
    port = m_cpuPort;
}

bool PortsOrch::setPortAdminStatus(sai_object_id_t id, bool up)
{
    SWSS_LOG_ENTER();

    sai_attribute_t attr;
    attr.id = SAI_PORT_ATTR_ADMIN_STATE;
    attr.value.booldata = up;

    sai_status_t status = sai_port_api->set_port_attribute(id, &attr);
    if (status != SAI_STATUS_SUCCESS)
    {
        SWSS_LOG_ERROR("Failed to set admin status %s to port pid:%lx",
                       up ? "UP" : "DOWN", id);
        return false;
    }
    SWSS_LOG_INFO("Set admin status %s to port pid:%lx",
                    up ? "UP" : "DOWN", id);
    return true;
}

bool PortsOrch::setPortMtu(sai_object_id_t id, sai_uint32_t mtu)
{
    SWSS_LOG_ENTER();

    sai_attribute_t attr;
    attr.id = SAI_PORT_ATTR_MTU;
    /* mtu + 14 + 4 + 4 = 22 bytes */
    attr.value.u32 = (uint32_t)(mtu + sizeof(struct ether_header) + FCS_LEN + VLAN_TAG_LEN);

    sai_status_t status = sai_port_api->set_port_attribute(id, &attr);
    if (status != SAI_STATUS_SUCCESS)
    {
        SWSS_LOG_ERROR("Failed to set MTU %u to port pid:%lx, rv:%d",
                attr.value.u32, id, status);
        return false;
    }
    SWSS_LOG_INFO("Set MTU %u to port pid:%lx", attr.value.u32, id);
    return true;
}

bool PortsOrch::setPortFec(sai_object_id_t id, sai_port_fec_mode_t mode)
{
    SWSS_LOG_ENTER();

    sai_attribute_t attr;
    attr.id = SAI_PORT_ATTR_FEC_MODE;
    attr.value.s32 = mode;

    sai_status_t status = sai_port_api->set_port_attribute(id, &attr);
    if (status != SAI_STATUS_SUCCESS)
    {
        SWSS_LOG_ERROR("Failed to set fec mode %d to port pid:%lx",
                       mode, id);
        return false;
    }
    SWSS_LOG_INFO("Set fec mode %d to port pid:%lx",
                       mode, id);
    return true;
}

bool PortsOrch::getPortPfc(sai_object_id_t portId, uint8_t *pfc_bitmask)
{
    SWSS_LOG_ENTER();

    Port p;

    if (!getPort(portId, p))
    {
        SWSS_LOG_ERROR("Failed to get port object for port id 0x%lx", portId);
        return false;
    }

    *pfc_bitmask = p.m_pfc_bitmask;

    return true;
}

bool PortsOrch::setPortPfc(sai_object_id_t portId, uint8_t pfc_bitmask)
{
    SWSS_LOG_ENTER();

    sai_attribute_t attr;
    Port p;

    if (!getPort(portId, p))
    {
        SWSS_LOG_ERROR("Failed to get port object for port id 0x%lx", portId);
        return false;
    }

    if (p.m_pfc_asym == SAI_PORT_PRIORITY_FLOW_CONTROL_MODE_COMBINED)
    {
        attr.id = SAI_PORT_ATTR_PRIORITY_FLOW_CONTROL;
    }
    else if (p.m_pfc_asym == SAI_PORT_PRIORITY_FLOW_CONTROL_MODE_SEPARATE)
    {
        attr.id = SAI_PORT_ATTR_PRIORITY_FLOW_CONTROL_TX;
    }
    else
    {
        SWSS_LOG_ERROR("Incorrect asymmetric PFC mode: %u", p.m_pfc_asym);
        return false;
    }

    attr.value.u8 = pfc_bitmask;

    sai_status_t status = sai_port_api->set_port_attribute(portId, &attr);
    if (status != SAI_STATUS_SUCCESS)
    {
        SWSS_LOG_ERROR("Failed to set PFC 0x%x to port id 0x%lx (rc:%d)", attr.value.u8, portId, status);
        return false;
    }

    if (p.m_pfc_bitmask != pfc_bitmask)
    {
        p.m_pfc_bitmask = pfc_bitmask;
        m_portList[p.m_alias] = p;
    }

    return true;
}

bool PortsOrch::setPortPfcAsym(Port &port, string pfc_asym)
{
    SWSS_LOG_ENTER();

    sai_attribute_t attr;
    uint8_t pfc = 0;

    if (!getPortPfc(port.m_port_id, &pfc))
    {
        return false;
    }

    auto found = pfc_asym_map.find(pfc_asym);
    if (found == pfc_asym_map.end())
    {
        SWSS_LOG_ERROR("Incorrect asymmetric PFC mode: %s", pfc_asym.c_str());
        return false;
    }

    auto new_pfc_asym = found->second;
    if (port.m_pfc_asym == new_pfc_asym)
    {
        SWSS_LOG_NOTICE("Already set asymmetric PFC mode: %s", pfc_asym.c_str());
        return true;
    }

    port.m_pfc_asym = new_pfc_asym;
    m_portList[port.m_alias] = port;

    attr.id = SAI_PORT_ATTR_PRIORITY_FLOW_CONTROL_MODE;
    attr.value.s32 = (int32_t) port.m_pfc_asym;

    sai_status_t status = sai_port_api->set_port_attribute(port.m_port_id, &attr);
    if (status != SAI_STATUS_SUCCESS)
    {
        SWSS_LOG_ERROR("Failed to set PFC mode %d to port id 0x%lx (rc:%d)", port.m_pfc_asym, port.m_port_id, status);
        return false;
    }

    if (!setPortPfc(port.m_port_id, pfc))
    {
        return false;
    }

    if (port.m_pfc_asym == SAI_PORT_PRIORITY_FLOW_CONTROL_MODE_SEPARATE)
    {
        attr.id = SAI_PORT_ATTR_PRIORITY_FLOW_CONTROL_RX;
        attr.value.u8 = static_cast<uint8_t>(0xff);

        sai_status_t status = sai_port_api->set_port_attribute(port.m_port_id, &attr);
        if (status != SAI_STATUS_SUCCESS)
        {
            SWSS_LOG_ERROR("Failed to set RX PFC 0x%x to port id 0x%lx (rc:%d)", attr.value.u8, port.m_port_id, status);
            return false;
        }
    }

    SWSS_LOG_INFO("Set asymmetric PFC %s to port id 0x%lx", pfc_asym.c_str(), port.m_port_id);

    return true;
}

bool PortsOrch::bindAclTable(sai_object_id_t id, sai_object_id_t table_oid, sai_object_id_t &group_member_oid, acl_stage_type_t acl_stage)
{
    SWSS_LOG_ENTER();

    if (acl_stage == ACL_STAGE_UNKNOWN)
    {
        SWSS_LOG_ERROR("Unknown ACL stage for ACL table %lx", table_oid);
        return false;
    }

    sai_status_t status;
    sai_object_id_t groupOid;

    Port port;
    if (!getPort(id, port))
    {
        SWSS_LOG_ERROR("Failed to get port by port ID %lx", id);
        return false;
    }

    if (acl_stage == ACL_STAGE_INGRESS && port.m_ingress_acl_table_group_id != 0)
    {
        groupOid = port.m_ingress_acl_table_group_id;
    }
    else if (acl_stage == ACL_STAGE_EGRESS && port.m_egress_acl_table_group_id != 0)
    {
        groupOid = port.m_egress_acl_table_group_id;
    }
    // If port ACL table group does not exist, create one
    else if (acl_stage == ACL_STAGE_INGRESS or acl_stage == ACL_STAGE_EGRESS)
    {
        bool ingress = acl_stage == ACL_STAGE_INGRESS ? true : false;

        sai_acl_bind_point_type_t bind_type;
        switch (port.m_type)
        {
            case Port::PHY:
                bind_type = SAI_ACL_BIND_POINT_TYPE_PORT;
                break;
            case Port::LAG:
                bind_type = SAI_ACL_BIND_POINT_TYPE_LAG;
                break;
            case Port::VLAN:
                bind_type = SAI_ACL_BIND_POINT_TYPE_VLAN;
                break;
            default:
                SWSS_LOG_ERROR("Failed to bind ACL table to port %s with unknown type %d",
                        port.m_alias.c_str(), port.m_type);
                return false;
        }

        sai_object_id_t bp_list[] = { bind_type };

        vector<sai_attribute_t> group_attrs;
        sai_attribute_t group_attr;

        group_attr.id = SAI_ACL_TABLE_GROUP_ATTR_ACL_STAGE;
        group_attr.value.s32 = ingress ? SAI_ACL_STAGE_INGRESS : SAI_ACL_STAGE_EGRESS;
        group_attrs.push_back(group_attr);

        group_attr.id = SAI_ACL_TABLE_GROUP_ATTR_ACL_BIND_POINT_TYPE_LIST;
        group_attr.value.objlist.count = 1;
        group_attr.value.objlist.list = bp_list;
        group_attrs.push_back(group_attr);

        group_attr.id = SAI_ACL_TABLE_GROUP_ATTR_TYPE;
        group_attr.value.s32 = SAI_ACL_TABLE_GROUP_TYPE_PARALLEL;
        group_attrs.push_back(group_attr);

        status = sai_acl_api->create_acl_table_group(&groupOid, gSwitchId, (uint32_t)group_attrs.size(), group_attrs.data());
        if (status != SAI_STATUS_SUCCESS)
        {
            SWSS_LOG_ERROR("Failed to create ACL table group, rv:%d", status);
            return false;
        }

        if (ingress)
        {
            port.m_ingress_acl_table_group_id = groupOid;
        }
        else
        {
            port.m_egress_acl_table_group_id = groupOid;
        }

        setPort(port.m_alias, port);

        gCrmOrch->incCrmAclUsedCounter(CrmResourceType::CRM_ACL_GROUP, ingress ? SAI_ACL_STAGE_INGRESS : SAI_ACL_STAGE_EGRESS, SAI_ACL_BIND_POINT_TYPE_PORT);

        switch (port.m_type)
        {
            case Port::PHY:
            {
                // Bind this ACL group to physical port
                sai_attribute_t port_attr;
                port_attr.id = ingress ? SAI_PORT_ATTR_INGRESS_ACL : SAI_PORT_ATTR_EGRESS_ACL;
                port_attr.value.oid = groupOid;

                status = sai_port_api->set_port_attribute(port.m_port_id, &port_attr);
                if (status != SAI_STATUS_SUCCESS)
                {
                    SWSS_LOG_ERROR("Failed to bind port %s to ACL table group %lx, rv:%d",
                            port.m_alias.c_str(), groupOid, status);
                    return status;
                }
                break;
            }
            case Port::LAG:
            {
                // Bind this ACL group to LAG
                sai_attribute_t lag_attr;
                lag_attr.id = ingress ? SAI_LAG_ATTR_INGRESS_ACL : SAI_LAG_ATTR_EGRESS_ACL;
                lag_attr.value.oid = groupOid;

                status = sai_lag_api->set_lag_attribute(port.m_lag_id, &lag_attr);
                if (status != SAI_STATUS_SUCCESS)
                {
                    SWSS_LOG_ERROR("Failed to bind LAG %s to ACL table group %lx, rv:%d",
                            port.m_alias.c_str(), groupOid, status);
                    return status;
                }
                break;
            }
            case Port::VLAN:
            {
                // Bind this ACL group to VLAN
                sai_attribute_t vlan_attr;
                vlan_attr.id = ingress ? SAI_VLAN_ATTR_INGRESS_ACL : SAI_VLAN_ATTR_EGRESS_ACL;
                vlan_attr.value.oid = groupOid;

                status = sai_vlan_api->set_vlan_attribute(port.m_vlan_info.vlan_oid, &vlan_attr);
                if (status != SAI_STATUS_SUCCESS)
                {
                    SWSS_LOG_ERROR("Failed to bind VLAN %s to ACL table group %lx, rv:%d",
                            port.m_alias.c_str(), groupOid, status);
                    return status;
                }
                break;
            }
            default:
            {
                SWSS_LOG_ERROR("Failed to bind %s port with type %d", port.m_alias.c_str(), port.m_type);
                return SAI_STATUS_FAILURE;
            }
        }

        SWSS_LOG_NOTICE("Create ACL table group and bind port %s to it", port.m_alias.c_str());
    }

    // Create an ACL group member with table_oid and groupOid
    vector<sai_attribute_t> member_attrs;

    sai_attribute_t member_attr;
    member_attr.id = SAI_ACL_TABLE_GROUP_MEMBER_ATTR_ACL_TABLE_GROUP_ID;
    member_attr.value.oid = groupOid;
    member_attrs.push_back(member_attr);

    member_attr.id = SAI_ACL_TABLE_GROUP_MEMBER_ATTR_ACL_TABLE_ID;
    member_attr.value.oid = table_oid;
    member_attrs.push_back(member_attr);

    member_attr.id = SAI_ACL_TABLE_GROUP_MEMBER_ATTR_PRIORITY;
    member_attr.value.u32 = 100; // TODO: double check!
    member_attrs.push_back(member_attr);

    status = sai_acl_api->create_acl_table_group_member(&group_member_oid, gSwitchId, (uint32_t)member_attrs.size(), member_attrs.data());
    if (status != SAI_STATUS_SUCCESS)
    {
        SWSS_LOG_ERROR("Failed to create member in ACL table group %lx for ACL table group %lx, rv:%d",
                table_oid, groupOid, status);
        return false;
    }

    return true;
}

bool PortsOrch::setPortPvid(Port &port, sai_uint32_t pvid)
{
    SWSS_LOG_ENTER();

    if (port.m_rif_id)
    {
        SWSS_LOG_ERROR("pvid setting for router interface %s is not allowed", port.m_alias.c_str());
        return false;
    }

    vector<Port> portv;
    if (port.m_type == Port::PHY)
    {
        sai_attribute_t attr;
        attr.id = SAI_PORT_ATTR_PORT_VLAN_ID;
        attr.value.u32 = pvid;

        sai_status_t status = sai_port_api->set_port_attribute(port.m_port_id, &attr);
        if (status != SAI_STATUS_SUCCESS)
        {
            SWSS_LOG_ERROR("Failed to set pvid %u to port: %s", attr.value.u32, port.m_alias.c_str());
            return false;
        }
        SWSS_LOG_NOTICE("Set pvid %u to port: %s", attr.value.u32, port.m_alias.c_str());
    }
    else if (port.m_type == Port::LAG)
    {
        sai_attribute_t attr;
        attr.id = SAI_LAG_ATTR_PORT_VLAN_ID;
        attr.value.u32 = pvid;

        sai_status_t status = sai_lag_api->set_lag_attribute(port.m_lag_id, &attr);
        if (status != SAI_STATUS_SUCCESS)
        {
            SWSS_LOG_ERROR("Failed to set pvid %u to lag: %s", attr.value.u32, port.m_alias.c_str());
            return false;
        }
        SWSS_LOG_NOTICE("Set pvid %u to lag: %s", attr.value.u32, port.m_alias.c_str());
    }
    else
    {
        SWSS_LOG_ERROR("PortsOrch::setPortPvid port type %d not supported", port.m_type);
        return false;
    }

    port.m_port_vlan_id = (sai_vlan_id_t)pvid;
    return true;
}

bool PortsOrch::getPortPvid(Port &port, sai_uint32_t &pvid)
{
    /* Just return false if the router interface exists */
    if (port.m_rif_id)
    {
        SWSS_LOG_DEBUG("Router interface exists on %s, don't set pvid",
                      port.m_alias.c_str());
        return false;
    }

    pvid = port.m_port_vlan_id;
    return true;
}

bool PortsOrch::setHostIntfsStripTag(Port &port, sai_hostif_vlan_tag_t strip)
{
    SWSS_LOG_ENTER();
    vector<Port> portv;

    /*
     * Before SAI_HOSTIF_VLAN_TAG_ORIGINAL is supported by libsai from all asic vendors,
     * the VLAN tag on hostif is explicitly controlled with SAI_HOSTIF_VLAN_TAG_STRIP &
     * SAI_HOSTIF_VLAN_TAG_KEEP attributes.
     */
    if (port.m_type == Port::PHY)
    {
        portv.push_back(port);
    }
    else if (port.m_type == Port::LAG)
    {
        getLagMember(port, portv);
    }
    else
    {
        SWSS_LOG_ERROR("port type %d not supported", port.m_type);
        return false;
    }

    for (const auto p: portv)
    {
        sai_attribute_t attr;
        attr.id = SAI_HOSTIF_ATTR_VLAN_TAG;
        attr.value.s32 = strip;

        sai_status_t status = sai_hostif_api->set_hostif_attribute(p.m_hif_id, &attr);
        if (status != SAI_STATUS_SUCCESS)
        {
            SWSS_LOG_ERROR("Failed to set %s to host interface %s",
                        hostif_vlan_tag[strip], p.m_alias.c_str());
            return false;
        }
        SWSS_LOG_NOTICE("Set %s to host interface: %s",
                        hostif_vlan_tag[strip], p.m_alias.c_str());
    }

    return true;
}

bool PortsOrch::isSpeedSupported(const std::string& alias, sai_object_id_t port_id, sai_uint32_t speed)
{
    // This method will return false iff we get a list of supported speeds and the requested speed
    // is not supported
    // Otherwise the method will return true (even if we received errors)

    sai_attribute_t attr;
    sai_status_t status;

    // "Lazy" query of supported speeds for given port
    // Once received the list will be stored in m_portSupportedSpeeds
    if (!m_portSupportedSpeeds.count(port_id))
    {
        const auto size_guess = 25; // Guess the size which could be enough

        std::vector<sai_uint32_t> speeds(size_guess);

        for (int attempt = 0; attempt < 2; ++attempt) // two attempts to get our value
        {                                             // first with the guess,
                                                      // other with the returned value
            attr.id = SAI_PORT_ATTR_SUPPORTED_SPEED;
            attr.value.u32list.count = static_cast<uint32_t>(speeds.size());
            attr.value.u32list.list = speeds.data();

            status = sai_port_api->get_port_attribute(port_id, 1, &attr);
            if (status != SAI_STATUS_BUFFER_OVERFLOW)
            {
                break;
            }

            speeds.resize(attr.value.u32list.count); // if our guess was wrong
                                                     // retry with the correct value
        }

        if (status == SAI_STATUS_SUCCESS)
        {
                speeds.resize(attr.value.u32list.count);
                m_portSupportedSpeeds[port_id] = speeds;
        }
        else
        {
            if (status == SAI_STATUS_BUFFER_OVERFLOW)
            {
                // something went wrong in SAI implementation
                SWSS_LOG_ERROR("Failed to get supported speed list for port %s id=%lx. Not enough container size",
                               alias.c_str(), port_id);
            }
            else if (SAI_STATUS_IS_ATTR_NOT_SUPPORTED(status) ||
                     SAI_STATUS_IS_ATTR_NOT_IMPLEMENTED(status) ||
                     status == SAI_STATUS_NOT_IMPLEMENTED)
            {
                // unable to validate speed if attribute is not supported on platform
                // assuming input value is correct
                SWSS_LOG_WARN("Unable to validate speed for port %s id=%lx. Not supported by platform",
                              alias.c_str(), port_id);
            }
            else
            {
                SWSS_LOG_ERROR("Failed to get a list of supported speeds for port %s id=%lx. Error=%d",
                               alias.c_str(), port_id, status);
            }
            m_portSupportedSpeeds[port_id] = {}; // use an empty list,
                                                 // we don't want to get the port speed for this port again
            return true; // we can't check if the speed is valid, so return true to change the speed
        }

    }

    const PortSupportedSpeeds &supp_speeds = m_portSupportedSpeeds[port_id];
    if (supp_speeds.size() == 0)
    {
        // we don't have the list for this port, so return true to change speed anyway
        return true;
    }

    return std::find(supp_speeds.begin(), supp_speeds.end(), speed) != supp_speeds.end();
}

bool PortsOrch::setPortSpeed(sai_object_id_t port_id, sai_uint32_t speed)
{
    SWSS_LOG_ENTER();
    sai_attribute_t attr;
    sai_status_t status;

    attr.id = SAI_PORT_ATTR_SPEED;
    attr.value.u32 = speed;

    status = sai_port_api->set_port_attribute(port_id, &attr);

    return status == SAI_STATUS_SUCCESS;
}

bool PortsOrch::getPortSpeed(sai_object_id_t port_id, sai_uint32_t &speed)
{
    SWSS_LOG_ENTER();

    sai_attribute_t attr;
    sai_status_t status;

    attr.id = SAI_PORT_ATTR_SPEED;
    attr.value.u32 = 0;

    status = sai_port_api->get_port_attribute(port_id, 1, &attr);

    if (status == SAI_STATUS_SUCCESS)
        speed = attr.value.u32;

    return status == SAI_STATUS_SUCCESS;
}

bool PortsOrch::setPortAdvSpeed(sai_object_id_t port_id, sai_uint32_t speed)
{
    SWSS_LOG_ENTER();
    sai_attribute_t attr;
    sai_status_t status;
    vector<sai_uint32_t> speeds;
    speeds.push_back(speed);

    attr.id = SAI_PORT_ATTR_ADVERTISED_SPEED;
    attr.value.u32list.list  = speeds.data();
    attr.value.u32list.count = static_cast<uint32_t>(speeds.size());

    status = sai_port_api->set_port_attribute(port_id, &attr);

    return status == SAI_STATUS_SUCCESS;
}

bool PortsOrch::getQueueTypeAndIndex(sai_object_id_t queue_id, string &type, uint8_t &index)
{
    SWSS_LOG_ENTER();

    sai_attribute_t attr[2];
    attr[0].id = SAI_QUEUE_ATTR_TYPE;
    attr[1].id = SAI_QUEUE_ATTR_INDEX;

    sai_status_t status = sai_queue_api->get_queue_attribute(queue_id, 2, attr);
    if (status != SAI_STATUS_SUCCESS)
    {
        SWSS_LOG_ERROR("Failed to get queue type and index for queue %lu rv:%d", queue_id, status);
        return false;
    }

    switch (attr[0].value.s32)
    {
    case SAI_QUEUE_TYPE_ALL:
        type = "SAI_QUEUE_TYPE_ALL";
        break;
    case SAI_QUEUE_TYPE_UNICAST:
        type = "SAI_QUEUE_TYPE_UNICAST";
        break;
    case SAI_QUEUE_TYPE_MULTICAST:
        type = "SAI_QUEUE_TYPE_MULTICAST";
        break;
    default:
        SWSS_LOG_ERROR("Got unsupported queue type %d for %lu queue", attr[0].value.s32, queue_id);
        throw runtime_error("Got unsupported queue type");
    }

    index = attr[1].value.u8;

    return true;
}

bool PortsOrch::setPortAutoNeg(sai_object_id_t id, int an)
{
    SWSS_LOG_ENTER();

    sai_attribute_t attr;
    attr.id = SAI_PORT_ATTR_AUTO_NEG_MODE;
    switch(an) {
      case 1:
        attr.value.booldata = true;
        break;
      default:
        attr.value.booldata = false;
        break;
    }

    sai_status_t status = sai_port_api->set_port_attribute(id, &attr);
    if (status != SAI_STATUS_SUCCESS)
    {
        SWSS_LOG_ERROR("Failed to set AutoNeg %u to port pid:%lx", attr.value.booldata, id);
        return false;
    }
    SWSS_LOG_INFO("Set AutoNeg %u to port pid:%lx", attr.value.booldata, id);
    return true;
}

bool PortsOrch::setHostIntfsOperStatus(const Port& port, bool isUp) const
{
    SWSS_LOG_ENTER();

    sai_attribute_t attr;
    attr.id = SAI_HOSTIF_ATTR_OPER_STATUS;
    attr.value.booldata = isUp;

    sai_status_t status = sai_hostif_api->set_hostif_attribute(port.m_hif_id, &attr);
    if (status != SAI_STATUS_SUCCESS)
    {
        SWSS_LOG_WARN("Failed to set operation status %s to host interface %s",
                isUp ? "UP" : "DOWN", port.m_alias.c_str());
        return false;
    }

    SWSS_LOG_NOTICE("Set operation status %s to host interface %s",
            isUp ? "UP" : "DOWN", port.m_alias.c_str());

    return true;
}

void PortsOrch::updateDbPortOperStatus(const Port& port, sai_port_oper_status_t status) const
{
    SWSS_LOG_ENTER();

    vector<FieldValueTuple> tuples;
    FieldValueTuple tuple("oper_status", oper_status_strings.at(status));
    tuples.push_back(tuple);
    m_portTable->set(port.m_alias, tuples);
}

bool PortsOrch::addPort(const set<int> &lane_set, uint32_t speed, int an, string fec_mode)
{
    SWSS_LOG_ENTER();

    vector<uint32_t> lanes(lane_set.begin(), lane_set.end());

    sai_attribute_t attr;
    vector<sai_attribute_t> attrs;

    attr.id = SAI_PORT_ATTR_SPEED;
    attr.value.u32 = speed;
    attrs.push_back(attr);

    attr.id = SAI_PORT_ATTR_HW_LANE_LIST;
    attr.value.u32list.list = lanes.data();
    attr.value.u32list.count = static_cast<uint32_t>(lanes.size());
    attrs.push_back(attr);

    if (an == true)
    {
        attr.id = SAI_PORT_ATTR_AUTO_NEG_MODE;
        attr.value.booldata = true;
        attrs.push_back(attr);
    }

    if (!fec_mode.empty())
    {
        attr.id = SAI_PORT_ATTR_FEC_MODE;
        attr.value.u32 = fec_mode_map[fec_mode];
        attrs.push_back(attr);
    }

    sai_object_id_t port_id;
    sai_status_t status = sai_port_api->create_port(&port_id, gSwitchId, static_cast<uint32_t>(attrs.size()), attrs.data());
    if (status != SAI_STATUS_SUCCESS)
    {
        SWSS_LOG_ERROR("Failed to create port with the speed %u, rv:%d", speed, status);
        return false;
    }

    m_portListLaneMap[lane_set] = port_id;

    SWSS_LOG_NOTICE("Create port %lx with the speed %u", port_id, speed);

    return true;
}

bool PortsOrch::removePort(sai_object_id_t port_id)
{
    SWSS_LOG_ENTER();

    Port p;
    if (getPort(port_id, p))
    {
        PortUpdate update = {p, false };
        notify(SUBJECT_TYPE_PORT_CHANGE, static_cast<void *>(&update));
    }

    sai_status_t status = sai_port_api->remove_port(port_id);
    if (status != SAI_STATUS_SUCCESS)
    {
        SWSS_LOG_ERROR("Failed to remove port %lx, rv:%d", port_id, status);
        return false;
    }

    SWSS_LOG_NOTICE("Remove port %lx", port_id);

    return true;
}

string PortsOrch::getPortFlexCounterTableKey(string key)
{
    return string(PORT_STAT_COUNTER_FLEX_COUNTER_GROUP) + ":" + key;
}

string PortsOrch::getQueueFlexCounterTableKey(string key)
{
    return string(QUEUE_STAT_COUNTER_FLEX_COUNTER_GROUP) + ":" + key;
}

string PortsOrch::getQueueWatermarkFlexCounterTableKey(string key)
{
    return string(QUEUE_WATERMARK_STAT_COUNTER_FLEX_COUNTER_GROUP) + ":" + key;
}

string PortsOrch::getPriorityGroupWatermarkFlexCounterTableKey(string key)
{
    return string(PG_WATERMARK_STAT_COUNTER_FLEX_COUNTER_GROUP) + ":" + key;
}

bool PortsOrch::initPort(const string &alias, const set<int> &lane_set)
{
    SWSS_LOG_ENTER();

    /* Determine if the lane combination exists in switch */
    if (m_portListLaneMap.find(lane_set) != m_portListLaneMap.end())
    {
        sai_object_id_t id = m_portListLaneMap[lane_set];

        /* Determine if the port has already been initialized before */
        if (m_portList.find(alias) != m_portList.end() && m_portList[alias].m_port_id == id)
        {
            SWSS_LOG_INFO("Port has already been initialized before alias:%s", alias.c_str());
        }
        else
        {
            Port p(alias, Port::PHY);

            p.m_index = static_cast<int32_t>(m_portList.size()); // TODO: Assume no deletion of physical port
            p.m_port_id = id;

            /* Initialize the port and create corresponding host interface */
            if (initializePort(p))
            {
                /* Add port to port list */
                m_portList[alias] = p;
                /* Add port name map to counter table */
                FieldValueTuple tuple(p.m_alias, sai_serialize_object_id(p.m_port_id));
                vector<FieldValueTuple> fields;
                fields.push_back(tuple);
                m_counterTable->set("", fields);

                /* Add port to flex_counter for updating stat counters  */
                string key = getPortFlexCounterTableKey(sai_serialize_object_id(p.m_port_id));
                std::string delimiter = "";
                std::ostringstream counters_stream;
                for (const auto &id: portStatIds)
                {
                    counters_stream << delimiter << sai_serialize_port_stat(id);
                    delimiter = comma;
                }

                fields.clear();
                fields.emplace_back(PORT_COUNTER_ID_LIST, counters_stream.str());

                m_flexCounterTable->set(key, fields);

                PortUpdate update = {p, true };
                notify(SUBJECT_TYPE_PORT_CHANGE, static_cast<void *>(&update));

                SWSS_LOG_NOTICE("Initialized port %s", alias.c_str());
            }
            else
            {
                SWSS_LOG_ERROR("Failed to initialize port %s", alias.c_str());
                return false;
            }
        }
    }
    else
    {
        SWSS_LOG_ERROR("Failed to locate port lane combination alias:%s", alias.c_str());
        return false;
    }

    return true;
}

bool PortsOrch::bake()
{
    SWSS_LOG_ENTER();

    // Check the APP_DB port table for warm reboot
    vector<FieldValueTuple> tuples;
    string value;
    bool foundPortConfigDone = m_portTable->hget("PortConfigDone", "count", value);
    unsigned long portCount = stoul(value);
    SWSS_LOG_NOTICE("foundPortConfigDone = %d, portCount = %lu, m_portCount = %u", foundPortConfigDone, portCount, m_portCount);

    bool foundPortInitDone = m_portTable->get("PortInitDone", tuples);
    SWSS_LOG_NOTICE("foundPortInitDone = %d", foundPortInitDone);

    vector<string> keys;
    m_portTable->getKeys(keys);
    SWSS_LOG_NOTICE("m_portTable->getKeys %zd", keys.size());

    if (!foundPortConfigDone || !foundPortInitDone)
    {
        SWSS_LOG_NOTICE("No port table, fallback to cold start");
        cleanPortTable(keys);
        return false;
    }

    if (portCount != keys.size() - 2)
    {
        // Invalid port table
        SWSS_LOG_ERROR("Invalid port table: portCount, expecting %lu, got %lu",
                portCount, keys.size() - 2);

        cleanPortTable(keys);
        return false;
    }

    addExistingData(m_portTable.get());
    addExistingData(APP_LAG_TABLE_NAME);
    addExistingData(APP_LAG_MEMBER_TABLE_NAME);
    addExistingData(APP_VLAN_TABLE_NAME);
    addExistingData(APP_VLAN_MEMBER_TABLE_NAME);

    return true;
}

// Clean up port table
void PortsOrch::cleanPortTable(const vector<string>& keys)
{
    for (auto& key : keys)
    {
        m_portTable->del(key);
    }
}

void PortsOrch::doPortTask(Consumer &consumer)
{
    SWSS_LOG_ENTER();

    auto it = consumer.m_toSync.begin();
    while (it != consumer.m_toSync.end())
    {
        auto &t = it->second;

        string alias = kfvKey(t);
        string op = kfvOp(t);

        if (alias == "PortConfigDone")
        {
            if (m_portConfigDone)
            {
                // Already done, ignore this task
                it = consumer.m_toSync.erase(it);
                continue;
            }

            m_portConfigDone = true;

            for (auto i : kfvFieldsValues(t))
            {
                if (fvField(i) == "count")
                {
                    m_portCount = to_uint<uint32_t>(fvValue(i));
                }
            }
        }

        /* Get notification from application */
        /* portsyncd application:
         * When portsorch receives 'PortInitDone' message, it indicates port initialization
         * procedure is done. Before port initialization procedure, none of other tasks
         * are executed.
         */
        if (alias == "PortInitDone")
        {
            /* portsyncd restarting case:
             * When portsyncd restarts, duplicate notifications may be received.
             */
            if (!m_initDone)
            {
                m_initDone = true;
                SWSS_LOG_INFO("Get PortInitDone notification from portsyncd.");
            }

            it = consumer.m_toSync.erase(it);
            return;

        }

        if (op == SET_COMMAND)
        {
            set<int> lane_set;
            string admin_status;
            string fec_mode;
            string pfc_asym;
            uint32_t mtu = 0;
            uint32_t speed = 0;
            int an = -1;

            for (auto i : kfvFieldsValues(t))
            {
                /* Get lane information of a physical port and initialize the port */
                if (fvField(i) == "lanes")
                {
                    string lane_str;
                    istringstream iss(fvValue(i));

                    while (getline(iss, lane_str, ','))
                    {
                        int lane = stoi(lane_str);
                        lane_set.insert(lane);
                    }

                }

                /* Set port admin status */
                if (fvField(i) == "admin_status")
                {
                    admin_status = fvValue(i);
                }

                /* Set port MTU */
                if (fvField(i) == "mtu")
                {
                    mtu = (uint32_t)stoul(fvValue(i));
                }

                /* Set port speed */
                if (fvField(i) == "speed")
                {
                    speed = (uint32_t)stoul(fvValue(i));
                }

                /* Set port fec */
                if (fvField(i) == "fec")
                {
                    fec_mode = fvValue(i);
                }

                /* Set port asymmetric PFC */
                if (fvField(i) == "pfc_asym")
                    pfc_asym = fvValue(i);

                /* Set autoneg and ignore the port speed setting */
                if (fvField(i) == "autoneg")
                {
                    an = (int)stoul(fvValue(i));
                }
            }

            /* Collect information about all received ports */
            if (lane_set.size())
            {
                m_lanesAliasSpeedMap[lane_set] = make_tuple(alias, speed, an, fec_mode);
            }

            // TODO:
            // Fix the issue below
            // After PortConfigDone, while waiting for "PortInitDone" and the first gBufferOrch->isPortReady(alias),
            // the complete m_lanesAliasSpeedMap may be populated again, so initPort() will be called more than once
            // for the same port.

            /* Once all ports received, go through the each port and perform appropriate actions:
             * 1. Remove ports which don't exist anymore
             * 2. Create new ports
             * 3. Initialize all ports
             */
            if (m_portConfigDone && (m_lanesAliasSpeedMap.size() == m_portCount))
            {
                for (auto it = m_portListLaneMap.begin(); it != m_portListLaneMap.end();)
                {
                    if (m_lanesAliasSpeedMap.find(it->first) == m_lanesAliasSpeedMap.end())
                    {
                        char *platform = getenv("platform");
                        if (platform && (strstr(platform, BFN_PLATFORM_SUBSTRING) || strstr(platform, MLNX_PLATFORM_SUBSTRING)))
                        {
                            if (!removePort(it->second))
                            {
                                throw runtime_error("PortsOrch initialization failure.");
                            }
                        }
                        else
                        {
                            SWSS_LOG_NOTICE("Failed to remove Port %lx due to missing SAI remove_port API.", it->second);
                        }

                        it = m_portListLaneMap.erase(it);
                    }
                    else
                    {
                        it++;
                    }
                }

                for (auto it = m_lanesAliasSpeedMap.begin(); it != m_lanesAliasSpeedMap.end();)
                {
                    bool port_created = false;

                    if (m_portListLaneMap.find(it->first) == m_portListLaneMap.end())
                    {
                        // work around to avoid syncd termination on SAI error due missing create_port SAI API
                        // can be removed when SAI redis return NotImplemented error
                        char *platform = getenv("platform");
                        if (platform && (strstr(platform, BFN_PLATFORM_SUBSTRING) || strstr(platform, MLNX_PLATFORM_SUBSTRING)))
                        {
                            if (!addPort(it->first, get<1>(it->second), get<2>(it->second), get<3>(it->second)))
                            {
                                throw runtime_error("PortsOrch initialization failure.");
                            }

                            port_created = true;
                        }
                        else
                        {
                            SWSS_LOG_NOTICE("Failed to create Port %s due to missing SAI create_port API.", get<0>(it->second).c_str());
                        }
                    }
                    else
                    {
                        port_created = true;
                    }

                    if (port_created)
                    {
                        if (!initPort(get<0>(it->second), it->first))
                        {
                            throw runtime_error("PortsOrch initialization failure.");
                        }
                    }

                    it = m_lanesAliasSpeedMap.erase(it);
                }
            }

            if (!m_portConfigDone)
            {
                // Not yet receive PortConfigDone. Save it for future retry
                it++;
                continue;
            }

            if (alias == "PortConfigDone")
            {
                it = consumer.m_toSync.erase(it);
                continue;
            }

            if (!gBufferOrch->isPortReady(alias))
            {
                // buffer configuration hasn't been applied yet. save it for future retry
                it++;
                continue;
            }

            Port p;
            if (!getPort(alias, p))
            {
                SWSS_LOG_ERROR("Failed to get port id by alias:%s", alias.c_str());
            }
            else
            {
                if (an != -1 && an != p.m_autoneg)
                {
                    if (setPortAutoNeg(p.m_port_id, an))
                    {
                        SWSS_LOG_NOTICE("Set port %s AutoNeg to %u", alias.c_str(), an);
                        p.m_autoneg = an;
                        m_portList[alias] = p;

                        // Once AN is changed
                        // - no speed specified: need to reapply the port speed or port adv speed accordingly
                        // - speed specified: need to apply the port speed or port adv speed by the specified one
                        // Note: one special case is
                        // - speed specified as existing m_speed: need to apply even they are the same
                        auto old_speed = p.m_speed;
                        p.m_speed = 0;
                        auto new_speed = speed ? speed : old_speed;
                        if (new_speed)
                        {
                            // Modify the task in place
                            kfvFieldsValues(t).emplace_back("speed", to_string(new_speed));
                            // Fallthrough to process `speed'
                            speed = new_speed;
                        }
                    }
                    else
                    {
                        SWSS_LOG_ERROR("Failed to set port %s AN to %u", alias.c_str(), an);
                        it++;
                        continue;
                    }
                }

                /*
                 * When AN is enabled, set the port adv speed, otherwise change the port speed.
                 *
                 * 1. Get supported speed list and validate if the target speed is within the list
                 * 2. Get the current port speed and check if it is the same as the target speed
                 * 3. Set port admin status to DOWN before changing the speed
                 * 4. Set port speed
                 */
                if (speed != 0 && speed != p.m_speed)
                {
                    m_portList[alias] = p;

                    if (p.m_autoneg)
                    {
                        if (setPortAdvSpeed(p.m_port_id, speed))
                        {
                            SWSS_LOG_NOTICE("Set port %s advertised speed to %u", alias.c_str(), speed);
                        }
                        else
                        {
                            SWSS_LOG_ERROR("Failed to set port %s advertised speed to %u", alias.c_str(), speed);
                            it++;
                            continue;
                        }
                    }
                    else
                    {
                        sai_uint32_t current_speed;

                        if (!isSpeedSupported(alias, p.m_port_id, speed))
                        {
                            it++;
                            continue;
                        }

                        if (getPortSpeed(p.m_port_id, current_speed))
                        {
                            if (speed != current_speed)
                            {
                                if (setPortAdminStatus(p.m_port_id, false))
                                {
                                    if (setPortSpeed(p.m_port_id, speed))
                                    {
                                        SWSS_LOG_NOTICE("Set port %s speed to %u", alias.c_str(), speed);
                                    }
                                    else
                                    {
                                        SWSS_LOG_ERROR("Failed to set port %s speed to %u", alias.c_str(), speed);
                                        it++;
                                        continue;
                                    }
                                }
                                else
                                {
                                    SWSS_LOG_ERROR("Failed to set port admin status DOWN to set speed");
                                    it++;
                                    continue;
                                }
                            }
                        }
                        else
                        {
                            SWSS_LOG_ERROR("Failed to get current speed for port %s", alias.c_str());
                            it++;
                            continue;
                        }
                    }
                    m_portList[alias].m_speed = speed;
                }

                if (mtu != 0 && mtu != p.m_mtu)
                {
                    if (setPortMtu(p.m_port_id, mtu))
                    {
                        p.m_mtu = mtu;
                        m_portList[alias] = p;
                        SWSS_LOG_NOTICE("Set port %s MTU to %u", alias.c_str(), mtu);
                        if (p.m_rif_id)
                        {
                            gIntfsOrch->setRouterIntfsMtu(p);
                        }
                    }
                    else
                    {
                        SWSS_LOG_ERROR("Failed to set port %s MTU to %u", alias.c_str(), mtu);
                        it++;
                        continue;
                    }
                }

                if (!admin_status.empty())
                {
                    if (setPortAdminStatus(p.m_port_id, admin_status == "up"))
                    {
                        SWSS_LOG_NOTICE("Set port %s admin status to %s", alias.c_str(), admin_status.c_str());
                    }
                    else
                    {
                        SWSS_LOG_ERROR("Failed to set port %s admin status to %s", alias.c_str(), admin_status.c_str());
                        it++;
                        continue;
                    }
                }

                if (!fec_mode.empty())
                {
                    if (fec_mode_map.find(fec_mode) != fec_mode_map.end())
                    {
                        /* reset fec mode upon mode change */
                        if (p.m_fec_mode != fec_mode_map[fec_mode])
                        {
                            p.m_fec_mode = fec_mode_map[fec_mode];
                            if (setPortFec(p.m_port_id, p.m_fec_mode))
                            {
                                m_portList[alias] = p;
                                SWSS_LOG_NOTICE("Set port %s fec to %s", alias.c_str(), fec_mode.c_str());
                            }
                            else
                            {
                                SWSS_LOG_ERROR("Failed to set port %s fec to %s", alias.c_str(), fec_mode.c_str());
                                it++;
                                continue;
                            }
                        }
                    }
                    else
                    {
                        SWSS_LOG_ERROR("Unknown fec mode %s", fec_mode.c_str());
                    }
                }

                if (pfc_asym != "")
                {
                    if (setPortPfcAsym(p, pfc_asym))
                    {
                        SWSS_LOG_NOTICE("Set port %s asymmetric PFC to %s", alias.c_str(), pfc_asym.c_str());
                    }
                    else
                    {
                        SWSS_LOG_ERROR("Failed to set port %s asymmetric PFC to %s", alias.c_str(), pfc_asym.c_str());
                        it++;
                        continue;
                    }
                }
            }
        }
        else
        {
            SWSS_LOG_ERROR("Unknown operation type %s", op.c_str());
        }

        it = consumer.m_toSync.erase(it);
    }
}

void PortsOrch::doVlanTask(Consumer &consumer)
{
    SWSS_LOG_ENTER();

    auto it = consumer.m_toSync.begin();
    while (it != consumer.m_toSync.end())
    {
        auto &t = it->second;

        string key = kfvKey(t);

        /* Ensure the key starts with "Vlan" otherwise ignore */
        if (strncmp(key.c_str(), VLAN_PREFIX, 4))
        {
            SWSS_LOG_ERROR("Invalid key format. No 'Vlan' prefix: %s", key.c_str());
            it = consumer.m_toSync.erase(it);
            continue;
        }

        int vlan_id;
        vlan_id = stoi(key.substr(4)); // FIXME: might raise exception

        string vlan_alias;
        vlan_alias = VLAN_PREFIX + to_string(vlan_id);
        string op = kfvOp(t);

        if (op == SET_COMMAND)
        {
            // Retrieve attributes
            uint32_t mtu = 0;
            for (auto i : kfvFieldsValues(t))
            {
                if (fvField(i) == "mtu")
                {
                    mtu = (uint32_t)stoul(fvValue(i));
                }
            }

            /*
             * Only creation is supported for now.
             * We may add support for VLAN mac learning enable/disable,
             * VLAN flooding control setting and etc. in the future.
             */
            if (m_portList.find(vlan_alias) == m_portList.end())
            {
                if (!addVlan(vlan_alias))
                {
                    it++;
                    continue;
                }
            }

            // Process attributes
            Port vl;
            if (!getPort(vlan_alias, vl))
            {
                SWSS_LOG_ERROR("Failed to get VLAN %s", vlan_alias.c_str());
            }
            else
            {
                if (mtu != 0)
                {
                    vl.m_mtu = mtu;
                    m_portList[vlan_alias] = vl;
                    if (vl.m_rif_id)
                    {
                        gIntfsOrch->setRouterIntfsMtu(vl);
                    }
                }
            }

            it = consumer.m_toSync.erase(it);
        }
        else if (op == DEL_COMMAND)
        {
            Port vlan;
            getPort(vlan_alias, vlan);

            if (removeVlan(vlan))
                it = consumer.m_toSync.erase(it);
            else
                it++;
        }
        else
        {
            SWSS_LOG_ERROR("Unknown operation type %s", op.c_str());
            it = consumer.m_toSync.erase(it);
        }
    }
}

void PortsOrch::doVlanMemberTask(Consumer &consumer)
{
    SWSS_LOG_ENTER();

    auto it = consumer.m_toSync.begin();
    while (it != consumer.m_toSync.end())
    {
        auto &t = it->second;

        string key = kfvKey(t);

        /* Ensure the key starts with "Vlan" otherwise ignore */
        if (strncmp(key.c_str(), VLAN_PREFIX, 4))
        {
            SWSS_LOG_ERROR("Invalid key format. No 'Vlan' prefix: %s", key.c_str());
            it = consumer.m_toSync.erase(it);
            continue;
        }

        key = key.substr(4);
        size_t found = key.find(':');
        int vlan_id;
        string vlan_alias, port_alias;
        if (found != string::npos)
        {
            vlan_id = stoi(key.substr(0, found)); // FIXME: might raise exception
            port_alias = key.substr(found+1);
        }
        else
        {
            SWSS_LOG_ERROR("Invalid key format. No member port is presented: %s",
                           kfvKey(t).c_str());
            it = consumer.m_toSync.erase(it);
            continue;
        }

        vlan_alias = VLAN_PREFIX + to_string(vlan_id);
        string op = kfvOp(t);

        assert(m_portList.find(vlan_alias) != m_portList.end());
        Port vlan, port;

        /* When VLAN member is to be created before VLAN is created */
        if (!getPort(vlan_alias, vlan))
        {
            SWSS_LOG_INFO("Failed to locate VLAN %s", vlan_alias.c_str());
            it++;
            continue;
        }

        if (!getPort(port_alias, port))
        {
            SWSS_LOG_DEBUG("%s is not not yet created, delaying", port_alias.c_str());
            it++;
            continue;
        }

        if (op == SET_COMMAND)
        {
            string tagging_mode = "untagged";

            for (auto i : kfvFieldsValues(t))
            {
                if (fvField(i) == "tagging_mode")
                    tagging_mode = fvValue(i);
            }

            if (tagging_mode != "untagged" &&
                tagging_mode != "tagged"   &&
                tagging_mode != "priority_tagged")
            {
                SWSS_LOG_ERROR("Wrong tagging_mode '%s' for key: %s", tagging_mode.c_str(), kfvKey(t).c_str());
                it = consumer.m_toSync.erase(it);
                continue;
            }

            /* Duplicate entry */
            if (vlan.m_members.find(port_alias) != vlan.m_members.end())
            {
                it = consumer.m_toSync.erase(it);
                continue;
            }

            if (addBridgePort(port) && addVlanMember(vlan, port, tagging_mode))
                it = consumer.m_toSync.erase(it);
            else
                it++;
        }
        else if (op == DEL_COMMAND)
        {
            if (vlan.m_members.find(port_alias) != vlan.m_members.end())
            {
                if (removeVlanMember(vlan, port))
                {
                    if (port.m_vlan_members.empty())
                    {
                        removeBridgePort(port);
                    }
                    it = consumer.m_toSync.erase(it);
                }
                else
                {
                    it++;
                }
            }
            else
                /* Cannot locate the VLAN */
                it = consumer.m_toSync.erase(it);
        }
        else
        {
            SWSS_LOG_ERROR("Unknown operation type %s", op.c_str());
            it = consumer.m_toSync.erase(it);
        }
    }
}

void PortsOrch::doLagTask(Consumer &consumer)
{
    SWSS_LOG_ENTER();

    auto it = consumer.m_toSync.begin();
    while (it != consumer.m_toSync.end())
    {
        auto &t = it->second;

        string alias = kfvKey(t);
        string op = kfvOp(t);

        if (op == SET_COMMAND)
        {
            // Retrieve attributes
            uint32_t mtu = 0;
            for (auto i : kfvFieldsValues(t))
            {
                if (fvField(i) == "mtu")
                {
                    mtu = (uint32_t)stoul(fvValue(i));
                }
            }

            // Create a new LAG when the new alias comes
            if (m_portList.find(alias) == m_portList.end())
            {
                if (!addLag(alias))
                {
                    it++;
                    continue;
                }
            }

            // Process attributes
            Port l;
            if (!getPort(alias, l))
            {
                SWSS_LOG_ERROR("Failed to get LAG %s", alias.c_str());
            }
            else
            {
                if (mtu != 0)
                {
                    l.m_mtu = mtu;
                    m_portList[alias] = l;
                    if (l.m_rif_id)
                    {
                        gIntfsOrch->setRouterIntfsMtu(l);
                    }
                }
            }

            it = consumer.m_toSync.erase(it);
        }
        else if (op == DEL_COMMAND)
        {
            Port lag;
            /* Cannot locate LAG */
            if (!getPort(alias, lag))
            {
                it = consumer.m_toSync.erase(it);
                continue;
            }

            if (removeLag(lag))
                it = consumer.m_toSync.erase(it);
            else
                it++;
        }
        else
        {
            SWSS_LOG_ERROR("Unknown operation type %s", op.c_str());
            it = consumer.m_toSync.erase(it);
        }
    }
}

void PortsOrch::doLagMemberTask(Consumer &consumer)
{
    SWSS_LOG_ENTER();

    auto it = consumer.m_toSync.begin();
    while (it != consumer.m_toSync.end())
    {
        auto &t = it->second;

        /* Retrieve LAG alias and LAG member alias from key */
        string key = kfvKey(t);
        size_t found = key.find(':');
        /* Return if the format of key is wrong */
        if (found == string::npos)
        {
            SWSS_LOG_ERROR("Failed to parse %s", key.c_str());
            return;
        }
        string lag_alias = key.substr(0, found);
        string port_alias = key.substr(found+1);

        string op = kfvOp(t);

        Port lag, port;
        if (!getPort(lag_alias, lag))
        {
            SWSS_LOG_INFO("Failed to locate LAG %s", lag_alias.c_str());
            it++;
            continue;
        }

        if (!getPort(port_alias, port))
        {
            SWSS_LOG_ERROR("Failed to locate port %s", port_alias.c_str());
            it = consumer.m_toSync.erase(it);
            continue;
        }

        /* Update a LAG member */
        if (op == SET_COMMAND)
        {
            string status;
            for (auto i : kfvFieldsValues(t))
            {
                if (fvField(i) == "status")
                    status = fvValue(i);
            }

            /* Sync an enabled member */
            if (status == "enabled")
            {
                /* Duplicate entry */
                if (lag.m_members.find(port_alias) != lag.m_members.end())
                {
                    it = consumer.m_toSync.erase(it);
                    continue;
                }

                /* Assert the port doesn't belong to any LAG */
                assert(!port.m_lag_id && !port.m_lag_member_id);

                if (addLagMember(lag, port))
                    it = consumer.m_toSync.erase(it);
                else
                    it++;
            }
            /* Sync an disabled member */
            else /* status == "disabled" */
            {
                /* "status" is "disabled" at start when m_lag_id and
                 * m_lag_member_id are absent */
                if (!port.m_lag_id || !port.m_lag_member_id)
                {
                    it = consumer.m_toSync.erase(it);
                    continue;
                }

                if (removeLagMember(lag, port))
                    it = consumer.m_toSync.erase(it);
                else
                    it++;
            }
        }
        /* Remove a LAG member */
        else if (op == DEL_COMMAND)
        {
            /* Assert the LAG member exists */
            assert(lag.m_members.find(port_alias) != lag.m_members.end());

            if (!port.m_lag_id || !port.m_lag_member_id)
            {
                SWSS_LOG_WARN("Member %s not found in LAG %s lid:%lx lmid:%lx,",
                        port.m_alias.c_str(), lag.m_alias.c_str(), lag.m_lag_id, port.m_lag_member_id);
                it = consumer.m_toSync.erase(it);
                continue;
            }

            if (removeLagMember(lag, port))
                it = consumer.m_toSync.erase(it);
            else
                it++;
        }
        else
        {
            SWSS_LOG_ERROR("Unknown operation type %s", op.c_str());
            it = consumer.m_toSync.erase(it);
        }
    }
}

void PortsOrch::doTask(Consumer &consumer)
{
    SWSS_LOG_ENTER();

    string table_name = consumer.getTableName();

    if (table_name == APP_PORT_TABLE_NAME)
    {
        doPortTask(consumer);
    }
    else
    {
        /* Wait for all ports to be initialized */
        if (!isInitDone())
        {
            return;
        }

        if (table_name == APP_VLAN_TABLE_NAME)
        {
            doVlanTask(consumer);
        }
        else if (table_name == APP_VLAN_MEMBER_TABLE_NAME)
        {
            doVlanMemberTask(consumer);
        }
        else if (table_name == APP_LAG_TABLE_NAME)
        {
            doLagTask(consumer);
        }
        else if (table_name == APP_LAG_MEMBER_TABLE_NAME)
        {
            doLagMemberTask(consumer);
        }
    }
}

void PortsOrch::initializeQueues(Port &port)
{
    SWSS_LOG_ENTER();

    sai_attribute_t attr;
    attr.id = SAI_PORT_ATTR_QOS_NUMBER_OF_QUEUES;
    sai_status_t status = sai_port_api->get_port_attribute(port.m_port_id, 1, &attr);
    if (status != SAI_STATUS_SUCCESS)
    {
        SWSS_LOG_ERROR("Failed to get number of queues for port %s rv:%d", port.m_alias.c_str(), status);
        throw runtime_error("PortsOrch initialization failure.");
    }
    SWSS_LOG_INFO("Get %d queues for port %s", attr.value.u32, port.m_alias.c_str());

    port.m_queue_ids.resize(attr.value.u32);

    if (attr.value.u32 == 0)
    {
        return;
    }

    attr.id = SAI_PORT_ATTR_QOS_QUEUE_LIST;
    attr.value.objlist.count = (uint32_t)port.m_queue_ids.size();
    attr.value.objlist.list = port.m_queue_ids.data();

    status = sai_port_api->get_port_attribute(port.m_port_id, 1, &attr);
    if (status != SAI_STATUS_SUCCESS)
    {
        SWSS_LOG_ERROR("Failed to get queue list for port %s rv:%d", port.m_alias.c_str(), status);
        throw runtime_error("PortsOrch initialization failure.");
    }

    SWSS_LOG_INFO("Get queues for port %s", port.m_alias.c_str());
}

void PortsOrch::initializePriorityGroups(Port &port)
{
    SWSS_LOG_ENTER();

    sai_attribute_t attr;
    attr.id = SAI_PORT_ATTR_NUMBER_OF_INGRESS_PRIORITY_GROUPS;
    sai_status_t status = sai_port_api->get_port_attribute(port.m_port_id, 1, &attr);
    if (status != SAI_STATUS_SUCCESS)
    {
        SWSS_LOG_ERROR("Failed to get number of priority groups for port %s rv:%d", port.m_alias.c_str(), status);
        throw runtime_error("PortsOrch initialization failure.");
    }
    SWSS_LOG_INFO("Get %d priority groups for port %s", attr.value.u32, port.m_alias.c_str());

    port.m_priority_group_ids.resize(attr.value.u32);

    if (attr.value.u32 == 0)
    {
        return;
    }

    attr.id = SAI_PORT_ATTR_INGRESS_PRIORITY_GROUP_LIST;
    attr.value.objlist.count = (uint32_t)port.m_priority_group_ids.size();
    attr.value.objlist.list = port.m_priority_group_ids.data();

    status = sai_port_api->get_port_attribute(port.m_port_id, 1, &attr);
    if (status != SAI_STATUS_SUCCESS)
    {
        SWSS_LOG_ERROR("Fail to get priority group list for port %s rv:%d", port.m_alias.c_str(), status);
        throw runtime_error("PortsOrch initialization failure.");
    }
    SWSS_LOG_INFO("Get priority groups for port %s", port.m_alias.c_str());
}

bool PortsOrch::initializePort(Port &port)
{
    SWSS_LOG_ENTER();

    SWSS_LOG_NOTICE("Initializing port alias:%s pid:%lx", port.m_alias.c_str(), port.m_port_id);

    initializePriorityGroups(port);
    initializeQueues(port);

    /* Create host interface */
    if (!addHostIntfs(port, port.m_alias, port.m_hif_id))
    {
        SWSS_LOG_ERROR("Failed to create host interface for port %s", port.m_alias.c_str());
        return false;
    }

    /* Check warm start states */
    vector<FieldValueTuple> tuples;
    bool exist = m_portTable->get(port.m_alias, tuples);
    string operStatus;
    if (exist)
    {
        for (auto i : tuples)
        {
            if (fvField(i) == "oper_status")
            {
                operStatus = fvValue(i);
            }
        }
    }
    SWSS_LOG_DEBUG("initializePort %s with oper %s", port.m_alias.c_str(), operStatus.c_str());

    /**
     * Create database port oper status as DOWN if attr missing
     * This status will be updated upon receiving port_oper_status_notification.
     */
    if (operStatus == "up")
    {
        port.m_oper_status = SAI_PORT_OPER_STATUS_UP;
    }
    else if (operStatus.empty())
    {
        port.m_oper_status = SAI_PORT_OPER_STATUS_DOWN;
        /* Fill oper_status in db with default value "down" */
        m_portTable->hset(port.m_alias, "oper_status", "down");
    }
    else
    {
        port.m_oper_status = SAI_PORT_OPER_STATUS_DOWN;
    }

    /*
     * always initialize Port SAI_HOSTIF_ATTR_OPER_STATUS based on oper_status value in appDB.
     */
    if (!setHostIntfsOperStatus(port, port.m_oper_status))
    {
        SWSS_LOG_WARN("Failed to set operation status %s to host interface %s",
                      operStatus.c_str(), port.m_alias.c_str());
        return false;
    }

    return true;
}

bool PortsOrch::addHostIntfs(Port &port, string alias, sai_object_id_t &host_intfs_id)
{
    SWSS_LOG_ENTER();

    sai_attribute_t attr;
    vector<sai_attribute_t> attrs;

    attr.id = SAI_HOSTIF_ATTR_TYPE;
    attr.value.s32 = SAI_HOSTIF_TYPE_NETDEV;
    attrs.push_back(attr);

    attr.id = SAI_HOSTIF_ATTR_OBJ_ID;
    attr.value.oid = port.m_port_id;
    attrs.push_back(attr);

    attr.id = SAI_HOSTIF_ATTR_NAME;
    strncpy((char *)&attr.value.chardata, alias.c_str(), SAI_HOSTIF_NAME_SIZE);
    attrs.push_back(attr);

    sai_status_t status = sai_hostif_api->create_hostif(&host_intfs_id, gSwitchId, (uint32_t)attrs.size(), attrs.data());
    if (status != SAI_STATUS_SUCCESS)
    {
        SWSS_LOG_ERROR("Failed to create host interface for port %s", alias.c_str());
        return false;
    }

    SWSS_LOG_NOTICE("Create host interface for port %s", alias.c_str());

    return true;
}

bool PortsOrch::setBridgePortLearningFDB(Port &port, sai_bridge_port_fdb_learning_mode_t mode)
{
    // TODO: how to support 1D bridge?
    if (port.m_type != Port::PHY) return false;

    auto bridge_port_id = port.m_bridge_port_id;
    if (bridge_port_id == SAI_NULL_OBJECT_ID) return false;

    sai_attribute_t bport_attr;
    bport_attr.id = SAI_BRIDGE_PORT_ATTR_FDB_LEARNING_MODE;
    bport_attr.value.s32 = mode;
    auto status = sai_bridge_api->set_bridge_port_attribute(bridge_port_id, &bport_attr);
    if (status != SAI_STATUS_SUCCESS)
    {
        SWSS_LOG_ERROR("Failed to set bridge port %lx learning_mode attribute: %d", bridge_port_id, status);
        return false;
    }
    SWSS_LOG_NOTICE("Disable FDB learning on bridge port %s(%lx)", port.m_alias.c_str(), bridge_port_id);
    return true;
}

bool PortsOrch::addBridgePort(Port &port)
{
    SWSS_LOG_ENTER();

    if (port.m_bridge_port_id != SAI_NULL_OBJECT_ID)
    {
        return true;
    }

    sai_attribute_t attr;
    vector<sai_attribute_t> attrs;

    attr.id = SAI_BRIDGE_PORT_ATTR_TYPE;
    attr.value.s32 = SAI_BRIDGE_PORT_TYPE_PORT;
    attrs.push_back(attr);

    attr.id = SAI_BRIDGE_PORT_ATTR_PORT_ID;
    if (port.m_type == Port::PHY)
    {
        attr.value.oid = port.m_port_id;
    }
    else if  (port.m_type == Port::LAG)
    {
        attr.value.oid = port.m_lag_id;
    }
    else
    {
        SWSS_LOG_ERROR("Failed to add bridge port %s to default 1Q bridge, invalid porty type %d",
            port.m_alias.c_str(), port.m_type);
        return false;
    }
    attrs.push_back(attr);

    /* Create a bridge port with admin status set to UP */
    attr.id = SAI_BRIDGE_PORT_ATTR_ADMIN_STATE;
    attr.value.booldata = true;
    attrs.push_back(attr);

    /* And with hardware FDB learning mode set to HW (explicit default value) */
    attr.id = SAI_BRIDGE_PORT_ATTR_FDB_LEARNING_MODE;
    attr.value.s32 = SAI_BRIDGE_PORT_FDB_LEARNING_MODE_HW;
    attrs.push_back(attr);

    sai_status_t status = sai_bridge_api->create_bridge_port(&port.m_bridge_port_id, gSwitchId, (uint32_t)attrs.size(), attrs.data());
    if (status != SAI_STATUS_SUCCESS)
    {
        SWSS_LOG_ERROR("Failed to add bridge port %s to default 1Q bridge, rv:%d",
            port.m_alias.c_str(), status);
        return false;
    }

    if (!setHostIntfsStripTag(port, SAI_HOSTIF_VLAN_TAG_KEEP))
    {
        SWSS_LOG_ERROR("Failed to set %s for hostif of port %s",
                hostif_vlan_tag[SAI_HOSTIF_VLAN_TAG_KEEP], port.m_alias.c_str());
        return false;
    }
    m_portList[port.m_alias] = port;
    SWSS_LOG_NOTICE("Add bridge port %s to default 1Q bridge", port.m_alias.c_str());

    return true;
}

bool PortsOrch::removeBridgePort(Port &port)
{
    SWSS_LOG_ENTER();

    if (port.m_bridge_port_id == SAI_NULL_OBJECT_ID)
    {
        return true;
    }
    /* Set bridge port admin status to DOWN */
    sai_attribute_t attr;
    attr.id = SAI_BRIDGE_PORT_ATTR_ADMIN_STATE;
    attr.value.booldata = false;

    sai_status_t status = sai_bridge_api->set_bridge_port_attribute(port.m_bridge_port_id, &attr);
    if (status != SAI_STATUS_SUCCESS)
    {
        SWSS_LOG_ERROR("Failed to set bridge port %s admin status to DOWN, rv:%d",
            port.m_alias.c_str(), status);
        return false;
    }

    if (!setHostIntfsStripTag(port, SAI_HOSTIF_VLAN_TAG_STRIP))
    {
        SWSS_LOG_ERROR("Failed to set %s for hostif of port %s",
                hostif_vlan_tag[SAI_HOSTIF_VLAN_TAG_STRIP], port.m_alias.c_str());
        return false;
    }

    /* Flush FDB entries pointing to this bridge port */
    // TODO: Remove all FDB entries associated with this bridge port before
    //       removing the bridge port itself

    /* Remove bridge port */
    status = sai_bridge_api->remove_bridge_port(port.m_bridge_port_id);
    if (status != SAI_STATUS_SUCCESS)
    {
        SWSS_LOG_ERROR("Failed to remove bridge port %s from default 1Q bridge, rv:%d",
            port.m_alias.c_str(), status);
        return false;
    }
    port.m_bridge_port_id = SAI_NULL_OBJECT_ID;

    SWSS_LOG_NOTICE("Remove bridge port %s from default 1Q bridge", port.m_alias.c_str());

    m_portList[port.m_alias] = port;
    return true;
}

bool PortsOrch::addVlan(string vlan_alias)
{
    SWSS_LOG_ENTER();

    sai_object_id_t vlan_oid;

    sai_vlan_id_t vlan_id = (uint16_t)stoi(vlan_alias.substr(4));
    sai_attribute_t attr;
    attr.id = SAI_VLAN_ATTR_VLAN_ID;
    attr.value.u16 = vlan_id;
    sai_status_t status = sai_vlan_api->create_vlan(&vlan_oid, gSwitchId, 1, &attr);

    if (status != SAI_STATUS_SUCCESS)
    {
        SWSS_LOG_ERROR("Failed to create VLAN %s vid:%hu", vlan_alias.c_str(), vlan_id);
        return false;
    }

    SWSS_LOG_NOTICE("Create an empty VLAN %s vid:%hu", vlan_alias.c_str(), vlan_id);

    Port vlan(vlan_alias, Port::VLAN);
    vlan.m_vlan_info.vlan_oid = vlan_oid;
    vlan.m_vlan_info.vlan_id = vlan_id;
    vlan.m_members = set<string>();
    m_portList[vlan_alias] = vlan;

    return true;
}

bool PortsOrch::removeVlan(Port vlan)
{
    SWSS_LOG_ENTER();

    /* Vlan removing is not allowed when the VLAN still has members */
    if (vlan.m_members.size() > 0)
    {
        SWSS_LOG_ERROR("Failed to remove non-empty VLAN %s", vlan.m_alias.c_str());
        return false;
    }

    sai_status_t status = sai_vlan_api->remove_vlan(vlan.m_vlan_info.vlan_oid);
    if (status != SAI_STATUS_SUCCESS)
    {
        SWSS_LOG_ERROR("Failed to remove VLAN %s vid:%hu",
                vlan.m_alias.c_str(), vlan.m_vlan_info.vlan_id);
        return false;
    }

    SWSS_LOG_NOTICE("Remove VLAN %s vid:%hu", vlan.m_alias.c_str(),
            vlan.m_vlan_info.vlan_id);

    m_portList.erase(vlan.m_alias);

    return true;
}

bool PortsOrch::getVlanByVlanId(sai_vlan_id_t vlan_id, Port &vlan)
{
    SWSS_LOG_ENTER();

    for (auto &it: m_portList)
    {
        if (it.second.m_type == Port::VLAN && it.second.m_vlan_info.vlan_id == vlan_id)
        {
            vlan = it.second;
            return true;
        }
    }

    return false;
}

bool PortsOrch::addVlanMember(Port &vlan, Port &port, string &tagging_mode)
{
    SWSS_LOG_ENTER();

    sai_attribute_t attr;
    vector<sai_attribute_t> attrs;

    attr.id = SAI_VLAN_MEMBER_ATTR_VLAN_ID;
    attr.value.oid = vlan.m_vlan_info.vlan_oid;
    attrs.push_back(attr);

    attr.id = SAI_VLAN_MEMBER_ATTR_BRIDGE_PORT_ID;
    attr.value.oid = port.m_bridge_port_id;
    attrs.push_back(attr);

    sai_vlan_tagging_mode_t sai_tagging_mode = SAI_VLAN_TAGGING_MODE_TAGGED;
    attr.id = SAI_VLAN_MEMBER_ATTR_VLAN_TAGGING_MODE;
    if (tagging_mode == "untagged")
        sai_tagging_mode = SAI_VLAN_TAGGING_MODE_UNTAGGED;
    else if (tagging_mode == "tagged")
        sai_tagging_mode = SAI_VLAN_TAGGING_MODE_TAGGED;
    else if (tagging_mode == "priority_tagged")
        sai_tagging_mode = SAI_VLAN_TAGGING_MODE_PRIORITY_TAGGED;
    else assert(false);
    attr.value.s32 = sai_tagging_mode;
    attrs.push_back(attr);

    sai_object_id_t vlan_member_id;
    sai_status_t status = sai_vlan_api->create_vlan_member(&vlan_member_id, gSwitchId, (uint32_t)attrs.size(), attrs.data());
    if (status != SAI_STATUS_SUCCESS)
    {
        SWSS_LOG_ERROR("Failed to add member %s to VLAN %s vid:%hu pid:%lx",
                port.m_alias.c_str(), vlan.m_alias.c_str(), vlan.m_vlan_info.vlan_id, port.m_port_id);
        return false;
    }
    SWSS_LOG_NOTICE("Add member %s to VLAN %s vid:%hu pid%lx",
            port.m_alias.c_str(), vlan.m_alias.c_str(), vlan.m_vlan_info.vlan_id, port.m_port_id);

    /* Use untagged VLAN as pvid of the member port */
    if (sai_tagging_mode == SAI_VLAN_TAGGING_MODE_UNTAGGED)
    {
        if(!setPortPvid(port, vlan.m_vlan_info.vlan_id))
        {
            return false;
        }
    }

    /* a physical port may join multiple vlans */
    VlanMemberEntry vme = {vlan_member_id, sai_tagging_mode};
    port.m_vlan_members[vlan.m_vlan_info.vlan_id] = vme;
    m_portList[port.m_alias] = port;
    vlan.m_members.insert(port.m_alias);
    m_portList[vlan.m_alias] = vlan;

    VlanMemberUpdate update = { vlan, port, true };
    notify(SUBJECT_TYPE_VLAN_MEMBER_CHANGE, static_cast<void *>(&update));

    return true;
}

bool PortsOrch::removeVlanMember(Port &vlan, Port &port)
{
    SWSS_LOG_ENTER();

    sai_object_id_t vlan_member_id;
    sai_vlan_tagging_mode_t sai_tagging_mode;
    auto vlan_member = port.m_vlan_members.find(vlan.m_vlan_info.vlan_id);

    /* Assert the port belongs to this VLAN */
    assert (vlan_member != port.m_vlan_members.end());
    sai_tagging_mode = vlan_member->second.vlan_mode;
    vlan_member_id = vlan_member->second.vlan_member_id;

    sai_status_t status = sai_vlan_api->remove_vlan_member(vlan_member_id);
    if (status != SAI_STATUS_SUCCESS)
    {
        SWSS_LOG_ERROR("Failed to remove member %s from VLAN %s vid:%hx vmid:%lx",
                port.m_alias.c_str(), vlan.m_alias.c_str(), vlan.m_vlan_info.vlan_id, vlan_member_id);
        return false;
    }
    port.m_vlan_members.erase(vlan_member);
    SWSS_LOG_NOTICE("Remove member %s from VLAN %s lid:%hx vmid:%lx",
            port.m_alias.c_str(), vlan.m_alias.c_str(), vlan.m_vlan_info.vlan_id, vlan_member_id);

    /* Restore to default pvid if this port joined this VLAN in untagged mode previously */
    if (sai_tagging_mode == SAI_VLAN_TAGGING_MODE_UNTAGGED)
    {
        if (!setPortPvid(port, DEFAULT_PORT_VLAN_ID))
        {
            return false;
        }
    }

    m_portList[port.m_alias] = port;
    vlan.m_members.erase(port.m_alias);
    m_portList[vlan.m_alias] = vlan;

    VlanMemberUpdate update = { vlan, port, false };
    notify(SUBJECT_TYPE_VLAN_MEMBER_CHANGE, static_cast<void *>(&update));

    return true;
}

bool PortsOrch::addLag(string lag_alias)
{
    SWSS_LOG_ENTER();

    sai_object_id_t lag_id;
    sai_status_t status = sai_lag_api->create_lag(&lag_id, gSwitchId, 0, NULL);

    if (status != SAI_STATUS_SUCCESS)
    {
        SWSS_LOG_ERROR("Failed to create LAG %s lid:%lx", lag_alias.c_str(), lag_id);
        return false;
    }

    SWSS_LOG_NOTICE("Create an empty LAG %s lid:%lx", lag_alias.c_str(), lag_id);

    Port lag(lag_alias, Port::LAG);
    lag.m_lag_id = lag_id;
    lag.m_members = set<string>();
    m_portList[lag_alias] = lag;

<<<<<<< HEAD
    /* Add lag name map to counter table */
    FieldValueTuple tuple(lag_alias, sai_serialize_object_id(lag_id));
    vector<FieldValueTuple> fields;
    fields.push_back(tuple);
    m_counterTable->set("", fields);
=======
    PortUpdate update = { lag, true };
    notify(SUBJECT_TYPE_PORT_CHANGE, static_cast<void *>(&update));
>>>>>>> d487437f

    return true;
}

bool PortsOrch::removeLag(Port lag)
{
    SWSS_LOG_ENTER();

    /* Retry when the LAG still has members */
    if (lag.m_members.size() > 0)
    {
        SWSS_LOG_ERROR("Failed to remove non-empty LAG %s", lag.m_alias.c_str());
        return false;
    }
    if (lag.m_vlan_members.size() > 0)
    {
        SWSS_LOG_ERROR("Failed to remove LAG %s, it is still in VLAN", lag.m_alias.c_str());
        return false;
    }

    sai_status_t status = sai_lag_api->remove_lag(lag.m_lag_id);
    if (status != SAI_STATUS_SUCCESS)
    {
        SWSS_LOG_ERROR("Failed to remove LAG %s lid:%lx", lag.m_alias.c_str(), lag.m_lag_id);
        return false;
    }

    SWSS_LOG_NOTICE("Remove LAG %s lid:%lx", lag.m_alias.c_str(), lag.m_lag_id);

    m_counterTable->del(lag.m_alias);

    m_portList.erase(lag.m_alias);

    PortUpdate update = { lag, false };
    notify(SUBJECT_TYPE_PORT_CHANGE, static_cast<void *>(&update));

    return true;
}

void PortsOrch::getLagMember(Port &lag, vector<Port> &portv)
{
    Port member;

    for (auto &name: lag.m_members)
    {
        if (!getPort(name, member))
        {
            SWSS_LOG_ERROR("Failed to get port for %s alias", name.c_str());
            return;
        }
        portv.push_back(member);
    }
}

bool PortsOrch::addLagMember(Port &lag, Port &port)
{
    SWSS_LOG_ENTER();

    sai_uint32_t pvid;
    if (getPortPvid(lag, pvid))
    {
        setPortPvid (port, pvid);
    }

    sai_attribute_t attr;
    vector<sai_attribute_t> attrs;

    attr.id = SAI_LAG_MEMBER_ATTR_LAG_ID;
    attr.value.oid = lag.m_lag_id;
    attrs.push_back(attr);

    attr.id = SAI_LAG_MEMBER_ATTR_PORT_ID;
    attr.value.oid = port.m_port_id;
    attrs.push_back(attr);

    sai_object_id_t lag_member_id;
    sai_status_t status = sai_lag_api->create_lag_member(&lag_member_id, gSwitchId, (uint32_t)attrs.size(), attrs.data());

    if (status != SAI_STATUS_SUCCESS)
    {
        SWSS_LOG_ERROR("Failed to add member %s to LAG %s lid:%lx pid:%lx",
                port.m_alias.c_str(), lag.m_alias.c_str(), lag.m_lag_id, port.m_port_id);
        return false;
    }

    SWSS_LOG_NOTICE("Add member %s to LAG %s lid:%lx pid:%lx",
            port.m_alias.c_str(), lag.m_alias.c_str(), lag.m_lag_id, port.m_port_id);

    port.m_lag_id = lag.m_lag_id;
    port.m_lag_member_id = lag_member_id;
    m_portList[port.m_alias] = port;
    lag.m_members.insert(port.m_alias);

    m_portList[lag.m_alias] = lag;

    if (lag.m_bridge_port_id > 0)
    {
        if (!setHostIntfsStripTag(port, SAI_HOSTIF_VLAN_TAG_KEEP))
        {
            SWSS_LOG_ERROR("Failed to set %s for hostif of port %s which is in LAG %s",
                    hostif_vlan_tag[SAI_HOSTIF_VLAN_TAG_KEEP], port.m_alias.c_str(), lag.m_alias.c_str());
            return false;
        }
    }

    LagMemberUpdate update = { lag, port, true };
    notify(SUBJECT_TYPE_LAG_MEMBER_CHANGE, static_cast<void *>(&update));

    return true;
}

bool PortsOrch::removeLagMember(Port &lag, Port &port)
{
    sai_status_t status = sai_lag_api->remove_lag_member(port.m_lag_member_id);

    if (status != SAI_STATUS_SUCCESS)
    {
        SWSS_LOG_ERROR("Failed to remove member %s from LAG %s lid:%lx lmid:%lx",
                port.m_alias.c_str(), lag.m_alias.c_str(), lag.m_lag_id, port.m_lag_member_id);
        return false;
    }

    SWSS_LOG_NOTICE("Remove member %s from LAG %s lid:%lx lmid:%lx",
            port.m_alias.c_str(), lag.m_alias.c_str(), lag.m_lag_id, port.m_lag_member_id);

    port.m_lag_id = 0;
    port.m_lag_member_id = 0;
    m_portList[port.m_alias] = port;
    lag.m_members.erase(port.m_alias);
    m_portList[lag.m_alias] = lag;

    if (lag.m_bridge_port_id > 0)
    {
        if (!setHostIntfsStripTag(port, SAI_HOSTIF_VLAN_TAG_STRIP))
        {
            SWSS_LOG_ERROR("Failed to set %s for hostif of port %s which is leaving LAG %s",
                    hostif_vlan_tag[SAI_HOSTIF_VLAN_TAG_STRIP], port.m_alias.c_str(), lag.m_alias.c_str());
            return false;
        }
    }
    LagMemberUpdate update = { lag, port, false };
    notify(SUBJECT_TYPE_LAG_MEMBER_CHANGE, static_cast<void *>(&update));

    return true;
}

void PortsOrch::generateQueueMap()
{
    if (m_isQueueMapGenerated)
    {
        return;
    }

    for (const auto& it: m_portList)
    {
        if (it.second.m_type == Port::PHY)
        {
            generateQueueMapPerPort(it.second);
        }
    }

    m_isQueueMapGenerated = true;
}

void PortsOrch::generateQueueMapPerPort(const Port& port)
{
    /* Create the Queue map in the Counter DB */
    /* Add stat counters to flex_counter */
    vector<FieldValueTuple> queueVector;
    vector<FieldValueTuple> queuePortVector;
    vector<FieldValueTuple> queueIndexVector;
    vector<FieldValueTuple> queueTypeVector;

    for (size_t queueIndex = 0; queueIndex < port.m_queue_ids.size(); ++queueIndex)
    {
        std::ostringstream name;
        name << port.m_alias << ":" << queueIndex;

        const auto id = sai_serialize_object_id(port.m_queue_ids[queueIndex]);

        queueVector.emplace_back(name.str(), id);
        queuePortVector.emplace_back(id, sai_serialize_object_id(port.m_port_id));

        string queueType;
        uint8_t queueRealIndex = 0;
        if (getQueueTypeAndIndex(port.m_queue_ids[queueIndex], queueType, queueRealIndex))
        {
            queueTypeVector.emplace_back(id, queueType);
            queueIndexVector.emplace_back(id, to_string(queueRealIndex));
        }

        /* add ordinary Queue stat counters */
        string key = getQueueFlexCounterTableKey(id);

        std::string delimiter = "";
        std::ostringstream counters_stream;
        for (const auto& it: queueStatIds)
        {
            counters_stream << delimiter << sai_serialize_queue_stat(it);
            delimiter = comma;
        }

        vector<FieldValueTuple> fieldValues;
        fieldValues.emplace_back(QUEUE_COUNTER_ID_LIST, counters_stream.str());

        m_flexCounterTable->set(key, fieldValues);

        /* add watermark queue counters */
        key = getQueueWatermarkFlexCounterTableKey(id);

        delimiter = "";
        counters_stream.str("");
        for (const auto& it: queueWatermarkStatIds)
        {
            counters_stream << delimiter << sai_serialize_queue_stat(it);
            delimiter = comma;
        }

        fieldValues.clear();
        fieldValues.emplace_back(QUEUE_COUNTER_ID_LIST, counters_stream.str());

        m_flexCounterTable->set(key, fieldValues);
    }

    m_queueTable->set("", queueVector);
    m_queuePortTable->set("", queuePortVector);
    m_queueIndexTable->set("", queueIndexVector);
    m_queueTypeTable->set("", queueTypeVector);

    CounterCheckOrch::getInstance().addPort(port);
}

void PortsOrch::generatePriorityGroupMap()
{
    if (m_isPriorityGroupMapGenerated)
    {
        return;
    }

    for (const auto& it: m_portList)
    {
        if (it.second.m_type == Port::PHY)
        {
            generatePriorityGroupMapPerPort(it.second);
        }
    }

    m_isPriorityGroupMapGenerated = true;
}

void PortsOrch::generatePriorityGroupMapPerPort(const Port& port)
{
    /* Create the PG map in the Counter DB */
    /* Add stat counters to flex_counter */
    vector<FieldValueTuple> pgVector;
    vector<FieldValueTuple> pgPortVector;
    vector<FieldValueTuple> pgIndexVector;

    for (size_t pgIndex = 0; pgIndex < port.m_priority_group_ids.size(); ++pgIndex)
    {
        std::ostringstream name;
        name << port.m_alias << ":" << pgIndex;

        const auto id = sai_serialize_object_id(port.m_priority_group_ids[pgIndex]);

        pgVector.emplace_back(name.str(), id);
        pgPortVector.emplace_back(id, sai_serialize_object_id(port.m_port_id));
        pgIndexVector.emplace_back(id, to_string(pgIndex));

        string key = getPriorityGroupWatermarkFlexCounterTableKey(id);

        std::string delimiter = "";
        std::ostringstream counters_stream;
        /* Add watermark counters to flex_counter */
        for (const auto& it: ingressPriorityGroupWatermarkStatIds)
        {
            counters_stream << delimiter << sai_serialize_ingress_priority_group_stat(it);
            delimiter = comma;
        }

        vector<FieldValueTuple> fieldValues;
        fieldValues.emplace_back(PG_COUNTER_ID_LIST, counters_stream.str());

        m_flexCounterTable->set(key, fieldValues);
    }

    m_pgTable->set("", pgVector);
    m_pgPortTable->set("", pgPortVector);
    m_pgIndexTable->set("", pgIndexVector);

    CounterCheckOrch::getInstance().addPort(port);
}

void PortsOrch::doTask(NotificationConsumer &consumer)
{
    SWSS_LOG_ENTER();

    /* Wait for all ports to be initialized */
    if (!isInitDone())
    {
        return;
    }

    std::string op;
    std::string data;
    std::vector<swss::FieldValueTuple> values;

    consumer.pop(op, data, values);

    if (&consumer != m_portStatusNotificationConsumer)
    {
        return;
    }

    if (op == "port_state_change")
    {
        uint32_t count;
        sai_port_oper_status_notification_t *portoperstatus = nullptr;

        sai_deserialize_port_oper_status_ntf(data, count, &portoperstatus);

        for (uint32_t i = 0; i < count; i++)
        {
            sai_object_id_t id = portoperstatus[i].port_id;
            sai_port_oper_status_t status = portoperstatus[i].port_state;

            SWSS_LOG_NOTICE("Get port state change notification id:%lx status:%d", id, status);

            Port port;

            if (!getPort(id, port))
            {
                SWSS_LOG_ERROR("Failed to get port object for port id 0x%lx", id);
                continue;
            }

            updatePortOperStatus(port, status);

            /* update m_portList */
            m_portList[port.m_alias] = port;
        }

        sai_deserialize_free_port_oper_status_ntf(count, portoperstatus);
    }
}

void PortsOrch::updatePortOperStatus(Port &port, sai_port_oper_status_t status)
{
    SWSS_LOG_NOTICE("Port %s oper state set from %s to %s",
            port.m_alias.c_str(), oper_status_strings.at(port.m_oper_status).c_str(),
            oper_status_strings.at(status).c_str());
    if (status == port.m_oper_status)
    {
        return ;
    }

    updateDbPortOperStatus(port, status);
    port.m_oper_status = status;

    bool isUp = status == SAI_PORT_OPER_STATUS_UP;
    if (!setHostIntfsOperStatus(port, isUp))
    {
        SWSS_LOG_ERROR("Failed to set host interface %s operational status %s", port.m_alias.c_str(),
                isUp ? "up" : "down");
    }
    if (!gNeighOrch->ifChangeInformNextHop(port.m_alias, isUp))
    {
        SWSS_LOG_WARN("Inform nexthop operation failed for interface %s", port.m_alias.c_str());
    }
}

/*
 * sync up orchagent with libsai/ASIC for port state.
 *
 * Currently NotificationProducer is used by syncd to inform port state change,
 * which means orchagent will miss the signal if it happens between orchagent shutdown and startup.
 * Syncd doesn't know whether the signal has been lost or not.
 * Also the source of notification event is from libsai/SDK.
 *
 * Latest oper status for each port is retrieved via SAI_PORT_ATTR_OPER_STATUS sai API,
 * the hostif and db are updated accordingly.
 */
void PortsOrch::refreshPortStatus()
{
    SWSS_LOG_ENTER();

    for (auto &it: m_portList)
    {
        auto &port = it.second;
        if (port.m_type != Port::PHY)
        {
            continue;
        }

        sai_port_oper_status_t status;
        if (!getPortOperStatus(port, status))
        {
            throw runtime_error("PortsOrch get port oper status failure");
        }

        SWSS_LOG_INFO("%s oper status is %s", port.m_alias.c_str(), oper_status_strings.at(status).c_str());
        updatePortOperStatus(port, status);
    }
}

bool PortsOrch::getPortOperStatus(const Port& port, sai_port_oper_status_t& status) const
{
    SWSS_LOG_ENTER();

    if (port.m_type != Port::PHY)
    {
        return false;
    }

    sai_attribute_t attr;
    attr.id = SAI_PORT_ATTR_OPER_STATUS;

    sai_status_t ret = sai_port_api->get_port_attribute(port.m_port_id, 1, &attr);
    if (ret != SAI_STATUS_SUCCESS)
    {
        SWSS_LOG_ERROR("Failed to get oper_status for %s", port.m_alias.c_str());
        return false;
    }

    status = static_cast<sai_port_oper_status_t>(attr.value.u32);

    return true;
}
<|MERGE_RESOLUTION|>--- conflicted
+++ resolved
@@ -2748,16 +2748,14 @@
     lag.m_members = set<string>();
     m_portList[lag_alias] = lag;
 
-<<<<<<< HEAD
+
     /* Add lag name map to counter table */
     FieldValueTuple tuple(lag_alias, sai_serialize_object_id(lag_id));
     vector<FieldValueTuple> fields;
     fields.push_back(tuple);
     m_counterTable->set("", fields);
-=======
     PortUpdate update = { lag, true };
     notify(SUBJECT_TYPE_PORT_CHANGE, static_cast<void *>(&update));
->>>>>>> d487437f
 
     return true;
 }
