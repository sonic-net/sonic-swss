--- conflicted
+++ resolved
@@ -2865,7 +2865,6 @@
                         it++;
                         continue;
                     }
-<<<<<<< HEAD
 
                     gNeighOrch->ifChangeInformNextHop(alias,
                                                  (operation_status == "up"));
@@ -2877,8 +2876,6 @@
                                                     lag.m_oper_status);
                     }
                     oper_status = fvValue(i);
-=======
->>>>>>> c0f951cb
                 }
             }
 
@@ -2898,7 +2895,6 @@
 
                     m_portList[alias] = l;
                 }
-<<<<<<< HEAD
                 if (operation_status_changed)
                 {
                     PortOperStateUpdate update;
@@ -2907,10 +2903,6 @@
                     notify(SUBJECT_TYPE_PORT_OPER_STATE_CHANGE, static_cast<void *>(&update));
                 }
                 if ((mtu != 0) && (mtu != l.m_mtu))
-=======
-
-                if (mtu != 0)
->>>>>>> c0f951cb
                 {
                     l.m_mtu = mtu;
                     m_portList[alias] = l;
@@ -3673,10 +3665,6 @@
         return false;
     }
 
-<<<<<<< HEAD
-    /* Do not delete default VLAN from driver, but clear internal state */
-    if (vlan.m_vlan_info.vlan_id != m_defaultVlan_Id) 
-=======
     // Fail VLAN removal if there is a vnid associated
     if (vlan.m_vnid != VNID_NONE)
     {
@@ -3684,10 +3672,12 @@
                       vlan.m_alias.c_str(), vlan.m_vnid);
        return false;
     }
-
-    sai_status_t status = sai_vlan_api->remove_vlan(vlan.m_vlan_info.vlan_oid);
+    /* Do not delete default VLAN from driver, but clear internal state */
+    if (vlan.m_vlan_info.vlan_id != m_defaultVlan_Id) 
+    {
+        sai_status_t status = sai_vlan_api->remove_vlan(vlan.m_vlan_info.vlan_oid);
+    }
     if (status != SAI_STATUS_SUCCESS)
->>>>>>> c0f951cb
     {
       sai_status_t status = sai_vlan_api->remove_vlan(vlan.m_vlan_info.vlan_oid);
       if (status != SAI_STATUS_SUCCESS)
@@ -4365,7 +4355,6 @@
     }
 
     bool isUp = status == SAI_PORT_OPER_STATUS_UP;
-<<<<<<< HEAD
 
     for(auto vlan_member: port.m_vlan_members)
     {
@@ -4385,10 +4374,7 @@
 
         m_portList[Vlan.m_alias] = Vlan;
     }
-    if (!setHostIntfsOperStatus(port, isUp))
-=======
     if (port.m_type == Port::PHY)
->>>>>>> c0f951cb
     {
         if (!setHostIntfsOperStatus(port, isUp))
         {
@@ -4400,7 +4386,6 @@
     {
         SWSS_LOG_WARN("Inform nexthop operation failed for interface %s", port.m_alias.c_str());
     }
-<<<<<<< HEAD
     /* flush all dynamic FDB on this port */
     if (status == SAI_PORT_OPER_STATUS_DOWN)
     {
@@ -4440,14 +4425,12 @@
             vlan_member.second.alias.c_str(), port.m_alias.c_str(), oper_status_strings.at(port.m_oper_status).c_str(), Vlan.m_up_member_count);
 
         m_portList[Vlan.m_alias] = Vlan;
-=======
     for (const auto &child_port : port.m_child_ports)
     {
         if (!gNeighOrch->ifChangeInformNextHop(child_port, isUp))
         {
             SWSS_LOG_WARN("Inform nexthop operation failed for sub interface %s", child_port.c_str());
         }
->>>>>>> c0f951cb
     }
 
     PortOperStateUpdate update = {port, status};
