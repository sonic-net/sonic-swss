--- conflicted
+++ resolved
@@ -1118,17 +1118,12 @@
     }
     else
     {
-<<<<<<< HEAD
         SWSS_LOG_ERROR("Incorrect PFC mode %u for the port 0x%" PRIx64, p.m_pfc_info.pfc_mode, portId);
-        return false;
-=======
-        SWSS_LOG_ERROR("Failed to set PFC 0x%x to port id 0x%" PRIx64 " (rc:%d)", attr.value.u8, portId, status);
         task_process_status handle_status = handleSaiSetStatus(SAI_API_PORT, status);
         if (handle_status != task_success)
         {
             return parseHandleSaiStatusFailure(handle_status);
         }
->>>>>>> f5d522dd
     }
 
     p.m_pfc_info.pfc_tx_bitmask = pfc_tx_bitmask;
@@ -1182,18 +1177,12 @@
     sai_status_t status = sai_port_api->set_port_attribute(port.m_port_id, &attr);
     if (status != SAI_STATUS_SUCCESS)
     {
-<<<<<<< HEAD
-        SWSS_LOG_ERROR("Failed to set PFC mode %d for port 0x%" PRIx64 " (rc:%d)",
-            port.m_pfc_info.pfc_mode, port.m_port_id, status);
-        return false;
-=======
-        SWSS_LOG_ERROR("Failed to set PFC mode %d to port id 0x%" PRIx64 " (rc:%d)", port.m_pfc_asym, port.m_port_id, status);
+        SWSS_LOG_ERROR("Failed to set PFC mode %d for port 0x%" PRIx64 " (rc:%d)", port.m_pfc_info.pfc_mode, port.m_port_id, status);
         task_process_status handle_status = handleSaiSetStatus(SAI_API_PORT, status);
         if (handle_status != task_success)
         {
             return parseHandleSaiStatusFailure(handle_status);
         }
->>>>>>> f5d522dd
     }
 
     if (!setPortPfc(port.m_port_id, pfc_tx_bitmask, pfc_rx_bitmask))
@@ -1201,29 +1190,7 @@
         return false;
     }
 
-<<<<<<< HEAD
-    SWSS_LOG_INFO("Set asymmetric PFC mode to \"%s\" for the port id 0x%" PRIx64,
-        pfc_asym.c_str(), port.m_port_id);
-=======
-    if (port.m_pfc_asym == SAI_PORT_PRIORITY_FLOW_CONTROL_MODE_SEPARATE)
-    {
-        attr.id = SAI_PORT_ATTR_PRIORITY_FLOW_CONTROL_RX;
-        attr.value.u8 = static_cast<uint8_t>(0xff);
-
-        sai_status_t status = sai_port_api->set_port_attribute(port.m_port_id, &attr);
-        if (status != SAI_STATUS_SUCCESS)
-        {
-            SWSS_LOG_ERROR("Failed to set RX PFC 0x%x to port id 0x%" PRIx64 " (rc:%d)", attr.value.u8, port.m_port_id, status);
-            task_process_status handle_status = handleSaiSetStatus(SAI_API_PORT, status);
-            if (handle_status != task_success)
-        {
-            return parseHandleSaiStatusFailure(handle_status);
-        }
-        }
-    }
-
-    SWSS_LOG_INFO("Set asymmetric PFC %s to port id 0x%" PRIx64, pfc_asym.c_str(), port.m_port_id);
->>>>>>> f5d522dd
+    SWSS_LOG_INFO("Set asymmetric PFC mode to \"%s\" for the port id 0x%" PRIx64, pfc_asym.c_str(), port.m_port_id);
 
     return true;
 }
