--- conflicted
+++ resolved
@@ -26,10 +26,7 @@
 #include "countercheckorch.h"
 #include "notifier.h"
 #include "fdborch.h"
-<<<<<<< HEAD
-#include "redisclient.h"
-=======
->>>>>>> 1da3c773
+
 
 extern sai_switch_api_t *sai_switch_api;
 extern sai_bridge_api_t *sai_bridge_api;
@@ -46,10 +43,7 @@
 extern CrmOrch *gCrmOrch;
 extern BufferOrch *gBufferOrch;
 extern FdbOrch *gFdbOrch;
-<<<<<<< HEAD
-
-=======
->>>>>>> 1da3c773
+
 
 #define VLAN_PREFIX         "Vlan"
 #define DEFAULT_VLAN_ID     1
