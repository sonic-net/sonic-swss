--- conflicted
+++ resolved
@@ -1636,12 +1636,7 @@
                 {
                     if (m_lanesAliasSpeedMap.find(it->first) == m_lanesAliasSpeedMap.end())
                     {
-<<<<<<< HEAD
-                        char *platform = getenv("platform");
-                        if (platform && (strstr(platform, BFN_PLATFORM_SUBSTRING) || strstr(platform, MLNX_PLATFORM_SUBSTRING) || strstr(platform, VS_PLATFORM_SUBSTRING)))
-=======
                         if (!removePort(it->second))
->>>>>>> 91430184
                         {
                             throw runtime_error("PortsOrch initialization failure.");
                         }
@@ -1659,23 +1654,7 @@
 
                     if (m_portListLaneMap.find(it->first) == m_portListLaneMap.end())
                     {
-<<<<<<< HEAD
-                        // work around to avoid syncd termination on SAI error due missing create_port SAI API
-                        // can be removed when SAI redis return NotImplemented error
-                        char *platform = getenv("platform");
-                        if (platform && (strstr(platform, BFN_PLATFORM_SUBSTRING) || strstr(platform, MLNX_PLATFORM_SUBSTRING) || strstr(platform, VS_PLATFORM_SUBSTRING)))
-                        {
-                            if (!addPort(it->first, get<1>(it->second), get<2>(it->second), get<3>(it->second)))
-                            {
-                                throw runtime_error("PortsOrch initialization failure.");
-                            }
-
-                            port_created = true;
-                        }
-                        else
-=======
                         if (!addPort(it->first, get<1>(it->second), get<2>(it->second), get<3>(it->second)))
->>>>>>> 91430184
                         {
                             throw runtime_error("PortsOrch initialization failure.");
                         }
