#include "portsorch.h"
#include "intfsorch.h"
#include "bufferorch.h"
#include "neighorch.h"
#include "gearboxutils.h"
#include "vxlanorch.h"
#include "directory.h"
#include "subintf.h"

#include <inttypes.h>
#include <cassert>
#include <fstream>
#include <sstream>
#include <set>
#include <algorithm>
#include <tuple>
#include <sstream>
#include <unordered_set>
#include <boost/algorithm/string.hpp>

#include <netinet/if_ether.h>
#include "net/if.h"

#include "logger.h"
#include "schema.h"
#include "redisapi.h"
#include "converter.h"
#include "sai_serialize.h"
#include "crmorch.h"
#include "countercheckorch.h"
#include "notifier.h"
#include "fdborch.h"
#include "stringutility.h"
#include "subscriberstatetable.h"

extern sai_switch_api_t *sai_switch_api;
extern sai_bridge_api_t *sai_bridge_api;
extern sai_port_api_t *sai_port_api;
extern sai_vlan_api_t *sai_vlan_api;
extern sai_lag_api_t *sai_lag_api;
extern sai_hostif_api_t* sai_hostif_api;
extern sai_acl_api_t* sai_acl_api;
extern sai_queue_api_t *sai_queue_api;
extern sai_object_id_t gSwitchId;
extern sai_fdb_api_t *sai_fdb_api;
extern sai_l2mc_group_api_t *sai_l2mc_group_api;
extern IntfsOrch *gIntfsOrch;
extern NeighOrch *gNeighOrch;
extern CrmOrch *gCrmOrch;
extern BufferOrch *gBufferOrch;
extern FdbOrch *gFdbOrch;
extern Directory<Orch*> gDirectory;
extern sai_system_port_api_t *sai_system_port_api;
extern string gMySwitchType;
extern int32_t gVoqMySwitchId;
extern string gMyHostName;
extern string gMyAsicName;

#define DEFAULT_SYSTEM_PORT_MTU 9100
#define VLAN_PREFIX         "Vlan"
#define DEFAULT_VLAN_ID     1
#define MAX_VALID_VLAN_ID   4094

#define PORT_STAT_FLEX_COUNTER_POLLING_INTERVAL_MS     1000
#define PORT_BUFFER_DROP_STAT_POLLING_INTERVAL_MS     60000
#define QUEUE_STAT_FLEX_COUNTER_POLLING_INTERVAL_MS   10000
#define QUEUE_WATERMARK_FLEX_STAT_COUNTER_POLL_MSECS "60000"
#define PG_WATERMARK_FLEX_STAT_COUNTER_POLL_MSECS    "60000"
#define PG_DROP_FLEX_STAT_COUNTER_POLL_MSECS         "10000"
#define PORT_RATE_FLEX_COUNTER_POLLING_INTERVAL_MS   "1000"


static map<string, sai_port_fec_mode_t> fec_mode_map =
{
    { "none",  SAI_PORT_FEC_MODE_NONE },
    { "rs", SAI_PORT_FEC_MODE_RS },
    { "fc", SAI_PORT_FEC_MODE_FC }
};

static map<string, sai_port_priority_flow_control_mode_t> pfc_asym_map =
{
    { "on", SAI_PORT_PRIORITY_FLOW_CONTROL_MODE_SEPARATE },
    { "off", SAI_PORT_PRIORITY_FLOW_CONTROL_MODE_COMBINED }
};

static map<string, sai_bridge_port_fdb_learning_mode_t> learn_mode_map =
{
    { "drop",  SAI_BRIDGE_PORT_FDB_LEARNING_MODE_DROP },
    { "disable", SAI_BRIDGE_PORT_FDB_LEARNING_MODE_DISABLE },
    { "hardware", SAI_BRIDGE_PORT_FDB_LEARNING_MODE_HW },
    { "cpu_trap", SAI_BRIDGE_PORT_FDB_LEARNING_MODE_CPU_TRAP},
    { "cpu_log", SAI_BRIDGE_PORT_FDB_LEARNING_MODE_CPU_LOG},
    { "notification", SAI_BRIDGE_PORT_FDB_LEARNING_MODE_FDB_NOTIFICATION}
};

static map<string, sai_port_media_type_t> media_type_map =
{
    { "fiber", SAI_PORT_MEDIA_TYPE_FIBER },
    { "copper", SAI_PORT_MEDIA_TYPE_COPPER }
};

static map<string, sai_port_internal_loopback_mode_t> loopback_mode_map =
{
    { "none",  SAI_PORT_INTERNAL_LOOPBACK_MODE_NONE },
    { "phy", SAI_PORT_INTERNAL_LOOPBACK_MODE_PHY },
    { "mac", SAI_PORT_INTERNAL_LOOPBACK_MODE_MAC }
};

static map<string, int> autoneg_mode_map =
{
    { "on", 1 },
    { "off", 0 }
};

// Interface type map used for gearbox
static map<string, sai_port_interface_type_t> interface_type_map =
{
 { "none", SAI_PORT_INTERFACE_TYPE_NONE },
 { "cr", SAI_PORT_INTERFACE_TYPE_CR },
 { "cr4", SAI_PORT_INTERFACE_TYPE_CR4 },
 { "sr", SAI_PORT_INTERFACE_TYPE_SR },
 { "sr4", SAI_PORT_INTERFACE_TYPE_SR4 },
 { "lr", SAI_PORT_INTERFACE_TYPE_LR },
 { "lr4", SAI_PORT_INTERFACE_TYPE_LR4 },
 { "kr", SAI_PORT_INTERFACE_TYPE_KR },
 { "kr4", SAI_PORT_INTERFACE_TYPE_KR4 }
};

// Interface type map used for auto negotiation
static map<string, sai_port_interface_type_t> interface_type_map_for_an =
{
    { "none", SAI_PORT_INTERFACE_TYPE_NONE },
    { "cr", SAI_PORT_INTERFACE_TYPE_CR },
    { "cr2", SAI_PORT_INTERFACE_TYPE_CR2 },
    { "cr4", SAI_PORT_INTERFACE_TYPE_CR4 },
    { "sr", SAI_PORT_INTERFACE_TYPE_SR },
    { "sr2", SAI_PORT_INTERFACE_TYPE_SR2 },
    { "sr4", SAI_PORT_INTERFACE_TYPE_SR4 },
    { "lr", SAI_PORT_INTERFACE_TYPE_LR },
    { "lr4", SAI_PORT_INTERFACE_TYPE_LR4 },
    { "kr", SAI_PORT_INTERFACE_TYPE_KR },
    { "kr4", SAI_PORT_INTERFACE_TYPE_KR4 },
    { "caui", SAI_PORT_INTERFACE_TYPE_CAUI },
    { "gmii", SAI_PORT_INTERFACE_TYPE_GMII },
    { "sfi", SAI_PORT_INTERFACE_TYPE_SFI },
    { "xlaui", SAI_PORT_INTERFACE_TYPE_XLAUI },
    { "kr2", SAI_PORT_INTERFACE_TYPE_KR2 },
    { "caui4", SAI_PORT_INTERFACE_TYPE_CAUI4 },
    { "xaui", SAI_PORT_INTERFACE_TYPE_XAUI },
    { "xfi", SAI_PORT_INTERFACE_TYPE_XFI },
    { "xgmii", SAI_PORT_INTERFACE_TYPE_XGMII }
};

static const std::string& getValidInterfaceTypes()
{
    static std::string validInterfaceTypes;
    if (validInterfaceTypes.empty())
    {
        std::ostringstream oss;
        for (auto &iter : interface_type_map_for_an)
        {
            oss << iter.first << " ";
        }
        validInterfaceTypes = oss.str();
        boost::to_upper(validInterfaceTypes);
    }

    return validInterfaceTypes;
}

const vector<sai_port_stat_t> port_stat_ids =
{
    SAI_PORT_STAT_IF_IN_OCTETS,
    SAI_PORT_STAT_IF_IN_UCAST_PKTS,
    SAI_PORT_STAT_IF_IN_NON_UCAST_PKTS,
    SAI_PORT_STAT_IF_IN_DISCARDS,
    SAI_PORT_STAT_IF_IN_ERRORS,
    SAI_PORT_STAT_IF_IN_UNKNOWN_PROTOS,
    SAI_PORT_STAT_IF_OUT_OCTETS,
    SAI_PORT_STAT_IF_OUT_UCAST_PKTS,
    SAI_PORT_STAT_IF_OUT_NON_UCAST_PKTS,
    SAI_PORT_STAT_IF_OUT_DISCARDS,
    SAI_PORT_STAT_IF_OUT_ERRORS,
    SAI_PORT_STAT_IF_OUT_QLEN,
    SAI_PORT_STAT_IF_IN_MULTICAST_PKTS,
    SAI_PORT_STAT_IF_IN_BROADCAST_PKTS,
    SAI_PORT_STAT_IF_OUT_MULTICAST_PKTS,
    SAI_PORT_STAT_IF_OUT_BROADCAST_PKTS,
    SAI_PORT_STAT_ETHER_RX_OVERSIZE_PKTS,
    SAI_PORT_STAT_ETHER_TX_OVERSIZE_PKTS,
    SAI_PORT_STAT_ETHER_IN_PKTS_64_OCTETS,
    SAI_PORT_STAT_ETHER_IN_PKTS_65_TO_127_OCTETS,
    SAI_PORT_STAT_ETHER_IN_PKTS_128_TO_255_OCTETS,
    SAI_PORT_STAT_ETHER_IN_PKTS_256_TO_511_OCTETS,
    SAI_PORT_STAT_ETHER_IN_PKTS_512_TO_1023_OCTETS,
    SAI_PORT_STAT_ETHER_IN_PKTS_1024_TO_1518_OCTETS,
    SAI_PORT_STAT_ETHER_IN_PKTS_1519_TO_2047_OCTETS,
    SAI_PORT_STAT_ETHER_IN_PKTS_2048_TO_4095_OCTETS,
    SAI_PORT_STAT_ETHER_IN_PKTS_4096_TO_9216_OCTETS,
    SAI_PORT_STAT_ETHER_IN_PKTS_9217_TO_16383_OCTETS,
    SAI_PORT_STAT_ETHER_OUT_PKTS_64_OCTETS,
    SAI_PORT_STAT_ETHER_OUT_PKTS_65_TO_127_OCTETS,
    SAI_PORT_STAT_ETHER_OUT_PKTS_128_TO_255_OCTETS,
    SAI_PORT_STAT_ETHER_OUT_PKTS_256_TO_511_OCTETS,
    SAI_PORT_STAT_ETHER_OUT_PKTS_512_TO_1023_OCTETS,
    SAI_PORT_STAT_ETHER_OUT_PKTS_1024_TO_1518_OCTETS,
    SAI_PORT_STAT_ETHER_OUT_PKTS_1519_TO_2047_OCTETS,
    SAI_PORT_STAT_ETHER_OUT_PKTS_2048_TO_4095_OCTETS,
    SAI_PORT_STAT_ETHER_OUT_PKTS_4096_TO_9216_OCTETS,
    SAI_PORT_STAT_ETHER_OUT_PKTS_9217_TO_16383_OCTETS,
    SAI_PORT_STAT_PFC_0_TX_PKTS,
    SAI_PORT_STAT_PFC_1_TX_PKTS,
    SAI_PORT_STAT_PFC_2_TX_PKTS,
    SAI_PORT_STAT_PFC_3_TX_PKTS,
    SAI_PORT_STAT_PFC_4_TX_PKTS,
    SAI_PORT_STAT_PFC_5_TX_PKTS,
    SAI_PORT_STAT_PFC_6_TX_PKTS,
    SAI_PORT_STAT_PFC_7_TX_PKTS,
    SAI_PORT_STAT_PFC_0_RX_PKTS,
    SAI_PORT_STAT_PFC_1_RX_PKTS,
    SAI_PORT_STAT_PFC_2_RX_PKTS,
    SAI_PORT_STAT_PFC_3_RX_PKTS,
    SAI_PORT_STAT_PFC_4_RX_PKTS,
    SAI_PORT_STAT_PFC_5_RX_PKTS,
    SAI_PORT_STAT_PFC_6_RX_PKTS,
    SAI_PORT_STAT_PFC_7_RX_PKTS,
    SAI_PORT_STAT_PAUSE_RX_PKTS,
    SAI_PORT_STAT_PAUSE_TX_PKTS,
    SAI_PORT_STAT_ETHER_STATS_TX_NO_ERRORS,
    SAI_PORT_STAT_IP_IN_UCAST_PKTS,
    SAI_PORT_STAT_ETHER_STATS_JABBERS,
    SAI_PORT_STAT_ETHER_STATS_FRAGMENTS,
    SAI_PORT_STAT_ETHER_STATS_UNDERSIZE_PKTS,
    SAI_PORT_STAT_IP_IN_RECEIVES,
    SAI_PORT_STAT_IF_IN_FEC_CORRECTABLE_FRAMES,
    SAI_PORT_STAT_IF_IN_FEC_NOT_CORRECTABLE_FRAMES,
    SAI_PORT_STAT_IF_IN_FEC_SYMBOL_ERRORS
};

const vector<sai_port_stat_t> port_buffer_drop_stat_ids =
{
    SAI_PORT_STAT_IN_DROPPED_PKTS,
    SAI_PORT_STAT_OUT_DROPPED_PKTS
};

static const vector<sai_queue_stat_t> queue_stat_ids =
{
    SAI_QUEUE_STAT_PACKETS,
    SAI_QUEUE_STAT_BYTES,
    SAI_QUEUE_STAT_DROPPED_PACKETS,
    SAI_QUEUE_STAT_DROPPED_BYTES,
};

static const vector<sai_queue_stat_t> queueWatermarkStatIds =
{
    SAI_QUEUE_STAT_SHARED_WATERMARK_BYTES,
};

static const vector<sai_ingress_priority_group_stat_t> ingressPriorityGroupWatermarkStatIds =
{
    SAI_INGRESS_PRIORITY_GROUP_STAT_XOFF_ROOM_WATERMARK_BYTES,
    SAI_INGRESS_PRIORITY_GROUP_STAT_SHARED_WATERMARK_BYTES,
};

static const vector<sai_ingress_priority_group_stat_t> ingressPriorityGroupDropStatIds =
{
    SAI_INGRESS_PRIORITY_GROUP_STAT_DROPPED_PACKETS
};

static char* hostif_vlan_tag[] = {
    [SAI_HOSTIF_VLAN_TAG_STRIP]     = "SAI_HOSTIF_VLAN_TAG_STRIP",
    [SAI_HOSTIF_VLAN_TAG_KEEP]      = "SAI_HOSTIF_VLAN_TAG_KEEP",
    [SAI_HOSTIF_VLAN_TAG_ORIGINAL]  = "SAI_HOSTIF_VLAN_TAG_ORIGINAL"
};

static bool isValidPortTypeForLagMember(const Port& port)
{
    return (port.m_type == Port::Type::PHY || port.m_type == Port::Type::SYSTEM);
}

/*
 * Initialize PortsOrch
 * 0) If Gearbox is enabled, then initialize the external PHYs as defined in
 *    the GEARBOX_TABLE.
 * 1) By default, a switch has one CPU port, one 802.1Q bridge, and one default
 *    VLAN. All ports are in .1Q bridge as bridge ports, and all bridge ports
 *    are in default VLAN as VLAN members.
 * 2) Query switch CPU port.
 * 3) Query ports associated with lane mappings
 * 4) Query switch .1Q bridge and all its bridge ports.
 * 5) Query switch default VLAN and all its VLAN members.
 * 6) Remove each VLAN member from default VLAN and each bridge port from .1Q
 *    bridge. By design, SONiC switch starts with all bridge ports removed from
 *    default VLAN and all ports removed from .1Q bridge.
 */
PortsOrch::PortsOrch(DBConnector *db, DBConnector *stateDb, vector<table_name_with_pri_t> &tableNames, DBConnector *chassisAppDb) :
        Orch(db, tableNames),
        m_portStateTable(stateDb, STATE_PORT_TABLE_NAME),
        port_stat_manager(PORT_STAT_COUNTER_FLEX_COUNTER_GROUP, StatsMode::READ, PORT_STAT_FLEX_COUNTER_POLLING_INTERVAL_MS, false),
        port_buffer_drop_stat_manager(PORT_BUFFER_DROP_STAT_FLEX_COUNTER_GROUP, StatsMode::READ, PORT_BUFFER_DROP_STAT_POLLING_INTERVAL_MS, false),
        queue_stat_manager(QUEUE_STAT_COUNTER_FLEX_COUNTER_GROUP, StatsMode::READ, QUEUE_STAT_FLEX_COUNTER_POLLING_INTERVAL_MS, false)
{
    SWSS_LOG_ENTER();

    /* Initialize counter table */
    m_counter_db = shared_ptr<DBConnector>(new DBConnector("COUNTERS_DB", 0));
    m_counterTable = unique_ptr<Table>(new Table(m_counter_db.get(), COUNTERS_PORT_NAME_MAP));
    m_counterLagTable = unique_ptr<Table>(new Table(m_counter_db.get(), COUNTERS_LAG_NAME_MAP));
    FieldValueTuple tuple("", "");
    vector<FieldValueTuple> defaultLagFv;
    defaultLagFv.push_back(tuple);
    m_counterLagTable->set("", defaultLagFv);

    /* Initialize port and vlan table */
    m_portTable = unique_ptr<Table>(new Table(db, APP_PORT_TABLE_NAME));

    /* Initialize gearbox */
    m_gearboxTable = unique_ptr<Table>(new Table(db, "_GEARBOX_TABLE"));

    /* Initialize queue tables */
    m_queueTable = unique_ptr<Table>(new Table(m_counter_db.get(), COUNTERS_QUEUE_NAME_MAP));
    m_queuePortTable = unique_ptr<Table>(new Table(m_counter_db.get(), COUNTERS_QUEUE_PORT_MAP));
    m_queueIndexTable = unique_ptr<Table>(new Table(m_counter_db.get(), COUNTERS_QUEUE_INDEX_MAP));
    m_queueTypeTable = unique_ptr<Table>(new Table(m_counter_db.get(), COUNTERS_QUEUE_TYPE_MAP));

    /* Initialize ingress priority group tables */
    m_pgTable = unique_ptr<Table>(new Table(m_counter_db.get(), COUNTERS_PG_NAME_MAP));
    m_pgPortTable = unique_ptr<Table>(new Table(m_counter_db.get(), COUNTERS_PG_PORT_MAP));
    m_pgIndexTable = unique_ptr<Table>(new Table(m_counter_db.get(), COUNTERS_PG_INDEX_MAP));

    m_flex_db = shared_ptr<DBConnector>(new DBConnector("FLEX_COUNTER_DB", 0));
    m_flexCounterTable = unique_ptr<ProducerTable>(new ProducerTable(m_flex_db.get(), FLEX_COUNTER_TABLE));
    m_flexCounterGroupTable = unique_ptr<ProducerTable>(new ProducerTable(m_flex_db.get(), FLEX_COUNTER_GROUP_TABLE));

    m_state_db = shared_ptr<DBConnector>(new DBConnector("STATE_DB", 0));
    m_stateBufferMaximumValueTable = unique_ptr<Table>(new Table(m_state_db.get(), STATE_BUFFER_MAXIMUM_VALUE_TABLE));

    initGearbox();

    string queueWmSha, pgWmSha;
    string queueWmPluginName = "watermark_queue.lua";
    string pgWmPluginName = "watermark_pg.lua";
    string portRatePluginName = "port_rates.lua";

    try
    {
        string queueLuaScript = swss::loadLuaScript(queueWmPluginName);
        queueWmSha = swss::loadRedisScript(m_counter_db.get(), queueLuaScript);

        string pgLuaScript = swss::loadLuaScript(pgWmPluginName);
        pgWmSha = swss::loadRedisScript(m_counter_db.get(), pgLuaScript);

        string portRateLuaScript = swss::loadLuaScript(portRatePluginName);
        string portRateSha = swss::loadRedisScript(m_counter_db.get(), portRateLuaScript);

        vector<FieldValueTuple> fieldValues;
        fieldValues.emplace_back(QUEUE_PLUGIN_FIELD, queueWmSha);
        fieldValues.emplace_back(POLL_INTERVAL_FIELD, QUEUE_WATERMARK_FLEX_STAT_COUNTER_POLL_MSECS);
        fieldValues.emplace_back(STATS_MODE_FIELD, STATS_MODE_READ_AND_CLEAR);
        m_flexCounterGroupTable->set(QUEUE_WATERMARK_STAT_COUNTER_FLEX_COUNTER_GROUP, fieldValues);

        fieldValues.clear();
        fieldValues.emplace_back(PG_PLUGIN_FIELD, pgWmSha);
        fieldValues.emplace_back(POLL_INTERVAL_FIELD, PG_WATERMARK_FLEX_STAT_COUNTER_POLL_MSECS);
        fieldValues.emplace_back(STATS_MODE_FIELD, STATS_MODE_READ_AND_CLEAR);
        m_flexCounterGroupTable->set(PG_WATERMARK_STAT_COUNTER_FLEX_COUNTER_GROUP, fieldValues);

        fieldValues.clear();
        fieldValues.emplace_back(PORT_PLUGIN_FIELD, portRateSha);
        fieldValues.emplace_back(POLL_INTERVAL_FIELD, PORT_RATE_FLEX_COUNTER_POLLING_INTERVAL_MS);
        fieldValues.emplace_back(STATS_MODE_FIELD, STATS_MODE_READ);
        m_flexCounterGroupTable->set(PORT_STAT_COUNTER_FLEX_COUNTER_GROUP, fieldValues);

        fieldValues.clear();
        fieldValues.emplace_back(POLL_INTERVAL_FIELD, PG_DROP_FLEX_STAT_COUNTER_POLL_MSECS);
        fieldValues.emplace_back(STATS_MODE_FIELD, STATS_MODE_READ);
        m_flexCounterGroupTable->set(PG_DROP_STAT_COUNTER_FLEX_COUNTER_GROUP, fieldValues);
    }
    catch (const runtime_error &e)
    {
        SWSS_LOG_ERROR("Port flex counter groups were not set successfully: %s", e.what());
    }

    uint32_t i, j;
    sai_status_t status;
    sai_attribute_t attr;

    /* Get CPU port */
    attr.id = SAI_SWITCH_ATTR_CPU_PORT;

    status = sai_switch_api->get_switch_attribute(gSwitchId, 1, &attr);
    if (status != SAI_STATUS_SUCCESS)
    {
        SWSS_LOG_ERROR("Failed to get CPU port, rv:%d", status);
        task_process_status handle_status = handleSaiGetStatus(SAI_API_SWITCH, status);
        if (handle_status != task_process_status::task_success)
        {
            throw runtime_error("PortsOrch initialization failure");
        }
    }

    m_cpuPort = Port("CPU", Port::CPU);
    m_cpuPort.m_port_id = attr.value.oid;
    m_portList[m_cpuPort.m_alias] = m_cpuPort;
    m_port_ref_count[m_cpuPort.m_alias] = 0;

    /* Get port number */
    attr.id = SAI_SWITCH_ATTR_PORT_NUMBER;

    status = sai_switch_api->get_switch_attribute(gSwitchId, 1, &attr);
    if (status != SAI_STATUS_SUCCESS)
    {
        SWSS_LOG_ERROR("Failed to get port number, rv:%d", status);
        task_process_status handle_status = handleSaiGetStatus(SAI_API_SWITCH, status);
        if (handle_status != task_process_status::task_success)
        {
            throw runtime_error("PortsOrch initialization failure");
        }
    }

    m_portCount = attr.value.u32;
    SWSS_LOG_NOTICE("Get %d ports", m_portCount);

    /* Get port list */
    vector<sai_object_id_t> port_list;
    port_list.resize(m_portCount);

    attr.id = SAI_SWITCH_ATTR_PORT_LIST;
    attr.value.objlist.count = (uint32_t)port_list.size();
    attr.value.objlist.list = port_list.data();

    status = sai_switch_api->get_switch_attribute(gSwitchId, 1, &attr);
    if (status != SAI_STATUS_SUCCESS)
    {
        SWSS_LOG_ERROR("Failed to get port list, rv:%d", status);
        task_process_status handle_status = handleSaiGetStatus(SAI_API_SWITCH, status);
        if (handle_status != task_process_status::task_success)
        {
            throw runtime_error("PortsOrch initialization failure");
        }
    }

    /* Get port hardware lane info */
    for (i = 0; i < m_portCount; i++)
    {
        sai_uint32_t lanes[8] = { 0,0,0,0,0,0,0,0 };
        attr.id = SAI_PORT_ATTR_HW_LANE_LIST;
        attr.value.u32list.count = 8;
        attr.value.u32list.list = lanes;

        status = sai_port_api->get_port_attribute(port_list[i], 1, &attr);
        if (status != SAI_STATUS_SUCCESS)
        {
            SWSS_LOG_ERROR("Failed to get hardware lane list pid:%" PRIx64, port_list[i]);
            task_process_status handle_status = handleSaiGetStatus(SAI_API_PORT, status);
            if (handle_status != task_process_status::task_success)
            {
                throw runtime_error("PortsOrch initialization failure");
            }
        }

        set<int> tmp_lane_set;
        for (j = 0; j < attr.value.u32list.count; j++)
        {
            tmp_lane_set.insert(attr.value.u32list.list[j]);
        }

        string tmp_lane_str = "";
        for (auto s : tmp_lane_set)
        {
            tmp_lane_str += to_string(s) + " ";
        }
        tmp_lane_str = tmp_lane_str.substr(0, tmp_lane_str.size()-1);

        SWSS_LOG_NOTICE("Get port with lanes pid:%" PRIx64 " lanes:%s", port_list[i], tmp_lane_str.c_str());
        m_portListLaneMap[tmp_lane_set] = port_list[i];
    }

    /* Get the flood control types and check if combined mode is supported */
    vector<int32_t> supported_flood_control_types(max_flood_control_types, 0);
    sai_s32_list_t values;
    values.count = max_flood_control_types;
    values.list = supported_flood_control_types.data();

    if (sai_query_attribute_enum_values_capability(gSwitchId, SAI_OBJECT_TYPE_VLAN,
                                                   SAI_VLAN_ATTR_UNKNOWN_UNICAST_FLOOD_CONTROL_TYPE,
                                                   &values) != SAI_STATUS_SUCCESS)
    {
        SWSS_LOG_NOTICE("This device does not support unknown unicast flood control types");
    }
    else
    {
        for (uint32_t idx = 0; idx < values.count; idx++)
        {
            uuc_sup_flood_control_type.insert(static_cast<sai_vlan_flood_control_type_t>(values.list[idx]));
        }
    }


    supported_flood_control_types.assign(max_flood_control_types, 0);
    values.count = max_flood_control_types;
    values.list = supported_flood_control_types.data();

    if (sai_query_attribute_enum_values_capability(gSwitchId, SAI_OBJECT_TYPE_VLAN,
                                                   SAI_VLAN_ATTR_BROADCAST_FLOOD_CONTROL_TYPE,
                                                   &values) != SAI_STATUS_SUCCESS)
    {
        SWSS_LOG_NOTICE("This device does not support broadcast flood control types");
    }
    else
    {
        for (uint32_t idx = 0; idx < values.count; idx++)
        {
            bc_sup_flood_control_type.insert(static_cast<sai_vlan_flood_control_type_t>(values.list[idx]));
        }
    }

    /* Get default 1Q bridge and default VLAN */
    vector<sai_attribute_t> attrs;
    attr.id = SAI_SWITCH_ATTR_DEFAULT_1Q_BRIDGE_ID;
    attrs.push_back(attr);
    attr.id = SAI_SWITCH_ATTR_DEFAULT_VLAN_ID;
    attrs.push_back(attr);

    status = sai_switch_api->get_switch_attribute(gSwitchId, (uint32_t)attrs.size(), attrs.data());
    if (status != SAI_STATUS_SUCCESS)
    {
        SWSS_LOG_ERROR("Failed to get default 1Q bridge and/or default VLAN, rv:%d", status);
        task_process_status handle_status = handleSaiGetStatus(SAI_API_SWITCH, status);
        if (handle_status != task_process_status::task_success)
        {
            throw runtime_error("PortsOrch initialization failure");
        }
    }

    m_default1QBridge = attrs[0].value.oid;
    m_defaultVlan = attrs[1].value.oid;

    /* Get System ports */
    getSystemPorts();

    removeDefaultVlanMembers();
    removeDefaultBridgePorts();

    /* Add port oper status notification support */
    DBConnector *notificationsDb = new DBConnector("ASIC_DB", 0);
    m_portStatusNotificationConsumer = new swss::NotificationConsumer(notificationsDb, "NOTIFICATIONS");
    auto portStatusNotificatier = new Notifier(m_portStatusNotificationConsumer, this, "PORT_STATUS_NOTIFICATIONS");
    Orch::addExecutor(portStatusNotificatier);

    if (gMySwitchType == "voq")
    {
        string tableName;
        //Add subscriber to process system LAG (System PortChannel) table
        tableName = CHASSIS_APP_LAG_TABLE_NAME;
        Orch::addExecutor(new Consumer(new SubscriberStateTable(chassisAppDb, tableName, TableConsumable::DEFAULT_POP_BATCH_SIZE, 0), this, tableName));
        m_tableVoqSystemLagTable = unique_ptr<Table>(new Table(chassisAppDb, CHASSIS_APP_LAG_TABLE_NAME));

        //Add subscriber to process system LAG member (System PortChannelMember) table
        tableName = CHASSIS_APP_LAG_MEMBER_TABLE_NAME;
        Orch::addExecutor(new Consumer(new SubscriberStateTable(chassisAppDb, tableName, TableConsumable::DEFAULT_POP_BATCH_SIZE, 0), this, tableName));
        m_tableVoqSystemLagMemberTable = unique_ptr<Table>(new Table(chassisAppDb, CHASSIS_APP_LAG_MEMBER_TABLE_NAME));

        m_lagIdAllocator = unique_ptr<LagIdAllocator> (new LagIdAllocator(chassisAppDb));
    }
}

void PortsOrch::removeDefaultVlanMembers()
{
    /* Get VLAN members in default VLAN */
    vector<sai_object_id_t> vlan_member_list(m_portCount + m_systemPortCount);

    sai_attribute_t attr;
    attr.id = SAI_VLAN_ATTR_MEMBER_LIST;
    attr.value.objlist.count = (uint32_t)vlan_member_list.size();
    attr.value.objlist.list = vlan_member_list.data();

    sai_status_t status = sai_vlan_api->get_vlan_attribute(m_defaultVlan, 1, &attr);
    if (status != SAI_STATUS_SUCCESS)
    {
        SWSS_LOG_ERROR("Failed to get VLAN member list in default VLAN, rv:%d", status);
        task_process_status handle_status = handleSaiGetStatus(SAI_API_VLAN, status);
        if (handle_status != task_process_status::task_success)
        {
            throw runtime_error("PortsOrch initialization failure");
        }
    }

    /* Remove VLAN members in default VLAN */
    for (uint32_t i = 0; i < attr.value.objlist.count; i++)
    {
        status = sai_vlan_api->remove_vlan_member(vlan_member_list[i]);
        if (status != SAI_STATUS_SUCCESS)
        {
            SWSS_LOG_ERROR("Failed to remove VLAN member, rv:%d", status);
            throw runtime_error("PortsOrch initialization failure");
        }
    }

    SWSS_LOG_NOTICE("Remove %d VLAN members from default VLAN", attr.value.objlist.count);
}

void PortsOrch::removeDefaultBridgePorts()
{
    /* Get bridge ports in default 1Q bridge
     * By default, there will be (m_portCount + m_systemPortCount) number of SAI_BRIDGE_PORT_TYPE_PORT
     * ports and one SAI_BRIDGE_PORT_TYPE_1Q_ROUTER port. The former type of
     * ports will be removed. */
    vector<sai_object_id_t> bridge_port_list(m_portCount + m_systemPortCount + 1);

    sai_attribute_t attr;
    attr.id = SAI_BRIDGE_ATTR_PORT_LIST;
    attr.value.objlist.count = (uint32_t)bridge_port_list.size();
    attr.value.objlist.list = bridge_port_list.data();

    sai_status_t status = sai_bridge_api->get_bridge_attribute(m_default1QBridge, 1, &attr);
    if (status != SAI_STATUS_SUCCESS)
    {
        SWSS_LOG_ERROR("Failed to get bridge port list in default 1Q bridge, rv:%d", status);
        task_process_status handle_status = handleSaiGetStatus(SAI_API_BRIDGE, status);
        if (handle_status != task_process_status::task_success)
        {
            throw runtime_error("PortsOrch initialization failure");
        }
    }

    auto bridge_port_count = attr.value.objlist.count;

    /* Remove SAI_BRIDGE_PORT_TYPE_PORT bridge ports in default 1Q bridge */
    for (uint32_t i = 0; i < bridge_port_count; i++)
    {
        attr.id = SAI_BRIDGE_PORT_ATTR_TYPE;
        attr.value.s32 = SAI_NULL_OBJECT_ID;

        status = sai_bridge_api->get_bridge_port_attribute(bridge_port_list[i], 1, &attr);
        if (status != SAI_STATUS_SUCCESS)
        {
            SWSS_LOG_ERROR("Failed to get bridge port type, rv:%d", status);
            task_process_status handle_status = handleSaiGetStatus(SAI_API_BRIDGE, status);
            if (handle_status != task_process_status::task_success)
            {
                throw runtime_error("PortsOrch initialization failure");
            }
        }
        if (attr.value.s32 == SAI_BRIDGE_PORT_TYPE_PORT)
        {
            status = sai_bridge_api->remove_bridge_port(bridge_port_list[i]);
            if (status != SAI_STATUS_SUCCESS)
            {
                SWSS_LOG_ERROR("Failed to remove bridge port, rv:%d", status);
                throw runtime_error("PortsOrch initialization failure");
            }
        }
    }

    SWSS_LOG_NOTICE("Remove bridge ports from default 1Q bridge");
}

bool PortsOrch::allPortsReady()
{
    return m_initDone && m_pendingPortSet.empty();
}

/* Upon receiving PortInitDone, all the configured ports have been created in both hardware and kernel*/
bool PortsOrch::isInitDone()
{
    return m_initDone;
}

// Upon m_portConfigState transiting to PORT_CONFIG_DONE state, all physical ports have been "created" in hardware.
// Because of the asynchronous nature of sairedis calls, "create" in the strict sense means that the SAI create_port()
// function is called and the create port event has been pushed to the sairedis pipeline. Because sairedis pipeline
// preserves the order of the events received, any event that depends on the physical port being created first, e.g.,
// buffer profile apply, will be popped in the FIFO fashion, processed in the right order after the physical port is
// physically created in the ASIC, and thus can be issued safely when this function call returns true.
bool PortsOrch::isConfigDone()
{
    return m_portConfigState == PORT_CONFIG_DONE;
}

/* Use this method to retrieve the desired port if the destination port is a Gearbox port.
 * For example, if Gearbox is enabled on a specific physical interface,
 * the destination port may be the PHY or LINE side of the external PHY.
 * The original port id is returned if it's not a Gearbox configured port.
 */
bool PortsOrch::getDestPortId(sai_object_id_t src_port_id, dest_port_type_t port_type, sai_object_id_t &des_port_id)
{
    bool status = false;
    des_port_id = src_port_id;

    if (m_gearboxEnabled)
    {
        if (m_gearboxPortListLaneMap.find(src_port_id) != m_gearboxPortListLaneMap.end())
        {
            if (PHY_PORT_TYPE == port_type)
            {
                des_port_id = get<0>(m_gearboxPortListLaneMap[src_port_id]);
                SWSS_LOG_DEBUG("BOX: port id:%" PRIx64 " has a phy-side port id:%" PRIx64, src_port_id, des_port_id);
                status = true;
            }
            else if (LINE_PORT_TYPE == port_type)
            {
                des_port_id = get<1>(m_gearboxPortListLaneMap[src_port_id]);
                SWSS_LOG_DEBUG("BOX: port id:%" PRIx64 " has a line-side port id:%" PRIx64, src_port_id, des_port_id);
                status = true;
            }
        }
    }

    return status;
}

bool PortsOrch::isPortAdminUp(const string &alias)
{
    auto it = m_portList.find(alias);
    if (it == m_portList.end())
    {
        SWSS_LOG_ERROR("Failed to get Port object by port alias: %s", alias.c_str());
        return false;
    }

    return it->second.m_admin_state_up;
}

map<string, Port>& PortsOrch::getAllPorts()
{
    return m_portList;
}

bool PortsOrch::getPort(string alias, Port &p)
{
    SWSS_LOG_ENTER();

    if (m_portList.find(alias) == m_portList.end())
    {
        return false;
    }
    else
    {
        p = m_portList[alias];
        return true;
    }
}

bool PortsOrch::getPort(sai_object_id_t id, Port &port)
{
    SWSS_LOG_ENTER();

    auto itr = saiOidToAlias.find(id);
    if (itr == saiOidToAlias.end())
    {
        return false;
    }
    else
    {
        getPort(itr->second, port);
        return true;
    }

    return false;
}

void PortsOrch::increasePortRefCount(const string &alias)
{
    assert (m_port_ref_count.find(alias) != m_port_ref_count.end());
    m_port_ref_count[alias]++;
}

void PortsOrch::decreasePortRefCount(const string &alias)
{
    assert (m_port_ref_count.find(alias) != m_port_ref_count.end());
    m_port_ref_count[alias]--;
}

void PortsOrch::increaseBridgePortRefCount(Port &port)
{
    assert (m_bridge_port_ref_count.find(port.m_alias) != m_bridge_port_ref_count.end());
    m_bridge_port_ref_count[port.m_alias]++;
}

void PortsOrch::decreaseBridgePortRefCount(Port &port)
{
    assert (m_bridge_port_ref_count.find(port.m_alias) != m_bridge_port_ref_count.end());
    m_bridge_port_ref_count[port.m_alias]--;
}

bool PortsOrch::getBridgePortReferenceCount(Port &port)
{
    assert (m_bridge_port_ref_count.find(port.m_alias) != m_bridge_port_ref_count.end());
    return m_bridge_port_ref_count[port.m_alias];
}

bool PortsOrch::getPortByBridgePortId(sai_object_id_t bridge_port_id, Port &port)
{
    SWSS_LOG_ENTER();

    auto itr = saiOidToAlias.find(bridge_port_id);
    if (itr == saiOidToAlias.end())
    {
        return false;
    }
    else
    {
        getPort(itr->second, port);
        return true;
    }

    return false;
}

bool PortsOrch::addSubPort(Port &port, const string &alias, const string &vlan, const bool &adminUp, const uint32_t &mtu)
{
    SWSS_LOG_ENTER();

    size_t found = alias.find(VLAN_SUB_INTERFACE_SEPARATOR);
    if (found == string::npos)
    {
        SWSS_LOG_ERROR("%s is not a sub interface", alias.c_str());
        return false;
    }
    subIntf subIf(alias);
    string parentAlias = subIf.parentIntf();
    sai_vlan_id_t vlan_id;
    try
    {
        vlan_id = static_cast<sai_vlan_id_t>(stoul(vlan));
    }
    catch (const std::invalid_argument &e)
    {
        SWSS_LOG_ERROR("Invalid argument %s to %s()", vlan.c_str(), e.what());
        return false;
    }
    catch (const std::out_of_range &e)
    {
        SWSS_LOG_ERROR("Out of range argument %s to %s()", vlan.c_str(), e.what());
        return false;
    }
    if (vlan_id > MAX_VALID_VLAN_ID)
    {
        SWSS_LOG_ERROR("Sub interface %s Port object creation failed: invalid VLAN id %u", alias.c_str(), vlan_id);
        return false;
    }

    auto it = m_portList.find(parentAlias);
    if (it == m_portList.end())
    {
        SWSS_LOG_NOTICE("Sub interface %s Port object creation: parent port %s is not ready", alias.c_str(), parentAlias.c_str());
        return false;
    }
    Port &parentPort = it->second;

    Port p(alias, Port::SUBPORT);

    p.m_admin_state_up = adminUp;

    if (mtu)
    {
        p.m_mtu = mtu;
    }
    else
    {
        SWSS_LOG_NOTICE("Sub interface %s inherits mtu size %u from parent port %s", alias.c_str(), parentPort.m_mtu, parentAlias.c_str());
        p.m_mtu = parentPort.m_mtu;
    }

    switch (parentPort.m_type)
    {
        case Port::PHY:
            p.m_parent_port_id = parentPort.m_port_id;
            break;
        case Port::LAG:
            p.m_parent_port_id = parentPort.m_lag_id;
            break;
        default:
            SWSS_LOG_ERROR("Sub interface %s Port object creation failed: \
                    parent port %s of invalid type (must be physical port or LAG)", alias.c_str(), parentAlias.c_str());
            return false;
    }
    p.m_vlan_info.vlan_id = vlan_id;

    // Change hostif vlan tag for the parent port only when a first subport is created
    if (parentPort.m_child_ports.empty())
    {
        if (!setHostIntfsStripTag(parentPort, SAI_HOSTIF_VLAN_TAG_KEEP))
        {
            SWSS_LOG_ERROR("Failed to set %s for hostif of port %s",
                    hostif_vlan_tag[SAI_HOSTIF_VLAN_TAG_KEEP], parentPort.m_alias.c_str());
            return false;
        }
    }

    parentPort.m_child_ports.insert(alias);
    increasePortRefCount(parentPort.m_alias);

    m_portList[alias] = p;
    m_port_ref_count[alias] = 0;
    port = p;
    return true;
}

bool PortsOrch::removeSubPort(const string &alias)
{
    SWSS_LOG_ENTER();

    auto it = m_portList.find(alias);
    if (it == m_portList.end())
    {
        SWSS_LOG_WARN("Sub interface %s Port object not found", alias.c_str());
        return false;
    }
    Port &port = it->second;

    if (port.m_type != Port::SUBPORT)
    {
        SWSS_LOG_ERROR("Sub interface %s not of type sub port", alias.c_str());
        return false;
    }

    if (m_port_ref_count[alias] > 0)
    {
        SWSS_LOG_ERROR("Unable to remove sub interface %s: ref count %u", alias.c_str(), m_port_ref_count[alias]);
        return false;
    }

    Port parentPort;
    if (!getPort(port.m_parent_port_id, parentPort))
    {
        SWSS_LOG_WARN("Sub interface %s: parent Port object not found", alias.c_str());
    }

    if (!parentPort.m_child_ports.erase(alias))
    {
        SWSS_LOG_WARN("Sub interface %s not associated to parent port %s", alias.c_str(), parentPort.m_alias.c_str());
    }
    else
    {
        decreasePortRefCount(parentPort.m_alias);
    }
    m_portList[parentPort.m_alias] = parentPort;

    m_portList.erase(it);

    // Restore hostif vlan tag for the parent port when the last subport is removed
    if (parentPort.m_child_ports.empty())
    {
        if (parentPort.m_bridge_port_id == SAI_NULL_OBJECT_ID)
        {
            if (!setHostIntfsStripTag(parentPort, SAI_HOSTIF_VLAN_TAG_STRIP))
            {
                SWSS_LOG_ERROR("Failed to set %s for hostif of port %s",
                        hostif_vlan_tag[SAI_HOSTIF_VLAN_TAG_STRIP], parentPort.m_alias.c_str());
                return false;
            }
        }
    }

    return true;
}

void PortsOrch::updateChildPortsMtu(const Port &p, const uint32_t mtu)
{
    if (p.m_type != Port::PHY && p.m_type != Port::LAG)
    {
        return;
    }

    for (const auto &child_port : p.m_child_ports)
    {
        Port subp;
        if (!getPort(child_port, subp))
        {
            SWSS_LOG_WARN("Sub interface %s Port object not found", child_port.c_str());
            continue;
        }

        subp.m_mtu = mtu;
        m_portList[child_port] = subp;
        SWSS_LOG_NOTICE("Sub interface %s inherits mtu change %u from parent port %s", child_port.c_str(), mtu, p.m_alias.c_str());

        if (subp.m_rif_id)
        {
            gIntfsOrch->setRouterIntfsMtu(subp);
        }
    }
}

void PortsOrch::setPort(string alias, Port p)
{
    m_portList[alias] = p;
}

void PortsOrch::getCpuPort(Port &port)
{
    port = m_cpuPort;
}

bool PortsOrch::setPortAdminStatus(Port &port, bool state)
{
    SWSS_LOG_ENTER();

    sai_attribute_t attr;
    attr.id = SAI_PORT_ATTR_ADMIN_STATE;
    attr.value.booldata = state;

    sai_status_t status = sai_port_api->set_port_attribute(port.m_port_id, &attr);
    if (status != SAI_STATUS_SUCCESS)
    {
        SWSS_LOG_ERROR("Failed to set admin status %s to port pid:%" PRIx64,
                       state ? "UP" : "DOWN", port.m_port_id);
        task_process_status handle_status = handleSaiSetStatus(SAI_API_PORT, status);
        if (handle_status != task_success)
        {
            return parseHandleSaiStatusFailure(handle_status);
        }
    }

    SWSS_LOG_INFO("Set admin status %s to port pid:%" PRIx64,
                    state ? "UP" : "DOWN", port.m_port_id);

    setGearboxPortsAttr(port, SAI_PORT_ATTR_ADMIN_STATE, &state);

    return true;
}

bool PortsOrch::getPortAdminStatus(sai_object_id_t id, bool &up)
{
    SWSS_LOG_ENTER();

    getDestPortId(id, LINE_PORT_TYPE, id);

    sai_attribute_t attr;
    attr.id = SAI_PORT_ATTR_ADMIN_STATE;

    sai_status_t status = sai_port_api->get_port_attribute(id, 1, &attr);
    if (status != SAI_STATUS_SUCCESS)
    {
        SWSS_LOG_ERROR("Failed to get admin status for port pid:%" PRIx64, id);
        task_process_status handle_status = handleSaiGetStatus(SAI_API_PORT, status);
        if (handle_status != task_process_status::task_success)
        {
            return false;
        }
    }

    up = attr.value.booldata;

    return true;
}

bool PortsOrch::setPortMtu(sai_object_id_t id, sai_uint32_t mtu)
{
    SWSS_LOG_ENTER();

    sai_attribute_t attr;
    attr.id = SAI_PORT_ATTR_MTU;
    /* mtu + 14 + 4 + 4 = 22 bytes */
    attr.value.u32 = (uint32_t)(mtu + sizeof(struct ether_header) + FCS_LEN + VLAN_TAG_LEN);

    sai_status_t status = sai_port_api->set_port_attribute(id, &attr);
    if (status != SAI_STATUS_SUCCESS)
    {
        SWSS_LOG_ERROR("Failed to set MTU %u to port pid:%" PRIx64 ", rv:%d",
                attr.value.u32, id, status);
        task_process_status handle_status = handleSaiSetStatus(SAI_API_PORT, status);
        if (handle_status != task_success)
        {
            return parseHandleSaiStatusFailure(handle_status);
        }
    }
    SWSS_LOG_INFO("Set MTU %u to port pid:%" PRIx64, attr.value.u32, id);
    return true;
}


bool PortsOrch::setPortTpid(sai_object_id_t id, sai_uint16_t tpid)
{
    SWSS_LOG_ENTER();
    sai_status_t status = SAI_STATUS_SUCCESS;
    sai_attribute_t attr;

    attr.id = SAI_PORT_ATTR_TPID;

    attr.value.u16 = (uint16_t)tpid;

    status = sai_port_api->set_port_attribute(id, &attr);
    if (status != SAI_STATUS_SUCCESS)
    {
        SWSS_LOG_ERROR("Failed to set TPID 0x%x to port pid:%" PRIx64 ", rv:%d",
                attr.value.u16, id, status);
        task_process_status handle_status = handleSaiSetStatus(SAI_API_PORT, status);
        if (handle_status != task_success)
        {
            return parseHandleSaiStatusFailure(handle_status);
        }
    }
    else
    {
        SWSS_LOG_NOTICE("Set TPID 0x%x to port pid:%" PRIx64, attr.value.u16, id);
    }
    return true;
}


bool PortsOrch::setPortFec(Port &port, sai_port_fec_mode_t mode)
{
    SWSS_LOG_ENTER();

    sai_attribute_t attr;
    attr.id = SAI_PORT_ATTR_FEC_MODE;
    attr.value.s32 = mode;

    sai_status_t status = sai_port_api->set_port_attribute(port.m_port_id, &attr);
    if (status != SAI_STATUS_SUCCESS)
    {
        SWSS_LOG_ERROR("Failed to set fec mode %d to port pid:%" PRIx64, mode, port.m_port_id);
        task_process_status handle_status = handleSaiSetStatus(SAI_API_PORT, status);
        if (handle_status != task_success)
        {
            return parseHandleSaiStatusFailure(handle_status);
        }
    }

    SWSS_LOG_INFO("Set fec mode %d to port pid:%" PRIx64, mode, port.m_port_id);

    setGearboxPortsAttr(port, SAI_PORT_ATTR_FEC_MODE, &mode);

    return true;
}

bool PortsOrch::getPortPfc(sai_object_id_t portId, uint8_t *pfc_bitmask)
{
    SWSS_LOG_ENTER();

    Port p;

    if (!getPort(portId, p))
    {
        SWSS_LOG_ERROR("Failed to get port object for port id 0x%" PRIx64, portId);
        return false;
    }

    *pfc_bitmask = p.m_pfc_bitmask;

    return true;
}

bool PortsOrch::setPortPfc(sai_object_id_t portId, uint8_t pfc_bitmask)
{
    SWSS_LOG_ENTER();

    sai_attribute_t attr;
    Port p;

    if (!getPort(portId, p))
    {
        SWSS_LOG_ERROR("Failed to get port object for port id 0x%" PRIx64, portId);
        return false;
    }

    if (p.m_pfc_asym == SAI_PORT_PRIORITY_FLOW_CONTROL_MODE_COMBINED)
    {
        attr.id = SAI_PORT_ATTR_PRIORITY_FLOW_CONTROL;
    }
    else if (p.m_pfc_asym == SAI_PORT_PRIORITY_FLOW_CONTROL_MODE_SEPARATE)
    {
        attr.id = SAI_PORT_ATTR_PRIORITY_FLOW_CONTROL_TX;
    }
    else
    {
        SWSS_LOG_ERROR("Incorrect asymmetric PFC mode: %u", p.m_pfc_asym);
        return false;
    }

    attr.value.u8 = pfc_bitmask;

    sai_status_t status = sai_port_api->set_port_attribute(portId, &attr);
    if (status != SAI_STATUS_SUCCESS)
    {
        SWSS_LOG_ERROR("Failed to set PFC 0x%x to port id 0x%" PRIx64 " (rc:%d)", attr.value.u8, portId, status);
        task_process_status handle_status = handleSaiSetStatus(SAI_API_PORT, status);
        if (handle_status != task_success)
        {
            return parseHandleSaiStatusFailure(handle_status);
        }
    }

    if (p.m_pfc_bitmask != pfc_bitmask)
    {
        p.m_pfc_bitmask = pfc_bitmask;
        m_portList[p.m_alias] = p;
    }

    return true;
}

bool PortsOrch::setPortPfcAsym(Port &port, string pfc_asym)
{
    SWSS_LOG_ENTER();

    sai_attribute_t attr;
    uint8_t pfc = 0;

    if (!getPortPfc(port.m_port_id, &pfc))
    {
        return false;
    }

    auto found = pfc_asym_map.find(pfc_asym);
    if (found == pfc_asym_map.end())
    {
        SWSS_LOG_ERROR("Incorrect asymmetric PFC mode: %s", pfc_asym.c_str());
        return false;
    }

    auto new_pfc_asym = found->second;
    if (port.m_pfc_asym == new_pfc_asym)
    {
        SWSS_LOG_NOTICE("Already set asymmetric PFC mode: %s", pfc_asym.c_str());
        return true;
    }

    port.m_pfc_asym = new_pfc_asym;
    m_portList[port.m_alias] = port;

    attr.id = SAI_PORT_ATTR_PRIORITY_FLOW_CONTROL_MODE;
    attr.value.s32 = (int32_t) port.m_pfc_asym;

    sai_status_t status = sai_port_api->set_port_attribute(port.m_port_id, &attr);
    if (status != SAI_STATUS_SUCCESS)
    {
        SWSS_LOG_ERROR("Failed to set PFC mode %d to port id 0x%" PRIx64 " (rc:%d)", port.m_pfc_asym, port.m_port_id, status);
        task_process_status handle_status = handleSaiSetStatus(SAI_API_PORT, status);
        if (handle_status != task_success)
        {
            return parseHandleSaiStatusFailure(handle_status);
        }
    }

    if (!setPortPfc(port.m_port_id, pfc))
    {
        return false;
    }

    if (port.m_pfc_asym == SAI_PORT_PRIORITY_FLOW_CONTROL_MODE_SEPARATE)
    {
        attr.id = SAI_PORT_ATTR_PRIORITY_FLOW_CONTROL_RX;
        attr.value.u8 = static_cast<uint8_t>(0xff);

        sai_status_t status = sai_port_api->set_port_attribute(port.m_port_id, &attr);
        if (status != SAI_STATUS_SUCCESS)
        {
            SWSS_LOG_ERROR("Failed to set RX PFC 0x%x to port id 0x%" PRIx64 " (rc:%d)", attr.value.u8, port.m_port_id, status);
            task_process_status handle_status = handleSaiSetStatus(SAI_API_PORT, status);
            if (handle_status != task_success)
        {
            return parseHandleSaiStatusFailure(handle_status);
        }
        }
    }

    SWSS_LOG_INFO("Set asymmetric PFC %s to port id 0x%" PRIx64, pfc_asym.c_str(), port.m_port_id);

    return true;
}

/*
 * Name: bindUnbindAclTableGroup
 *
 * Description:
 *     To bind a port to ACL table we need to do two things.
 *     1. Create ACL table member, which maps
 *        ACL table group OID --> ACL table OID
 *     2. Set ACL table group OID as value port attribute.
 *
 *      This function performs the second step of binding.
 *
 *      Also, while unbinding we use this function to
 *      set port attribute value to SAI_NULL_OBJECT_ID
 *
 *      Port attribute name is derived from port type
 *
 * Return: true on success, false on failure
 */
bool PortsOrch::bindUnbindAclTableGroup(Port &port,
                                        bool ingress,
                                        bool bind)
{

    sai_attribute_t    attr;
    sai_status_t       status = SAI_STATUS_SUCCESS;
    string             bind_str = bind ? "bind" : "unbind";

    attr.value.oid = bind ? (ingress ? port.m_ingress_acl_table_group_id :
                                       port.m_egress_acl_table_group_id):
                            SAI_NULL_OBJECT_ID;
    switch (port.m_type)
    {
        case Port::PHY:
        {
            attr.id = ingress ?
                    SAI_PORT_ATTR_INGRESS_ACL : SAI_PORT_ATTR_EGRESS_ACL;
            status = sai_port_api->set_port_attribute(port.m_port_id, &attr);
            if (SAI_STATUS_SUCCESS != status)
            {
                SWSS_LOG_ERROR("Failed to %s %s to ACL table group %" PRIx64 ", rv:%d",
                            bind_str.c_str(), port.m_alias.c_str(), attr.value.oid, status);
                task_process_status handle_status = handleSaiSetStatus(SAI_API_PORT, status);
                if (handle_status != task_success)
                {
                    return parseHandleSaiStatusFailure(handle_status);
                }
            }
            break;
        }
        case Port::LAG:
        {
            attr.id = ingress ?
                    SAI_LAG_ATTR_INGRESS_ACL : SAI_LAG_ATTR_EGRESS_ACL;
            status = sai_lag_api->set_lag_attribute(port.m_lag_id, &attr);
            if (SAI_STATUS_SUCCESS != status)
            {
                SWSS_LOG_ERROR("Failed to %s %s to ACL table group %" PRIx64 ", rv:%d",
                            bind_str.c_str(), port.m_alias.c_str(), attr.value.oid, status);
                task_process_status handle_status = handleSaiSetStatus(SAI_API_LAG, status);
                if (handle_status != task_success)
                {
                    return parseHandleSaiStatusFailure(handle_status);
                }
            }
            break;
        }
        case Port::VLAN:
        {
            attr.id = ingress ?
                    SAI_VLAN_ATTR_INGRESS_ACL : SAI_VLAN_ATTR_EGRESS_ACL;
            status =
                sai_vlan_api->set_vlan_attribute(port.m_vlan_info.vlan_oid,
                                                 &attr);
            if (SAI_STATUS_SUCCESS != status)
            {
                SWSS_LOG_ERROR("Failed to %s %s to ACL table group %" PRIx64 ", rv:%d",
                            bind_str.c_str(), port.m_alias.c_str(), attr.value.oid, status);
                task_process_status handle_status = handleSaiSetStatus(SAI_API_VLAN, status);
                if (handle_status != task_success)
                {
                    return parseHandleSaiStatusFailure(handle_status);
                }
            }
            break;
        }
        default:
        {
            SWSS_LOG_ERROR("Failed to %s %s port with type %d",
                           bind_str.c_str(), port.m_alias.c_str(), port.m_type);
            return false;
        }
    }

    return true;
}

bool PortsOrch::unbindRemoveAclTableGroup(sai_object_id_t  port_oid,
                                          sai_object_id_t  acl_table_oid,
                                          acl_stage_type_t acl_stage)
{
    SWSS_LOG_ENTER();

    sai_status_t       status;
    bool               ingress = (acl_stage == ACL_STAGE_INGRESS);
    Port               port;

    if (!getPort(port_oid, port))
    {
        SWSS_LOG_ERROR("Failed to get port by port OID %" PRIx64, port_oid);
        return false;
    }


    sai_object_id_t &group_oid_ref =
            ingress? port.m_ingress_acl_table_group_id :
                     port.m_egress_acl_table_group_id;
    unordered_set<sai_object_id_t> &acl_list_ref =
            ingress ? port.m_ingress_acl_tables_uset :
                      port.m_egress_acl_tables_uset;

    if (SAI_NULL_OBJECT_ID == group_oid_ref)
    {
        assert(acl_list_ref.find(acl_table_oid) == acl_list_ref.end());
        return true;
    }
    assert(acl_list_ref.find(acl_table_oid) != acl_list_ref.end());
    acl_list_ref.erase(acl_table_oid);
    if (!acl_list_ref.empty())
    {
        // This port is in more than one acl table's port list
        // So, we need to preserve group OID
        SWSS_LOG_NOTICE("Preserving port OID %" PRIx64" ACL table grop ID", port_oid);
        setPort(port.m_alias, port);
        return true;
    }

    SWSS_LOG_NOTICE("Removing port OID %" PRIx64" ACL table group ID", port_oid);

    // Unbind ACL group
    if (!bindUnbindAclTableGroup(port, ingress, false))
    {
        SWSS_LOG_ERROR("Failed to remove ACL group ID from port");
        return false;
    }

    // Remove ACL group
    status = sai_acl_api->remove_acl_table_group(group_oid_ref);
    if (SAI_STATUS_SUCCESS != status)
    {
        SWSS_LOG_ERROR("Failed to remove ACL table group, rv:%d", status);
        task_process_status handle_status = handleSaiRemoveStatus(SAI_API_ACL, status);
        if (handle_status != task_success)
        {
            return parseHandleSaiStatusFailure(handle_status);
        }
    }
    sai_acl_bind_point_type_t bind_type;
    if (!getSaiAclBindPointType(port.m_type, bind_type))
    {
        SWSS_LOG_ERROR("Unknown SAI ACL bind point type");
        return false;
    }
    gCrmOrch->decCrmAclUsedCounter(CrmResourceType::CRM_ACL_GROUP,
                                   ingress ? SAI_ACL_STAGE_INGRESS : SAI_ACL_STAGE_EGRESS,
                                   bind_type, group_oid_ref);

    group_oid_ref = SAI_NULL_OBJECT_ID;
    setPort(port.m_alias, port);
    return true;
}

bool PortsOrch::createBindAclTableGroup(sai_object_id_t  port_oid,
                                        sai_object_id_t  acl_table_oid,
                                        sai_object_id_t  &group_oid,
                                        acl_stage_type_t acl_stage)
{
    SWSS_LOG_ENTER();

    if (ACL_STAGE_UNKNOWN == acl_stage)
    {
        SWSS_LOG_ERROR("unknown ACL stage for table group creation");
        return false;
    }
    assert(ACL_STAGE_INGRESS == acl_stage || ACL_STAGE_EGRESS == acl_stage);

    sai_status_t    status;
    Port            port;
    bool            ingress = (ACL_STAGE_INGRESS == acl_stage) ?
                              true : false;
    if (!getPort(port_oid, port))
    {
        SWSS_LOG_ERROR("Failed to get port by port ID %" PRIx64, port_oid);
        return false;
    }

    unordered_set<sai_object_id_t> &acl_list_ref =
            ingress ? port.m_ingress_acl_tables_uset :
                      port.m_egress_acl_tables_uset;
    sai_object_id_t &group_oid_ref =
            ingress ? port.m_ingress_acl_table_group_id :
                      port.m_egress_acl_table_group_id;

    if (acl_list_ref.empty())
    {
        // Port ACL table group does not exist, create one
        assert(group_oid_ref == SAI_NULL_OBJECT_ID);
        sai_acl_bind_point_type_t bind_type;
        if (!getSaiAclBindPointType(port.m_type, bind_type))
        {
            SWSS_LOG_ERROR("Failed to bind ACL table to port %s with unknown type %d",
                        port.m_alias.c_str(), port.m_type);
            return false;
        }
        sai_object_id_t bp_list[] = { bind_type };

        vector<sai_attribute_t> group_attrs;
        sai_attribute_t group_attr;

        group_attr.id = SAI_ACL_TABLE_GROUP_ATTR_ACL_STAGE;
        group_attr.value.s32 = ingress ? SAI_ACL_STAGE_INGRESS :
                                         SAI_ACL_STAGE_EGRESS;
        group_attrs.push_back(group_attr);

        group_attr.id = SAI_ACL_TABLE_GROUP_ATTR_ACL_BIND_POINT_TYPE_LIST;
        group_attr.value.objlist.count = 1;
        group_attr.value.objlist.list = bp_list;
        group_attrs.push_back(group_attr);

        group_attr.id = SAI_ACL_TABLE_GROUP_ATTR_TYPE;
        group_attr.value.s32 = SAI_ACL_TABLE_GROUP_TYPE_PARALLEL;
        group_attrs.push_back(group_attr);

        status = sai_acl_api->create_acl_table_group(&group_oid_ref, gSwitchId,
                        (uint32_t)group_attrs.size(), group_attrs.data());
        if (status != SAI_STATUS_SUCCESS)
        {
            SWSS_LOG_ERROR("Failed to create ACL table group, rv:%d", status);
            task_process_status handle_status = handleSaiCreateStatus(SAI_API_ACL, status);
            if (handle_status != task_success)
            {
                return parseHandleSaiStatusFailure(handle_status);
            }
        }
        assert(group_oid_ref != SAI_NULL_OBJECT_ID);

        gCrmOrch->incCrmAclUsedCounter(CrmResourceType::CRM_ACL_GROUP,
                        ingress ? SAI_ACL_STAGE_INGRESS :
                                  SAI_ACL_STAGE_EGRESS, bind_type);

        // Bind ACL table group
        if (!bindUnbindAclTableGroup(port, ingress, true))
        {
            return false;
        }

        SWSS_LOG_NOTICE("Create %s ACL table group and bind port %s to it",
                        ingress ? "ingress" : "egress", port.m_alias.c_str());
    }

    assert(group_oid_ref != SAI_NULL_OBJECT_ID);
    group_oid = group_oid_ref;
    acl_list_ref.insert(acl_table_oid);
    setPort(port.m_alias, port);

    return true;
}

bool PortsOrch::unbindAclTable(sai_object_id_t  port_oid,
                               sai_object_id_t  acl_table_oid,
                               sai_object_id_t  acl_group_member_oid,
                               acl_stage_type_t acl_stage)
{

    /*
     * Do the following in-order
     * 1. Delete ACL table group member
     * 2. Unbind ACL table group
     * 3. Delete ACL table group
     */
    sai_status_t status =
            sai_acl_api->remove_acl_table_group_member(acl_group_member_oid);
    if (status != SAI_STATUS_SUCCESS) {
        SWSS_LOG_ERROR("Failed to remove ACL group member: %" PRIu64 " ",
                       acl_group_member_oid);
        task_process_status handle_status = handleSaiRemoveStatus(SAI_API_ACL, status);
        if (handle_status != task_success)
        {
            return parseHandleSaiStatusFailure(handle_status);
        }
    }


    Port port;
    if (getPort(port_oid, port))
    {
        decreasePortRefCount(port.m_alias);
    }

    if (!unbindRemoveAclTableGroup(port_oid, acl_table_oid, acl_stage)) {
        return false;
    }

    return true;
}

bool PortsOrch::bindAclTable(sai_object_id_t  port_oid,
                             sai_object_id_t  table_oid,
                             sai_object_id_t  &group_member_oid,
                             acl_stage_type_t acl_stage)
{
    SWSS_LOG_ENTER();
    /*
     * Do the following in-order
     * 1. Create ACL table group
     * 2. Bind ACL table group (set ACL table group ID on port)
     * 3. Create ACL table group member
     */

    if (table_oid == SAI_NULL_OBJECT_ID)
    {
        SWSS_LOG_ERROR("Invalid ACL table %" PRIx64, table_oid);
        return false;
    }

    sai_object_id_t    group_oid;
    sai_status_t       status;

    // Create an ACL table group and bind to port
    if (!createBindAclTableGroup(port_oid, table_oid, group_oid, acl_stage))
    {
        SWSS_LOG_ERROR("Fail to create or bind to port %" PRIx64 " ACL table group", port_oid);
        return false;
    }

    // Create an ACL group member with table_oid and group_oid
    vector<sai_attribute_t> member_attrs;

    sai_attribute_t member_attr;
    member_attr.id = SAI_ACL_TABLE_GROUP_MEMBER_ATTR_ACL_TABLE_GROUP_ID;
    member_attr.value.oid = group_oid;
    member_attrs.push_back(member_attr);

    member_attr.id = SAI_ACL_TABLE_GROUP_MEMBER_ATTR_ACL_TABLE_ID;
    member_attr.value.oid = table_oid;
    member_attrs.push_back(member_attr);

    member_attr.id = SAI_ACL_TABLE_GROUP_MEMBER_ATTR_PRIORITY;
    member_attr.value.u32 = 100; // TODO: double check!
    member_attrs.push_back(member_attr);

    status = sai_acl_api->create_acl_table_group_member(&group_member_oid, gSwitchId, (uint32_t)member_attrs.size(), member_attrs.data());
    if (status != SAI_STATUS_SUCCESS)
    {
        SWSS_LOG_ERROR("Failed to create member in ACL table group %" PRIx64 " for ACL table %" PRIx64 ", rv:%d",
                group_oid, table_oid, status);
        task_process_status handle_status = handleSaiCreateStatus(SAI_API_ACL, status);
        if (handle_status != task_success)
        {
            return parseHandleSaiStatusFailure(handle_status);
        }
    }

    Port port;
    if (getPort(port_oid, port))
    {
        increasePortRefCount(port.m_alias);
    }

    return true;
}

bool PortsOrch::setPortPvid(Port &port, sai_uint32_t pvid)
{
    SWSS_LOG_ENTER();

    if(port.m_type == Port::TUNNEL)
    {
        SWSS_LOG_ERROR("pvid setting for tunnel %s is not allowed", port.m_alias.c_str());
        return true;
    }

    if(port.m_type == Port::SYSTEM)
    {
        SWSS_LOG_INFO("pvid setting for system port %s is not applicable", port.m_alias.c_str());
        return true;
    }

    if (port.m_rif_id)
    {
        SWSS_LOG_ERROR("pvid setting for router interface %s is not allowed", port.m_alias.c_str());
        return false;
    }

    vector<Port> portv;
    if (port.m_type == Port::PHY)
    {
        sai_attribute_t attr;
        attr.id = SAI_PORT_ATTR_PORT_VLAN_ID;
        attr.value.u32 = pvid;

        sai_status_t status = sai_port_api->set_port_attribute(port.m_port_id, &attr);
        if (status != SAI_STATUS_SUCCESS)
        {
            SWSS_LOG_ERROR("Failed to set pvid %u to port: %s", attr.value.u32, port.m_alias.c_str());
            task_process_status handle_status = handleSaiSetStatus(SAI_API_PORT, status);
            if (handle_status != task_success)
            {
                return parseHandleSaiStatusFailure(handle_status);
            }
        }
        SWSS_LOG_NOTICE("Set pvid %u to port: %s", attr.value.u32, port.m_alias.c_str());
    }
    else if (port.m_type == Port::LAG)
    {
        sai_attribute_t attr;
        attr.id = SAI_LAG_ATTR_PORT_VLAN_ID;
        attr.value.u32 = pvid;

        sai_status_t status = sai_lag_api->set_lag_attribute(port.m_lag_id, &attr);
        if (status != SAI_STATUS_SUCCESS)
        {
            SWSS_LOG_ERROR("Failed to set pvid %u to lag: %s", attr.value.u32, port.m_alias.c_str());
            task_process_status handle_status = handleSaiSetStatus(SAI_API_LAG, status);
            if (handle_status != task_success)
            {
                return parseHandleSaiStatusFailure(handle_status);
            }
        }
        SWSS_LOG_NOTICE("Set pvid %u to lag: %s", attr.value.u32, port.m_alias.c_str());
    }
    else
    {
        SWSS_LOG_ERROR("PortsOrch::setPortPvid port type %d not supported", port.m_type);
        return false;
    }

    port.m_port_vlan_id = (sai_vlan_id_t)pvid;
    return true;
}

bool PortsOrch::getPortPvid(Port &port, sai_uint32_t &pvid)
{
    /* Just return false if the router interface exists */
    if (port.m_rif_id)
    {
        SWSS_LOG_DEBUG("Router interface exists on %s, don't set pvid",
                      port.m_alias.c_str());
        return false;
    }

    pvid = port.m_port_vlan_id;
    return true;
}

bool PortsOrch::setHostIntfsStripTag(Port &port, sai_hostif_vlan_tag_t strip)
{
    SWSS_LOG_ENTER();
    vector<Port> portv;

    if(port.m_type == Port::TUNNEL)
    {
        return true;
    }

    /*
     * Before SAI_HOSTIF_VLAN_TAG_ORIGINAL is supported by libsai from all asic vendors,
     * the VLAN tag on hostif is explicitly controlled with SAI_HOSTIF_VLAN_TAG_STRIP &
     * SAI_HOSTIF_VLAN_TAG_KEEP attributes.
     */
    if (port.m_type == Port::PHY)
    {
        portv.push_back(port);
    }
    else if (port.m_type == Port::LAG)
    {
        getLagMember(port, portv);
    }
    else
    {
        SWSS_LOG_ERROR("port type %d not supported", port.m_type);
        return false;
    }

    for (const auto p: portv)
    {
        sai_attribute_t attr;
        attr.id = SAI_HOSTIF_ATTR_VLAN_TAG;
        attr.value.s32 = strip;

        sai_status_t status = sai_hostif_api->set_hostif_attribute(p.m_hif_id, &attr);
        if (status != SAI_STATUS_SUCCESS)
        {
            SWSS_LOG_ERROR("Failed to set %s to host interface %s",
                        hostif_vlan_tag[strip], p.m_alias.c_str());
            task_process_status handle_status = handleSaiSetStatus(SAI_API_HOSTIF, status);
            if (handle_status != task_success)
            {
                return parseHandleSaiStatusFailure(handle_status);
            }
        }
        SWSS_LOG_NOTICE("Set %s to host interface: %s",
                        hostif_vlan_tag[strip], p.m_alias.c_str());
    }

    return true;
}

bool PortsOrch::isSpeedSupported(const std::string& alias, sai_object_id_t port_id, sai_uint32_t speed)
{
    // This method will return false iff we get a list of supported speeds and the requested speed
    // is not supported
    // Otherwise the method will return true (even if we received errors)
    initPortSupportedSpeeds(alias, port_id);

    const auto &supp_speeds = m_portSupportedSpeeds[port_id];
    if (supp_speeds.empty())
    {
        // we don't have the list for this port, so return true to change speed anyway
        return true;
    }

    return std::find(supp_speeds.begin(), supp_speeds.end(), speed) != supp_speeds.end();
}

void PortsOrch::getPortSupportedSpeeds(const std::string& alias, sai_object_id_t port_id, PortSupportedSpeeds &supported_speeds)
{
    sai_attribute_t attr;
    sai_status_t status;
    const auto size_guess = 25; // Guess the size which could be enough

    PortSupportedSpeeds speeds(size_guess);

    // two attempts to get our value, first with the guess, other with the returned value
    for (int attempt = 0; attempt < 2; ++attempt)
    {
        attr.id = SAI_PORT_ATTR_SUPPORTED_SPEED;
        attr.value.u32list.count = static_cast<uint32_t>(speeds.size());
        attr.value.u32list.list = speeds.data();

        status = sai_port_api->get_port_attribute(port_id, 1, &attr);
        if (status != SAI_STATUS_BUFFER_OVERFLOW)
        {
            break;
        }

        // if our guess was wrong, retry with the correct value
        speeds.resize(attr.value.u32list.count);
    }

    if (status == SAI_STATUS_SUCCESS)
    {
        speeds.resize(attr.value.u32list.count);
        supported_speeds.swap(speeds);
    }
    else
    {
        if (status == SAI_STATUS_BUFFER_OVERFLOW)
        {
            // something went wrong in SAI implementation
            SWSS_LOG_ERROR("Failed to get supported speed list for port %s id=%" PRIx64 ". Not enough container size",
                           alias.c_str(), port_id);
        }
        else if (SAI_STATUS_IS_ATTR_NOT_SUPPORTED(status) ||
                 SAI_STATUS_IS_ATTR_NOT_IMPLEMENTED(status) ||
                 status == SAI_STATUS_NOT_IMPLEMENTED)
        {
            // unable to validate speed if attribute is not supported on platform
            // assuming input value is correct
            SWSS_LOG_WARN("Unable to validate speed for port %s id=%" PRIx64 ". Not supported by platform",
                          alias.c_str(), port_id);
        }
        else
        {
            SWSS_LOG_ERROR("Failed to get a list of supported speeds for port %s id=%" PRIx64 ". Error=%d",
                           alias.c_str(), port_id, status);
        }

        supported_speeds.clear(); // return empty
    }
}

void PortsOrch::initPortSupportedSpeeds(const std::string& alias, sai_object_id_t port_id)
{
    // If port supported speeds map already contains the information, save the SAI call
    if (m_portSupportedSpeeds.count(port_id))
    {
        return;
    }
    PortSupportedSpeeds supported_speeds;
    getPortSupportedSpeeds(alias, port_id, supported_speeds);
    m_portSupportedSpeeds[port_id] = supported_speeds;
    vector<FieldValueTuple> v;
    std::string supported_speeds_str = swss::join(',', supported_speeds.begin(), supported_speeds.end());
    v.emplace_back(std::make_pair("supported_speeds", supported_speeds_str));
    m_portStateTable.set(alias, v);
}

/*
 * If Gearbox is enabled and this is a Gearbox port then set the attributes accordingly.
 */
bool PortsOrch::setGearboxPortsAttr(Port &port, sai_port_attr_t id, void *value)
{
    bool status;

    status = setGearboxPortAttr(port, PHY_PORT_TYPE, id, value);

    if (status == true)
    {
        status = setGearboxPortAttr(port, LINE_PORT_TYPE, id, value);
    }

    return status;
}

/*
 * If Gearbox is enabled and this is a Gearbox port then set the specific lane attribute.
 * Note: the appl_db is also updated (Gearbox config_db tables are TBA).
 */
bool PortsOrch::setGearboxPortAttr(Port &port, dest_port_type_t port_type, sai_port_attr_t id, void *value)
{
    sai_status_t status = SAI_STATUS_SUCCESS;
    sai_object_id_t dest_port_id;
    sai_attribute_t attr;
    string speed_attr;
    sai_uint32_t speed = 0;

    SWSS_LOG_ENTER();

    if (m_gearboxEnabled)
    {
        if (getDestPortId(port.m_port_id, port_type, dest_port_id) == true)
        {
            switch (id)
            {
                case SAI_PORT_ATTR_FEC_MODE:
                    attr.id = id;
                    attr.value.s32 = *static_cast<sai_int32_t*>(value);
                    SWSS_LOG_NOTICE("BOX: Set %s FEC_MODE %d", port.m_alias.c_str(), attr.value.s32);
                    break;
                case SAI_PORT_ATTR_ADMIN_STATE:
                    attr.id = id;
                    attr.value.booldata = *static_cast<bool*>(value);
                    SWSS_LOG_NOTICE("BOX: Set %s ADMIN_STATE %d", port.m_alias.c_str(), attr.value.booldata);
                    break;
                case SAI_PORT_ATTR_SPEED:
                    switch (port_type)
                    {
                        case PHY_PORT_TYPE:
                            speed_attr = "system_speed";
                            break;
                        case LINE_PORT_TYPE:
                            speed_attr = "line_speed";
                            break;
                        default:
                            return false;
                    }

                    speed = *static_cast<sai_int32_t*>(value);
                    if (isSpeedSupported(port.m_alias, dest_port_id, speed))
                    {
                        // Gearbox may not implement speed check, so
                        // invalidate speed if it doesn't make sense.
                        if (to_string(speed).size() < 5)
                        {
                            speed = 0;
                        }

                        attr.id = SAI_PORT_ATTR_SPEED;
                        attr.value.u32 = speed;
                    }
                    SWSS_LOG_NOTICE("BOX: Set %s lane %s %d", port.m_alias.c_str(), speed_attr.c_str(), speed);
                    break;
                default:
                    return false;
            }

            status = sai_port_api->set_port_attribute(dest_port_id, &attr);
            if (status == SAI_STATUS_SUCCESS)
            {
                if (id == SAI_PORT_ATTR_SPEED)
                {
                    string key = "phy:"+to_string(m_gearboxInterfaceMap[port.m_index].phy_id)+":ports:"+to_string(port.m_index);
                    m_gearboxTable->hset(key, speed_attr, to_string(speed));
                    SWSS_LOG_NOTICE("BOX: Updated APPL_DB key:%s %s %d", key.c_str(), speed_attr.c_str(), speed);
                }
            }
            else
            {
                SWSS_LOG_ERROR("BOX: Failed to set %s port attribute %d", port.m_alias.c_str(), id);
                task_process_status handle_status = handleSaiSetStatus(SAI_API_PORT, status);
                if (handle_status != task_success)
                {
                    return parseHandleSaiStatusFailure(handle_status);
                }
            }
        }
    }

    return true;
}

task_process_status PortsOrch::setPortSpeed(Port &port, sai_uint32_t speed)
{
    sai_attribute_t attr;
    sai_status_t status;

    SWSS_LOG_ENTER();

    attr.id = SAI_PORT_ATTR_SPEED;
    attr.value.u32 = speed;

    status = sai_port_api->set_port_attribute(port.m_port_id, &attr);
    if (status != SAI_STATUS_SUCCESS)
    {
        return handleSaiSetStatus(SAI_API_PORT, status);
    }

    setGearboxPortsAttr(port, SAI_PORT_ATTR_SPEED, &speed);
    return task_success;
}

bool PortsOrch::getPortSpeed(sai_object_id_t id, sai_uint32_t &speed)
{
    SWSS_LOG_ENTER();

    getDestPortId(id, LINE_PORT_TYPE, id);

    sai_attribute_t attr;
    sai_status_t status;

    attr.id = SAI_PORT_ATTR_SPEED;
    attr.value.u32 = 0;

    status = sai_port_api->get_port_attribute(id, 1, &attr);

    if (status == SAI_STATUS_SUCCESS)
    {
        speed = attr.value.u32;
    }
    else
    {
        task_process_status handle_status = handleSaiGetStatus(SAI_API_PORT, status);
        if (handle_status != task_process_status::task_success)
        {
            return false;
        }
    }

    return true;
}

task_process_status PortsOrch::setPortAdvSpeeds(sai_object_id_t port_id, std::vector<sai_uint32_t>& speed_list)
{
    SWSS_LOG_ENTER();
    sai_attribute_t attr;
    sai_status_t status;

    attr.id = SAI_PORT_ATTR_ADVERTISED_SPEED;
    attr.value.u32list.list  = speed_list.data();
    attr.value.u32list.count = static_cast<uint32_t>(speed_list.size());

    status = sai_port_api->set_port_attribute(port_id, &attr);
    if (status != SAI_STATUS_SUCCESS)
    {
        return handleSaiSetStatus(SAI_API_PORT, status);
    }

    return task_success;
}

task_process_status PortsOrch::setPortInterfaceType(sai_object_id_t port_id, sai_port_interface_type_t interface_type)
{
    SWSS_LOG_ENTER();
    sai_attribute_t attr;
    sai_status_t status;

    attr.id = SAI_PORT_ATTR_INTERFACE_TYPE;
    attr.value.u32 = static_cast<uint32_t>(interface_type);

    status = sai_port_api->set_port_attribute(port_id, &attr);
    if (status != SAI_STATUS_SUCCESS)
    {
        return handleSaiSetStatus(SAI_API_PORT, status);
    }

    return task_success;
}

task_process_status PortsOrch::setPortAdvInterfaceTypes(sai_object_id_t port_id, std::vector<uint32_t> &interface_types)
{
    SWSS_LOG_ENTER();
    sai_attribute_t attr;
    sai_status_t status;

    attr.id = SAI_PORT_ATTR_ADVERTISED_INTERFACE_TYPE;
    attr.value.u32list.list  = interface_types.data();
    attr.value.u32list.count = static_cast<uint32_t>(interface_types.size());

    status = sai_port_api->set_port_attribute(port_id, &attr);
    if (status != SAI_STATUS_SUCCESS)
    {
        return handleSaiSetStatus(SAI_API_PORT, status);
    }

    return task_success;
}

bool PortsOrch::getQueueTypeAndIndex(sai_object_id_t queue_id, string &type, uint8_t &index)
{
    SWSS_LOG_ENTER();

    sai_attribute_t attr[2];
    attr[0].id = SAI_QUEUE_ATTR_TYPE;
    attr[1].id = SAI_QUEUE_ATTR_INDEX;

    sai_status_t status = sai_queue_api->get_queue_attribute(queue_id, 2, attr);
    if (status != SAI_STATUS_SUCCESS)
    {
        SWSS_LOG_ERROR("Failed to get queue type and index for queue %" PRIu64 " rv:%d", queue_id, status);
        task_process_status handle_status = handleSaiGetStatus(SAI_API_QUEUE, status);
        if (handle_status != task_process_status::task_success)
        {
            return false;
        }
    }

    switch (attr[0].value.s32)
    {
    case SAI_QUEUE_TYPE_ALL:
        type = "SAI_QUEUE_TYPE_ALL";
        break;
    case SAI_QUEUE_TYPE_UNICAST:
        type = "SAI_QUEUE_TYPE_UNICAST";
        break;
    case SAI_QUEUE_TYPE_MULTICAST:
        type = "SAI_QUEUE_TYPE_MULTICAST";
        break;
    default:
        SWSS_LOG_ERROR("Got unsupported queue type %d for %" PRIu64 " queue", attr[0].value.s32, queue_id);
        throw runtime_error("Got unsupported queue type");
    }

    index = attr[1].value.u8;

    return true;
}

task_process_status PortsOrch::setPortAutoNeg(sai_object_id_t id, int an)
{
    SWSS_LOG_ENTER();

    sai_attribute_t attr;
    attr.id = SAI_PORT_ATTR_AUTO_NEG_MODE;
    attr.value.booldata = (an == 1 ? true : false);

    sai_status_t status = sai_port_api->set_port_attribute(id, &attr);
    if (status != SAI_STATUS_SUCCESS)
    {
        SWSS_LOG_ERROR("Failed to set AutoNeg %u to port pid:%" PRIx64, attr.value.booldata, id);
        return handleSaiSetStatus(SAI_API_PORT, status);
    }
    SWSS_LOG_INFO("Set AutoNeg %u to port pid:%" PRIx64, attr.value.booldata, id);
    return task_success;
}

bool PortsOrch::setHostIntfsOperStatus(const Port& port, bool isUp) const
{
    SWSS_LOG_ENTER();

    sai_attribute_t attr;
    attr.id = SAI_HOSTIF_ATTR_OPER_STATUS;
    attr.value.booldata = isUp;

    sai_status_t status = sai_hostif_api->set_hostif_attribute(port.m_hif_id, &attr);
    if (status != SAI_STATUS_SUCCESS)
    {
        SWSS_LOG_WARN("Failed to set operation status %s to host interface %s",
                isUp ? "UP" : "DOWN", port.m_alias.c_str());
        return false;
    }

    SWSS_LOG_NOTICE("Set operation status %s to host interface %s",
            isUp ? "UP" : "DOWN", port.m_alias.c_str());

    return true;
}

bool PortsOrch::createVlanHostIntf(Port& vl, string hostif_name)
{
    SWSS_LOG_ENTER();

    if (vl.m_vlan_info.host_intf_id != SAI_NULL_OBJECT_ID)
    {
        SWSS_LOG_ERROR("Host interface already assigned to VLAN %d", vl.m_vlan_info.vlan_id);
        return false;
    }

    vector<sai_attribute_t> attrs;
    sai_attribute_t attr;

    attr.id = SAI_HOSTIF_ATTR_TYPE;
    attr.value.s32 = SAI_HOSTIF_TYPE_NETDEV;
    attrs.push_back(attr);

    attr.id = SAI_HOSTIF_ATTR_OBJ_ID;
    attr.value.oid = vl.m_vlan_info.vlan_oid;
    attrs.push_back(attr);

    attr.id = SAI_HOSTIF_ATTR_NAME;
    if (hostif_name.length() >= SAI_HOSTIF_NAME_SIZE)
    {
        SWSS_LOG_WARN("Host interface name %s is too long and will be truncated to %d bytes", hostif_name.c_str(), SAI_HOSTIF_NAME_SIZE - 1);
    }
    strncpy(attr.value.chardata, hostif_name.c_str(), SAI_HOSTIF_NAME_SIZE);
    attr.value.chardata[SAI_HOSTIF_NAME_SIZE - 1] = '\0';
    attrs.push_back(attr);

    sai_status_t status = sai_hostif_api->create_hostif(&vl.m_vlan_info.host_intf_id, gSwitchId, (uint32_t)attrs.size(), attrs.data());
    if (status != SAI_STATUS_SUCCESS)
    {
        SWSS_LOG_ERROR("Failed to create host interface %s for VLAN %d", hostif_name.c_str(), vl.m_vlan_info.vlan_id);
        return false;
    }

    m_portList[vl.m_alias] = vl;

    return true;
}

bool PortsOrch::removeVlanHostIntf(Port vl)
{
    sai_status_t status = sai_hostif_api->remove_hostif(vl.m_vlan_info.host_intf_id);
    if (status != SAI_STATUS_SUCCESS)
    {
        SWSS_LOG_ERROR("Failed to remove VLAN %d host interface", vl.m_vlan_info.vlan_id);
        return false;
    }

    return true;
}

void PortsOrch::updateDbPortOperStatus(const Port& port, sai_port_oper_status_t status) const
{
    SWSS_LOG_ENTER();

    if(port.m_type == Port::TUNNEL)
    {
        VxlanTunnelOrch* tunnel_orch = gDirectory.get<VxlanTunnelOrch*>();
        tunnel_orch->updateDbTunnelOperStatus(port.m_alias, status);
        return;
    }

    vector<FieldValueTuple> tuples;
    FieldValueTuple tuple("oper_status", oper_status_strings.at(status));
    tuples.push_back(tuple);
    m_portTable->set(port.m_alias, tuples);
}

bool PortsOrch::addPort(const set<int> &lane_set, uint32_t speed, int an, string fec_mode)
{
    SWSS_LOG_ENTER();

    vector<uint32_t> lanes(lane_set.begin(), lane_set.end());

    sai_attribute_t attr;
    vector<sai_attribute_t> attrs;

    attr.id = SAI_PORT_ATTR_SPEED;
    attr.value.u32 = speed;
    attrs.push_back(attr);

    attr.id = SAI_PORT_ATTR_HW_LANE_LIST;
    attr.value.u32list.list = lanes.data();
    attr.value.u32list.count = static_cast<uint32_t>(lanes.size());
    attrs.push_back(attr);

    if (an == true)
    {
        attr.id = SAI_PORT_ATTR_AUTO_NEG_MODE;
        attr.value.booldata = true;
        attrs.push_back(attr);
    }

    if (!fec_mode.empty())
    {
        attr.id = SAI_PORT_ATTR_FEC_MODE;
        attr.value.u32 = fec_mode_map[fec_mode];
        attrs.push_back(attr);
    }

    sai_object_id_t port_id;
    sai_status_t status = sai_port_api->create_port(&port_id, gSwitchId, static_cast<uint32_t>(attrs.size()), attrs.data());
    if (status != SAI_STATUS_SUCCESS)
    {
        SWSS_LOG_ERROR("Failed to create port with the speed %u, rv:%d", speed, status);
        task_process_status handle_status = handleSaiCreateStatus(SAI_API_PORT, status);
        if (handle_status != task_success)
        {
            return parseHandleSaiStatusFailure(handle_status);
        }
    }

    m_portListLaneMap[lane_set] = port_id;
    m_portCount++;

    SWSS_LOG_NOTICE("Create port %" PRIx64 " with the speed %u", port_id, speed);

    return true;
}

sai_status_t PortsOrch::removePort(sai_object_id_t port_id)
{
    SWSS_LOG_ENTER();

    Port port;

    /*
     * Make sure to bring down admin state.
     * SET would have replaced with DEL
     */
    if (getPort(port_id, port))
    {
        setPortAdminStatus(port, false);
    }
    /* else : port is in default state or not yet created */

    /*
     * Remove port serdes (if exists) before removing port since this
     * reference is dependency.
     */

    removePortSerdesAttribute(port_id);

    sai_status_t status = sai_port_api->remove_port(port_id);
    if (status != SAI_STATUS_SUCCESS)
    {
        return status;
    }

    m_portCount--;
    m_portSupportedSpeeds.erase(port_id);
    SWSS_LOG_NOTICE("Remove port %" PRIx64, port_id);

    return status;
}

string PortsOrch::getQueueWatermarkFlexCounterTableKey(string key)
{
    return string(QUEUE_WATERMARK_STAT_COUNTER_FLEX_COUNTER_GROUP) + ":" + key;
}

string PortsOrch::getPriorityGroupWatermarkFlexCounterTableKey(string key)
{
    return string(PG_WATERMARK_STAT_COUNTER_FLEX_COUNTER_GROUP) + ":" + key;
}

string PortsOrch::getPriorityGroupDropPacketsFlexCounterTableKey(string key)
{
    return string(PG_DROP_STAT_COUNTER_FLEX_COUNTER_GROUP) + ":" + key;
}

bool PortsOrch::initPort(const string &alias, const string &role, const int index, const set<int> &lane_set)
{
    SWSS_LOG_ENTER();

    /* Determine if the lane combination exists in switch */
    if (m_portListLaneMap.find(lane_set) != m_portListLaneMap.end())
    {
        sai_object_id_t id = m_portListLaneMap[lane_set];

        /* Determine if the port has already been initialized before */
        if (m_portList.find(alias) != m_portList.end() && m_portList[alias].m_port_id == id)
        {
            SWSS_LOG_DEBUG("Port has already been initialized before alias:%s", alias.c_str());
        }
        else
        {
            Port p(alias, Port::PHY);

            p.m_index = index;
            p.m_port_id = id;

            /* Initialize the port and create corresponding host interface */
            if (initializePort(p))
            {
                /* Create associated Gearbox lane mapping */
                initGearboxPort(p);

                /* Add port to port list */
                m_portList[alias] = p;
                saiOidToAlias[id] = alias;
                m_port_ref_count[alias] = 0;
                m_portOidToIndex[id] = index;

                /* Add port name map to counter table */
                FieldValueTuple tuple(p.m_alias, sai_serialize_object_id(p.m_port_id));
                vector<FieldValueTuple> fields;
                fields.push_back(tuple);
                m_counterTable->set("", fields);

                // Install a flex counter for this port to track stats
                auto flex_counters_orch = gDirectory.get<FlexCounterOrch*>();
                /* Delay installing the counters if they are yet enabled
                If they are enabled, install the counters immediately */
                if (flex_counters_orch->getPortCountersState())
                {
                    auto port_counter_stats = generateCounterStats(PORT_STAT_COUNTER_FLEX_COUNTER_GROUP);
                    port_stat_manager.setCounterIdList(p.m_port_id, CounterType::PORT, port_counter_stats);
                }
                if (flex_counters_orch->getPortBufferDropCountersState())
                {
                    auto port_buffer_drop_stats = generateCounterStats(PORT_BUFFER_DROP_STAT_FLEX_COUNTER_GROUP);
                    port_buffer_drop_stat_manager.setCounterIdList(p.m_port_id, CounterType::PORT, port_buffer_drop_stats);
                }

                /* when a port is added and priority group map counter is enabled --> we need to add pg counter for it */
                if (m_isPriorityGroupMapGenerated)
                {
                    generatePriorityGroupMapPerPort(p);
                }

                /* when a port is added and queue map counter is enabled --> we need to add queue map counter for it */
                if (m_isQueueMapGenerated)
                {
                    generateQueueMapPerPort(p);
                }

                PortUpdate update = { p, true };
                notify(SUBJECT_TYPE_PORT_CHANGE, static_cast<void *>(&update));

                m_portList[alias].m_init = true;

                if (role == "Rec" || role == "Inb")
                {
                    m_recircPortRole[alias] = role;
                }

                SWSS_LOG_NOTICE("Initialized port %s", alias.c_str());
            }
            else
            {
                SWSS_LOG_ERROR("Failed to initialize port %s", alias.c_str());
                return false;
            }
        }
    }
    else
    {
        SWSS_LOG_ERROR("Failed to locate port lane combination alias:%s", alias.c_str());
        return false;
    }

    return true;
}

void PortsOrch::deInitPort(string alias, sai_object_id_t port_id)
{
    SWSS_LOG_ENTER();

    Port p;

    if (!getPort(port_id, p))
    {
        SWSS_LOG_ERROR("Failed to get port object for port id 0x%" PRIx64, port_id);
        return;
    }

    /* remove port from flex_counter_table for updating counters  */
    auto flex_counters_orch = gDirectory.get<FlexCounterOrch*>();
    if ((flex_counters_orch->getPortCountersState()))
    {
        port_stat_manager.clearCounterIdList(p.m_port_id);
    }

    if (flex_counters_orch->getPortBufferDropCountersState())
    {
        port_buffer_drop_stat_manager.clearCounterIdList(p.m_port_id);
    }

    /* remove pg port counters */
    if (m_isPriorityGroupMapGenerated)
    {
        removePriorityGroupMapPerPort(p);
    }

    /* remove queue port counters */
    if (m_isQueueMapGenerated)
    {
        removeQueueMapPerPort(p);
    }

    /* remove port name map from counter table */
    m_counterTable->hdel("", alias);

    /* Remove the associated port serdes attribute */
    removePortSerdesAttribute(p.m_port_id);

    m_portList[alias].m_init = false;
    SWSS_LOG_NOTICE("De-Initialized port %s", alias.c_str());
}

bool PortsOrch::bake()
{
    SWSS_LOG_ENTER();

    // Check the APP_DB port table for warm reboot
    vector<FieldValueTuple> tuples;
    string value;
    bool foundPortConfigDone = m_portTable->hget("PortConfigDone", "count", value);
    uintmax_t portCount;
    char* endPtr = NULL;
    SWSS_LOG_NOTICE("foundPortConfigDone = %d", foundPortConfigDone);

    bool foundPortInitDone = m_portTable->get("PortInitDone", tuples);
    SWSS_LOG_NOTICE("foundPortInitDone = %d", foundPortInitDone);

    vector<string> keys;
    m_portTable->getKeys(keys);
    SWSS_LOG_NOTICE("m_portTable->getKeys %zd", keys.size());

    if (!foundPortConfigDone || !foundPortInitDone)
    {
        SWSS_LOG_NOTICE("No port table, fallback to cold start");
        cleanPortTable(keys);
        return false;
    }

    portCount = strtoumax(value.c_str(), &endPtr, 0);
    SWSS_LOG_NOTICE("portCount = %" PRIuMAX ", m_portCount = %u", portCount, m_portCount);
    if (portCount != keys.size() - 2)
    {
        // Invalid port table
        SWSS_LOG_ERROR("Invalid port table: portCount, expecting %" PRIuMAX ", got %zu",
                portCount, keys.size() - 2);

        cleanPortTable(keys);
        return false;
    }

    for (const auto& alias: keys)
    {
        if (alias == "PortConfigDone" || alias == "PortInitDone")
        {
            continue;
        }

        m_pendingPortSet.emplace(alias);
    }

    addExistingData(m_portTable.get());
    addExistingData(APP_LAG_TABLE_NAME);
    addExistingData(APP_LAG_MEMBER_TABLE_NAME);
    addExistingData(APP_VLAN_TABLE_NAME);
    addExistingData(APP_VLAN_MEMBER_TABLE_NAME);

    return true;
}

// Clean up port table
void PortsOrch::cleanPortTable(const vector<string>& keys)
{
    for (auto& key : keys)
    {
        m_portTable->del(key);
    }
}

void PortsOrch::removePortFromLanesMap(string alias)
{

    for (auto it = m_lanesAliasSpeedMap.begin(); it != m_lanesAliasSpeedMap.end(); it++)
    {
        if (get<0>(it->second) == alias)
        {
            SWSS_LOG_NOTICE("Removing port %s from lanes map", alias.c_str());
            it = m_lanesAliasSpeedMap.erase(it);
            break;
        }
    }
}

void PortsOrch::removePortFromPortListMap(sai_object_id_t port_id)
{

    for (auto it = m_portListLaneMap.begin(); it != m_portListLaneMap.end(); it++)
    {
        if (it->second == port_id)
        {
            SWSS_LOG_NOTICE("Removing port-id %" PRIx64 " from port list map", port_id);
            it = m_portListLaneMap.erase(it);
            break;
        }
    }
}


void PortsOrch::doPortTask(Consumer &consumer)
{
    SWSS_LOG_ENTER();

    auto it = consumer.m_toSync.begin();
    while (it != consumer.m_toSync.end())
    {
        auto &t = it->second;

        string alias = kfvKey(t);
        string op = kfvOp(t);

        if (alias == "PortConfigDone")
        {
            if (m_portConfigState != PORT_CONFIG_MISSING)
            {
                // Already received, ignore this task
                it = consumer.m_toSync.erase(it);
                continue;
            }

            m_portConfigState = PORT_CONFIG_RECEIVED;

            for (auto i : kfvFieldsValues(t))
            {
                if (fvField(i) == "count")
                {
                    m_portCount = to_uint<uint32_t>(fvValue(i));
                }
            }
        }

        /* Get notification from application */
        /* portsyncd application:
         * When portsorch receives 'PortInitDone' message, it indicates port initialization
         * procedure is done. Before port initialization procedure, none of other tasks
         * are executed.
         */
        if (alias == "PortInitDone")
        {
            /* portsyncd restarting case:
             * When portsyncd restarts, duplicate notifications may be received.
             */
            if (!m_initDone)
            {
                addSystemPorts();
                m_initDone = true;
                SWSS_LOG_INFO("Get PortInitDone notification from portsyncd.");
            }

            it = consumer.m_toSync.erase(it);
            return;

        }

        if (op == SET_COMMAND)
        {
            set<int> lane_set;
            vector<uint32_t> attr_val;
            map<sai_port_serdes_attr_t, vector<uint32_t>> serdes_attr;
            typedef pair<sai_port_serdes_attr_t, vector<uint32_t>> serdes_attr_pair;
            string admin_status;
            string fec_mode;
            string pfc_asym;
            uint32_t mtu = 0;
            uint32_t speed = 0;
            string learn_mode;
            string an_str;
            int an = -1;
            int index = -1;
            string role;
            string adv_speeds_str;
            string interface_type_str;
            string adv_interface_types_str;
            vector<uint32_t> adv_speeds;
            sai_port_interface_type_t interface_type;
            vector<uint32_t> adv_interface_types;
            string tpid_string;
            uint16_t tpid = 0;

            for (auto i : kfvFieldsValues(t))
            {
                attr_val.clear();
                /* Set interface index */
                if (fvField(i) == "index")
                {
                    index = (int)stoul(fvValue(i));
                }
                /* Get lane information of a physical port and initialize the port */
                else if (fvField(i) == "lanes")
                {
                    string lane_str;
                    istringstream iss(fvValue(i));

                    while (getline(iss, lane_str, ','))
                    {
                        int lane = stoi(lane_str);
                        lane_set.insert(lane);
                    }
                }
                /* Set port admin status */
                else if (fvField(i) == "admin_status")
                {
                    admin_status = fvValue(i);
                }
                /* Set port MTU */
                else if (fvField(i) == "mtu")
                {
                    mtu = (uint32_t)stoul(fvValue(i));
                }
                /* Set port TPID */
                if (fvField(i) == "tpid")
                {
                    tpid_string = fvValue(i);
                    // Need to get rid of the leading 0x
                    tpid_string.erase(0,2);
                    tpid = (uint16_t)stoi(tpid_string, 0, 16);
                    SWSS_LOG_DEBUG("Handling TPID to 0x%x, string value:%s", tpid, tpid_string.c_str());
                }
                /* Set port speed */
                else if (fvField(i) == "speed")
                {
                    speed = (uint32_t)stoul(fvValue(i));
                }
                /* Set port fec */
                else if (fvField(i) == "fec")
                {
                    fec_mode = fvValue(i);
                }
                /* Get port fdb learn mode*/
                else if (fvField(i) == "learn_mode")
                {
                    learn_mode = fvValue(i);
                }
                /* Set port asymmetric PFC */
                else if (fvField(i) == "pfc_asym")
                {
                    pfc_asym = fvValue(i);
                }
                /* Set autoneg and ignore the port speed setting */
                else if (fvField(i) == "autoneg")
                {
                    an_str = fvValue(i);
                }
                /* Set advertised speeds */
                else if (fvField(i) == "adv_speeds")
                {
                    adv_speeds_str = fvValue(i);
                }
                /* Set interface type */
                else if (fvField(i) == "interface_type")
                {
                    interface_type_str = fvValue(i);
                }
                /* Set advertised interface type */
                else if (fvField(i) == "adv_interface_types")
                {
                    adv_interface_types_str = fvValue(i);
                }
                /* Set port serdes Pre-emphasis */
                else if (fvField(i) == "preemphasis")
                {
                    getPortSerdesVal(fvValue(i), attr_val);
                    serdes_attr.insert(serdes_attr_pair(SAI_PORT_SERDES_ATTR_PREEMPHASIS, attr_val));
                }
                /* Set port serdes idriver */
                else if (fvField(i) == "idriver")
                {
                    getPortSerdesVal(fvValue(i), attr_val);
                    serdes_attr.insert(serdes_attr_pair(SAI_PORT_SERDES_ATTR_IDRIVER, attr_val));
                }
                /* Set port serdes ipredriver */
                else if (fvField(i) == "ipredriver")
                {
                    getPortSerdesVal(fvValue(i), attr_val);
                    serdes_attr.insert(serdes_attr_pair(SAI_PORT_SERDES_ATTR_IPREDRIVER, attr_val));
                }
                /* Set port serdes pre1 */
                else if (fvField(i) == "pre1")
                {
                    getPortSerdesVal(fvValue(i), attr_val);
                    serdes_attr.insert(serdes_attr_pair(SAI_PORT_SERDES_ATTR_TX_FIR_PRE1, attr_val));
                }
                /* Set port serdes pre2 */
                else if (fvField(i) == "pre2")
                {
                    getPortSerdesVal(fvValue(i), attr_val);
                    serdes_attr.insert(serdes_attr_pair(SAI_PORT_SERDES_ATTR_TX_FIR_PRE2, attr_val));
                }
                /* Set port serdes pre3 */
                else if (fvField(i) == "pre3")
                {
                    getPortSerdesVal(fvValue(i), attr_val);
                    serdes_attr.insert(serdes_attr_pair(SAI_PORT_SERDES_ATTR_TX_FIR_PRE3, attr_val));
                }
                /* Set port serdes main */
                else if (fvField(i) == "main")
                {
                    getPortSerdesVal(fvValue(i), attr_val);
                    serdes_attr.insert(serdes_attr_pair(SAI_PORT_SERDES_ATTR_TX_FIR_MAIN, attr_val));
                }
                /* Set port serdes post1 */
                else if (fvField(i) == "post1")
                {
                    getPortSerdesVal(fvValue(i), attr_val);
                    serdes_attr.insert(serdes_attr_pair(SAI_PORT_SERDES_ATTR_TX_FIR_POST1, attr_val));
                }
                /* Set port serdes post2 */
                else if (fvField(i) == "post2")
                {
                    getPortSerdesVal(fvValue(i), attr_val);
                    serdes_attr.insert(serdes_attr_pair(SAI_PORT_SERDES_ATTR_TX_FIR_POST2, attr_val));
                }
                /* Set port serdes post3 */
                else if (fvField(i) == "post3")
                {
                    getPortSerdesVal(fvValue(i), attr_val);
                    serdes_attr.insert(serdes_attr_pair(SAI_PORT_SERDES_ATTR_TX_FIR_POST3, attr_val));
                }
                /* Set port serdes attn */
                else if (fvField(i) == "attn")
                {
                    getPortSerdesVal(fvValue(i), attr_val);
                    serdes_attr.insert(serdes_attr_pair(SAI_PORT_SERDES_ATTR_TX_FIR_ATTN, attr_val));
                }

                /* Get port role */
                if (fvField(i) == "role")
                {
                    role = fvValue(i);
                }
            }

            /* Collect information about all received ports */
            if (lane_set.size())
            {
                m_lanesAliasSpeedMap[lane_set] = make_tuple(alias, speed, an, fec_mode, index, role);
            }

            // TODO:
            // Fix the issue below
            // After PortConfigDone, while waiting for "PortInitDone" and the first gBufferOrch->isPortReady(alias),
            // the complete m_lanesAliasSpeedMap may be populated again, so initPort() will be called more than once
            // for the same port.

            /* Once all ports received, go through the each port and perform appropriate actions:
             * 1. Remove ports which don't exist anymore
             * 2. Create new ports
             * 3. Initialize all ports
             */
            if (m_portConfigState == PORT_CONFIG_RECEIVED || m_portConfigState == PORT_CONFIG_DONE)
            {
                for (auto it = m_portListLaneMap.begin(); it != m_portListLaneMap.end();)
                {
                    if (m_lanesAliasSpeedMap.find(it->first) == m_lanesAliasSpeedMap.end())
                    {
                        if (SAI_STATUS_SUCCESS != removePort(it->second))
                        {
                            throw runtime_error("PortsOrch initialization failure.");
                        }
                        it = m_portListLaneMap.erase(it);
                    }
                    else
                    {
                        it++;
                    }
                }

                for (auto it = m_lanesAliasSpeedMap.begin(); it != m_lanesAliasSpeedMap.end();)
                {
                    if (m_portListLaneMap.find(it->first) == m_portListLaneMap.end())
                    {
                        if (!addPort(it->first, get<1>(it->second), get<2>(it->second), get<3>(it->second)))
                        {
                            throw runtime_error("PortsOrch initialization failure.");
                        }
                    }

                    if (!initPort(get<0>(it->second), get<5>(it->second), get<4>(it->second), it->first))
                    {
                        // Failure has been recorded in initPort
                        it++;
                        continue;
                    }

                    initPortSupportedSpeeds(get<0>(it->second), m_portListLaneMap[it->first]);
                    it++;
                }

                m_portConfigState = PORT_CONFIG_DONE;
            }

            if (m_portConfigState != PORT_CONFIG_DONE)
            {
                // Not yet receive PortConfigDone. Save it for future retry
                it++;
                continue;
            }

            if (alias == "PortConfigDone")
            {
                it = consumer.m_toSync.erase(it);
                continue;
            }

            if (!gBufferOrch->isPortReady(alias))
            {
                // buffer configuration hasn't been applied yet. save it for future retry
                m_pendingPortSet.emplace(alias);
                it++;
                continue;
            }
            else
            {
                m_pendingPortSet.erase(alias);
            }

            Port p;
            if (!getPort(alias, p))
            {
                SWSS_LOG_ERROR("Failed to get port id by alias:%s", alias.c_str());
            }
            else
            {
                if (!an_str.empty())
                {
                    if (autoneg_mode_map.find(an_str) == autoneg_mode_map.end())
                    {
                        SWSS_LOG_ERROR("Failed to parse autoneg value: %s", an_str.c_str());
                        // Invalid auto negotiation mode configured, don't retry
                        it = consumer.m_toSync.erase(it);
                        continue;
                    }

                    an = autoneg_mode_map[an_str];
                    if (an != p.m_autoneg)
                    {
                        if (p.m_admin_state_up)
                        {
                            /* Bring port down before applying speed */
                            if (!setPortAdminStatus(p, false))
                            {
                                SWSS_LOG_ERROR("Failed to set port %s admin status DOWN to set port autoneg mode", alias.c_str());
                                it++;
                                continue;
                            }

                            p.m_admin_state_up = false;
                            m_portList[alias] = p;
                        }

                        auto status = setPortAutoNeg(p.m_port_id, an);
                        if (status != task_success)
                        {
                            SWSS_LOG_ERROR("Failed to set port %s AN from %d to %d", alias.c_str(), p.m_autoneg, an);
                            if (status == task_need_retry)
                            {
                                it++;
                            }
                            else
                            {
                                it = consumer.m_toSync.erase(it);
                            }
                            continue;
                        }
                        SWSS_LOG_NOTICE("Set port %s AutoNeg from %d to %d", alias.c_str(), p.m_autoneg, an);
                        p.m_autoneg = an;
                        m_portList[alias] = p;
                    }
                }

                if (speed != 0)
                {
                    if (speed != p.m_speed)
                    {
                        if (!isSpeedSupported(alias, p.m_port_id, speed))
                        {
                            SWSS_LOG_ERROR("Unsupported port speed %u", speed);
                            // Speed not supported, dont retry
                            it = consumer.m_toSync.erase(it);
                            continue;
                        }

                        // for backward compatible, if p.m_autoneg != 1, toggle admin status
                        if (p.m_admin_state_up && p.m_autoneg != 1)
                        {
                            /* Bring port down before applying speed */
                            if (!setPortAdminStatus(p, false))
                            {
                                SWSS_LOG_ERROR("Failed to set port %s admin status DOWN to set speed", alias.c_str());
                                it++;
                                continue;
                            }

                            p.m_admin_state_up = false;
                            m_portList[alias] = p;
                        }

                        auto status = setPortSpeed(p, speed);
                        if (status != task_success)
                        {
                            SWSS_LOG_ERROR("Failed to set port %s speed from %u to %u", alias.c_str(), p.m_speed, speed);
                            if (status == task_need_retry)
                            {
                                it++;
                            }
                            else
                            {
                                it = consumer.m_toSync.erase(it);
                            }
                            continue;
                        }

                        SWSS_LOG_NOTICE("Set port %s speed from %u to %u", alias.c_str(), p.m_speed, speed);
                        p.m_speed = speed;
                        m_portList[alias] = p;
                    }
                    else
                    {
                        /* Always update Gearbox speed on Gearbox ports */
                        setGearboxPortsAttr(p, SAI_PORT_ATTR_SPEED, &speed);
                    }
                }

                if (!adv_speeds_str.empty())
                {
                    boost::to_lower(adv_speeds_str);
                    if (!getPortAdvSpeedsVal(adv_speeds_str, adv_speeds))
                    {
                        // Invalid advertised speeds configured, dont retry
                        it = consumer.m_toSync.erase(it);
                        continue;
                    }

                    if (adv_speeds != p.m_adv_speeds)
                    {
                        if (p.m_admin_state_up && p.m_autoneg == 1)
                        {
                            /* Bring port down before applying speed */
                            if (!setPortAdminStatus(p, false))
                            {
                                SWSS_LOG_ERROR("Failed to set port %s admin status DOWN to set interface type", alias.c_str());
                                it++;
                                continue;
                            }

                            p.m_admin_state_up = false;
                            m_portList[alias] = p;
                        }

                        auto ori_adv_speeds = swss::join(',', p.m_adv_speeds.begin(), p.m_adv_speeds.end());
                        auto status = setPortAdvSpeeds(p.m_port_id, adv_speeds);
                        if (status != task_success)
                        {

                            SWSS_LOG_ERROR("Failed to set port %s advertised speed from %s to %s", alias.c_str(),
                                                                                                   ori_adv_speeds.c_str(),
                                                                                                   adv_speeds_str.c_str());
                            if (status == task_need_retry)
                            {
                                it++;
                            }
                            else
                            {
                                it = consumer.m_toSync.erase(it);
                            }
                            continue;
                        }
                        SWSS_LOG_NOTICE("Set port %s advertised speed from %s to %s", alias.c_str(),
                                                                                      ori_adv_speeds.c_str(),
                                                                                      adv_speeds_str.c_str());
                        p.m_adv_speeds.swap(adv_speeds);
                        m_portList[alias] = p;
                    }
                }

                if (!interface_type_str.empty())
                {
                    boost::to_lower(interface_type_str);
                    if (!getPortInterfaceTypeVal(interface_type_str, interface_type))
                    {
                        // Invalid interface type configured, dont retry
                        it = consumer.m_toSync.erase(it);
                        continue;
                    }

                    if (interface_type != p.m_interface_type)
                    {
                        if (p.m_admin_state_up && p.m_autoneg == 0)
                        {
                            /* Bring port down before applying speed */
                            if (!setPortAdminStatus(p, false))
                            {
                                SWSS_LOG_ERROR("Failed to set port %s admin status DOWN to set interface type", alias.c_str());
                                it++;
                                continue;
                            }

                            p.m_admin_state_up = false;
                            m_portList[alias] = p;
                        }

                        auto status = setPortInterfaceType(p.m_port_id, interface_type);
                        if (status != task_success)
                        {
                            SWSS_LOG_ERROR("Failed to set port %s interface type to %s", alias.c_str(), interface_type_str.c_str());
                            if (status == task_need_retry)
                            {
                                it++;
                            }
                            else
                            {
                                it = consumer.m_toSync.erase(it);
                            }
                            continue;
                        }

                        SWSS_LOG_NOTICE("Set port %s interface type to %s", alias.c_str(), interface_type_str.c_str());
                        p.m_interface_type = interface_type;
                        m_portList[alias] = p;
                    }
                }

                if (!adv_interface_types_str.empty())
                {
                    boost::to_lower(adv_interface_types_str);
                    if (!getPortAdvInterfaceTypesVal(adv_interface_types_str, adv_interface_types))
                    {
                        // Invalid advertised interface types configured, dont retry
                        it = consumer.m_toSync.erase(it);
                        continue;
                    }

                    if (adv_interface_types != p.m_adv_interface_types && p.m_autoneg == 1)
                    {
                        if (p.m_admin_state_up)
                        {
                            /* Bring port down before applying speed */
                            if (!setPortAdminStatus(p, false))
                            {
                                SWSS_LOG_ERROR("Failed to set port %s admin status DOWN to set interface type", alias.c_str());
                                it++;
                                continue;
                            }

                            p.m_admin_state_up = false;
                            m_portList[alias] = p;
                        }

                        auto status = setPortAdvInterfaceTypes(p.m_port_id, adv_interface_types);
                        if (status != task_success)
                        {
                            SWSS_LOG_ERROR("Failed to set port %s advertised interface type to %s", alias.c_str(), adv_interface_types_str.c_str());
                            if (status == task_need_retry)
                            {
                                it++;
                            }
                            else
                            {
                                it = consumer.m_toSync.erase(it);
                            }
                            continue;
                        }

                        SWSS_LOG_NOTICE("Set port %s advertised interface type to %s", alias.c_str(), adv_interface_types_str.c_str());
                        p.m_adv_interface_types.swap(adv_interface_types);
                        m_portList[alias] = p;
                    }
                }

                if (mtu != 0 && mtu != p.m_mtu)
                {
                    if (setPortMtu(p.m_port_id, mtu))
                    {
                        p.m_mtu = mtu;
                        m_portList[alias] = p;
                        SWSS_LOG_NOTICE("Set port %s MTU to %u", alias.c_str(), mtu);
                        if (p.m_rif_id)
                        {
                            gIntfsOrch->setRouterIntfsMtu(p);
                        }
                        // Sub interfaces inherit parent physical port mtu
                        updateChildPortsMtu(p, mtu);
                    }
                    else
                    {
                        SWSS_LOG_ERROR("Failed to set port %s MTU to %u", alias.c_str(), mtu);
                        it++;
                        continue;
                    }
                }

                if (tpid != 0 && tpid != p.m_tpid)
                {
                    SWSS_LOG_DEBUG("Set port %s TPID to 0x%x", alias.c_str(), tpid);
                    if (setPortTpid(p.m_port_id, tpid))
                    {
                        p.m_tpid = tpid;
                        m_portList[alias] = p;
                    }
                    else
                    {
                        SWSS_LOG_ERROR("Failed to set port %s TPID to 0x%x", alias.c_str(), tpid);
                        it++;
                        continue;
                    }
                }

                if (!fec_mode.empty())
                {
                    if (fec_mode_map.find(fec_mode) != fec_mode_map.end())
                    {
                        /* reset fec mode upon mode change */
                        if (!p.m_fec_cfg || p.m_fec_mode != fec_mode_map[fec_mode])
                        {
                            if (p.m_admin_state_up)
                            {
                                /* Bring port down before applying fec mode*/
                                if (!setPortAdminStatus(p, false))
                                {
                                    SWSS_LOG_ERROR("Failed to set port %s admin status DOWN to set fec mode", alias.c_str());
                                    it++;
                                    continue;
                                }

                                p.m_admin_state_up = false;
                                p.m_fec_mode = fec_mode_map[fec_mode];
                                p.m_fec_cfg = true;

                                if (setPortFec(p, p.m_fec_mode))
                                {
                                    m_portList[alias] = p;
                                    SWSS_LOG_NOTICE("Set port %s fec to %s", alias.c_str(), fec_mode.c_str());
                                }
                                else
                                {
                                    SWSS_LOG_ERROR("Failed to set port %s fec to %s", alias.c_str(), fec_mode.c_str());
                                    it++;
                                    continue;
                                }
                            }
                            else
                            {
                                /* Port is already down, setting fec mode*/
                                p.m_fec_mode = fec_mode_map[fec_mode];
                                p.m_fec_cfg = true;
                                if (setPortFec(p, p.m_fec_mode))
                                {
                                    m_portList[alias] = p;
                                    SWSS_LOG_NOTICE("Set port %s fec to %s", alias.c_str(), fec_mode.c_str());
                                }
                                else
                                {
                                    SWSS_LOG_ERROR("Failed to set port %s fec to %s", alias.c_str(), fec_mode.c_str());
                                    it++;
                                    continue;
                                }
                            }
                        }
                    }
                    else
                    {
                        SWSS_LOG_ERROR("Unknown fec mode %s", fec_mode.c_str());
                    }
                }

                if (!learn_mode.empty() && (p.m_learn_mode != learn_mode))
                {
                    if (p.m_bridge_port_id != SAI_NULL_OBJECT_ID)
                    {
                        if(setBridgePortLearnMode(p, learn_mode))
                        {
                            p.m_learn_mode = learn_mode;
                            m_portList[alias] = p;
                            SWSS_LOG_NOTICE("Set port %s learn mode to %s", alias.c_str(), learn_mode.c_str());
                        }
                        else
                        {
                            SWSS_LOG_ERROR("Failed to set port %s learn mode to %s", alias.c_str(), learn_mode.c_str());
                            it++;
                            continue;
                        }
                    }
                    else
                    {
                        p.m_learn_mode = learn_mode;
                        m_portList[alias] = p;

                        SWSS_LOG_NOTICE("Saved to set port %s learn mode %s", alias.c_str(), learn_mode.c_str());
                    }
                }

                if (pfc_asym != "")
                {
                    if (setPortPfcAsym(p, pfc_asym))
                    {
                        SWSS_LOG_NOTICE("Set port %s asymmetric PFC to %s", alias.c_str(), pfc_asym.c_str());
                    }
                    else
                    {
                        SWSS_LOG_ERROR("Failed to set port %s asymmetric PFC to %s", alias.c_str(), pfc_asym.c_str());
                        it++;
                        continue;
                    }
                }

                if (serdes_attr.size() != 0)
                {
                    if (setPortSerdesAttribute(p.m_port_id, serdes_attr))
                    {
                        SWSS_LOG_NOTICE("Set port %s  preemphasis is success", alias.c_str());
                    }
                    else
                    {
                        SWSS_LOG_ERROR("Failed to set port %s pre-emphasis", alias.c_str());
                        it++;
                        continue;
                    }

                }

                /* Last step set port admin status */
                if (!admin_status.empty() && (p.m_admin_state_up != (admin_status == "up")))
                {
                    if (setPortAdminStatus(p, admin_status == "up"))
                    {
                        p.m_admin_state_up = (admin_status == "up");
                        m_portList[alias] = p;
                        SWSS_LOG_NOTICE("Set port %s admin status to %s", alias.c_str(), admin_status.c_str());
                    }
                    else
                    {
                        SWSS_LOG_ERROR("Failed to set port %s admin status to %s", alias.c_str(), admin_status.c_str());
                        it++;
                        continue;
                    }
                }
            }
        }
        else if (op == DEL_COMMAND)
        {
            if (m_port_ref_count[alias] > 0)
            {
                SWSS_LOG_WARN("Unable to remove port %s: ref count %u", alias.c_str(), m_port_ref_count[alias]);
                it++;
                continue;
            }

            SWSS_LOG_NOTICE("Deleting Port %s", alias.c_str());
            auto port_id = m_portList[alias].m_port_id;
            auto hif_id = m_portList[alias].m_hif_id;
            auto bridge_port_oid = m_portList[alias].m_bridge_port_id;

            if (bridge_port_oid != SAI_NULL_OBJECT_ID)
            {
                // Bridge port OID is set on a port as long as
                // port is part of at-least one VLAN.
                // Ideally this should be tracked by SAI redis.
                // Until then, let this snippet be here.
                SWSS_LOG_WARN("Cannot remove port as bridge port OID is present %" PRIx64 , bridge_port_oid);
                it++;
                continue;
            }

            if (m_portList[alias].m_init)
            {
                deInitPort(alias, port_id);
                SWSS_LOG_NOTICE("Removing hostif %" PRIx64 " for Port %s", hif_id, alias.c_str());
                sai_status_t status = sai_hostif_api->remove_hostif(hif_id);
                if (status != SAI_STATUS_SUCCESS)
                {
                    throw runtime_error("Remove hostif for the port failed");
                }

                Port p;
                if (getPort(port_id, p))
                {
                    PortUpdate update = {p, false};
                    notify(SUBJECT_TYPE_PORT_CHANGE, static_cast<void *>(&update));
                }
            }

            sai_status_t status = removePort(port_id);
            if (SAI_STATUS_SUCCESS != status)
            {
                if (SAI_STATUS_OBJECT_IN_USE != status)
                {
                    throw runtime_error("Delete port failed");
                }
                SWSS_LOG_WARN("Failed to remove port %" PRIx64 ", as the object is in use", port_id);
                it++;
                continue;
            }
            removePortFromLanesMap(alias);
            removePortFromPortListMap(port_id);

            /* Delete port from port list */
            m_portList.erase(alias);
        }
        else
        {
            SWSS_LOG_ERROR("Unknown operation type %s", op.c_str());
        }

        it = consumer.m_toSync.erase(it);
    }
}

void PortsOrch::doVlanTask(Consumer &consumer)
{
    SWSS_LOG_ENTER();

    auto it = consumer.m_toSync.begin();
    while (it != consumer.m_toSync.end())
    {
        auto &t = it->second;

        string key = kfvKey(t);

        /* Ensure the key starts with "Vlan" otherwise ignore */
        if (strncmp(key.c_str(), VLAN_PREFIX, 4))
        {
            SWSS_LOG_ERROR("Invalid key format. No 'Vlan' prefix: %s", key.c_str());
            it = consumer.m_toSync.erase(it);
            continue;
        }

        int vlan_id;
        vlan_id = stoi(key.substr(4)); // FIXME: might raise exception

        string vlan_alias;
        vlan_alias = VLAN_PREFIX + to_string(vlan_id);
        string op = kfvOp(t);

        if (op == SET_COMMAND)
        {
            // Retrieve attributes
            uint32_t mtu = 0;
            MacAddress mac;
            string hostif_name = "";
            for (auto i : kfvFieldsValues(t))
            {
                if (fvField(i) == "mtu")
                {
                    mtu = (uint32_t)stoul(fvValue(i));
                }
                if (fvField(i) == "mac")
                {
                    mac = MacAddress(fvValue(i));
                }
                if (fvField(i) == "host_ifname")
                {
                    hostif_name = fvValue(i);
                }
            }

            /*
             * Only creation is supported for now.
             * We may add support for VLAN mac learning enable/disable,
             * VLAN flooding control setting and etc. in the future.
             */
            if (m_portList.find(vlan_alias) == m_portList.end())
            {
                if (!addVlan(vlan_alias))
                {
                    it++;
                    continue;
                }
            }

            // Process attributes
            Port vl;
            if (!getPort(vlan_alias, vl))
            {
                SWSS_LOG_ERROR("Failed to get VLAN %s", vlan_alias.c_str());
            }
            else
            {
                if (mtu != 0)
                {
                    vl.m_mtu = mtu;
                    m_portList[vlan_alias] = vl;
                    if (vl.m_rif_id)
                    {
                        gIntfsOrch->setRouterIntfsMtu(vl);
                    }
                }
                if (mac)
                {
                    vl.m_mac = mac;
                    m_portList[vlan_alias] = vl;
                    if (vl.m_rif_id)
                    {
                        gIntfsOrch->setRouterIntfsMac(vl);
                    }
                }
                if (!hostif_name.empty())
                {
                    if (!createVlanHostIntf(vl, hostif_name))
                    {
                        // No need to fail in case of error as this is for monitoring VLAN.
                        // Error message is printed by "createVlanHostIntf" so just handle failure gracefully.
                        it = consumer.m_toSync.erase(it);
                        continue;
                    }
                }
            }

            it = consumer.m_toSync.erase(it);
        }
        else if (op == DEL_COMMAND)
        {
            Port vlan;
            getPort(vlan_alias, vlan);

            if (removeVlan(vlan))
                it = consumer.m_toSync.erase(it);
            else
                it++;
        }
        else
        {
            SWSS_LOG_ERROR("Unknown operation type %s", op.c_str());
            it = consumer.m_toSync.erase(it);
        }
    }
}

void PortsOrch::doVlanMemberTask(Consumer &consumer)
{
    SWSS_LOG_ENTER();

    auto it = consumer.m_toSync.begin();
    while (it != consumer.m_toSync.end())
    {
        auto &t = it->second;

        string key = kfvKey(t);

        /* Ensure the key starts with "Vlan" otherwise ignore */
        if (strncmp(key.c_str(), VLAN_PREFIX, 4))
        {
            SWSS_LOG_ERROR("Invalid key format. No 'Vlan' prefix: %s", key.c_str());
            it = consumer.m_toSync.erase(it);
            continue;
        }

        key = key.substr(4);
        size_t found = key.find(':');
        int vlan_id;
        string vlan_alias, port_alias;
        if (found != string::npos)
        {
            vlan_id = stoi(key.substr(0, found)); // FIXME: might raise exception
            port_alias = key.substr(found+1);
        }
        else
        {
            SWSS_LOG_ERROR("Invalid key format. No member port is presented: %s",
                           kfvKey(t).c_str());
            it = consumer.m_toSync.erase(it);
            continue;
        }

        vlan_alias = VLAN_PREFIX + to_string(vlan_id);
        string op = kfvOp(t);

        assert(m_portList.find(vlan_alias) != m_portList.end());
        Port vlan, port;

        /* When VLAN member is to be created before VLAN is created */
        if (!getPort(vlan_alias, vlan))
        {
            SWSS_LOG_INFO("Failed to locate VLAN %s", vlan_alias.c_str());
            it++;
            continue;
        }

        if (!getPort(port_alias, port))
        {
            SWSS_LOG_DEBUG("%s is not not yet created, delaying", port_alias.c_str());
            it++;
            continue;
        }

        if (op == SET_COMMAND)
        {
            string tagging_mode = "untagged";

            for (auto i : kfvFieldsValues(t))
            {
                if (fvField(i) == "tagging_mode")
                    tagging_mode = fvValue(i);
            }

            if (tagging_mode != "untagged" &&
                tagging_mode != "tagged"   &&
                tagging_mode != "priority_tagged")
            {
                SWSS_LOG_ERROR("Wrong tagging_mode '%s' for key: %s", tagging_mode.c_str(), kfvKey(t).c_str());
                it = consumer.m_toSync.erase(it);
                continue;
            }

            /* Duplicate entry */
            if (vlan.m_members.find(port_alias) != vlan.m_members.end())
            {
                it = consumer.m_toSync.erase(it);
                continue;
            }

            if (addBridgePort(port) && addVlanMember(vlan, port, tagging_mode))
                it = consumer.m_toSync.erase(it);
            else
                it++;
        }
        else if (op == DEL_COMMAND)
        {
            if (vlan.m_members.find(port_alias) != vlan.m_members.end())
            {
                if (removeVlanMember(vlan, port))
                {
                    if (m_portVlanMember[port.m_alias].empty())
                    {
                        removeBridgePort(port);
                    }
                    it = consumer.m_toSync.erase(it);
                }
                else
                {
                    it++;
                }
            }
            else
                /* Cannot locate the VLAN */
                it = consumer.m_toSync.erase(it);
        }
        else
        {
            SWSS_LOG_ERROR("Unknown operation type %s", op.c_str());
            it = consumer.m_toSync.erase(it);
        }
    }
}

void PortsOrch::doLagTask(Consumer &consumer)
{
    SWSS_LOG_ENTER();

    string table_name = consumer.getTableName();

    auto it = consumer.m_toSync.begin();
    while (it != consumer.m_toSync.end())
    {
        auto &t = it->second;

        string alias = kfvKey(t);
        string op = kfvOp(t);

        if (op == SET_COMMAND)
        {
            // Retrieve attributes
            uint32_t mtu = 0;
            string learn_mode;
            string operation_status;
            uint32_t lag_id = 0;
            int32_t switch_id = -1;
            string tpid_string;
            uint16_t tpid = 0;

            for (auto i : kfvFieldsValues(t))
            {
                if (fvField(i) == "mtu")
                {
                    mtu = (uint32_t)stoul(fvValue(i));
                }
                else if (fvField(i) == "learn_mode")
                {
                    learn_mode = fvValue(i);
                }
                else if (fvField(i) == "oper_status")
                {
                    operation_status = fvValue(i);
                    if (!string_oper_status.count(operation_status))
                    {
                        SWSS_LOG_ERROR("Invalid operation status value:%s", operation_status.c_str());
                        it++;
                        continue;
                    }
                }
                else if (fvField(i) == "lag_id")
                {
                    lag_id = (uint32_t)stoul(fvValue(i));
                }
                else if (fvField(i) == "switch_id")
                {
                    switch_id = stoi(fvValue(i));
                }
                else if (fvField(i) == "tpid")
                {
                    tpid_string = fvValue(i);
                    // Need to get rid of the leading 0x
                    tpid_string.erase(0,2);
                    tpid = (uint16_t)stoi(tpid_string, 0, 16);
                    SWSS_LOG_DEBUG("reading TPID string:%s to uint16: 0x%x", tpid_string.c_str(), tpid);
                 }
            }

            if (table_name == CHASSIS_APP_LAG_TABLE_NAME)
            {
                if (switch_id == gVoqMySwitchId)
                {
                    //Already created, syncd local lag from CHASSIS_APP_DB. Skip
                    it = consumer.m_toSync.erase(it);
                    continue;
                }
            }
            else
            {
                // For local portchannel

                lag_id = 0;
                switch_id = -1;
            }

            if (m_portList.find(alias) == m_portList.end())
            {
                if (!addLag(alias, lag_id, switch_id))
                {
                    it++;
                    continue;
                }
            }

            // Process attributes
            Port l;
            if (!getPort(alias, l))
            {
                SWSS_LOG_ERROR("Failed to get LAG %s", alias.c_str());
            }
            else
            {
                if (!operation_status.empty())
                {
                    updatePortOperStatus(l, string_oper_status.at(operation_status));

                    m_portList[alias] = l;
                }

                if (mtu != 0)
                {
                    l.m_mtu = mtu;
                    m_portList[alias] = l;
                    if (l.m_rif_id)
                    {
                        gIntfsOrch->setRouterIntfsMtu(l);
                    }
                    // Sub interfaces inherit parent LAG mtu
                    updateChildPortsMtu(l, mtu);
                }

                if (tpid != 0)
                {
                    if (tpid != l.m_tpid)
                    {
                        if(!setLagTpid(l.m_lag_id, tpid))
                        {
                            SWSS_LOG_ERROR("Failed to set LAG %s TPID 0x%x", alias.c_str(), tpid);
                        }
                        else
                        {
                            SWSS_LOG_DEBUG("Set LAG %s TPID to 0x%x", alias.c_str(), tpid);
                            l.m_tpid = tpid;
                            m_portList[alias] = l;
                        }
                    }
                }

                if (!learn_mode.empty() && (l.m_learn_mode != learn_mode))
                {
                    if (l.m_bridge_port_id != SAI_NULL_OBJECT_ID)
                    {
                        if(setBridgePortLearnMode(l, learn_mode))
                        {
                            l.m_learn_mode = learn_mode;
                            m_portList[alias] = l;
                            SWSS_LOG_NOTICE("Set port %s learn mode to %s", alias.c_str(), learn_mode.c_str());
                        }
                        else
                        {
                            SWSS_LOG_ERROR("Failed to set port %s learn mode to %s", alias.c_str(), learn_mode.c_str());
                            it++;
                            continue;
                        }
                    }
                    else
                    {
                        l.m_learn_mode = learn_mode;
                        m_portList[alias] = l;

                        SWSS_LOG_NOTICE("Saved to set port %s learn mode %s", alias.c_str(), learn_mode.c_str());
                    }
                }
            }

            it = consumer.m_toSync.erase(it);
        }
        else if (op == DEL_COMMAND)
        {
            Port lag;
            /* Cannot locate LAG */
            if (!getPort(alias, lag))
            {
                it = consumer.m_toSync.erase(it);
                continue;
            }

            if (removeLag(lag))
                it = consumer.m_toSync.erase(it);
            else
                it++;
        }
        else
        {
            SWSS_LOG_ERROR("Unknown operation type %s", op.c_str());
            it = consumer.m_toSync.erase(it);
        }
    }
}

void PortsOrch::doLagMemberTask(Consumer &consumer)
{
    SWSS_LOG_ENTER();

    string table_name = consumer.getTableName();

    auto it = consumer.m_toSync.begin();
    while (it != consumer.m_toSync.end())
    {
        auto &t = it->second;

        /* Retrieve LAG alias and LAG member alias from key */
        string key = kfvKey(t);
        size_t found = key.find(':');
        /* Return if the format of key is wrong */
        if (found == string::npos)
        {
            SWSS_LOG_ERROR("Failed to parse %s", key.c_str());
            return;
        }
        string lag_alias = key.substr(0, found);
        string port_alias = key.substr(found+1);

        string op = kfvOp(t);

        Port lag, port;
        if (!getPort(lag_alias, lag))
        {
            SWSS_LOG_INFO("Failed to locate LAG %s", lag_alias.c_str());
            it++;
            continue;
        }

        if (!getPort(port_alias, port))
        {
            SWSS_LOG_ERROR("Failed to locate port %s", port_alias.c_str());
            it = consumer.m_toSync.erase(it);
            continue;
        }

        /* Fail if a port type is not a valid type for being a LAG member port.
         * Erase invalid entry, no need to retry in this case. */
        if (!isValidPortTypeForLagMember(port))
        {
            SWSS_LOG_ERROR("LAG member port has to be of type PHY or SYSTEM");
            it = consumer.m_toSync.erase(it);
            continue;
        }

        if (table_name == CHASSIS_APP_LAG_MEMBER_TABLE_NAME)
        {
            int32_t lag_switch_id = lag.m_system_lag_info.switch_id;
            if (lag_switch_id == gVoqMySwitchId)
            {
                //Synced local member addition to local lag. Skip
                it = consumer.m_toSync.erase(it);
                continue;
            }

            //Sanity check: The switch id-s of lag and member must match
            int32_t port_switch_id = port.m_system_port_info.switch_id;
            if (port_switch_id != lag_switch_id)
            {
                SWSS_LOG_ERROR("System lag switch id mismatch. Lag %s switch id: %d, Member %s switch id: %d",
                        lag_alias.c_str(), lag_switch_id, port_alias.c_str(), port_switch_id);
                it = consumer.m_toSync.erase(it);
                continue;
            }
        }

        /* Update a LAG member */
        if (op == SET_COMMAND)
        {
            string status;
            for (auto i : kfvFieldsValues(t))
            {
                if (fvField(i) == "status")
                    status = fvValue(i);
            }

            if (lag.m_members.find(port_alias) == lag.m_members.end())
            {
                if (port.m_lag_member_id != SAI_NULL_OBJECT_ID)
                {
                    SWSS_LOG_INFO("Port %s is already a LAG member", port.m_alias.c_str());
                    it++;
                    continue;
                }

                if (!port.m_ingress_acl_tables_uset.empty() || !port.m_egress_acl_tables_uset.empty())
                {
                    SWSS_LOG_ERROR(
                        "Failed to add member %s to LAG %s: ingress/egress ACL configuration is present",
                        port.m_alias.c_str(),
                        lag.m_alias.c_str()
                    );
                    it = consumer.m_toSync.erase(it);
                    continue;
                }

                if (!addLagMember(lag, port, (status == "enabled")))
                {
                    it++;
                    continue;
                }
            }

            /* Sync an enabled member */
            if (status == "enabled")
            {
                /* enable collection first, distribution-only mode
                 * is not supported on Mellanox platform
                 */
                if (setCollectionOnLagMember(port, true) &&
                    setDistributionOnLagMember(port, true))
                {
                    it = consumer.m_toSync.erase(it);
                }
                else
                {
                    it++;
                    continue;
                }
            }
            /* Sync an disabled member */
            else /* status == "disabled" */
            {
                /* disable distribution first, distribution-only mode
                 * is not supported on Mellanox platform
                 */
                if (setDistributionOnLagMember(port, false) &&
                    setCollectionOnLagMember(port, false))
                {
                    it = consumer.m_toSync.erase(it);
                }
                else
                {
                    it++;
                    continue;
                }
            }
        }
        /* Remove a LAG member */
        else if (op == DEL_COMMAND)
        {
            /* Assert the LAG member exists */
            assert(lag.m_members.find(port_alias) != lag.m_members.end());

            if (!port.m_lag_id || !port.m_lag_member_id)
            {
                SWSS_LOG_WARN("Member %s not found in LAG %s lid:%" PRIx64 " lmid:%" PRIx64 ",",
                        port.m_alias.c_str(), lag.m_alias.c_str(), lag.m_lag_id, port.m_lag_member_id);
                it = consumer.m_toSync.erase(it);
                continue;
            }

            if (removeLagMember(lag, port))
            {
                it = consumer.m_toSync.erase(it);
            }
            else
            {
                it++;
            }
        }
        else
        {
            SWSS_LOG_ERROR("Unknown operation type %s", op.c_str());
            it = consumer.m_toSync.erase(it);
        }
    }
}

void PortsOrch::doTask()
{
    auto tableOrder = {
        APP_PORT_TABLE_NAME,
        APP_LAG_TABLE_NAME,
        APP_LAG_MEMBER_TABLE_NAME,
        APP_VLAN_TABLE_NAME,
        APP_VLAN_MEMBER_TABLE_NAME,
    };

    for (auto tableName: tableOrder)
    {
        auto consumer = getExecutor(tableName);
        consumer->drain();
    }

    // drain remaining tables
    for (auto& it: m_consumerMap)
    {
        auto tableName = it.first;
        auto consumer = it.second.get();
        if (find(tableOrder.begin(), tableOrder.end(), tableName) == tableOrder.end())
        {
            consumer->drain();
        }
    }
}

void PortsOrch::doTask(Consumer &consumer)
{
    SWSS_LOG_ENTER();

    string table_name = consumer.getTableName();

    if (table_name == APP_PORT_TABLE_NAME)
    {
        doPortTask(consumer);
    }
    else
    {
        /* Wait for all ports to be initialized */
        if (!allPortsReady())
        {
            return;
        }

        if (table_name == APP_VLAN_TABLE_NAME)
        {
            doVlanTask(consumer);
        }
        else if (table_name == APP_VLAN_MEMBER_TABLE_NAME)
        {
            doVlanMemberTask(consumer);
        }
        else if (table_name == APP_LAG_TABLE_NAME || table_name == CHASSIS_APP_LAG_TABLE_NAME)
        {
            doLagTask(consumer);
        }
        else if (table_name == APP_LAG_MEMBER_TABLE_NAME || table_name == CHASSIS_APP_LAG_MEMBER_TABLE_NAME)
        {
            doLagMemberTask(consumer);
        }
    }
}

void PortsOrch::initializeQueues(Port &port)
{
    SWSS_LOG_ENTER();

    sai_attribute_t attr;
    attr.id = SAI_PORT_ATTR_QOS_NUMBER_OF_QUEUES;
    sai_status_t status = sai_port_api->get_port_attribute(port.m_port_id, 1, &attr);
    if (status != SAI_STATUS_SUCCESS)
    {
        SWSS_LOG_ERROR("Failed to get number of queues for port %s rv:%d", port.m_alias.c_str(), status);
        task_process_status handle_status = handleSaiGetStatus(SAI_API_PORT, status);
        if (handle_status != task_process_status::task_success)
        {
            throw runtime_error("PortsOrch initialization failure.");
        }
    }
    SWSS_LOG_INFO("Get %d queues for port %s", attr.value.u32, port.m_alias.c_str());

    port.m_queue_ids.resize(attr.value.u32);
    port.m_queue_lock.resize(attr.value.u32);

    if (attr.value.u32 == 0)
    {
        return;
    }

    attr.id = SAI_PORT_ATTR_QOS_QUEUE_LIST;
    attr.value.objlist.count = (uint32_t)port.m_queue_ids.size();
    attr.value.objlist.list = port.m_queue_ids.data();

    status = sai_port_api->get_port_attribute(port.m_port_id, 1, &attr);
    if (status != SAI_STATUS_SUCCESS)
    {
        SWSS_LOG_ERROR("Failed to get queue list for port %s rv:%d", port.m_alias.c_str(), status);
        task_process_status handle_status = handleSaiGetStatus(SAI_API_PORT, status);
        if (handle_status != task_process_status::task_success)
        {
            throw runtime_error("PortsOrch initialization failure.");
        }
    }

    SWSS_LOG_INFO("Get queues for port %s", port.m_alias.c_str());
}

void PortsOrch::initializePriorityGroups(Port &port)
{
    SWSS_LOG_ENTER();

    sai_attribute_t attr;
    attr.id = SAI_PORT_ATTR_NUMBER_OF_INGRESS_PRIORITY_GROUPS;
    sai_status_t status = sai_port_api->get_port_attribute(port.m_port_id, 1, &attr);
    if (status != SAI_STATUS_SUCCESS)
    {
        SWSS_LOG_ERROR("Failed to get number of priority groups for port %s rv:%d", port.m_alias.c_str(), status);
        task_process_status handle_status = handleSaiGetStatus(SAI_API_PORT, status);
        if (handle_status != task_process_status::task_success)
        {
            throw runtime_error("PortsOrch initialization failure.");
        }
    }
    SWSS_LOG_INFO("Get %d priority groups for port %s", attr.value.u32, port.m_alias.c_str());

    port.m_priority_group_ids.resize(attr.value.u32);
    port.m_priority_group_lock.resize(attr.value.u32);
    port.m_priority_group_pending_profile.resize(attr.value.u32);

    if (attr.value.u32 == 0)
    {
        return;
    }

    attr.id = SAI_PORT_ATTR_INGRESS_PRIORITY_GROUP_LIST;
    attr.value.objlist.count = (uint32_t)port.m_priority_group_ids.size();
    attr.value.objlist.list = port.m_priority_group_ids.data();

    status = sai_port_api->get_port_attribute(port.m_port_id, 1, &attr);
    if (status != SAI_STATUS_SUCCESS)
    {
        SWSS_LOG_ERROR("Fail to get priority group list for port %s rv:%d", port.m_alias.c_str(), status);
        task_process_status handle_status = handleSaiGetStatus(SAI_API_PORT, status);
        if (handle_status != task_process_status::task_success)
        {
            throw runtime_error("PortsOrch initialization failure.");
        }
    }
    SWSS_LOG_INFO("Get priority groups for port %s", port.m_alias.c_str());
}

void PortsOrch::initializePortBufferMaximumParameters(Port &port)
{
    sai_attribute_t attr;
    vector<FieldValueTuple> fvVector;

    attr.id = SAI_PORT_ATTR_QOS_MAXIMUM_HEADROOM_SIZE;

    sai_status_t status = sai_port_api->get_port_attribute(port.m_port_id, 1, &attr);
    if (status != SAI_STATUS_SUCCESS)
    {
        SWSS_LOG_NOTICE("Unable to get the maximum headroom for port %s rv:%d, ignored", port.m_alias.c_str(), status);
    }
    else
    {
        port.m_maximum_headroom = attr.value.u32;
        fvVector.emplace_back("max_headroom_size", to_string(port.m_maximum_headroom));
    }

    fvVector.emplace_back("max_priority_groups", to_string(port.m_priority_group_ids.size()));
    fvVector.emplace_back("max_queues", to_string(port.m_queue_ids.size()));

    m_stateBufferMaximumValueTable->set(port.m_alias, fvVector);
}

bool PortsOrch::initializePort(Port &port)
{
    SWSS_LOG_ENTER();

    SWSS_LOG_NOTICE("Initializing port alias:%s pid:%" PRIx64, port.m_alias.c_str(), port.m_port_id);

    initializePriorityGroups(port);
    initializeQueues(port);
    initializePortBufferMaximumParameters(port);

    /* Create host interface */
    if (!addHostIntfs(port, port.m_alias, port.m_hif_id))
    {
        SWSS_LOG_ERROR("Failed to create host interface for port %s", port.m_alias.c_str());
        return false;
    }

    /* Check warm start states */
    vector<FieldValueTuple> tuples;
    bool exist = m_portTable->get(port.m_alias, tuples);
    string operStatus;
    if (exist)
    {
        for (auto i : tuples)
        {
            if (fvField(i) == "oper_status")
            {
                operStatus = fvValue(i);
            }
        }
    }
    SWSS_LOG_DEBUG("initializePort %s with oper %s", port.m_alias.c_str(), operStatus.c_str());

    /**
     * Create database port oper status as DOWN if attr missing
     * This status will be updated upon receiving port_oper_status_notification.
     */
    if (operStatus == "up")
    {
        port.m_oper_status = SAI_PORT_OPER_STATUS_UP;
    }
    else if (operStatus.empty())
    {
        port.m_oper_status = SAI_PORT_OPER_STATUS_DOWN;
        /* Fill oper_status in db with default value "down" */
        m_portTable->hset(port.m_alias, "oper_status", "down");
    }
    else
    {
        port.m_oper_status = SAI_PORT_OPER_STATUS_DOWN;
    }

    /* initialize port admin status */
    if (!getPortAdminStatus(port.m_port_id, port.m_admin_state_up))
    {
        SWSS_LOG_ERROR("Failed to get initial port admin status %s", port.m_alias.c_str());
        return false;
    }

    /* initialize port admin speed */
    if (!getPortSpeed(port.m_port_id, port.m_speed))
    {
        SWSS_LOG_ERROR("Failed to get initial port admin speed %d", port.m_speed);
        return false;
    }

    /*
     * always initialize Port SAI_HOSTIF_ATTR_OPER_STATUS based on oper_status value in appDB.
     */
    bool isUp = port.m_oper_status == SAI_PORT_OPER_STATUS_UP;
    if (!setHostIntfsOperStatus(port, isUp))
    {
        SWSS_LOG_WARN("Failed to set operation status %s to host interface %s",
                      operStatus.c_str(), port.m_alias.c_str());
        return false;
    }

    return true;
}

bool PortsOrch::addHostIntfs(Port &port, string alias, sai_object_id_t &host_intfs_id)
{
    SWSS_LOG_ENTER();

    sai_attribute_t attr;
    vector<sai_attribute_t> attrs;

    attr.id = SAI_HOSTIF_ATTR_TYPE;
    attr.value.s32 = SAI_HOSTIF_TYPE_NETDEV;
    attrs.push_back(attr);

    attr.id = SAI_HOSTIF_ATTR_OBJ_ID;
    attr.value.oid = port.m_port_id;
    attrs.push_back(attr);

    attr.id = SAI_HOSTIF_ATTR_NAME;
    strncpy((char *)&attr.value.chardata, alias.c_str(), SAI_HOSTIF_NAME_SIZE);
    if (alias.length() >= SAI_HOSTIF_NAME_SIZE)
    {
        SWSS_LOG_WARN("Host interface name %s is too long and will be truncated to %d bytes", alias.c_str(), SAI_HOSTIF_NAME_SIZE - 1);
    }
    attr.value.chardata[SAI_HOSTIF_NAME_SIZE - 1] = '\0';
    attrs.push_back(attr);

    sai_status_t status = sai_hostif_api->create_hostif(&host_intfs_id, gSwitchId, (uint32_t)attrs.size(), attrs.data());
    if (status != SAI_STATUS_SUCCESS)
    {
        SWSS_LOG_ERROR("Failed to create host interface for port %s", alias.c_str());
        task_process_status handle_status = handleSaiCreateStatus(SAI_API_HOSTIF, status);
        if (handle_status != task_success)
        {
            return parseHandleSaiStatusFailure(handle_status);
        }
    }

    SWSS_LOG_NOTICE("Create host interface for port %s", alias.c_str());

    return true;
}

bool PortsOrch::setBridgePortLearningFDB(Port &port, sai_bridge_port_fdb_learning_mode_t mode)
{
    // TODO: how to support 1D bridge?
    if (port.m_type != Port::PHY) return false;

    auto bridge_port_id = port.m_bridge_port_id;
    if (bridge_port_id == SAI_NULL_OBJECT_ID) return false;

    sai_attribute_t bport_attr;
    bport_attr.id = SAI_BRIDGE_PORT_ATTR_FDB_LEARNING_MODE;
    bport_attr.value.s32 = mode;
    auto status = sai_bridge_api->set_bridge_port_attribute(bridge_port_id, &bport_attr);
    if (status != SAI_STATUS_SUCCESS)
    {
        SWSS_LOG_ERROR("Failed to set bridge port %" PRIx64 " learning_mode attribute: %d", bridge_port_id, status);
        task_process_status handle_status = handleSaiSetStatus(SAI_API_BRIDGE, status);
        if (handle_status != task_success)
        {
            return parseHandleSaiStatusFailure(handle_status);
        }
    }
    SWSS_LOG_NOTICE("Disable FDB learning on bridge port %s(%" PRIx64 ")", port.m_alias.c_str(), bridge_port_id);
    return true;
}

bool PortsOrch::addBridgePort(Port &port)
{
    SWSS_LOG_ENTER();

    if (port.m_bridge_port_id != SAI_NULL_OBJECT_ID)
    {
        return true;
    }

    sai_attribute_t attr;
    vector<sai_attribute_t> attrs;

    if (port.m_type == Port::PHY)
    {
        attr.id = SAI_BRIDGE_PORT_ATTR_TYPE;
        attr.value.s32 = SAI_BRIDGE_PORT_TYPE_PORT;
        attrs.push_back(attr);

        attr.id = SAI_BRIDGE_PORT_ATTR_PORT_ID;
        attr.value.oid = port.m_port_id;
        attrs.push_back(attr);
    }
    else if  (port.m_type == Port::LAG)
    {
        attr.id = SAI_BRIDGE_PORT_ATTR_TYPE;
        attr.value.s32 = SAI_BRIDGE_PORT_TYPE_PORT;
        attrs.push_back(attr);

        attr.id = SAI_BRIDGE_PORT_ATTR_PORT_ID;
        attr.value.oid = port.m_lag_id;
        attrs.push_back(attr);
    }
    else if  (port.m_type == Port::TUNNEL)
    {
        attr.id = SAI_BRIDGE_PORT_ATTR_TYPE;
        attr.value.s32 = SAI_BRIDGE_PORT_TYPE_TUNNEL;
        attrs.push_back(attr);

        attr.id = SAI_BRIDGE_PORT_ATTR_TUNNEL_ID;
        attr.value.oid = port.m_tunnel_id;
        attrs.push_back(attr);

        attr.id = SAI_BRIDGE_PORT_ATTR_BRIDGE_ID;
        attr.value.oid = m_default1QBridge;
        attrs.push_back(attr);
    }
    else
    {
        SWSS_LOG_ERROR("Failed to add bridge port %s to default 1Q bridge, invalid port type %d",
            port.m_alias.c_str(), port.m_type);
        return false;
    }

    /* Create a bridge port with admin status set to UP */
    attr.id = SAI_BRIDGE_PORT_ATTR_ADMIN_STATE;
    attr.value.booldata = true;
    attrs.push_back(attr);

    /* And with hardware FDB learning mode set to HW (explicit default value) */
    attr.id = SAI_BRIDGE_PORT_ATTR_FDB_LEARNING_MODE;
    auto found = learn_mode_map.find(port.m_learn_mode);
    if (found == learn_mode_map.end())
    {
        attr.value.s32 = SAI_BRIDGE_PORT_FDB_LEARNING_MODE_HW;
    }
    else
    {
        attr.value.s32 = found->second;
    }
    attrs.push_back(attr);

    sai_status_t status = sai_bridge_api->create_bridge_port(&port.m_bridge_port_id, gSwitchId, (uint32_t)attrs.size(), attrs.data());
    if (status != SAI_STATUS_SUCCESS)
    {
        SWSS_LOG_ERROR("Failed to add bridge port %s to default 1Q bridge, rv:%d",
            port.m_alias.c_str(), status);
        task_process_status handle_status = handleSaiCreateStatus(SAI_API_BRIDGE, status);
        if (handle_status != task_success)
        {
            return parseHandleSaiStatusFailure(handle_status);
        }
    }

    if (!setHostIntfsStripTag(port, SAI_HOSTIF_VLAN_TAG_KEEP))
    {
        SWSS_LOG_ERROR("Failed to set %s for hostif of port %s",
                hostif_vlan_tag[SAI_HOSTIF_VLAN_TAG_KEEP], port.m_alias.c_str());
        return false;
    }
    m_portList[port.m_alias] = port;
    saiOidToAlias[port.m_bridge_port_id] = port.m_alias;
    SWSS_LOG_NOTICE("Add bridge port %s to default 1Q bridge", port.m_alias.c_str());

    PortUpdate update = { port, true };
    notify(SUBJECT_TYPE_BRIDGE_PORT_CHANGE, static_cast<void *>(&update));

    return true;
}

bool PortsOrch::removeBridgePort(Port &port)
{
    SWSS_LOG_ENTER();

    if (port.m_bridge_port_id == SAI_NULL_OBJECT_ID)
    {
        return true;
    }
    /* Set bridge port admin status to DOWN */
    sai_attribute_t attr;
    attr.id = SAI_BRIDGE_PORT_ATTR_ADMIN_STATE;
    attr.value.booldata = false;

    sai_status_t status = sai_bridge_api->set_bridge_port_attribute(port.m_bridge_port_id, &attr);
    if (status != SAI_STATUS_SUCCESS)
    {
        SWSS_LOG_ERROR("Failed to set bridge port %s admin status to DOWN, rv:%d",
            port.m_alias.c_str(), status);
        task_process_status handle_status = handleSaiSetStatus(SAI_API_BRIDGE, status);
        if (handle_status != task_success)
        {
            return parseHandleSaiStatusFailure(handle_status);
        }
    }

    if (!setHostIntfsStripTag(port, SAI_HOSTIF_VLAN_TAG_STRIP))
    {
        SWSS_LOG_ERROR("Failed to set %s for hostif of port %s",
                hostif_vlan_tag[SAI_HOSTIF_VLAN_TAG_STRIP], port.m_alias.c_str());
        return false;
    }

    //Flush the FDB entires corresponding to the port
    gFdbOrch->flushFDBEntries(port.m_bridge_port_id, SAI_NULL_OBJECT_ID);
    SWSS_LOG_INFO("Flush FDB entries for port %s", port.m_alias.c_str());

    /* Remove bridge port */
    status = sai_bridge_api->remove_bridge_port(port.m_bridge_port_id);
    if (status != SAI_STATUS_SUCCESS)
    {
        SWSS_LOG_ERROR("Failed to remove bridge port %s from default 1Q bridge, rv:%d",
            port.m_alias.c_str(), status);
        task_process_status handle_status = handleSaiRemoveStatus(SAI_API_BRIDGE, status);
        if (handle_status != task_success)
        {
            return parseHandleSaiStatusFailure(handle_status);
        }
    }
    saiOidToAlias.erase(port.m_bridge_port_id);
    port.m_bridge_port_id = SAI_NULL_OBJECT_ID;

    /* Remove bridge port */
    PortUpdate update = { port, false };
    notify(SUBJECT_TYPE_BRIDGE_PORT_CHANGE, static_cast<void *>(&update));

    SWSS_LOG_NOTICE("Remove bridge port %s from default 1Q bridge", port.m_alias.c_str());

    m_portList[port.m_alias] = port;
    return true;
}

bool PortsOrch::setBridgePortLearnMode(Port &port, string learn_mode)
{
    SWSS_LOG_ENTER();

    if (port.m_bridge_port_id == SAI_NULL_OBJECT_ID)
    {
        return true;
    }

    auto found = learn_mode_map.find(learn_mode);
    if (found == learn_mode_map.end())
    {
        SWSS_LOG_ERROR("Incorrect MAC learn mode: %s", learn_mode.c_str());
        return false;
    }

    /* Set bridge port learning mode */
    sai_attribute_t attr;
    attr.id = SAI_BRIDGE_PORT_ATTR_FDB_LEARNING_MODE;
    attr.value.s32 = found->second;

    sai_status_t status = sai_bridge_api->set_bridge_port_attribute(port.m_bridge_port_id, &attr);
    if (status != SAI_STATUS_SUCCESS)
    {
        SWSS_LOG_ERROR("Failed to set bridge port %s learning mode, rv:%d",
            port.m_alias.c_str(), status);
        task_process_status handle_status = handleSaiSetStatus(SAI_API_BRIDGE, status);
        if (handle_status != task_success)
        {
            return parseHandleSaiStatusFailure(handle_status);
        }
    }

    SWSS_LOG_NOTICE("Set bridge port %s learning mode %s", port.m_alias.c_str(), learn_mode.c_str());

    return true;
}

bool PortsOrch::addVlan(string vlan_alias)
{
    SWSS_LOG_ENTER();

    sai_object_id_t vlan_oid;

    sai_vlan_id_t vlan_id = (uint16_t)stoi(vlan_alias.substr(4));
    sai_attribute_t attr;
    attr.id = SAI_VLAN_ATTR_VLAN_ID;
    attr.value.u16 = vlan_id;

    sai_status_t status = sai_vlan_api->create_vlan(&vlan_oid, gSwitchId, 1, &attr);

    if (status != SAI_STATUS_SUCCESS)
    {
        SWSS_LOG_ERROR("Failed to create VLAN %s vid:%hu", vlan_alias.c_str(), vlan_id);
        task_process_status handle_status = handleSaiCreateStatus(SAI_API_VLAN, status);
        if (handle_status != task_success)
        {
            return parseHandleSaiStatusFailure(handle_status);
        }
    }

    SWSS_LOG_NOTICE("Create an empty VLAN %s vid:%hu vlan_oid:%" PRIx64, vlan_alias.c_str(), vlan_id, vlan_oid);

    Port vlan(vlan_alias, Port::VLAN);
    vlan.m_vlan_info.vlan_oid = vlan_oid;
    vlan.m_vlan_info.vlan_id = vlan_id;
    vlan.m_vlan_info.uuc_flood_type = SAI_VLAN_FLOOD_CONTROL_TYPE_ALL;
    vlan.m_vlan_info.bc_flood_type = SAI_VLAN_FLOOD_CONTROL_TYPE_ALL;
    vlan.m_members = set<string>();
    m_portList[vlan_alias] = vlan;
    m_port_ref_count[vlan_alias] = 0;
    saiOidToAlias[vlan_oid] =  vlan_alias;

    return true;
}

bool PortsOrch::removeVlan(Port vlan)
{
    SWSS_LOG_ENTER();

    /* If there are still fdb entries associated with the VLAN,
       return false for retry */
    if (vlan.m_fdb_count > 0)
    {
        SWSS_LOG_NOTICE("VLAN %s still has assiciated FDB entries", vlan.m_alias.c_str());
        return false;
    }
    if (m_port_ref_count[vlan.m_alias] > 0)
    {
        SWSS_LOG_ERROR("Failed to remove ref count %d VLAN %s",
                       m_port_ref_count[vlan.m_alias],
                       vlan.m_alias.c_str());
        return false;
    }

    /* Vlan removing is not allowed when the VLAN still has members */
    if (vlan.m_members.size() > 0)
    {
        SWSS_LOG_ERROR("Failed to remove non-empty VLAN %s", vlan.m_alias.c_str());
        return false;
    }

    // Fail VLAN removal if there is a vnid associated
    if (vlan.m_vnid != VNID_NONE)
    {
       SWSS_LOG_ERROR("VLAN-VNI mapping not yet removed. VLAN %s VNI %d",
                      vlan.m_alias.c_str(), vlan.m_vnid);
       return false;
    }


    if (vlan.m_vlan_info.host_intf_id && !removeVlanHostIntf(vlan))
    {
        SWSS_LOG_ERROR("Failed to remove VLAN %d host interface", vlan.m_vlan_info.vlan_id);
        return false;
    }

    sai_status_t status = sai_vlan_api->remove_vlan(vlan.m_vlan_info.vlan_oid);
    if (status != SAI_STATUS_SUCCESS)
    {
        SWSS_LOG_ERROR("Failed to remove VLAN %s vid:%hu",
                vlan.m_alias.c_str(), vlan.m_vlan_info.vlan_id);
        task_process_status handle_status = handleSaiRemoveStatus(SAI_API_VLAN, status);
        if (handle_status != task_success)
        {
            return parseHandleSaiStatusFailure(handle_status);
        }
    }

    removeAclTableGroup(vlan);

    SWSS_LOG_NOTICE("Remove VLAN %s vid:%hu", vlan.m_alias.c_str(),
            vlan.m_vlan_info.vlan_id);

    saiOidToAlias.erase(vlan.m_vlan_info.vlan_oid);
    m_portList.erase(vlan.m_alias);
    m_port_ref_count.erase(vlan.m_alias);

    return true;
}

bool PortsOrch::getVlanByVlanId(sai_vlan_id_t vlan_id, Port &vlan)
{
    SWSS_LOG_ENTER();

    for (auto &it: m_portList)
    {
        if (it.second.m_type == Port::VLAN && it.second.m_vlan_info.vlan_id == vlan_id)
        {
            vlan = it.second;
            return true;
        }
    }

    return false;
}

bool PortsOrch::addVlanMember(Port &vlan, Port &port, string &tagging_mode, string end_point_ip)
{
    SWSS_LOG_ENTER();

    if (!end_point_ip.empty())
    {
        if ((uuc_sup_flood_control_type.find(SAI_VLAN_FLOOD_CONTROL_TYPE_COMBINED)
             == uuc_sup_flood_control_type.end()) ||
            (bc_sup_flood_control_type.find(SAI_VLAN_FLOOD_CONTROL_TYPE_COMBINED)
             == bc_sup_flood_control_type.end()))
        {
            SWSS_LOG_ERROR("Flood group with end point ip is not supported");
            return false;
        }
        return addVlanFloodGroups(vlan, port, end_point_ip);
    }

    sai_attribute_t attr;
    vector<sai_attribute_t> attrs;

    attr.id = SAI_VLAN_MEMBER_ATTR_VLAN_ID;
    attr.value.oid = vlan.m_vlan_info.vlan_oid;
    attrs.push_back(attr);

    attr.id = SAI_VLAN_MEMBER_ATTR_BRIDGE_PORT_ID;
    attr.value.oid = port.m_bridge_port_id;
    attrs.push_back(attr);


    sai_vlan_tagging_mode_t sai_tagging_mode = SAI_VLAN_TAGGING_MODE_TAGGED;
    attr.id = SAI_VLAN_MEMBER_ATTR_VLAN_TAGGING_MODE;
    if (tagging_mode == "untagged")
        sai_tagging_mode = SAI_VLAN_TAGGING_MODE_UNTAGGED;
    else if (tagging_mode == "tagged")
        sai_tagging_mode = SAI_VLAN_TAGGING_MODE_TAGGED;
    else if (tagging_mode == "priority_tagged")
        sai_tagging_mode = SAI_VLAN_TAGGING_MODE_PRIORITY_TAGGED;
    else assert(false);
    attr.value.s32 = sai_tagging_mode;
    attrs.push_back(attr);

    sai_object_id_t vlan_member_id;
    sai_status_t status = sai_vlan_api->create_vlan_member(&vlan_member_id, gSwitchId, (uint32_t)attrs.size(), attrs.data());
    if (status != SAI_STATUS_SUCCESS)
    {
        SWSS_LOG_ERROR("Failed to add member %s to VLAN %s vid:%hu pid:%" PRIx64,
                port.m_alias.c_str(), vlan.m_alias.c_str(), vlan.m_vlan_info.vlan_id, port.m_port_id);
        task_process_status handle_status = handleSaiCreateStatus(SAI_API_VLAN, status);
        if (handle_status != task_success)
        {
            return parseHandleSaiStatusFailure(handle_status);
        }
    }
    SWSS_LOG_NOTICE("Add member %s to VLAN %s vid:%hu pid%" PRIx64,
            port.m_alias.c_str(), vlan.m_alias.c_str(), vlan.m_vlan_info.vlan_id, port.m_port_id);

    /* Use untagged VLAN as pvid of the member port */
    if (sai_tagging_mode == SAI_VLAN_TAGGING_MODE_UNTAGGED)
    {
        if(!setPortPvid(port, vlan.m_vlan_info.vlan_id))
        {
            return false;
        }
    }

    /* a physical port may join multiple vlans */
    VlanMemberEntry vme = {vlan_member_id, sai_tagging_mode};
    m_portVlanMember[port.m_alias][vlan.m_vlan_info.vlan_id] = vme;
    m_portList[port.m_alias] = port;
    vlan.m_members.insert(port.m_alias);
    m_portList[vlan.m_alias] = vlan;

    VlanMemberUpdate update = { vlan, port, true };
    notify(SUBJECT_TYPE_VLAN_MEMBER_CHANGE, static_cast<void *>(&update));

    return true;
}

bool PortsOrch::getPortVlanMembers(Port &port, vlan_members_t &vlan_members)
{
    vlan_members = m_portVlanMember[port.m_alias];
    return true;
}

bool PortsOrch::addVlanFloodGroups(Port &vlan, Port &port, string end_point_ip)
{
    SWSS_LOG_ENTER();

    sai_object_id_t l2mc_group_id = SAI_NULL_OBJECT_ID;
    sai_status_t    status;
    sai_attribute_t attr;

    if (vlan.m_vlan_info.uuc_flood_type != SAI_VLAN_FLOOD_CONTROL_TYPE_COMBINED)
    {
        attr.id = SAI_VLAN_ATTR_UNKNOWN_UNICAST_FLOOD_CONTROL_TYPE;
        attr.value.s32 = SAI_VLAN_FLOOD_CONTROL_TYPE_COMBINED;

        status = sai_vlan_api->set_vlan_attribute(vlan.m_vlan_info.vlan_oid, &attr);
        if (status != SAI_STATUS_SUCCESS)
        {
            SWSS_LOG_ERROR("Failed to set l2mc flood type combined "
                           " to vlan %hu for unknown unicast flooding", vlan.m_vlan_info.vlan_id);
            return false;
        }
        vlan.m_vlan_info.uuc_flood_type = SAI_VLAN_FLOOD_CONTROL_TYPE_COMBINED;
    }

    if (vlan.m_vlan_info.bc_flood_type != SAI_VLAN_FLOOD_CONTROL_TYPE_COMBINED)
    {
        attr.id = SAI_VLAN_ATTR_BROADCAST_FLOOD_CONTROL_TYPE;
        attr.value.s32 = SAI_VLAN_FLOOD_CONTROL_TYPE_COMBINED;

        status = sai_vlan_api->set_vlan_attribute(vlan.m_vlan_info.vlan_oid, &attr);
        if (status != SAI_STATUS_SUCCESS)
        {
            SWSS_LOG_ERROR("Failed to set l2mc flood type combined "
                           " to vlan %hu for broadcast flooding", vlan.m_vlan_info.vlan_id);
            return false;
        }
        vlan.m_vlan_info.bc_flood_type = SAI_VLAN_FLOOD_CONTROL_TYPE_COMBINED;
    }

    if (vlan.m_vlan_info.l2mc_group_id == SAI_NULL_OBJECT_ID)
    {
        status = sai_l2mc_group_api->create_l2mc_group(&l2mc_group_id, gSwitchId, 0, NULL);
        if (status != SAI_STATUS_SUCCESS)
        {
            SWSS_LOG_ERROR("Failed to create l2mc flood group");
            return false;
        }

        if (vlan.m_vlan_info.uuc_flood_type == SAI_VLAN_FLOOD_CONTROL_TYPE_COMBINED)
        {
            attr.id = SAI_VLAN_ATTR_UNKNOWN_UNICAST_FLOOD_GROUP;
            attr.value.oid = l2mc_group_id;

            status = sai_vlan_api->set_vlan_attribute(vlan.m_vlan_info.vlan_oid, &attr);
            if (status != SAI_STATUS_SUCCESS)
            {
                SWSS_LOG_ERROR("Failed to set l2mc group %" PRIx64
                               " to vlan %hu for unknown unicast flooding",
                               l2mc_group_id, vlan.m_vlan_info.vlan_id);
                return false;
            }
        }
        if (vlan.m_vlan_info.bc_flood_type == SAI_VLAN_FLOOD_CONTROL_TYPE_COMBINED)
        {
            attr.id = SAI_VLAN_ATTR_BROADCAST_FLOOD_GROUP;
            attr.value.oid = l2mc_group_id;

            status = sai_vlan_api->set_vlan_attribute(vlan.m_vlan_info.vlan_oid, &attr);
            if (status != SAI_STATUS_SUCCESS)
            {
                SWSS_LOG_ERROR("Failed to set l2mc group %" PRIx64
                               " to vlan %hu for broadcast flooding",
                               l2mc_group_id, vlan.m_vlan_info.vlan_id);
                return false;
            }
        }
        vlan.m_vlan_info.l2mc_group_id = l2mc_group_id;
        m_portList[vlan.m_alias] = vlan;
    }

    vector<sai_attribute_t> attrs;
    attr.id = SAI_L2MC_GROUP_MEMBER_ATTR_L2MC_GROUP_ID;
    attr.value.oid = vlan.m_vlan_info.l2mc_group_id;
    attrs.push_back(attr);

    attr.id = SAI_L2MC_GROUP_MEMBER_ATTR_L2MC_OUTPUT_ID;
    attr.value.oid = port.m_bridge_port_id;
    attrs.push_back(attr);

    attr.id = SAI_L2MC_GROUP_MEMBER_ATTR_L2MC_ENDPOINT_IP;
    IpAddress remote = IpAddress(end_point_ip);
    sai_ip_address_t ipaddr;
    if (remote.isV4())
    {
        ipaddr.addr_family = SAI_IP_ADDR_FAMILY_IPV4;
        ipaddr.addr.ip4 = remote.getV4Addr();
    }
    else
    {
        ipaddr.addr_family = SAI_IP_ADDR_FAMILY_IPV6;
        memcpy(ipaddr.addr.ip6, remote.getV6Addr(), sizeof(ipaddr.addr.ip6));
    }
    attr.value.ipaddr = ipaddr;
    attrs.push_back(attr);

    sai_object_id_t l2mc_group_member = SAI_NULL_OBJECT_ID;
    status = sai_l2mc_group_api->create_l2mc_group_member(&l2mc_group_member, gSwitchId,
                                                          static_cast<uint32_t>(attrs.size()),
                                                          attrs.data());
    if (status != SAI_STATUS_SUCCESS)
    {
        SWSS_LOG_ERROR("Failed to create l2mc group member for adding tunnel %s to vlan %hu",
                       end_point_ip.c_str(), vlan.m_vlan_info.vlan_id);
        return false;
    }
    vlan.m_vlan_info.l2mc_members[end_point_ip] = l2mc_group_member;
    m_portList[vlan.m_alias] = vlan;
    increaseBridgePortRefCount(port);
    return true;
}


bool PortsOrch::removeVlanEndPointIp(Port &vlan, Port &port, string end_point_ip)
{
    SWSS_LOG_ENTER();

    sai_status_t status;

    if(vlan.m_vlan_info.l2mc_members.find(end_point_ip) == vlan.m_vlan_info.l2mc_members.end())
    {
        SWSS_LOG_NOTICE("End point ip %s is not part of vlan %hu",
                        end_point_ip.c_str(), vlan.m_vlan_info.vlan_id);
        return true;
    }

    status = sai_l2mc_group_api->remove_l2mc_group_member(vlan.m_vlan_info.l2mc_members[end_point_ip]);
    if (status != SAI_STATUS_SUCCESS)
    {
        SWSS_LOG_ERROR("Failed to remove end point ip %s from vlan %hu",
                       end_point_ip.c_str(), vlan.m_vlan_info.vlan_id);
        return false;
    }
    decreaseBridgePortRefCount(port);
    vlan.m_vlan_info.l2mc_members.erase(end_point_ip);
    sai_object_id_t l2mc_group_id = SAI_NULL_OBJECT_ID;
    sai_attribute_t attr;

    if (vlan.m_vlan_info.l2mc_members.empty())
    {
        if (vlan.m_vlan_info.uuc_flood_type == SAI_VLAN_FLOOD_CONTROL_TYPE_COMBINED)
        {
            attr.id = SAI_VLAN_ATTR_UNKNOWN_UNICAST_FLOOD_GROUP;
            attr.value.oid = SAI_NULL_OBJECT_ID;

            status = sai_vlan_api->set_vlan_attribute(vlan.m_vlan_info.vlan_oid, &attr);
            if (status != SAI_STATUS_SUCCESS)
            {
                SWSS_LOG_ERROR("Failed to set null l2mc group "
                               " to vlan %hu for unknown unicast flooding",
                               vlan.m_vlan_info.vlan_id);
                return false;
            }
            attr.id = SAI_VLAN_ATTR_UNKNOWN_UNICAST_FLOOD_CONTROL_TYPE;
            attr.value.s32 = SAI_VLAN_FLOOD_CONTROL_TYPE_ALL;
            status = sai_vlan_api->set_vlan_attribute(vlan.m_vlan_info.vlan_oid, &attr);
            if (status != SAI_STATUS_SUCCESS)
            {
                SWSS_LOG_ERROR("Failed to set flood control type all"
                               " to vlan %hu for unknown unicast flooding",
                               vlan.m_vlan_info.vlan_id);
                return false;
            }
            vlan.m_vlan_info.uuc_flood_type = SAI_VLAN_FLOOD_CONTROL_TYPE_ALL;
        }
        if (vlan.m_vlan_info.bc_flood_type == SAI_VLAN_FLOOD_CONTROL_TYPE_COMBINED)
        {
            attr.id = SAI_VLAN_ATTR_BROADCAST_FLOOD_GROUP;
            attr.value.oid = SAI_NULL_OBJECT_ID;

            status = sai_vlan_api->set_vlan_attribute(vlan.m_vlan_info.vlan_oid, &attr);
            if (status != SAI_STATUS_SUCCESS)
            {
                SWSS_LOG_ERROR("Failed to set null l2mc group "
                               " to vlan %hu for broadcast flooding",
                               vlan.m_vlan_info.vlan_id);
                return false;
            }
            attr.id = SAI_VLAN_ATTR_BROADCAST_FLOOD_CONTROL_TYPE;
            attr.value.s32 = SAI_VLAN_FLOOD_CONTROL_TYPE_ALL;
            status = sai_vlan_api->set_vlan_attribute(vlan.m_vlan_info.vlan_oid, &attr);
            if (status != SAI_STATUS_SUCCESS)
            {
                SWSS_LOG_ERROR("Failed to set flood control type all"
                               " to vlan %hu for broadcast flooding",
                               vlan.m_vlan_info.vlan_id);
                return false;
            }
            vlan.m_vlan_info.bc_flood_type = SAI_VLAN_FLOOD_CONTROL_TYPE_ALL;
        }
        status = sai_l2mc_group_api->remove_l2mc_group(vlan.m_vlan_info.l2mc_group_id);
        if (status != SAI_STATUS_SUCCESS)
        {
            SWSS_LOG_ERROR("Failed to remove l2mc group %" PRIx64, l2mc_group_id);
            return false;
        }
        vlan.m_vlan_info.l2mc_group_id = SAI_NULL_OBJECT_ID;
    }
    return true;
}

bool PortsOrch::removeVlanMember(Port &vlan, Port &port, string end_point_ip)
{
    SWSS_LOG_ENTER();

    if (!end_point_ip.empty())
    {
        return removeVlanEndPointIp(vlan, port, end_point_ip);
    }
    sai_object_id_t vlan_member_id;
    sai_vlan_tagging_mode_t sai_tagging_mode;
    auto vlan_member = m_portVlanMember[port.m_alias].find(vlan.m_vlan_info.vlan_id);

    /* Assert the port belongs to this VLAN */
    assert (vlan_member != m_portVlanMember[port.m_alias].end());
    sai_tagging_mode = vlan_member->second.vlan_mode;
    vlan_member_id = vlan_member->second.vlan_member_id;

    sai_status_t status = sai_vlan_api->remove_vlan_member(vlan_member_id);
    if (status != SAI_STATUS_SUCCESS)
    {
        SWSS_LOG_ERROR("Failed to remove member %s from VLAN %s vid:%hx vmid:%" PRIx64,
                port.m_alias.c_str(), vlan.m_alias.c_str(), vlan.m_vlan_info.vlan_id, vlan_member_id);
        task_process_status handle_status = handleSaiRemoveStatus(SAI_API_VLAN, status);
        if (handle_status != task_success)
        {
            return parseHandleSaiStatusFailure(handle_status);
        }
    }
    m_portVlanMember[port.m_alias].erase(vlan_member);
    if (m_portVlanMember[port.m_alias].empty())
    {
        m_portVlanMember.erase(port.m_alias);
    }
    SWSS_LOG_NOTICE("Remove member %s from VLAN %s lid:%hx vmid:%" PRIx64,
            port.m_alias.c_str(), vlan.m_alias.c_str(), vlan.m_vlan_info.vlan_id, vlan_member_id);

    /* Restore to default pvid if this port joined this VLAN in untagged mode previously */
    if (sai_tagging_mode == SAI_VLAN_TAGGING_MODE_UNTAGGED)
    {
        if (!setPortPvid(port, DEFAULT_PORT_VLAN_ID))
        {
            return false;
        }
    }

    m_portList[port.m_alias] = port;
    vlan.m_members.erase(port.m_alias);
    m_portList[vlan.m_alias] = vlan;

    VlanMemberUpdate update = { vlan, port, false };
    notify(SUBJECT_TYPE_VLAN_MEMBER_CHANGE, static_cast<void *>(&update));

    return true;
}

bool PortsOrch::isVlanMember(Port &vlan, Port &port, string end_point_ip)
{
    if (!end_point_ip.empty())
    {
        if (vlan.m_vlan_info.l2mc_members.find(end_point_ip) != vlan.m_vlan_info.l2mc_members.end())
        {
            return true;
        }
        return false;
    }
    if (vlan.m_members.find(port.m_alias) == vlan.m_members.end())
       return false;

    return true;
}

bool PortsOrch::addLag(string lag_alias, uint32_t spa_id, int32_t switch_id)
{
    SWSS_LOG_ENTER();

    auto lagport = m_portList.find(lag_alias);
    if (lagport != m_portList.end())
    {
        /* The deletion of bridgeport attached to the lag may still be
         * pending due to fdb entries still present on the lag. Wait
         * until the cleanup is done.
         */
        if (m_portList[lag_alias].m_bridge_port_id != SAI_NULL_OBJECT_ID)
        {
            return false;
        }
        return true;
    }

    vector<sai_attribute_t> lag_attrs;
    string system_lag_alias = lag_alias;

    if (gMySwitchType == "voq")
    {
        if (switch_id < 0)
        {
            // Local PortChannel. Allocate unique lag id from central CHASSIS_APP_DB
            // Use the chassis wide unique system lag name.

            // Get the local switch id and derive the system lag name.

            switch_id = gVoqMySwitchId;
            system_lag_alias = gMyHostName + "|" + gMyAsicName + "|" + lag_alias;

            // Allocate unique lag id
            spa_id = m_lagIdAllocator->lagIdAdd(system_lag_alias, 0);

            if ((int32_t)spa_id <= 0)
            {
                SWSS_LOG_ERROR("Failed to allocate unique LAG id for local lag %s rv:%d", lag_alias.c_str(), spa_id);
                return false;
            }
        }

        sai_attribute_t attr;
        attr.id = SAI_LAG_ATTR_SYSTEM_PORT_AGGREGATE_ID;
        attr.value.u32 = spa_id;
        lag_attrs.push_back(attr);
    }

    sai_object_id_t lag_id;
    sai_status_t status = sai_lag_api->create_lag(&lag_id, gSwitchId, static_cast<uint32_t>(lag_attrs.size()), lag_attrs.data());

    if (status != SAI_STATUS_SUCCESS)
    {
        SWSS_LOG_ERROR("Failed to create LAG %s lid:%" PRIx64, lag_alias.c_str(), lag_id);
        task_process_status handle_status = handleSaiCreateStatus(SAI_API_LAG, status);
        if (handle_status != task_success)
        {
            return parseHandleSaiStatusFailure(handle_status);
        }
    }

    SWSS_LOG_NOTICE("Create an empty LAG %s lid:%" PRIx64, lag_alias.c_str(), lag_id);

    Port lag(lag_alias, Port::LAG);
    lag.m_lag_id = lag_id;
    lag.m_members = set<string>();
    m_portList[lag_alias] = lag;
    m_port_ref_count[lag_alias] = 0;
    saiOidToAlias[lag_id] = lag_alias;

    PortUpdate update = { lag, true };
    notify(SUBJECT_TYPE_PORT_CHANGE, static_cast<void *>(&update));

    FieldValueTuple tuple(lag_alias, sai_serialize_object_id(lag_id));
    vector<FieldValueTuple> fields;
    fields.push_back(tuple);
    m_counterLagTable->set("", fields);

    if (gMySwitchType == "voq")
    {
        // If this is voq switch, record system lag info

        lag.m_system_lag_info.alias = system_lag_alias;
        lag.m_system_lag_info.switch_id = switch_id;
        lag.m_system_lag_info.spa_id = spa_id;

        // This will update port list with local port channel name for local port channels
        // and with system lag name for the system lags received from chassis app db

        m_portList[lag_alias] = lag;

        // Sync to SYSTEM_LAG_TABLE of CHASSIS_APP_DB

        voqSyncAddLag(lag);
    }

    return true;
}

bool PortsOrch::removeLag(Port lag)
{
    SWSS_LOG_ENTER();

    if (m_port_ref_count[lag.m_alias] > 0)
    {
        SWSS_LOG_ERROR("Failed to remove ref count %d LAG %s",
                        m_port_ref_count[lag.m_alias],
                        lag.m_alias.c_str());
        return false;
    }

    /* Retry when the LAG still has members */
    if (lag.m_members.size() > 0)
    {
        SWSS_LOG_ERROR("Failed to remove non-empty LAG %s", lag.m_alias.c_str());
        return false;
    }
    if (m_portVlanMember[lag.m_alias].size() > 0)
    {
        SWSS_LOG_ERROR("Failed to remove LAG %s, it is still in VLAN", lag.m_alias.c_str());
        return false;
    }

    if (lag.m_bridge_port_id != SAI_NULL_OBJECT_ID)
    {
        return false;
    }

    sai_status_t status = sai_lag_api->remove_lag(lag.m_lag_id);
    if (status != SAI_STATUS_SUCCESS)
    {
        SWSS_LOG_ERROR("Failed to remove LAG %s lid:%" PRIx64, lag.m_alias.c_str(), lag.m_lag_id);
        task_process_status handle_status = handleSaiRemoveStatus(SAI_API_LAG, status);
        if (handle_status != task_success)
        {
            return parseHandleSaiStatusFailure(handle_status);
        }
    }

    SWSS_LOG_NOTICE("Remove LAG %s lid:%" PRIx64, lag.m_alias.c_str(), lag.m_lag_id);

    saiOidToAlias.erase(lag.m_lag_id);
    m_portList.erase(lag.m_alias);
    m_port_ref_count.erase(lag.m_alias);

    PortUpdate update = { lag, false };
    notify(SUBJECT_TYPE_PORT_CHANGE, static_cast<void *>(&update));

    m_counterLagTable->hdel("", lag.m_alias);

    if (gMySwitchType == "voq")
    {
        // Free the lag id, if this is local LAG

        if (lag.m_system_lag_info.switch_id == gVoqMySwitchId)
        {
            int32_t rv;
            int32_t spa_id = lag.m_system_lag_info.spa_id;

            rv = m_lagIdAllocator->lagIdDel(lag.m_system_lag_info.alias);

            if (rv != spa_id)
            {
                SWSS_LOG_ERROR("Failed to delete LAG id %d of local lag %s rv:%d", spa_id, lag.m_alias.c_str(), rv);
                return false;
            }

            // Sync to SYSTEM_LAG_TABLE of CHASSIS_APP_DB

            voqSyncDelLag(lag);
        }
    }

    return true;
}

void PortsOrch::getLagMember(Port &lag, vector<Port> &portv)
{
    Port member;

    for (auto &name: lag.m_members)
    {
        if (!getPort(name, member))
        {
            SWSS_LOG_ERROR("Failed to get port for %s alias", name.c_str());
            return;
        }
        portv.push_back(member);
    }
}

bool PortsOrch::addLagMember(Port &lag, Port &port, bool enableForwarding)
{
    SWSS_LOG_ENTER();

    sai_uint32_t pvid;
    if (getPortPvid(lag, pvid))
    {
        setPortPvid (port, pvid);
    }

    sai_attribute_t attr;
    vector<sai_attribute_t> attrs;

    attr.id = SAI_LAG_MEMBER_ATTR_LAG_ID;
    attr.value.oid = lag.m_lag_id;
    attrs.push_back(attr);

    attr.id = SAI_LAG_MEMBER_ATTR_PORT_ID;
    attr.value.oid = port.m_port_id;
    attrs.push_back(attr);

    if (!enableForwarding && port.m_type != Port::SYSTEM)
    {
        attr.id = SAI_LAG_MEMBER_ATTR_EGRESS_DISABLE;
        attr.value.booldata = true;
        attrs.push_back(attr);

        attr.id = SAI_LAG_MEMBER_ATTR_INGRESS_DISABLE;
        attr.value.booldata = true;
        attrs.push_back(attr);
    }

    sai_object_id_t lag_member_id;
    sai_status_t status = sai_lag_api->create_lag_member(&lag_member_id, gSwitchId, (uint32_t)attrs.size(), attrs.data());

    if (status != SAI_STATUS_SUCCESS)
    {
        SWSS_LOG_ERROR("Failed to add member %s to LAG %s lid:%" PRIx64 " pid:%" PRIx64,
                port.m_alias.c_str(), lag.m_alias.c_str(), lag.m_lag_id, port.m_port_id);
        task_process_status handle_status = handleSaiCreateStatus(SAI_API_LAG, status);
        if (handle_status != task_success)
        {
            return parseHandleSaiStatusFailure(handle_status);
        }
    }

    SWSS_LOG_NOTICE("Add member %s to LAG %s lid:%" PRIx64 " pid:%" PRIx64,
            port.m_alias.c_str(), lag.m_alias.c_str(), lag.m_lag_id, port.m_port_id);

    port.m_lag_id = lag.m_lag_id;
    port.m_lag_member_id = lag_member_id;
    m_portList[port.m_alias] = port;
    lag.m_members.insert(port.m_alias);

    m_portList[lag.m_alias] = lag;

    if (lag.m_bridge_port_id > 0)
    {
        if (!setHostIntfsStripTag(port, SAI_HOSTIF_VLAN_TAG_KEEP))
        {
            SWSS_LOG_ERROR("Failed to set %s for hostif of port %s which is in LAG %s",
                    hostif_vlan_tag[SAI_HOSTIF_VLAN_TAG_KEEP], port.m_alias.c_str(), lag.m_alias.c_str());
            return false;
        }
    }

    increasePortRefCount(port.m_alias);

    LagMemberUpdate update = { lag, port, true };
    notify(SUBJECT_TYPE_LAG_MEMBER_CHANGE, static_cast<void *>(&update));

    if (gMySwitchType == "voq")
    {
        //Sync to SYSTEM_LAG_MEMBER_TABLE of CHASSIS_APP_DB
        voqSyncAddLagMember(lag, port);
    }

    return true;
}

bool PortsOrch::removeLagMember(Port &lag, Port &port)
{
    sai_status_t status = sai_lag_api->remove_lag_member(port.m_lag_member_id);

    if (status != SAI_STATUS_SUCCESS)
    {
        SWSS_LOG_ERROR("Failed to remove member %s from LAG %s lid:%" PRIx64 " lmid:%" PRIx64,
                port.m_alias.c_str(), lag.m_alias.c_str(), lag.m_lag_id, port.m_lag_member_id);
        task_process_status handle_status = handleSaiRemoveStatus(SAI_API_LAG, status);
        if (handle_status != task_success)
        {
            return parseHandleSaiStatusFailure(handle_status);
        }
    }

    SWSS_LOG_NOTICE("Remove member %s from LAG %s lid:%" PRIx64 " lmid:%" PRIx64,
            port.m_alias.c_str(), lag.m_alias.c_str(), lag.m_lag_id, port.m_lag_member_id);

    port.m_lag_id = 0;
    port.m_lag_member_id = 0;
    m_portList[port.m_alias] = port;
    lag.m_members.erase(port.m_alias);
    m_portList[lag.m_alias] = lag;

    if (lag.m_bridge_port_id > 0)
    {
        if (!setHostIntfsStripTag(port, SAI_HOSTIF_VLAN_TAG_STRIP))
        {
            SWSS_LOG_ERROR("Failed to set %s for hostif of port %s which is leaving LAG %s",
                    hostif_vlan_tag[SAI_HOSTIF_VLAN_TAG_STRIP], port.m_alias.c_str(), lag.m_alias.c_str());
            return false;
        }
    }

    decreasePortRefCount(port.m_alias);

    LagMemberUpdate update = { lag, port, false };
    notify(SUBJECT_TYPE_LAG_MEMBER_CHANGE, static_cast<void *>(&update));

    if (gMySwitchType == "voq")
    {
        //Sync to SYSTEM_LAG_MEMBER_TABLE of CHASSIS_APP_DB
        voqSyncDelLagMember(lag, port);
    }

    return true;
}

bool PortsOrch::setLagTpid(sai_object_id_t id, sai_uint16_t tpid)
{
    SWSS_LOG_ENTER();
    sai_status_t status = SAI_STATUS_SUCCESS;
    sai_attribute_t attr;

    attr.id = SAI_LAG_ATTR_TPID;

    attr.value.u16 = (uint16_t)tpid;

    status = sai_lag_api->set_lag_attribute(id, &attr);
    if (status != SAI_STATUS_SUCCESS)
    {
        SWSS_LOG_ERROR("Failed to set TPID 0x%x to LAG pid:%" PRIx64 ", rv:%d",
                attr.value.u16, id, status);
        task_process_status handle_status = handleSaiSetStatus(SAI_API_LAG, status);
        if (handle_status != task_success)
        {
            return parseHandleSaiStatusFailure(handle_status);
        }
    }
    else
    {
        SWSS_LOG_NOTICE("Set TPID 0x%x to LAG pid:%" PRIx64 , attr.value.u16, id);
    }
    return true;
}


bool PortsOrch::setCollectionOnLagMember(Port &lagMember, bool enableCollection)
{
    /* Port must be LAG member */
    assert(lagMember.m_lag_member_id);

    // Collection is not applicable for system port lag members (i.e, members of remote LAGs)
    if (lagMember.m_type == Port::SYSTEM)
    {
        return true;
    }

    sai_status_t status = SAI_STATUS_FAILURE;
    sai_attribute_t attr {};

    attr.id = SAI_LAG_MEMBER_ATTR_INGRESS_DISABLE;
    attr.value.booldata = !enableCollection;

    status = sai_lag_api->set_lag_member_attribute(lagMember.m_lag_member_id, &attr);
    if (status != SAI_STATUS_SUCCESS)
    {
        SWSS_LOG_ERROR("Failed to %s collection on LAG member %s",
            enableCollection ? "enable" : "disable",
            lagMember.m_alias.c_str());
        task_process_status handle_status = handleSaiSetStatus(SAI_API_LAG, status);
        if (handle_status != task_success)
        {
            return parseHandleSaiStatusFailure(handle_status);
        }
    }

    SWSS_LOG_NOTICE("%s collection on LAG member %s",
        enableCollection ? "Enable" : "Disable",
        lagMember.m_alias.c_str());

    return true;
}

bool PortsOrch::setDistributionOnLagMember(Port &lagMember, bool enableDistribution)
{
    /* Port must be LAG member */
    assert(lagMember.m_lag_member_id);

    // Distribution is not applicable for system port lag members (i.e, members of remote LAGs)
    if (lagMember.m_type == Port::SYSTEM)
    {
        return true;
    }

    sai_status_t status = SAI_STATUS_FAILURE;
    sai_attribute_t attr {};

    attr.id = SAI_LAG_MEMBER_ATTR_EGRESS_DISABLE;
    attr.value.booldata = !enableDistribution;

    status = sai_lag_api->set_lag_member_attribute(lagMember.m_lag_member_id, &attr);
    if (status != SAI_STATUS_SUCCESS)
    {
        SWSS_LOG_ERROR("Failed to %s distribution on LAG member %s",
            enableDistribution ? "enable" : "disable",
            lagMember.m_alias.c_str());
        task_process_status handle_status = handleSaiSetStatus(SAI_API_LAG, status);
        if (handle_status != task_success)
        {
            return parseHandleSaiStatusFailure(handle_status);
        }
    }

    SWSS_LOG_NOTICE("%s distribution on LAG member %s",
        enableDistribution ? "Enable" : "Disable",
        lagMember.m_alias.c_str());

    return true;
}

bool PortsOrch::addTunnel(string tunnel_alias, sai_object_id_t tunnel_id, bool hwlearning)
{
    SWSS_LOG_ENTER();

    Port tunnel(tunnel_alias, Port::TUNNEL);
    tunnel.m_tunnel_id = tunnel_id;
    if (hwlearning)
    {
        tunnel.m_learn_mode = "hardware";
    }
    else
    {
        tunnel.m_learn_mode = "disable";
    }
    m_portList[tunnel_alias] = tunnel;

    SWSS_LOG_INFO("addTunnel:: %" PRIx64, tunnel_id);

    return true;
}

bool PortsOrch::removeTunnel(Port tunnel)
{
    SWSS_LOG_ENTER();

    m_portList.erase(tunnel.m_alias);

    return true;
}

void PortsOrch::generateQueueMap(map<string, FlexCounterQueueStates> queuesStateVector)
{
    if (m_isQueueMapGenerated)
    {
        return;
    }

    for (const auto& it: m_portList)
    {
        if (it.second.m_type == Port::PHY)
        {
            if (!queuesStateVector.count(it.second.m_alias))
            {
                auto maxQueueNumber = getNumberOfPortSupportedQueueCounters(it.second.m_alias);
                FlexCounterQueueStates flexCounterQueueState(maxQueueNumber);
                queuesStateVector.insert(make_pair(it.second.m_alias, flexCounterQueueState));
            }
            generateQueueMapPerPort(it.second, queuesStateVector.at(it.second.m_alias));
        }
    }

    m_isQueueMapGenerated = true;
}

<<<<<<< HEAD
void PortsOrch::generateQueueMapPerPort(const Port& port, FlexCounterQueueStates& queuesState)
=======
void PortsOrch::removeQueueMapPerPort(const Port& port)
{
    /* Remove the Queue map in the Counter DB */

    for (size_t queueIndex = 0; queueIndex < port.m_queue_ids.size(); ++queueIndex)
    {
        std::ostringstream name;
        name << port.m_alias << ":" << queueIndex;
        std::unordered_set<string> counter_stats;

        const auto id = sai_serialize_object_id(port.m_queue_ids[queueIndex]);

        m_queueTable->hdel("",name.str());
        m_queuePortTable->hdel("",id);

        string queueType;
        uint8_t queueRealIndex = 0;
        if (getQueueTypeAndIndex(port.m_queue_ids[queueIndex], queueType, queueRealIndex))
        {
            m_queueTypeTable->hdel("",id);
            m_queueIndexTable->hdel("",id);
        }

        for (const auto& it: queue_stat_ids)
        {
            counter_stats.emplace(sai_serialize_queue_stat(it));
        }
        queue_stat_manager.clearCounterIdList(port.m_queue_ids[queueIndex]);

        /* remove watermark queue counters */
        string key = getQueueWatermarkFlexCounterTableKey(id);

        m_flexCounterTable->del(key);
    }

    CounterCheckOrch::getInstance().removePort(port);
}

void PortsOrch::generateQueueMapPerPort(const Port& port)
>>>>>>> d1fb3ddd
{
    /* Create the Queue map in the Counter DB */
    /* Add stat counters to flex_counter */
    vector<FieldValueTuple> queueVector;
    vector<FieldValueTuple> queuePortVector;
    vector<FieldValueTuple> queueIndexVector;
    vector<FieldValueTuple> queueTypeVector;

    for (size_t queueIndex = 0; queueIndex < port.m_queue_ids.size(); ++queueIndex)
    {
        std::ostringstream name;
        name << port.m_alias << ":" << queueIndex;

        const auto id = sai_serialize_object_id(port.m_queue_ids[queueIndex]);

        string queueType;
        uint8_t queueRealIndex = 0;
        if (getQueueTypeAndIndex(port.m_queue_ids[queueIndex], queueType, queueRealIndex))
        {
            if (!queuesState.isQueueCounterEnabled(queueRealIndex))
            {
                continue;
            }
            queueTypeVector.emplace_back(id, queueType);
            queueIndexVector.emplace_back(id, to_string(queueRealIndex));
        }

        queueVector.emplace_back(name.str(), id);
        queuePortVector.emplace_back(id, sai_serialize_object_id(port.m_port_id));

        // Install a flex counter for this queue to track stats
        std::unordered_set<string> counter_stats;
        for (const auto& it: queue_stat_ids)
        {
            counter_stats.emplace(sai_serialize_queue_stat(it));
        }
        queue_stat_manager.setCounterIdList(port.m_queue_ids[queueIndex], CounterType::QUEUE, counter_stats);

        /* add watermark queue counters */
        string key = getQueueWatermarkFlexCounterTableKey(id);

        string delimiter("");
        std::ostringstream counters_stream;
        for (const auto& it: queueWatermarkStatIds)
        {
            counters_stream << delimiter << sai_serialize_queue_stat(it);
            delimiter = comma;
        }

        vector<FieldValueTuple> fieldValues;
        fieldValues.emplace_back(QUEUE_COUNTER_ID_LIST, counters_stream.str());

        m_flexCounterTable->set(key, fieldValues);
    }

    m_queueTable->set("", queueVector);
    m_queuePortTable->set("", queuePortVector);
    m_queueIndexTable->set("", queueIndexVector);
    m_queueTypeTable->set("", queueTypeVector);

    CounterCheckOrch::getInstance().addPort(port);
}

void PortsOrch::createPortBufferQueueCounters(const Port &port, string queues)
{
    SWSS_LOG_ENTER();

    /* Create the Queue map in the Counter DB */
    /* Add stat counters to flex_counter */
    vector<FieldValueTuple> queueVector;
    vector<FieldValueTuple> queuePortVector;
    vector<FieldValueTuple> queueIndexVector;
    vector<FieldValueTuple> queueTypeVector;

    auto toks = tokenize(queues, '-');
    auto startIndex = to_uint<uint32_t>(toks[0]);
    auto endIndex = startIndex;
    if (toks.size() > 1)
    {
        endIndex = to_uint<uint32_t>(toks[1]);
    }

    for (auto queueIndex = startIndex; queueIndex <= endIndex; queueIndex++)
    {
        std::ostringstream name;
        name << port.m_alias << ":" << queueIndex;

        const auto id = sai_serialize_object_id(port.m_queue_ids[queueIndex]);

        string queueType;
        uint8_t queueRealIndex = 0;
        if (getQueueTypeAndIndex(port.m_queue_ids[queueIndex], queueType, queueRealIndex))
        {
            queueTypeVector.emplace_back(id, queueType);
            queueIndexVector.emplace_back(id, to_string(queueRealIndex));
        }

        queueVector.emplace_back(name.str(), id);
        queuePortVector.emplace_back(id, sai_serialize_object_id(port.m_port_id));

        // Install a flex counter for this queue to track stats
        std::unordered_set<string> counter_stats;
        for (const auto& it: queue_stat_ids)
        {
            counter_stats.emplace(sai_serialize_queue_stat(it));
        }
        queue_stat_manager.setCounterIdList(port.m_queue_ids[queueIndex], CounterType::QUEUE, counter_stats);

        /* add watermark queue counters */
        string key = getQueueWatermarkFlexCounterTableKey(id);

        string delimiter("");
        std::ostringstream counters_stream;
        for (const auto& it: queueWatermarkStatIds)
        {
            counters_stream << delimiter << sai_serialize_queue_stat(it);
            delimiter = comma;
        }

        vector<FieldValueTuple> fieldValues;
        fieldValues.emplace_back(QUEUE_COUNTER_ID_LIST, counters_stream.str());

        m_flexCounterTable->set(key, fieldValues);
    }

    m_queueTable->set("", queueVector);
    m_queuePortTable->set("", queuePortVector);
    m_queueIndexTable->set("", queueIndexVector);
    m_queueTypeTable->set("", queueTypeVector);

    CounterCheckOrch::getInstance().addPort(port);
}

void PortsOrch::removePortBufferQueueCounters(const Port &port, string queues)
{
    SWSS_LOG_ENTER();

    /* Remove the Queues maps in the Counter DB */
    /* Remove stat counters from flex_counter DB */
    auto toks = tokenize(queues, '-');
    auto startIndex = to_uint<uint32_t>(toks[0]);
    auto endIndex = startIndex;
    if (toks.size() > 1)
    {
        endIndex = to_uint<uint32_t>(toks[1]);
    }

    for (auto queueIndex = startIndex; queueIndex <= endIndex; queueIndex++)
    {
        std::ostringstream name;
        name << port.m_alias << ":" << queueIndex;
        const auto id = sai_serialize_object_id(port.m_queue_ids[queueIndex]);

        /* Remove watermark queue counters */
        string key = getQueueWatermarkFlexCounterTableKey(id);
        m_flexCounterTable->del(key);

        // Remove the flex counter for this queue
        queue_stat_manager.clearCounterIdList(port.m_queue_ids[queueIndex]);

        // Remove the queue counter from counters DB maps
        m_queueTable->hdel("", name.str());
        m_queuePortTable->hdel("", id);
        m_queueIndexTable->hdel("", id);
        m_queueTypeTable->hdel("", id);
    }
}

void PortsOrch::generatePriorityGroupMap(map<string, FlexCounterPgStates> pgsStateVector)
{
    if (m_isPriorityGroupMapGenerated)
    {
        return;
    }

    for (const auto& it: m_portList)
    {
        if (it.second.m_type == Port::PHY)
        {
            if (!pgsStateVector.count(it.second.m_alias))
            {
                auto maxPgNumber = getNumberOfPortSupportedPgCounters(it.second.m_alias);
                FlexCounterPgStates flexCounterPgState(maxPgNumber);
                pgsStateVector.insert(make_pair(it.second.m_alias, flexCounterPgState));
            }
            generatePriorityGroupMapPerPort(it.second, pgsStateVector.at(it.second.m_alias));
        }
    }

    m_isPriorityGroupMapGenerated = true;
}

<<<<<<< HEAD
void PortsOrch::generatePriorityGroupMapPerPort(const Port& port, FlexCounterPgStates& pgsState)
=======
void PortsOrch::removePriorityGroupMapPerPort(const Port& port)
{
    /* Remove the PG map in the Counter DB */

    for (size_t pgIndex = 0; pgIndex < port.m_priority_group_ids.size(); ++pgIndex)
    {
        std::ostringstream name;
        name << port.m_alias << ":" << pgIndex;

        const auto id = sai_serialize_object_id(port.m_priority_group_ids[pgIndex]);
        string key = getPriorityGroupWatermarkFlexCounterTableKey(id);

        m_pgTable->hdel("",name.str());
        m_pgPortTable->hdel("",id);
        m_pgIndexTable->hdel("",id);

        m_flexCounterTable->del(key);

        key = getPriorityGroupDropPacketsFlexCounterTableKey(id);
        /* remove dropped packets counters to flex_counter */
        m_flexCounterTable->del(key);
    }

    CounterCheckOrch::getInstance().removePort(port);
}

void PortsOrch::generatePriorityGroupMapPerPort(const Port& port)
>>>>>>> d1fb3ddd
{
    /* Create the PG map in the Counter DB */
    /* Add stat counters to flex_counter */
    vector<FieldValueTuple> pgVector;
    vector<FieldValueTuple> pgPortVector;
    vector<FieldValueTuple> pgIndexVector;

    for (size_t pgIndex = 0; pgIndex < port.m_priority_group_ids.size(); ++pgIndex)
    {
        if (!pgsState.isPgCounterEnabled(static_cast<uint32_t>(pgIndex)))
        {
            continue;
        }
        std::ostringstream name;
        name << port.m_alias << ":" << pgIndex;

        const auto id = sai_serialize_object_id(port.m_priority_group_ids[pgIndex]);

        pgVector.emplace_back(name.str(), id);
        pgPortVector.emplace_back(id, sai_serialize_object_id(port.m_port_id));
        pgIndexVector.emplace_back(id, to_string(pgIndex));

        string key = getPriorityGroupWatermarkFlexCounterTableKey(id);

        std::string delimiter = "";
        std::ostringstream counters_stream;
        /* Add watermark counters to flex_counter */
        for (const auto& it: ingressPriorityGroupWatermarkStatIds)
        {
            counters_stream << delimiter << sai_serialize_ingress_priority_group_stat(it);
            delimiter = comma;
        }

        vector<FieldValueTuple> fieldValues;
        fieldValues.emplace_back(PG_COUNTER_ID_LIST, counters_stream.str());
        m_flexCounterTable->set(key, fieldValues);

        delimiter = "";
        std::ostringstream ingress_pg_drop_packets_counters_stream;
        key = getPriorityGroupDropPacketsFlexCounterTableKey(id);
        /* Add dropped packets counters to flex_counter */
        for (const auto& it: ingressPriorityGroupDropStatIds)
        {
            ingress_pg_drop_packets_counters_stream << delimiter << sai_serialize_ingress_priority_group_stat(it);
            if (delimiter.empty())
            {
                delimiter = comma;
            }
        }
        fieldValues.clear();
        fieldValues.emplace_back(PG_COUNTER_ID_LIST, ingress_pg_drop_packets_counters_stream.str());
        m_flexCounterTable->set(key, fieldValues);
    }

    m_pgTable->set("", pgVector);
    m_pgPortTable->set("", pgPortVector);
    m_pgIndexTable->set("", pgIndexVector);

    CounterCheckOrch::getInstance().addPort(port);
}

void PortsOrch::createPortBufferPgCounters(const Port& port, string pgs)
{
    SWSS_LOG_ENTER();

    /* Create the PG map in the Counter DB */
    /* Add stat counters to flex_counter */
    vector<FieldValueTuple> pgVector;
    vector<FieldValueTuple> pgPortVector;
    vector<FieldValueTuple> pgIndexVector;

    auto toks = tokenize(pgs, '-');
    auto startIndex = to_uint<uint32_t>(toks[0]);
    auto endIndex = startIndex;
    if (toks.size() > 1)
    {
        endIndex = to_uint<uint32_t>(toks[1]);
    }

    for (auto pgIndex = startIndex; pgIndex <= endIndex; pgIndex++)
    {
        std::ostringstream name;
        name << port.m_alias << ":" << pgIndex;

        const auto id = sai_serialize_object_id(port.m_priority_group_ids[pgIndex]);

        pgVector.emplace_back(name.str(), id);
        pgPortVector.emplace_back(id, sai_serialize_object_id(port.m_port_id));
        pgIndexVector.emplace_back(id, to_string(pgIndex));

        string key = getPriorityGroupWatermarkFlexCounterTableKey(id);

        std::string delimiter = "";
        std::ostringstream counters_stream;
        /* Add watermark counters to flex_counter */
        for (const auto& it: ingressPriorityGroupWatermarkStatIds)
        {
            counters_stream << delimiter << sai_serialize_ingress_priority_group_stat(it);
            delimiter = comma;
        }

        vector<FieldValueTuple> fieldValues;
        fieldValues.emplace_back(PG_COUNTER_ID_LIST, counters_stream.str());
        m_flexCounterTable->set(key, fieldValues);

        delimiter = "";
        std::ostringstream ingress_pg_drop_packets_counters_stream;
        key = getPriorityGroupDropPacketsFlexCounterTableKey(id);
        /* Add dropped packets counters to flex_counter */
        for (const auto& it: ingressPriorityGroupDropStatIds)
        {
            ingress_pg_drop_packets_counters_stream << delimiter << sai_serialize_ingress_priority_group_stat(it);
            if (delimiter.empty())
            {
                delimiter = comma;
            }
        }
        fieldValues.clear();
        fieldValues.emplace_back(PG_COUNTER_ID_LIST, ingress_pg_drop_packets_counters_stream.str());
        m_flexCounterTable->set(key, fieldValues);
    }

    m_pgTable->set("", pgVector);
    m_pgPortTable->set("", pgPortVector);
    m_pgIndexTable->set("", pgIndexVector);

    CounterCheckOrch::getInstance().addPort(port);
}

void PortsOrch::removePortBufferPgCounters(const Port& port, string pgs)
{
    SWSS_LOG_ENTER();

    /* Remove the Pgs maps in the Counter DB */
    /* Remove stat counters from flex_counter DB */
    auto toks = tokenize(pgs, '-');
    auto startIndex = to_uint<uint32_t>(toks[0]);
    auto endIndex = startIndex;
    if (toks.size() > 1)
    {
        endIndex = to_uint<uint32_t>(toks[1]);
    }

    for (auto pgIndex = startIndex; pgIndex <= endIndex; pgIndex++)
    {
        std::ostringstream name;
        name << port.m_alias << ":" << pgIndex;
        const auto id = sai_serialize_object_id(port.m_priority_group_ids[pgIndex]);

        /* Remove dropped packets counters from flex_counter */
        string key = getPriorityGroupDropPacketsFlexCounterTableKey(id);
        m_flexCounterTable->del(key);

        /* Remove watermark counters from flex_counter */
        key = getPriorityGroupWatermarkFlexCounterTableKey(id);
        m_flexCounterTable->del(key);

        // Remove the pg counter from counters DB maps
        m_pgTable->hdel("", name.str());
        m_pgPortTable->hdel("", id);
        m_pgIndexTable->hdel("", id);
    }
}

void PortsOrch::generatePortCounterMap()
{
    if (m_isPortCounterMapGenerated)
    {
        return;
    }

    auto port_counter_stats = generateCounterStats(PORT_STAT_COUNTER_FLEX_COUNTER_GROUP);
    for (const auto& it: m_portList)
    {
        // Set counter stats only for PHY ports to ensure syncd will not try to query the counter statistics from the HW for non-PHY ports.
        if (it.second.m_type != Port::Type::PHY)
        {
            continue;
        }
        port_stat_manager.setCounterIdList(it.second.m_port_id, CounterType::PORT, port_counter_stats);
    }

    m_isPortCounterMapGenerated = true;
}

void PortsOrch::generatePortBufferDropCounterMap()
{
    if (m_isPortBufferDropCounterMapGenerated)
    {
        return;
    }

    auto port_buffer_drop_stats = generateCounterStats(PORT_BUFFER_DROP_STAT_FLEX_COUNTER_GROUP);
    for (const auto& it: m_portList)
    {
        // Set counter stats only for PHY ports to ensure syncd will not try to query the counter statistics from the HW for non-PHY ports.
        if (it.second.m_type != Port::Type::PHY)
        {
            continue;
        }
        port_buffer_drop_stat_manager.setCounterIdList(it.second.m_port_id, CounterType::PORT, port_buffer_drop_stats);
    }

    m_isPortBufferDropCounterMapGenerated = true;
}

uint32_t PortsOrch::getNumberOfPortSupportedPgCounters(string port)
{
    return static_cast<uint32_t>(m_portList[port].m_priority_group_ids.size());
}

uint32_t PortsOrch::getNumberOfPortSupportedQueueCounters(string port)
{
    return static_cast<uint32_t>(m_portList[port].m_queue_ids.size());
}

void PortsOrch::doTask(NotificationConsumer &consumer)
{
    SWSS_LOG_ENTER();

    /* Wait for all ports to be initialized */
    if (!allPortsReady())
    {
        return;
    }

    std::string op;
    std::string data;
    std::vector<swss::FieldValueTuple> values;

    consumer.pop(op, data, values);

    if (&consumer != m_portStatusNotificationConsumer)
    {
        return;
    }

    if (op == "port_state_change")
    {
        uint32_t count;
        sai_port_oper_status_notification_t *portoperstatus = nullptr;

        sai_deserialize_port_oper_status_ntf(data, count, &portoperstatus);

        for (uint32_t i = 0; i < count; i++)
        {
            sai_object_id_t id = portoperstatus[i].port_id;
            sai_port_oper_status_t status = portoperstatus[i].port_state;

            SWSS_LOG_NOTICE("Get port state change notification id:%" PRIx64 " status:%d", id, status);

            Port port;

            if (!getPort(id, port))
            {
                SWSS_LOG_ERROR("Failed to get port object for port id 0x%" PRIx64, id);
                continue;
            }

            updatePortOperStatus(port, status);
            if (status == SAI_PORT_OPER_STATUS_UP)
            {
                sai_uint32_t speed;
                if (getPortOperSpeed(port, speed))
                {
                    SWSS_LOG_NOTICE("%s oper speed is %d", port.m_alias.c_str(), speed);
                    updateDbPortOperSpeed(port, speed);
                }
                else
                {
                    updateDbPortOperSpeed(port, 0);
                }
            }

            /* update m_portList */
            m_portList[port.m_alias] = port;
        }

        sai_deserialize_free_port_oper_status_ntf(count, portoperstatus);
    }
}

void PortsOrch::updatePortOperStatus(Port &port, sai_port_oper_status_t status)
{
    SWSS_LOG_NOTICE("Port %s oper state set from %s to %s",
            port.m_alias.c_str(), oper_status_strings.at(port.m_oper_status).c_str(),
            oper_status_strings.at(status).c_str());
    if (status == port.m_oper_status)
    {
        return;
    }

    if (port.m_type == Port::PHY)
    {
        updateDbPortOperStatus(port, status);
    }
    port.m_oper_status = status;

    if(port.m_type == Port::TUNNEL)
    {
        return;
    }

    bool isUp = status == SAI_PORT_OPER_STATUS_UP;
    if (port.m_type == Port::PHY)
    {
        if (!setHostIntfsOperStatus(port, isUp))
        {
            SWSS_LOG_ERROR("Failed to set host interface %s operational status %s", port.m_alias.c_str(),
                    isUp ? "up" : "down");
        }
    }
    if (!gNeighOrch->ifChangeInformNextHop(port.m_alias, isUp))
    {
        SWSS_LOG_WARN("Inform nexthop operation failed for interface %s", port.m_alias.c_str());
    }
    for (const auto &child_port : port.m_child_ports)
    {
        if (!gNeighOrch->ifChangeInformNextHop(child_port, isUp))
        {
            SWSS_LOG_WARN("Inform nexthop operation failed for sub interface %s", child_port.c_str());
        }
    }

    PortOperStateUpdate update = {port, status};
    notify(SUBJECT_TYPE_PORT_OPER_STATE_CHANGE, static_cast<void *>(&update));
}

void PortsOrch::updateDbPortOperSpeed(Port &port, sai_uint32_t speed)
{
    SWSS_LOG_ENTER();

    vector<FieldValueTuple> tuples;
    string speedStr = speed != 0 ? to_string(speed) : "N/A";
    tuples.emplace_back(std::make_pair("speed", speedStr));
    m_portStateTable.set(port.m_alias, tuples);

    // We don't set port.m_speed = speed here, because CONFIG_DB still hold the old
    // value. If we set it here, next time configure any attributes related port will
    // cause a port flapping.
}

/*
 * sync up orchagent with libsai/ASIC for port state.
 *
 * Currently NotificationProducer is used by syncd to inform port state change,
 * which means orchagent will miss the signal if it happens between orchagent shutdown and startup.
 * Syncd doesn't know whether the signal has been lost or not.
 * Also the source of notification event is from libsai/SDK.
 *
 * Latest oper status for each port is retrieved via SAI_PORT_ATTR_OPER_STATUS sai API,
 * the hostif and db are updated accordingly.
 */
void PortsOrch::refreshPortStatus()
{
    SWSS_LOG_ENTER();

    for (auto &it: m_portList)
    {
        auto &port = it.second;
        if (port.m_type != Port::PHY)
        {
            continue;
        }

        sai_port_oper_status_t status;
        if (!getPortOperStatus(port, status))
        {
            throw runtime_error("PortsOrch get port oper status failure");
        }

        SWSS_LOG_INFO("%s oper status is %s", port.m_alias.c_str(), oper_status_strings.at(status).c_str());
        updatePortOperStatus(port, status);

        if (status == SAI_PORT_OPER_STATUS_UP)
        {
            sai_uint32_t speed;
            if (getPortOperSpeed(port, speed))
            {
                SWSS_LOG_INFO("%s oper speed is %d", port.m_alias.c_str(), speed);
                updateDbPortOperSpeed(port, speed);
            }
            else
            {
                updateDbPortOperSpeed(port, 0);
            }
        }
    }
}

bool PortsOrch::getPortOperStatus(const Port& port, sai_port_oper_status_t& status) const
{
    SWSS_LOG_ENTER();

    if (port.m_type != Port::PHY)
    {
        return false;
    }

    sai_attribute_t attr;
    attr.id = SAI_PORT_ATTR_OPER_STATUS;

    sai_status_t ret = sai_port_api->get_port_attribute(port.m_port_id, 1, &attr);
    if (ret != SAI_STATUS_SUCCESS)
    {
        SWSS_LOG_ERROR("Failed to get oper_status for %s", port.m_alias.c_str());
        return false;
    }

    status = static_cast<sai_port_oper_status_t>(attr.value.u32);

    return true;
}

bool PortsOrch::getPortOperSpeed(const Port& port, sai_uint32_t& speed) const
{
    SWSS_LOG_ENTER();

    if (port.m_type != Port::PHY)
    {
        return false;
    }

    sai_attribute_t attr;
    attr.id = SAI_PORT_ATTR_OPER_SPEED;

    sai_status_t ret = sai_port_api->get_port_attribute(port.m_port_id, 1, &attr);
    if (ret != SAI_STATUS_SUCCESS)
    {
        SWSS_LOG_ERROR("Failed to get oper speed for %s", port.m_alias.c_str());
        return false;
    }

    speed = static_cast<sai_uint32_t>(attr.value.u32);

    if (speed == 0)
    {
        // Port operational status is up, but operational speed is 0. It could be a valid case because
        // port state can change during two SAI calls:
        //    1. getPortOperStatus returns UP
        //    2. port goes down due to any reason
        //    3. getPortOperSpeed gets speed value 0
        // And it could also be a bug. So, we log a warning here.
        SWSS_LOG_WARN("Port %s operational speed is 0", port.m_alias.c_str());
        return false;
    }

    return true;
}

bool PortsOrch::getSaiAclBindPointType(Port::Type           type,
                                       sai_acl_bind_point_type_t &sai_acl_bind_type)
{
    switch(type)
    {
        case Port::PHY:
            sai_acl_bind_type = SAI_ACL_BIND_POINT_TYPE_PORT;
            break;
        case Port::LAG:
            sai_acl_bind_type = SAI_ACL_BIND_POINT_TYPE_LAG;
            break;
        case Port::VLAN:
            sai_acl_bind_type = SAI_ACL_BIND_POINT_TYPE_VLAN;
            break;
        default:
            // Dealing with port, lag and vlan for now.
            return false;
    }
    return true;
}

bool PortsOrch::removeAclTableGroup(const Port &p)
{
    sai_acl_bind_point_type_t bind_type;
    if (!getSaiAclBindPointType(p.m_type, bind_type))
    {
        SWSS_LOG_ERROR("Unknown SAI ACL bind point type");
        return false;
    }

    sai_status_t ret;
    if (p.m_ingress_acl_table_group_id != 0)
    {
        ret = sai_acl_api->remove_acl_table_group(p.m_ingress_acl_table_group_id);
        if (ret != SAI_STATUS_SUCCESS)
        {
            SWSS_LOG_ERROR("Failed to remove ingress acl table group for %s", p.m_alias.c_str());
            task_process_status handle_status = handleSaiRemoveStatus(SAI_API_ACL, ret);
            if (handle_status != task_success)
            {
                return parseHandleSaiStatusFailure(handle_status);
            }
        }
        gCrmOrch->decCrmAclUsedCounter(CrmResourceType::CRM_ACL_GROUP, SAI_ACL_STAGE_INGRESS, bind_type, p.m_ingress_acl_table_group_id);
    }

    if (p.m_egress_acl_table_group_id != 0)
    {
        ret = sai_acl_api->remove_acl_table_group(p.m_egress_acl_table_group_id);
        if (ret != SAI_STATUS_SUCCESS)
        {
            SWSS_LOG_ERROR("Failed to remove egress acl table group for %s", p.m_alias.c_str());
            task_process_status handle_status = handleSaiRemoveStatus(SAI_API_ACL, ret);
            if (handle_status != task_success)
            {
                return parseHandleSaiStatusFailure(handle_status);
            }
        }
        gCrmOrch->decCrmAclUsedCounter(CrmResourceType::CRM_ACL_GROUP, SAI_ACL_STAGE_EGRESS, bind_type, p.m_egress_acl_table_group_id);
    }
    return true;
}

bool PortsOrch::setPortSerdesAttribute(sai_object_id_t port_id,
                                       map<sai_port_serdes_attr_t, vector<uint32_t>> &serdes_attr)
{
    SWSS_LOG_ENTER();

    vector<sai_attribute_t> attr_list;
    sai_attribute_t port_attr;
    sai_attribute_t port_serdes_attr;
    sai_status_t status;
    sai_object_id_t port_serdes_id = SAI_NULL_OBJECT_ID;

    port_attr.id = SAI_PORT_ATTR_PORT_SERDES_ID;
    status = sai_port_api->get_port_attribute(port_id, 1, &port_attr);
    if (status != SAI_STATUS_SUCCESS)
    {
        SWSS_LOG_ERROR("Failed to get port attr serdes id %d to port pid:0x%" PRIx64,
                       port_attr.id, port_id);
        task_process_status handle_status = handleSaiGetStatus(SAI_API_PORT, status);
        if (handle_status != task_process_status::task_success)
        {
            return false;
        }
    }

    if (port_attr.value.oid != SAI_NULL_OBJECT_ID)
    {
        status = sai_port_api->remove_port_serdes(port_attr.value.oid);
        if (status != SAI_STATUS_SUCCESS)
        {
            SWSS_LOG_ERROR("Failed to remove existing port serdes attr 0x%" PRIx64 " port 0x%" PRIx64,
                           port_attr.value.oid, port_id);
            task_process_status handle_status = handleSaiRemoveStatus(SAI_API_PORT, status);
            if (handle_status != task_success)
            {
                return parseHandleSaiStatusFailure(handle_status);
            }
        }
    }


    port_serdes_attr.id = SAI_PORT_SERDES_ATTR_PORT_ID;
    port_serdes_attr.value.oid = port_id;
    attr_list.emplace_back(port_serdes_attr);
    SWSS_LOG_INFO("Creating serdes for port 0x%" PRIx64, port_id);

    for (auto it = serdes_attr.begin(); it != serdes_attr.end(); it++)
    {
        port_serdes_attr.id = it->first;
        port_serdes_attr.value.u32list.count = (uint32_t)it->second.size();
        port_serdes_attr.value.u32list.list = it->second.data();
        attr_list.emplace_back(port_serdes_attr);
    }
    status = sai_port_api->create_port_serdes(&port_serdes_id, gSwitchId,
                                              static_cast<uint32_t>(serdes_attr.size()+1),
                                              attr_list.data());

    if (status != SAI_STATUS_SUCCESS)
    {
        SWSS_LOG_ERROR("Failed to create port serdes for port 0x%" PRIx64,
                       port_id);
        task_process_status handle_status = handleSaiCreateStatus(SAI_API_PORT, status);
        if (handle_status != task_success)
        {
            return parseHandleSaiStatusFailure(handle_status);
        }
    }
    SWSS_LOG_NOTICE("Created port serdes object 0x%" PRIx64 " for port 0x%" PRIx64, port_serdes_id, port_id);
    return true;
}

void PortsOrch::removePortSerdesAttribute(sai_object_id_t port_id)
{
    SWSS_LOG_ENTER();

    sai_attribute_t port_attr;
    sai_status_t status;
    sai_object_id_t port_serdes_id = SAI_NULL_OBJECT_ID;

    port_attr.id = SAI_PORT_ATTR_PORT_SERDES_ID;
    status = sai_port_api->get_port_attribute(port_id, 1, &port_attr);

    if (status != SAI_STATUS_SUCCESS)
    {
        SWSS_LOG_DEBUG("Failed to get port attr serdes id %d to port pid:0x%" PRIx64,
                       port_attr.id, port_id);
        return;
    }

    if (port_attr.value.oid != SAI_NULL_OBJECT_ID)
    {
        status = sai_port_api->remove_port_serdes(port_attr.value.oid);
        if (status != SAI_STATUS_SUCCESS)
        {
            SWSS_LOG_ERROR("Failed to remove existing port serdes attr 0x%" PRIx64 " port 0x%" PRIx64,
                           port_attr.value.oid, port_id);
            handleSaiRemoveStatus(SAI_API_PORT, status);
            return;
        }
    }
    SWSS_LOG_NOTICE("Removed port serdes object 0x%" PRIx64 " for port 0x%" PRIx64, port_serdes_id, port_id);
}

void PortsOrch::getPortSerdesVal(const std::string& val_str,
                                 std::vector<uint32_t> &lane_values)
{
    SWSS_LOG_ENTER();

    uint32_t lane_val;
    std::string lane_str;
    std::istringstream iss(val_str);

    while (std::getline(iss, lane_str, ','))
    {
        lane_val = (uint32_t)std::stoul(lane_str, NULL, 16);
        lane_values.push_back(lane_val);
    }
}

bool PortsOrch::getPortAdvSpeedsVal(const std::string &val_str,
                                    std::vector<uint32_t> &speed_values)
{
    SWSS_LOG_ENTER();

    if (val_str == "all")
    {
        return true;
    }

    uint32_t speed_val;
    std::string speed_str;
    std::istringstream iss(val_str);

    try
    {
        while (std::getline(iss, speed_str, ','))
        {
            speed_val = (uint32_t)std::stoul(speed_str);
            speed_values.push_back(speed_val);
        }
    }
    catch (const std::invalid_argument &e)
    {
        SWSS_LOG_ERROR("Failed to parse adv_speeds value: %s", val_str.c_str());
        return false;
    }
    std::sort(speed_values.begin(), speed_values.end());
    return true;
}

bool PortsOrch::getPortInterfaceTypeVal(const std::string &s,
                                        sai_port_interface_type_t &interface_type)
{
    SWSS_LOG_ENTER();

    auto iter = interface_type_map_for_an.find(s);
    if (iter != interface_type_map_for_an.end())
    {
        interface_type = interface_type_map_for_an[s];
        return true;
    }
    else
    {
        const std::string &validInterfaceTypes = getValidInterfaceTypes();
        SWSS_LOG_ERROR("Failed to parse interface_type value %s, valid interface type includes: %s",
                       s.c_str(), validInterfaceTypes.c_str());
        return false;
    }
}

bool PortsOrch::getPortAdvInterfaceTypesVal(const std::string &val_str,
                                            std::vector<uint32_t> &type_values)
{
    SWSS_LOG_ENTER();
    if (val_str == "all")
    {
        return true;
    }

    sai_port_interface_type_t interface_type ;
    std::string type_str;
    std::istringstream iss(val_str);
    bool valid;

    while (std::getline(iss, type_str, ','))
    {
        valid = getPortInterfaceTypeVal(type_str, interface_type);
        if (!valid) {
            const std::string &validInterfaceTypes = getValidInterfaceTypes();
            SWSS_LOG_ERROR("Failed to parse adv_interface_types value %s, valid interface type includes: %s",
                           val_str.c_str(), validInterfaceTypes.c_str());
            return false;
        }
        type_values.push_back(static_cast<uint32_t>(interface_type));
    }
    std::sort(type_values.begin(), type_values.end());
    return true;
}

/* Bring up/down Vlan interface associated with L3 VNI*/
bool PortsOrch::updateL3VniStatus(uint16_t vlan_id, bool isUp)
{
    Port vlan;
    string vlan_alias;

    vlan_alias = VLAN_PREFIX + to_string(vlan_id);
    SWSS_LOG_INFO("update L3Vni Status for Vlan %d with isUp %d vlan %s",
            vlan_id, isUp, vlan_alias.c_str());

    if (!getPort(vlan_alias, vlan))
    {
        SWSS_LOG_INFO("Failed to locate VLAN %d", vlan_id);
        return false;
    }

    SWSS_LOG_INFO("member count %d, l3vni %d", vlan.m_up_member_count, vlan.m_l3_vni);
    if (isUp) {
        auto old_count = vlan.m_up_member_count;
        vlan.m_up_member_count++;
        if (old_count == 0)
        {
            /* updateVlanOperStatus(vlan, true); */ /* TBD */
            vlan.m_oper_status = SAI_PORT_OPER_STATUS_UP;
        }
        vlan.m_l3_vni = true;
    } else {
        vlan.m_up_member_count--;
        if (vlan.m_up_member_count == 0)
        {
            /* updateVlanOperStatus(vlan, false); */ /* TBD */
            vlan.m_oper_status = SAI_PORT_OPER_STATUS_DOWN;
        }
        vlan.m_l3_vni = false;
    }

    m_portList[vlan_alias] = vlan;

    SWSS_LOG_INFO("Updated L3Vni status of VLAN %d member count %d", vlan_id, vlan.m_up_member_count);

    return true;
}

/*
 * If Gearbox is enabled (wait for GearboxConfigDone),
 * then initialize global storage maps
 */
void PortsOrch::initGearbox()
{
    GearboxUtils gearbox;
    Table* tmpGearboxTable = m_gearboxTable.get();
    m_gearboxEnabled = gearbox.isGearboxEnabled(tmpGearboxTable);

    SWSS_LOG_ENTER();

    if (m_gearboxEnabled)
    {
        m_gearboxPhyMap = gearbox.loadPhyMap(tmpGearboxTable);
        m_gearboxInterfaceMap = gearbox.loadInterfaceMap(tmpGearboxTable);
        m_gearboxLaneMap = gearbox.loadLaneMap(tmpGearboxTable);
        m_gearboxPortMap = gearbox.loadPortMap(tmpGearboxTable);

        SWSS_LOG_NOTICE("BOX: m_gearboxPhyMap size       = %d.", (int) m_gearboxPhyMap.size());
        SWSS_LOG_NOTICE("BOX: m_gearboxInterfaceMap size = %d.", (int) m_gearboxInterfaceMap.size());
        SWSS_LOG_NOTICE("BOX: m_gearboxLaneMap size      = %d.", (int) m_gearboxLaneMap.size());
        SWSS_LOG_NOTICE("BOX: m_gearboxPortMap size      = %d.", (int) m_gearboxPortMap.size());
    }
}

/*
 * Create both the system-side and line-side gearbox ports for the associated
 * PHY and connect the ports.
 *
 */
bool PortsOrch::initGearboxPort(Port &port)
{
    vector<sai_attribute_t> attrs;
    vector<uint32_t> lanes;
    vector<uint32_t> vals;
    sai_attribute_t attr;
    sai_object_id_t systemPort;
    sai_object_id_t linePort;
    sai_object_id_t connector;
    sai_object_id_t phyOid;
    sai_status_t status;
    string phyOidStr;
    int phy_id;

    SWSS_LOG_ENTER();

    if (m_gearboxEnabled)
    {
        if (m_gearboxInterfaceMap.find(port.m_index) != m_gearboxInterfaceMap.end())
        {
            SWSS_LOG_NOTICE("BOX: port_id:0x%" PRIx64 " index:%d alias:%s", port.m_port_id, port.m_index, port.m_alias.c_str());

            phy_id = m_gearboxInterfaceMap[port.m_index].phy_id;
            phyOidStr = m_gearboxPhyMap[phy_id].phy_oid;

            if (phyOidStr.size() == 0)
            {
                SWSS_LOG_ERROR("BOX: Gearbox PHY phy_id:%d has an invalid phy_oid", phy_id);
                return false;
            }

            sai_deserialize_object_id(phyOidStr, phyOid);

            SWSS_LOG_NOTICE("BOX: Gearbox port %s assigned phyOid 0x%" PRIx64, port.m_alias.c_str(), phyOid);
            port.m_switch_id = phyOid;

            /* Create SYSTEM-SIDE port */
            attrs.clear();

            attr.id = SAI_PORT_ATTR_ADMIN_STATE;
            attr.value.booldata = port.m_admin_state_up;
            attrs.push_back(attr);

            attr.id = SAI_PORT_ATTR_HW_LANE_LIST;
            lanes.assign(m_gearboxInterfaceMap[port.m_index].system_lanes.begin(), m_gearboxInterfaceMap[port.m_index].system_lanes.end());
            attr.value.u32list.list = lanes.data();
            attr.value.u32list.count = static_cast<uint32_t>(lanes.size());
            attrs.push_back(attr);

            for (uint32_t i = 0; i < attr.value.u32list.count; i++)
            {
                SWSS_LOG_DEBUG("BOX: list[%d] = %d", i, attr.value.u32list.list[i]);
            }

            attr.id = SAI_PORT_ATTR_SPEED;
            attr.value.u32 = (uint32_t) m_gearboxPortMap[port.m_index].system_speed * (uint32_t) lanes.size();
            if (isSpeedSupported(port.m_alias, port.m_port_id, attr.value.u32))
            {
                attrs.push_back(attr);
            }

            attr.id = SAI_PORT_ATTR_AUTO_NEG_MODE;
            attr.value.booldata = m_gearboxPortMap[port.m_index].system_auto_neg;
            attrs.push_back(attr);

            attr.id = SAI_PORT_ATTR_FEC_MODE;
            attr.value.s32 = fec_mode_map[m_gearboxPortMap[port.m_index].system_fec];
            attrs.push_back(attr);

            attr.id = SAI_PORT_ATTR_INTERNAL_LOOPBACK_MODE;
            attr.value.u32 = loopback_mode_map[m_gearboxPortMap[port.m_index].system_loopback];
            attrs.push_back(attr);

            attr.id = SAI_PORT_ATTR_LINK_TRAINING_ENABLE;
            attr.value.booldata = m_gearboxPortMap[port.m_index].system_training;
            attrs.push_back(attr);

            status = sai_port_api->create_port(&systemPort, phyOid, static_cast<uint32_t>(attrs.size()), attrs.data());
            if (status != SAI_STATUS_SUCCESS)
            {
                SWSS_LOG_ERROR("BOX: Failed to create Gearbox system-side port for alias:%s port_id:0x%" PRIx64 " index:%d status:%d",
                        port.m_alias.c_str(), port.m_port_id, port.m_index, status);
                task_process_status handle_status = handleSaiCreateStatus(SAI_API_PORT, status);
                if (handle_status != task_success)
                {
                    return parseHandleSaiStatusFailure(handle_status);
                }
            }
            SWSS_LOG_NOTICE("BOX: Created Gearbox system-side port 0x%" PRIx64 " for alias:%s index:%d",
                    systemPort, port.m_alias.c_str(), port.m_index);

            /* Create LINE-SIDE port */
            attrs.clear();

            attr.id = SAI_PORT_ATTR_ADMIN_STATE;
            attr.value.booldata = port.m_admin_state_up;
            attrs.push_back(attr);

            attr.id = SAI_PORT_ATTR_HW_LANE_LIST;
            lanes.assign(m_gearboxInterfaceMap[port.m_index].line_lanes.begin(), m_gearboxInterfaceMap[port.m_index].line_lanes.end());
            attr.value.u32list.list = lanes.data();
            attr.value.u32list.count = static_cast<uint32_t>(lanes.size());
            attrs.push_back(attr);

            for (uint32_t i = 0; i < attr.value.u32list.count; i++)
            {
                SWSS_LOG_DEBUG("BOX: list[%d] = %d", i, attr.value.u32list.list[i]);
            }

            attr.id = SAI_PORT_ATTR_SPEED;
            attr.value.u32 = (uint32_t) m_gearboxPortMap[port.m_index].line_speed * (uint32_t) lanes.size();
            if (isSpeedSupported(port.m_alias, port.m_port_id, attr.value.u32))
            {
                attrs.push_back(attr);
            }

            attr.id = SAI_PORT_ATTR_AUTO_NEG_MODE;
            attr.value.booldata = m_gearboxPortMap[port.m_index].line_auto_neg;
            attrs.push_back(attr);

            attr.id = SAI_PORT_ATTR_FEC_MODE;
            attr.value.s32 = fec_mode_map[m_gearboxPortMap[port.m_index].line_fec];
            attrs.push_back(attr);

            attr.id = SAI_PORT_ATTR_MEDIA_TYPE;
            attr.value.u32 = media_type_map[m_gearboxPortMap[port.m_index].line_media_type];
            attrs.push_back(attr);

            attr.id = SAI_PORT_ATTR_INTERNAL_LOOPBACK_MODE;
            attr.value.u32 = loopback_mode_map[m_gearboxPortMap[port.m_index].line_loopback];
            attrs.push_back(attr);

            attr.id = SAI_PORT_ATTR_LINK_TRAINING_ENABLE;
            attr.value.booldata = m_gearboxPortMap[port.m_index].line_training;
            attrs.push_back(attr);

            attr.id = SAI_PORT_ATTR_INTERFACE_TYPE;
            attr.value.u32 = interface_type_map[m_gearboxPortMap[port.m_index].line_intf_type];
            attrs.push_back(attr);

            attr.id = SAI_PORT_ATTR_ADVERTISED_SPEED;
            vals.assign(m_gearboxPortMap[port.m_index].line_adver_speed.begin(), m_gearboxPortMap[port.m_index].line_adver_speed.end());
            attr.value.u32list.list = vals.data();
            attr.value.u32list.count = static_cast<uint32_t>(vals.size());
            attrs.push_back(attr);

            attr.id = SAI_PORT_ATTR_ADVERTISED_FEC_MODE;
            vals.assign(m_gearboxPortMap[port.m_index].line_adver_fec.begin(), m_gearboxPortMap[port.m_index].line_adver_fec.end());
            attr.value.u32list.list = vals.data();
            attr.value.u32list.count = static_cast<uint32_t>(vals.size());
            attrs.push_back(attr);

            attr.id = SAI_PORT_ATTR_ADVERTISED_AUTO_NEG_MODE;
            attr.value.booldata = m_gearboxPortMap[port.m_index].line_adver_auto_neg;
            attrs.push_back(attr);

            attr.id = SAI_PORT_ATTR_ADVERTISED_ASYMMETRIC_PAUSE_MODE;
            attr.value.booldata = m_gearboxPortMap[port.m_index].line_adver_asym_pause;
            attrs.push_back(attr);

            attr.id = SAI_PORT_ATTR_ADVERTISED_MEDIA_TYPE;
            attr.value.u32 = media_type_map[m_gearboxPortMap[port.m_index].line_adver_media_type];
            attrs.push_back(attr);

            status = sai_port_api->create_port(&linePort, phyOid, static_cast<uint32_t>(attrs.size()), attrs.data());
            if (status != SAI_STATUS_SUCCESS)
            {
                SWSS_LOG_ERROR("BOX: Failed to create Gearbox line-side port for alias:%s port_id:0x%" PRIx64 " index:%d status:%d",
                   port.m_alias.c_str(), port.m_port_id, port.m_index, status);
                task_process_status handle_status = handleSaiCreateStatus(SAI_API_PORT, status);
                if (handle_status != task_success)
                {
                    return parseHandleSaiStatusFailure(handle_status);
                }
            }
            SWSS_LOG_NOTICE("BOX: Created Gearbox line-side port 0x%" PRIx64 " for alias:%s index:%d",
                linePort, port.m_alias.c_str(), port.m_index);

            /* Connect SYSTEM-SIDE to LINE-SIDE */
            attrs.clear();

            attr.id = SAI_PORT_CONNECTOR_ATTR_SYSTEM_SIDE_PORT_ID;
            attr.value.oid = systemPort;
            attrs.push_back(attr);
            attr.id = SAI_PORT_CONNECTOR_ATTR_LINE_SIDE_PORT_ID;
            attr.value.oid = linePort;
            attrs.push_back(attr);

            status = sai_port_api->create_port_connector(&connector, phyOid, static_cast<uint32_t>(attrs.size()), attrs.data());
            if (status != SAI_STATUS_SUCCESS)
            {
                SWSS_LOG_ERROR("BOX: Failed to connect Gearbox system-side:0x%" PRIx64 " to line-side:0x%" PRIx64 "; status:%d", systemPort, linePort, status);
                task_process_status handle_status = handleSaiCreateStatus(SAI_API_PORT, status);
                if (handle_status != task_success)
                {
                    return parseHandleSaiStatusFailure(handle_status);
                }
            }

            SWSS_LOG_NOTICE("BOX: Connected Gearbox ports; system-side:0x%" PRIx64 " to line-side:0x%" PRIx64, systemPort, linePort);
            m_gearboxPortListLaneMap[port.m_port_id] = make_tuple(systemPort, linePort);
            port.m_line_side_id = linePort;
        }
    }

    return true;
}

const gearbox_phy_t* PortsOrch::getGearboxPhy(const Port &port)
{
    auto gearbox_interface = m_gearboxInterfaceMap.find(port.m_index);
    if (gearbox_interface == m_gearboxInterfaceMap.end())
    {
        return nullptr;
    }

    auto phy = m_gearboxPhyMap.find(gearbox_interface->second.phy_id);
    if (phy == m_gearboxPhyMap.end())
    {
        SWSS_LOG_ERROR("Gearbox Phy %d dones't exist", gearbox_interface->second.phy_id);
        return nullptr;
    }

    return &phy->second;
}

bool PortsOrch::getPortIPG(sai_object_id_t port_id, uint32_t &ipg)
{
    sai_attribute_t attr;
    attr.id = SAI_PORT_ATTR_IPG;

    sai_status_t status = sai_port_api->get_port_attribute(port_id, 1, &attr);

    if (status != SAI_STATUS_SUCCESS)
    {
        task_process_status handle_status = handleSaiGetStatus(SAI_API_PORT, status);
        if (handle_status != task_success)
        {
            return parseHandleSaiStatusFailure(handle_status);
        }
    }

    ipg = attr.value.u32;

    return true;
}

bool PortsOrch::setPortIPG(sai_object_id_t port_id, uint32_t ipg)
{
    sai_attribute_t attr;
    attr.id = SAI_PORT_ATTR_IPG;
    attr.value.u32 = ipg;

    sai_status_t status = sai_port_api->set_port_attribute(port_id, &attr);

    if (status != SAI_STATUS_SUCCESS)
    {
        task_process_status handle_status = handleSaiSetStatus(SAI_API_PORT, status);
        if (handle_status != task_success)
        {
            return parseHandleSaiStatusFailure(handle_status);
        }
    }

    return true;
}

bool PortsOrch::getSystemPorts()
{
    sai_status_t status;
    sai_attribute_t attr;
    uint32_t i;

    m_systemPortCount = 0;

    attr.id = SAI_SWITCH_ATTR_NUMBER_OF_SYSTEM_PORTS;

    status = sai_switch_api->get_switch_attribute(gSwitchId, 1, &attr);
    if (status != SAI_STATUS_SUCCESS)
    {
        SWSS_LOG_INFO("Failed to get number of system ports, rv:%d", status);
        return false;
    }

    m_systemPortCount = attr.value.u32;
    SWSS_LOG_NOTICE("Got %d system ports", m_systemPortCount);

    if(m_systemPortCount)
    {
        /* Make <switch_id, core, core port> tuple and system port oid map */

        vector<sai_object_id_t> system_port_list;
        system_port_list.resize(m_systemPortCount);

        attr.id = SAI_SWITCH_ATTR_SYSTEM_PORT_LIST;
        attr.value.objlist.count = (uint32_t)system_port_list.size();
        attr.value.objlist.list = system_port_list.data();

        status = sai_switch_api->get_switch_attribute(gSwitchId, 1, &attr);
        if (status != SAI_STATUS_SUCCESS)
        {
            SWSS_LOG_ERROR("Failed to get system port list, rv:%d", status);
            task_process_status handle_status = handleSaiGetStatus(SAI_API_SWITCH, status);
            if (handle_status != task_process_status::task_success)
            {
                return false;
            }
        }

        uint32_t spcnt = attr.value.objlist.count;
        for(i = 0; i < spcnt; i++)
        {
            attr.id = SAI_SYSTEM_PORT_ATTR_CONFIG_INFO;

            status = sai_system_port_api->get_system_port_attribute(system_port_list[i], 1, &attr);
            if (status != SAI_STATUS_SUCCESS)
            {
                SWSS_LOG_ERROR("Failed to get system port config info spid:%" PRIx64, system_port_list[i]);
                task_process_status handle_status = handleSaiGetStatus(SAI_API_SYSTEM_PORT, status);
                if (handle_status != task_process_status::task_success)
                {
                    return false;
                }
            }

            SWSS_LOG_NOTICE("SystemPort(0x%" PRIx64 ") - port_id:%u, switch_id:%u, core:%u, core_port:%u, speed:%u, voqs:%u",
                            system_port_list[i],
                            attr.value.sysportconfig.port_id,
                            attr.value.sysportconfig.attached_switch_id,
                            attr.value.sysportconfig.attached_core_index,
                            attr.value.sysportconfig.attached_core_port_index,
                            attr.value.sysportconfig.speed,
                            attr.value.sysportconfig.num_voq);

            tuple<int, int, int> sp_key(attr.value.sysportconfig.attached_switch_id,
                    attr.value.sysportconfig.attached_core_index,
                    attr.value.sysportconfig.attached_core_port_index);

            m_systemPortOidMap[sp_key] = system_port_list[i];
        }
    }

    return true;
}

bool PortsOrch::getRecircPort(Port &port, string role)
{
    for (auto it = m_recircPortRole.begin(); it != m_recircPortRole.end(); it++)
    {
        if (it->second == role)
        {
            return getPort(it->first, port);
        }
    }
    SWSS_LOG_ERROR("Failed to find recirc port with role %s", role.c_str());
    return false;
}

bool PortsOrch::addSystemPorts()
{
    vector<string> keys;
    vector<FieldValueTuple> spFv;

    DBConnector appDb(APPL_DB, DBConnector::DEFAULT_UNIXSOCKET, 0);
    Table appSystemPortTable(&appDb, APP_SYSTEM_PORT_TABLE_NAME);

    //Retrieve system port configurations from APP DB
    appSystemPortTable.getKeys(keys);
    for ( auto &alias : keys )
    {
        appSystemPortTable.get(alias, spFv);

        int32_t system_port_id = -1;
        int32_t switch_id = -1;
        int32_t core_index = -1;
        int32_t core_port_index = -1;

        for ( auto &fv : spFv )
        {
            if(fv.first == "switch_id")
            {
                switch_id = stoi(fv.second);
                continue;
            }
            if(fv.first == "core_index")
            {
                core_index = stoi(fv.second);
                continue;
            }
            if(fv.first == "core_port_index")
            {
                core_port_index = stoi(fv.second);
                continue;
            }
            if(fv.first == "system_port_id")
            {
                system_port_id = stoi(fv.second);
                continue;
            }
        }

        if(system_port_id < 0 || switch_id < 0 || core_index < 0 || core_port_index < 0)
        {
            SWSS_LOG_ERROR("Invalid or Missing field values for %s! system_port id:%d, switch_id:%d, core_index:%d, core_port_index:%d",
                    alias.c_str(), system_port_id, switch_id, core_index, core_port_index);
            continue;
        }

        tuple<int, int, int> sp_key(switch_id, core_index, core_port_index);

        if(m_systemPortOidMap.find(sp_key) != m_systemPortOidMap.end())
        {

            sai_attribute_t attr;
            vector<sai_attribute_t> attrs;
            sai_object_id_t system_port_oid;
            sai_status_t status;

            //Retrive system port config info and enable
            system_port_oid = m_systemPortOidMap[sp_key];

            attr.id = SAI_SYSTEM_PORT_ATTR_TYPE;
            attrs.push_back(attr);

            attr.id = SAI_SYSTEM_PORT_ATTR_CONFIG_INFO;
            attrs.push_back(attr);

            status = sai_system_port_api->get_system_port_attribute(system_port_oid, static_cast<uint32_t>(attrs.size()), attrs.data());
            if (status != SAI_STATUS_SUCCESS)
            {
                SWSS_LOG_ERROR("Failed to get system port config info spid:%" PRIx64, system_port_oid);
                task_process_status handle_status = handleSaiGetStatus(SAI_API_SYSTEM_PORT, status);
                if (handle_status != task_process_status::task_success)
                {
                    continue;
                }
            }

            //Create or update system port and add to the port list.
            Port port(alias, Port::SYSTEM);
            port.m_port_id = system_port_oid;
            port.m_admin_state_up = true;
            port.m_oper_status = SAI_PORT_OPER_STATUS_UP;
            port.m_speed = attrs[1].value.sysportconfig.speed;
            port.m_mtu = DEFAULT_SYSTEM_PORT_MTU;
            if (attrs[0].value.s32 == SAI_SYSTEM_PORT_TYPE_LOCAL)
            {
                //Get the local port oid
                attr.id = SAI_SYSTEM_PORT_ATTR_PORT;

                status = sai_system_port_api->get_system_port_attribute(system_port_oid, 1, &attr);
                if (status != SAI_STATUS_SUCCESS)
                {
                    SWSS_LOG_ERROR("Failed to get local port oid of local system port spid:%" PRIx64, system_port_oid);
                    task_process_status handle_status = handleSaiGetStatus(SAI_API_SYSTEM_PORT, status);
                    if (handle_status != task_process_status::task_success)
                    {
                        continue;
                    }
                }

                //System port for local port. Update the system port info in the existing physical port
                if(!getPort(attr.value.oid, port))
                {
                    //This is system port for non-front panel local port (CPU or OLP or RCY (Inband)). Not an error
                    SWSS_LOG_NOTICE("Add port for non-front panel local system port 0x%" PRIx64 "; core: %d, core port: %d",
                            system_port_oid, core_index, core_port_index);
                }
                port.m_system_port_info.local_port_oid = attr.value.oid;
            }

            port.m_system_port_oid = system_port_oid;

            port.m_system_port_info.alias = alias;
            port.m_system_port_info.type = (sai_system_port_type_t) attrs[0].value.s32;
            port.m_system_port_info.port_id = attrs[1].value.sysportconfig.port_id;
            port.m_system_port_info.switch_id = attrs[1].value.sysportconfig.attached_switch_id;
            port.m_system_port_info.core_index = attrs[1].value.sysportconfig.attached_core_index;
            port.m_system_port_info.core_port_index = attrs[1].value.sysportconfig.attached_core_port_index;
            port.m_system_port_info.speed = attrs[1].value.sysportconfig.speed;
            port.m_system_port_info.num_voq = attrs[1].value.sysportconfig.num_voq;

            setPort(port.m_alias, port);
            if(m_port_ref_count.find(port.m_alias) == m_port_ref_count.end())
            {
                m_port_ref_count[port.m_alias] = 0;
            }

            SWSS_LOG_NOTICE("Added system port %" PRIx64 " for %s", system_port_oid, alias.c_str());
        }
        else
        {
            //System port does not exist in the switch
            //This can not happen since all the system ports are supposed to be created during switch creation itself

            SWSS_LOG_ERROR("System port %s does not exist in switch. Port not added!", alias.c_str());
            continue;
        }
    }

    return true;
}

bool PortsOrch::getInbandPort(Port &port)
{
    if (m_portList.find(m_inbandPortName) == m_portList.end())
    {
        return false;
    }
    else
    {
        port = m_portList[m_inbandPortName];
        return true;
    }
}

bool PortsOrch::isInbandPort(const string &alias)
{
    return (m_inbandPortName == alias);
}

bool PortsOrch::setVoqInbandIntf(string &alias, string &type)
{
    if(m_inbandPortName == alias)
    {
        //Inband interface already exists with this name
        SWSS_LOG_NOTICE("Interface %s is already configured as inband!", alias.c_str());
        return true;
    }

    //Make sure port and host if exists for the configured inband interface
    Port port;
    if (!getPort(alias, port))
    {
        SWSS_LOG_ERROR("Port/Vlan configured for inband intf %s is not ready!", alias.c_str());
        return false;
    }

    if(type == "port" && !port.m_hif_id)
    {
        SWSS_LOG_ERROR("Host interface is not available for port %s", alias.c_str());
        return false;
    }

    //Store the name of the local inband port
    m_inbandPortName = alias;

    return true;
}

void PortsOrch::voqSyncAddLag (Port &lag)
{
    int32_t switch_id = lag.m_system_lag_info.switch_id;

    // Sync only local lag add to CHASSIS_APP_DB

    if (switch_id != gVoqMySwitchId)
    {
        return;
    }

    uint32_t spa_id = lag.m_system_lag_info.spa_id;

    vector<FieldValueTuple> attrs;

    FieldValueTuple li ("lag_id", to_string(spa_id));
    attrs.push_back(li);

    FieldValueTuple si ("switch_id", to_string(switch_id));
    attrs.push_back(si);

    string key = lag.m_system_lag_info.alias;

    m_tableVoqSystemLagTable->set(key, attrs);
}

void PortsOrch::voqSyncDelLag(Port &lag)
{
    // Sync only local lag del to CHASSIS_APP_DB
    if (lag.m_system_lag_info.switch_id != gVoqMySwitchId)
    {
        return;
    }

    string key = lag.m_system_lag_info.alias;

    m_tableVoqSystemLagTable->del(key);
}

void PortsOrch::voqSyncAddLagMember(Port &lag, Port &port)
{
    // Sync only local lag's member add to CHASSIS_APP_DB
    if (lag.m_system_lag_info.switch_id != gVoqMySwitchId)
    {
        return;
    }

    vector<FieldValueTuple> attrs;
    FieldValueTuple nullFv ("NULL", "NULL");
    attrs.push_back(nullFv);

    string key = lag.m_system_lag_info.alias + ":" + port.m_system_port_info.alias;
    m_tableVoqSystemLagMemberTable->set(key, attrs);
}

void PortsOrch::voqSyncDelLagMember(Port &lag, Port &port)
{
    // Sync only local lag's member del to CHASSIS_APP_DB
    if (lag.m_system_lag_info.switch_id != gVoqMySwitchId)
    {
        return;
    }

    string key = lag.m_system_lag_info.alias + ":" + port.m_system_port_info.alias;
    m_tableVoqSystemLagMemberTable->del(key);
}

std::unordered_set<std::string> PortsOrch::generateCounterStats(const string& type)
{
    std::unordered_set<std::string> counter_stats;
    if (type == PORT_STAT_COUNTER_FLEX_COUNTER_GROUP)
    {
        for (const auto& it: port_stat_ids)
        {
            counter_stats.emplace(sai_serialize_port_stat(it));
        }
    }
    else if (type == PORT_BUFFER_DROP_STAT_FLEX_COUNTER_GROUP)
    {
        for (const auto& it: port_buffer_drop_stat_ids)
        {
            counter_stats.emplace(sai_serialize_port_stat(it));
        }
    }
    return counter_stats;
}<|MERGE_RESOLUTION|>--- conflicted
+++ resolved
@@ -2378,18 +2378,6 @@
                     port_buffer_drop_stat_manager.setCounterIdList(p.m_port_id, CounterType::PORT, port_buffer_drop_stats);
                 }
 
-                /* when a port is added and priority group map counter is enabled --> we need to add pg counter for it */
-                if (m_isPriorityGroupMapGenerated)
-                {
-                    generatePriorityGroupMapPerPort(p);
-                }
-
-                /* when a port is added and queue map counter is enabled --> we need to add queue map counter for it */
-                if (m_isQueueMapGenerated)
-                {
-                    generateQueueMapPerPort(p);
-                }
-
                 PortUpdate update = { p, true };
                 notify(SUBJECT_TYPE_PORT_CHANGE, static_cast<void *>(&update));
 
@@ -2440,18 +2428,6 @@
     if (flex_counters_orch->getPortBufferDropCountersState())
     {
         port_buffer_drop_stat_manager.clearCounterIdList(p.m_port_id);
-    }
-
-    /* remove pg port counters */
-    if (m_isPriorityGroupMapGenerated)
-    {
-        removePriorityGroupMapPerPort(p);
-    }
-
-    /* remove queue port counters */
-    if (m_isQueueMapGenerated)
-    {
-        removeQueueMapPerPort(p);
     }
 
     /* remove port name map from counter table */
@@ -5442,49 +5418,7 @@
     m_isQueueMapGenerated = true;
 }
 
-<<<<<<< HEAD
 void PortsOrch::generateQueueMapPerPort(const Port& port, FlexCounterQueueStates& queuesState)
-=======
-void PortsOrch::removeQueueMapPerPort(const Port& port)
-{
-    /* Remove the Queue map in the Counter DB */
-
-    for (size_t queueIndex = 0; queueIndex < port.m_queue_ids.size(); ++queueIndex)
-    {
-        std::ostringstream name;
-        name << port.m_alias << ":" << queueIndex;
-        std::unordered_set<string> counter_stats;
-
-        const auto id = sai_serialize_object_id(port.m_queue_ids[queueIndex]);
-
-        m_queueTable->hdel("",name.str());
-        m_queuePortTable->hdel("",id);
-
-        string queueType;
-        uint8_t queueRealIndex = 0;
-        if (getQueueTypeAndIndex(port.m_queue_ids[queueIndex], queueType, queueRealIndex))
-        {
-            m_queueTypeTable->hdel("",id);
-            m_queueIndexTable->hdel("",id);
-        }
-
-        for (const auto& it: queue_stat_ids)
-        {
-            counter_stats.emplace(sai_serialize_queue_stat(it));
-        }
-        queue_stat_manager.clearCounterIdList(port.m_queue_ids[queueIndex]);
-
-        /* remove watermark queue counters */
-        string key = getQueueWatermarkFlexCounterTableKey(id);
-
-        m_flexCounterTable->del(key);
-    }
-
-    CounterCheckOrch::getInstance().removePort(port);
-}
-
-void PortsOrch::generateQueueMapPerPort(const Port& port)
->>>>>>> d1fb3ddd
 {
     /* Create the Queue map in the Counter DB */
     /* Add stat counters to flex_counter */
@@ -5504,7 +5438,7 @@
         uint8_t queueRealIndex = 0;
         if (getQueueTypeAndIndex(port.m_queue_ids[queueIndex], queueType, queueRealIndex))
         {
-            if (!queuesState.isQueueCounterEnabled(queueRealIndex))
+            if (queuesState && !queuesState.isQueueCounterEnabled(queueRealIndex))
             {
                 continue;
             }
@@ -5677,37 +5611,7 @@
     m_isPriorityGroupMapGenerated = true;
 }
 
-<<<<<<< HEAD
 void PortsOrch::generatePriorityGroupMapPerPort(const Port& port, FlexCounterPgStates& pgsState)
-=======
-void PortsOrch::removePriorityGroupMapPerPort(const Port& port)
-{
-    /* Remove the PG map in the Counter DB */
-
-    for (size_t pgIndex = 0; pgIndex < port.m_priority_group_ids.size(); ++pgIndex)
-    {
-        std::ostringstream name;
-        name << port.m_alias << ":" << pgIndex;
-
-        const auto id = sai_serialize_object_id(port.m_priority_group_ids[pgIndex]);
-        string key = getPriorityGroupWatermarkFlexCounterTableKey(id);
-
-        m_pgTable->hdel("",name.str());
-        m_pgPortTable->hdel("",id);
-        m_pgIndexTable->hdel("",id);
-
-        m_flexCounterTable->del(key);
-
-        key = getPriorityGroupDropPacketsFlexCounterTableKey(id);
-        /* remove dropped packets counters to flex_counter */
-        m_flexCounterTable->del(key);
-    }
-
-    CounterCheckOrch::getInstance().removePort(port);
-}
-
-void PortsOrch::generatePriorityGroupMapPerPort(const Port& port)
->>>>>>> d1fb3ddd
 {
     /* Create the PG map in the Counter DB */
     /* Add stat counters to flex_counter */
@@ -5717,7 +5621,7 @@
 
     for (size_t pgIndex = 0; pgIndex < port.m_priority_group_ids.size(); ++pgIndex)
     {
-        if (!pgsState.isPgCounterEnabled(static_cast<uint32_t>(pgIndex)))
+        if (pgsState && !pgsState.isPgCounterEnabled(static_cast<uint32_t>(pgIndex)))
         {
             continue;
         }
