--- conflicted
+++ resolved
@@ -7986,11 +7986,7 @@
                     isUp ? "up" : "down");
         }
     }
-<<<<<<< HEAD
-    SWSS_LOG_INFO("Updating the nexthop for port %s and operational status %s", port.m_alias.c_str(), isUp ? "up" : "down");
-=======
     SWSS_LOG_NOTICE("Updating the nexthop for port %s and operational status %s", port.m_alias.c_str(), isUp ? "up" : "down");
->>>>>>> ff55b098
     
     if (!gNeighOrch->ifChangeInformNextHop(port.m_alias, isUp))
     {
