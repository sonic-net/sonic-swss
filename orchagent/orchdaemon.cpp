#include <unistd.h>
#include <unordered_map>
#include "orchdaemon.h"
#include "logger.h"
#include <sairedis.h>
#include "warm_restart.h"

#define SAI_SWITCH_ATTR_CUSTOM_RANGE_BASE SAI_SWITCH_ATTR_CUSTOM_RANGE_START
#include "sairedis.h"

using namespace std;
using namespace swss;

/* select() function timeout retry time */
#define SELECT_TIMEOUT 1000
#define PFC_WD_POLL_MSECS 100

extern sai_switch_api_t*           sai_switch_api;
extern sai_object_id_t             gSwitchId;
extern void syncd_apply_view();
/*
 * Global orch daemon variables
 */
PortsOrch *gPortsOrch;
FdbOrch *gFdbOrch;
NeighOrch *gNeighOrch;
RouteOrch *gRouteOrch;
AclOrch *gAclOrch;
CrmOrch *gCrmOrch;
BufferOrch *gBufferOrch;
SwitchOrch *gSwitchOrch;

OrchDaemon::OrchDaemon(DBConnector *applDb, DBConnector *configDb, DBConnector *stateDb) :
        m_applDb(applDb),
        m_configDb(configDb),
        m_stateDb(stateDb)
{
    SWSS_LOG_ENTER();
}

OrchDaemon::~OrchDaemon()
{
    SWSS_LOG_ENTER();
    for (Orch *o : m_orchList)
        delete(o);
}

bool OrchDaemon::init()
{
    SWSS_LOG_ENTER();

    string platform = getenv("platform") ? getenv("platform") : "";

    gSwitchOrch = new SwitchOrch(m_applDb, APP_SWITCH_TABLE_NAME);

    const int portsorch_base_pri = 40;

    vector<table_name_with_pri_t> ports_tables = {
        { APP_PORT_TABLE_NAME,        portsorch_base_pri + 5 },
        { APP_VLAN_TABLE_NAME,        portsorch_base_pri + 2 },
        { APP_VLAN_MEMBER_TABLE_NAME, portsorch_base_pri     },
        { APP_LAG_TABLE_NAME,         portsorch_base_pri + 4 },
        { APP_LAG_MEMBER_TABLE_NAME,  portsorch_base_pri     }
    };

    gCrmOrch = new CrmOrch(m_configDb, CFG_CRM_TABLE_NAME);
    gPortsOrch = new PortsOrch(m_applDb, ports_tables);
    gFdbOrch = new FdbOrch(m_applDb, APP_FDB_TABLE_NAME, gPortsOrch);
    IntfsOrch *intfs_orch = new IntfsOrch(m_applDb, APP_INTF_TABLE_NAME);
    gNeighOrch = new NeighOrch(m_applDb, APP_NEIGH_TABLE_NAME, intfs_orch);
    gRouteOrch = new RouteOrch(m_applDb, APP_ROUTE_TABLE_NAME, gNeighOrch);
    CoppOrch  *copp_orch  = new CoppOrch(m_applDb, APP_COPP_TABLE_NAME);
    TunnelDecapOrch *tunnel_decap_orch = new TunnelDecapOrch(m_applDb, APP_TUNNEL_DECAP_TABLE_NAME);

    vector<string> qos_tables = {
        CFG_TC_TO_QUEUE_MAP_TABLE_NAME,
        CFG_SCHEDULER_TABLE_NAME,
        CFG_DSCP_TO_TC_MAP_TABLE_NAME,
        CFG_QUEUE_TABLE_NAME,
        CFG_PORT_QOS_MAP_TABLE_NAME,
        CFG_WRED_PROFILE_TABLE_NAME,
        CFG_TC_TO_PRIORITY_GROUP_MAP_TABLE_NAME,
        CFG_PFC_PRIORITY_TO_PRIORITY_GROUP_MAP_TABLE_NAME,
        CFG_PFC_PRIORITY_TO_QUEUE_MAP_TABLE_NAME
    };
    QosOrch *qos_orch = new QosOrch(m_configDb, qos_tables);

    vector<string> buffer_tables = {
        CFG_BUFFER_POOL_TABLE_NAME,
        CFG_BUFFER_PROFILE_TABLE_NAME,
        CFG_BUFFER_QUEUE_TABLE_NAME,
        CFG_BUFFER_PG_TABLE_NAME,
        CFG_BUFFER_PORT_INGRESS_PROFILE_LIST_NAME,
        CFG_BUFFER_PORT_EGRESS_PROFILE_LIST_NAME
    };
    gBufferOrch = new BufferOrch(m_configDb, buffer_tables);

    TableConnector appDbMirrorSession(m_applDb, APP_MIRROR_SESSION_TABLE_NAME);
    TableConnector confDbMirrorSession(m_configDb, CFG_MIRROR_SESSION_TABLE_NAME);
    MirrorOrch *mirror_orch = new MirrorOrch(appDbMirrorSession, confDbMirrorSession, gPortsOrch, gRouteOrch, gNeighOrch, gFdbOrch);
    VRFOrch *vrf_orch = new VRFOrch(m_configDb, CFG_VRF_TABLE_NAME);

    TableConnector confDbAclTable(m_configDb, CFG_ACL_TABLE_NAME);
    TableConnector confDbAclRuleTable(m_configDb, CFG_ACL_RULE_TABLE_NAME);
    TableConnector stateDbLagTable(m_stateDb, STATE_LAG_TABLE_NAME);

    vector<TableConnector> acl_table_connectors = {
        confDbAclTable,
        confDbAclRuleTable,
        stateDbLagTable
    };

    vector<string> dtel_tables = {
        CFG_DTEL_TABLE_NAME,
        CFG_DTEL_REPORT_SESSION_TABLE_NAME,
        CFG_DTEL_INT_SESSION_TABLE_NAME,
        CFG_DTEL_QUEUE_REPORT_TABLE_NAME,
        CFG_DTEL_EVENT_TABLE_NAME
    };

    /*
     * The order of the orch list is important for state restore of warm start and
     * the queued processing in m_toSync map after gPortsOrch->isInitDone() is set.
     *
     * For the multiple consumers in ports_tables, tasks for LAG_TABLE is processed before VLAN_TABLE
     * when iterating ConsumerMap.
     * That is ensured implicitly by the order of map key, "LAG_TABLE" is smaller than "VLAN_TABLE" in lexicographic order.
     */
    m_orchList = { gSwitchOrch, gCrmOrch, gBufferOrch, gPortsOrch, intfs_orch, gNeighOrch, gRouteOrch, copp_orch, tunnel_decap_orch, qos_orch};

    bool initialize_dtel = false;
    if (platform == BFN_PLATFORM_SUBSTRING || platform == VS_PLATFORM_SUBSTRING)
    {
        sai_attr_capability_t capability;
        capability.create_implemented = true;

    /* Will uncomment this when saiobject.h support is added to SONiC */
    /*
    sai_status_t status;

        status = sai_query_attribute_capability(gSwitchId, SAI_OBJECT_TYPE_DTEL, SAI_DTEL_ATTR_SWITCH_ID, &capability);
        if (status != SAI_STATUS_SUCCESS)
        {
            SWSS_LOG_ERROR("Could not query Dataplane telemetry capability %d", status);
            exit(EXIT_FAILURE);
        }
    */

        if (capability.create_implemented)
        {
            initialize_dtel = true;
        }
    }

    DTelOrch *dtel_orch = NULL;
    if (initialize_dtel)
    {
        dtel_orch = new DTelOrch(m_configDb, dtel_tables, gPortsOrch);
        m_orchList.push_back(dtel_orch);
        gAclOrch = new AclOrch(acl_table_connectors, gPortsOrch, mirror_orch, gNeighOrch, gRouteOrch, dtel_orch);
    } else {
        gAclOrch = new AclOrch(acl_table_connectors, gPortsOrch, mirror_orch, gNeighOrch, gRouteOrch);
    }

    m_orchList.push_back(gFdbOrch);
    m_orchList.push_back(mirror_orch);
    m_orchList.push_back(gAclOrch);
    m_orchList.push_back(vrf_orch);

    m_select = new Select();

    vector<string> flex_counter_tables = {
        CFG_FLEX_COUNTER_TABLE_NAME
    };

    m_orchList.push_back(new FlexCounterOrch(m_configDb, flex_counter_tables));

    vector<string> pfc_wd_tables = {
        CFG_PFC_WD_TABLE_NAME
    };

    if (platform == MLNX_PLATFORM_SUBSTRING)
    {

        static const vector<sai_port_stat_t> portStatIds =
        {
            SAI_PORT_STAT_PFC_0_RX_PAUSE_DURATION,
            SAI_PORT_STAT_PFC_1_RX_PAUSE_DURATION,
            SAI_PORT_STAT_PFC_2_RX_PAUSE_DURATION,
            SAI_PORT_STAT_PFC_3_RX_PAUSE_DURATION,
            SAI_PORT_STAT_PFC_4_RX_PAUSE_DURATION,
            SAI_PORT_STAT_PFC_5_RX_PAUSE_DURATION,
            SAI_PORT_STAT_PFC_6_RX_PAUSE_DURATION,
            SAI_PORT_STAT_PFC_7_RX_PAUSE_DURATION,
            SAI_PORT_STAT_PFC_0_RX_PKTS,
            SAI_PORT_STAT_PFC_1_RX_PKTS,
            SAI_PORT_STAT_PFC_2_RX_PKTS,
            SAI_PORT_STAT_PFC_3_RX_PKTS,
            SAI_PORT_STAT_PFC_4_RX_PKTS,
            SAI_PORT_STAT_PFC_5_RX_PKTS,
            SAI_PORT_STAT_PFC_6_RX_PKTS,
            SAI_PORT_STAT_PFC_7_RX_PKTS,
        };

        static const vector<sai_queue_stat_t> queueStatIds =
        {
            SAI_QUEUE_STAT_PACKETS,
            SAI_QUEUE_STAT_CURR_OCCUPANCY_BYTES,
        };

        static const vector<sai_queue_attr_t> queueAttrIds;

        m_orchList.push_back(new PfcWdSwOrch<PfcWdZeroBufferHandler, PfcWdLossyHandler>(
                    m_configDb,
                    pfc_wd_tables,
                    portStatIds,
                    queueStatIds,
                    queueAttrIds,
                    PFC_WD_POLL_MSECS));
    }
    else if (platform == BRCM_PLATFORM_SUBSTRING)
    {
        static const vector<sai_port_stat_t> portStatIds =
        {
            SAI_PORT_STAT_PFC_0_RX_PKTS,
            SAI_PORT_STAT_PFC_1_RX_PKTS,
            SAI_PORT_STAT_PFC_2_RX_PKTS,
            SAI_PORT_STAT_PFC_3_RX_PKTS,
            SAI_PORT_STAT_PFC_4_RX_PKTS,
            SAI_PORT_STAT_PFC_5_RX_PKTS,
            SAI_PORT_STAT_PFC_6_RX_PKTS,
            SAI_PORT_STAT_PFC_7_RX_PKTS,
            SAI_PORT_STAT_PFC_0_ON2OFF_RX_PKTS,
            SAI_PORT_STAT_PFC_1_ON2OFF_RX_PKTS,
            SAI_PORT_STAT_PFC_2_ON2OFF_RX_PKTS,
            SAI_PORT_STAT_PFC_3_ON2OFF_RX_PKTS,
            SAI_PORT_STAT_PFC_4_ON2OFF_RX_PKTS,
            SAI_PORT_STAT_PFC_5_ON2OFF_RX_PKTS,
            SAI_PORT_STAT_PFC_6_ON2OFF_RX_PKTS,
            SAI_PORT_STAT_PFC_7_ON2OFF_RX_PKTS,
        };

        static const vector<sai_queue_stat_t> queueStatIds =
        {
            SAI_QUEUE_STAT_PACKETS,
            SAI_QUEUE_STAT_CURR_OCCUPANCY_BYTES,
        };

        static const vector<sai_queue_attr_t> queueAttrIds =
        {
            SAI_QUEUE_ATTR_PAUSE_STATUS,
        };

        m_orchList.push_back(new PfcWdSwOrch<PfcWdAclHandler, PfcWdLossyHandler>(
                    m_configDb,
                    pfc_wd_tables,
                    portStatIds,
                    queueStatIds,
                    queueAttrIds,
                    PFC_WD_POLL_MSECS));
    }

    m_orchList.push_back(&CounterCheckOrch::getInstance(m_configDb));

    return true;
}

/* Flush redis through sairedis interface */
void OrchDaemon::flush()
{
    SWSS_LOG_ENTER();

    sai_attribute_t attr;
    attr.id = SAI_REDIS_SWITCH_ATTR_FLUSH;
    sai_status_t status = sai_switch_api->set_switch_attribute(gSwitchId, &attr);
    if (status != SAI_STATUS_SUCCESS)
    {
        SWSS_LOG_ERROR("Failed to flush redis pipeline %d", status);
        exit(EXIT_FAILURE);
    }
}

void OrchDaemon::start()
{
    SWSS_LOG_ENTER();

    // Try warm start
    for (Orch *o : m_orchList)
    {
        o->bake();
    }

    for (Orch *o : m_orchList)
    {
        m_select->addSelectables(o->getSelectables());
    }

    bool restored = true;
    // executorSet stores all Executors which have data/task to be processed
    // after state restore phase of warm start.
    set<Executor *> executorSet;
    if (WarmStart::isWarmStart())
    {
        restored = false;
        WarmStart::setWarmStartState("orchagent", WarmStart::INIT);
    }

    while (true)
    {
        Selectable *s;
        int ret;

        ret = m_select->select(&s, SELECT_TIMEOUT);

        if (ret == Select::ERROR)
        {
            SWSS_LOG_NOTICE("Error: %s!\n", strerror(errno));
            continue;
        }

        if (ret == Select::TIMEOUT)
        {
            continue;
        }

        auto *c = (Executor *)s;

        if (restored)
        {
            c->execute();
        }
        else
        {
            /*
             * Don't process any new data other than those from ConfigDB
             * before state restore is finished.
             * stateDbLagTable is a special case, create/delete of LAG is controlled
             * from configDB. It is assumed that no configDB change during warm restart.
             */

            Consumer* consumer = dynamic_cast<Consumer *>(c);
            if (consumer != NULL && (consumer->getDbId() == CONFIG_DB || consumer->getDbId() == STATE_DB))
            {
                c->execute();
            }
            else if (executorSet.find(c) == executorSet.end())
            {
                executorSet.insert(c);
                SWSS_LOG_NOTICE("Task for executor %s is being postponed after state restore",
                        c->getName().c_str());
            }
        }

        /* After each iteration, periodically check all m_toSync map to
         * execute all the remaining tasks that need to be retried. */

        /* TODO: Abstract Orch class to have a specific todo list */
        for (Orch *o : m_orchList)
            o->doTask();

<<<<<<< HEAD
        /*
         * All data to be restored have been added to m_toSync of each orch
         * at contructor phase.  And the order of m_orchList guranteed the
         * dependency of tasks had been met, restore is done.
         */
        if (!restored && m_select->isQueueEmpty() && gPortsOrch->isInitDone())
        {
            /*
             * drain remaining data that are out of order like LAG_MEMBER_TABLE and VLAN_MEMBER_TABLE
             * since they were checked before LAG_TABLE and VLAN_TABLE.
             */
            for (Orch *o : m_orchList)
            {
                o->doTask();
            }

            warmRestoreValidation();
            SWSS_LOG_NOTICE("Orchagent state restore done");
            restored = true;
            syncd_apply_view();

            // TODO: should be set after port/fdb/arp sync up
            WarmStart::setWarmStartState("orchagent", WarmStart::RECONCILED);

            /* Pick up those tasks postponed by restore processing */
            if(!executorSet.empty())
            {
                for (Executor *c : executorSet)
                {
                    c->execute();
                }
                for (Orch *o : m_orchList)
                {
                    o->doTask();
                }
            }
        }
=======
        /* Let sairedis to flush all SAI function call to ASIC DB.
         * Normally the redis pipeline will flush when enough request
         * accumulated. Still it is possible that small amount of
         * requests live in it. When the daemon has finished events/tasks, it
         * is a good chance to flush the pipeline before next select happened.
         */
        flush();
>>>>>>> fa7008fc
    }
}

/*
 * Get tasks to sync for consumers of each orch being managed by this orch daemon
 */
void OrchDaemon::getTaskToSync(vector<string> &ts)
{
    for (Orch *o : m_orchList)
    {
        o->dumpToSyncTasks(ts);
    }
}


/* Perform basic validation after start restore for warm start */
bool OrchDaemon::warmRestoreValidation()
{
    /*
     * No pending task should exist for any of the consumer at this point.
     * All the prexisting data in appDB and configDb have been read and processed.
     */
    vector<string> ts;
    getTaskToSync(ts);
    if (ts.size() != 0)
    {
        // TODO: Update this section accordingly once pre-warmStart consistency validation is ready.
        SWSS_LOG_NOTICE("There are pending consumer tasks after restore: ");
        for(auto &s : ts)
        {
            SWSS_LOG_NOTICE("%s", s.c_str());
        }
    }
    WarmStart::setWarmStartState("orchagent", WarmStart::RESTORED);
    return true;
}<|MERGE_RESOLUTION|>--- conflicted
+++ resolved
@@ -284,17 +284,6 @@
 {
     SWSS_LOG_ENTER();
 
-    // Try warm start
-    for (Orch *o : m_orchList)
-    {
-        o->bake();
-    }
-
-    for (Orch *o : m_orchList)
-    {
-        m_select->addSelectables(o->getSelectables());
-    }
-
     bool restored = true;
     // executorSet stores all Executors which have data/task to be processed
     // after state restore phase of warm start.
@@ -305,6 +294,17 @@
         WarmStart::setWarmStartState("orchagent", WarmStart::INIT);
     }
 
+    // Try warm start
+    for (Orch *o : m_orchList)
+    {
+        o->bake();
+    }
+
+    for (Orch *o : m_orchList)
+    {
+        m_select->addSelectables(o->getSelectables());
+    }
+
     while (true)
     {
         Selectable *s;
@@ -329,26 +329,11 @@
         {
             c->execute();
         }
-        else
-        {
-            /*
-             * Don't process any new data other than those from ConfigDB
-             * before state restore is finished.
-             * stateDbLagTable is a special case, create/delete of LAG is controlled
-             * from configDB. It is assumed that no configDB change during warm restart.
-             */
-
-            Consumer* consumer = dynamic_cast<Consumer *>(c);
-            if (consumer != NULL && (consumer->getDbId() == CONFIG_DB || consumer->getDbId() == STATE_DB))
-            {
-                c->execute();
-            }
-            else if (executorSet.find(c) == executorSet.end())
-            {
-                executorSet.insert(c);
-                SWSS_LOG_NOTICE("Task for executor %s is being postponed after state restore",
-                        c->getName().c_str());
-            }
+        else if (executorSet.find(c) == executorSet.end())
+        {
+            executorSet.insert(c);
+            SWSS_LOG_NOTICE("Task for executor %s is being postponed after state restore",
+                    c->getName().c_str());
         }
 
         /* After each iteration, periodically check all m_toSync map to
@@ -358,7 +343,7 @@
         for (Orch *o : m_orchList)
             o->doTask();
 
-<<<<<<< HEAD
+
         /*
          * All data to be restored have been added to m_toSync of each orch
          * at contructor phase.  And the order of m_orchList guranteed the
@@ -396,7 +381,7 @@
                 }
             }
         }
-=======
+
         /* Let sairedis to flush all SAI function call to ASIC DB.
          * Normally the redis pipeline will flush when enough request
          * accumulated. Still it is possible that small amount of
@@ -404,7 +389,6 @@
          * is a good chance to flush the pipeline before next select happened.
          */
         flush();
->>>>>>> fa7008fc
     }
 }
 
