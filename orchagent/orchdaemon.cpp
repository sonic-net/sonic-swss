#include <unistd.h>
#include <unordered_map>
#include <limits.h>
#include "orchdaemon.h"
#include "logger.h"
#include <sairedis.h>
#include "warm_restart.h"

#define SAI_SWITCH_ATTR_CUSTOM_RANGE_BASE SAI_SWITCH_ATTR_CUSTOM_RANGE_START
#include "sairedis.h"
#include "chassisorch.h"

using namespace std;
using namespace swss;

/* select() function timeout retry time */
#define SELECT_TIMEOUT 1000
#define PFC_WD_POLL_MSECS 100

extern sai_switch_api_t*           sai_switch_api;
extern sai_object_id_t             gSwitchId;
extern bool                        gSaiRedisLogRotate;

extern void syncd_apply_view();
/*
 * Global orch daemon variables
 */
PortsOrch *gPortsOrch;
FdbOrch *gFdbOrch;
IntfsOrch *gIntfsOrch;
NeighOrch *gNeighOrch;
RouteOrch *gRouteOrch;
FgNhgOrch *gFgNhgOrch;
AclOrch *gAclOrch;
CrmOrch *gCrmOrch;
BufferOrch *gBufferOrch;
SwitchOrch *gSwitchOrch;
Directory<Orch*> gDirectory;
NatOrch *gNatOrch;

bool gIsNatSupported = false;

OrchDaemon::OrchDaemon(DBConnector *applDb, DBConnector *configDb, DBConnector *stateDb, DBConnector *chassisAppDb) :
        m_applDb(applDb),
        m_configDb(configDb),
        m_stateDb(stateDb),
        m_chassisAppDb(chassisAppDb)
{
    SWSS_LOG_ENTER();
}

OrchDaemon::~OrchDaemon()
{
    SWSS_LOG_ENTER();

    /*
     * Some orchagents call other agents in their destructor.
     * To avoid accessing deleted agent, do deletion in reverse order.
     * NOTE: This is stil not a robust solution, as order in this list
     *       does not strictly match the order of construction of agents.
     * For a robust solution, first some cleaning/house-keeping in
     * orchagents management is in order.
     * For now it fixes, possible crash during process exit.
     */
    auto it = m_orchList.rbegin();
    for(; it != m_orchList.rend(); ++it) {
        delete(*it);
    }
}

bool OrchDaemon::init()
{
    SWSS_LOG_ENTER();

    string platform = getenv("platform") ? getenv("platform") : "";
    TableConnector stateDbSwitchTable(m_stateDb, "SWITCH_CAPABILITY");

    gSwitchOrch = new SwitchOrch(m_applDb, APP_SWITCH_TABLE_NAME, stateDbSwitchTable);

    const int portsorch_base_pri = 40;

    vector<table_name_with_pri_t> ports_tables = {
        { APP_PORT_TABLE_NAME,        portsorch_base_pri + 5 },
        { APP_VLAN_TABLE_NAME,        portsorch_base_pri + 2 },
        { APP_VLAN_MEMBER_TABLE_NAME, portsorch_base_pri     },
        { APP_LAG_TABLE_NAME,         portsorch_base_pri + 4 },
        { APP_LAG_MEMBER_TABLE_NAME,  portsorch_base_pri     }
    };

    gCrmOrch = new CrmOrch(m_configDb, CFG_CRM_TABLE_NAME);
    gPortsOrch = new PortsOrch(m_applDb, ports_tables);
    TableConnector applDbFdb(m_applDb, APP_FDB_TABLE_NAME);
    TableConnector stateDbFdb(m_stateDb, STATE_FDB_TABLE_NAME);
    gFdbOrch = new FdbOrch(applDbFdb, stateDbFdb, gPortsOrch);

    vector<string> vnet_tables = {
            APP_VNET_RT_TABLE_NAME,
            APP_VNET_RT_TUNNEL_TABLE_NAME
    };

    vector<string> cfg_vnet_tables = {
            CFG_VNET_RT_TABLE_NAME,
            CFG_VNET_RT_TUNNEL_TABLE_NAME
    };

    VNetOrch *vnet_orch;
    vnet_orch = new VNetOrch(m_applDb, APP_VNET_TABLE_NAME);

    gDirectory.set(vnet_orch);
    VNetCfgRouteOrch *cfg_vnet_rt_orch = new VNetCfgRouteOrch(m_configDb, m_applDb, cfg_vnet_tables);
    gDirectory.set(cfg_vnet_rt_orch);
    VNetRouteOrch *vnet_rt_orch = new VNetRouteOrch(m_applDb, vnet_tables, vnet_orch);
    gDirectory.set(vnet_rt_orch);
    VRFOrch *vrf_orch = new VRFOrch(m_applDb, APP_VRF_TABLE_NAME, m_stateDb, STATE_VRF_OBJECT_TABLE_NAME);
    gDirectory.set(vrf_orch);

    const vector<string> chassis_frontend_tables = {
        CFG_PASS_THROUGH_ROUTE_TABLE_NAME,
    };
    ChassisOrch* chassis_frontend_orch = new ChassisOrch(m_configDb, m_applDb, chassis_frontend_tables, vnet_rt_orch);
    gDirectory.set(chassis_frontend_orch);

<<<<<<< HEAD
    gIntfsOrch = new IntfsOrch(m_applDb, APP_INTF_TABLE_NAME, vrf_orch, m_chassisAppDb);
    gNeighOrch = new NeighOrch(m_applDb, APP_NEIGH_TABLE_NAME, gIntfsOrch, m_chassisAppDb);
=======
    gIntfsOrch = new IntfsOrch(m_applDb, APP_INTF_TABLE_NAME, vrf_orch);
    gNeighOrch = new NeighOrch(m_applDb, APP_NEIGH_TABLE_NAME, gIntfsOrch, gFdbOrch, gPortsOrch);
>>>>>>> a1d6300e

    vector<string> fgnhg_tables = {
        CFG_FG_NHG,
        CFG_FG_NHG_PREFIX,
        CFG_FG_NHG_MEMBER
    };

    gFgNhgOrch = new FgNhgOrch(m_configDb, m_applDb, m_stateDb, fgnhg_tables, gNeighOrch, gIntfsOrch, vrf_orch);
    gDirectory.set(gFgNhgOrch);
    gRouteOrch = new RouteOrch(m_applDb, APP_ROUTE_TABLE_NAME, gSwitchOrch, gNeighOrch, gIntfsOrch, vrf_orch, gFgNhgOrch);

    CoppOrch  *copp_orch  = new CoppOrch(m_applDb, APP_COPP_TABLE_NAME);
    TunnelDecapOrch *tunnel_decap_orch = new TunnelDecapOrch(m_applDb, APP_TUNNEL_DECAP_TABLE_NAME);

    VxlanTunnelOrch *vxlan_tunnel_orch = new VxlanTunnelOrch(m_applDb, APP_VXLAN_TUNNEL_TABLE_NAME);
    gDirectory.set(vxlan_tunnel_orch);
    VxlanTunnelMapOrch *vxlan_tunnel_map_orch = new VxlanTunnelMapOrch(m_applDb, APP_VXLAN_TUNNEL_MAP_TABLE_NAME);
    gDirectory.set(vxlan_tunnel_map_orch);
    VxlanVrfMapOrch *vxlan_vrf_orch = new VxlanVrfMapOrch(m_applDb, APP_VXLAN_VRF_TABLE_NAME);
    gDirectory.set(vxlan_vrf_orch);

    vector<string> qos_tables = {
        CFG_TC_TO_QUEUE_MAP_TABLE_NAME,
        CFG_SCHEDULER_TABLE_NAME,
        CFG_DSCP_TO_TC_MAP_TABLE_NAME,
        CFG_DOT1P_TO_TC_MAP_TABLE_NAME,
        CFG_QUEUE_TABLE_NAME,
        CFG_PORT_QOS_MAP_TABLE_NAME,
        CFG_WRED_PROFILE_TABLE_NAME,
        CFG_TC_TO_PRIORITY_GROUP_MAP_TABLE_NAME,
        CFG_PFC_PRIORITY_TO_PRIORITY_GROUP_MAP_TABLE_NAME,
        CFG_PFC_PRIORITY_TO_QUEUE_MAP_TABLE_NAME
    };
    QosOrch *qos_orch = new QosOrch(m_configDb, qos_tables);

    vector<string> buffer_tables = {
        CFG_BUFFER_POOL_TABLE_NAME,
        CFG_BUFFER_PROFILE_TABLE_NAME,
        CFG_BUFFER_QUEUE_TABLE_NAME,
        CFG_BUFFER_PG_TABLE_NAME,
        CFG_BUFFER_PORT_INGRESS_PROFILE_LIST_NAME,
        CFG_BUFFER_PORT_EGRESS_PROFILE_LIST_NAME
    };
    gBufferOrch = new BufferOrch(m_configDb, buffer_tables);

    PolicerOrch *policer_orch = new PolicerOrch(m_configDb, "POLICER");

    TableConnector stateDbMirrorSession(m_stateDb, STATE_MIRROR_SESSION_TABLE_NAME);
    TableConnector confDbMirrorSession(m_configDb, CFG_MIRROR_SESSION_TABLE_NAME);
    MirrorOrch *mirror_orch = new MirrorOrch(stateDbMirrorSession, confDbMirrorSession, gPortsOrch, gRouteOrch, gNeighOrch, gFdbOrch, policer_orch);

    TableConnector confDbAclTable(m_configDb, CFG_ACL_TABLE_TABLE_NAME);
    TableConnector confDbAclRuleTable(m_configDb, CFG_ACL_RULE_TABLE_NAME);
    TableConnector appDbAclTable(m_applDb, APP_ACL_TABLE_TABLE_NAME);
    TableConnector appDbAclRuleTable(m_applDb, APP_ACL_RULE_TABLE_NAME);

    vector<TableConnector> acl_table_connectors = {
        confDbAclTable,
        confDbAclRuleTable,
        appDbAclTable,
        appDbAclRuleTable
    };

    vector<string> dtel_tables = {
        CFG_DTEL_TABLE_NAME,
        CFG_DTEL_REPORT_SESSION_TABLE_NAME,
        CFG_DTEL_INT_SESSION_TABLE_NAME,
        CFG_DTEL_QUEUE_REPORT_TABLE_NAME,
        CFG_DTEL_EVENT_TABLE_NAME
    };

    vector<string> wm_tables = {
        CFG_WATERMARK_TABLE_NAME,
        CFG_FLEX_COUNTER_TABLE_NAME
    };

    WatermarkOrch *wm_orch = new WatermarkOrch(m_configDb, wm_tables);

    vector<string> sflow_tables = {
            APP_SFLOW_TABLE_NAME,
            APP_SFLOW_SESSION_TABLE_NAME,
            APP_SFLOW_SAMPLE_RATE_TABLE_NAME
    };
    SflowOrch *sflow_orch = new SflowOrch(m_applDb,  sflow_tables);

    vector<string> debug_counter_tables = {
        CFG_DEBUG_COUNTER_TABLE_NAME,
        CFG_DEBUG_COUNTER_DROP_REASON_TABLE_NAME
    };

    DebugCounterOrch *debug_counter_orch = new DebugCounterOrch(m_configDb, debug_counter_tables, 1000);

    const int natorch_base_pri = 50;

    vector<table_name_with_pri_t> nat_tables = {
        { APP_NAT_DNAT_POOL_TABLE_NAME,  natorch_base_pri + 5 },
        { APP_NAT_TABLE_NAME,            natorch_base_pri + 4 },
        { APP_NAPT_TABLE_NAME,           natorch_base_pri + 3 },
        { APP_NAT_TWICE_TABLE_NAME,      natorch_base_pri + 2 },
        { APP_NAPT_TWICE_TABLE_NAME,     natorch_base_pri + 1 },
        { APP_NAT_GLOBAL_TABLE_NAME,     natorch_base_pri     }
    };

    gNatOrch = new NatOrch(m_applDb, m_stateDb, nat_tables, gRouteOrch, gNeighOrch);

    /*
     * The order of the orch list is important for state restore of warm start and
     * the queued processing in m_toSync map after gPortsOrch->allPortsReady() is set.
     *
     * For the multiple consumers in Orchs, tasks in a table which name is smaller in lexicographic order are processed first
     * when iterating ConsumerMap. This is ensured implicitly by the order of keys in ordered map.
     * For cases when Orch has to process tables in specific order, like PortsOrch during warm start, it has to override Orch::doTask()
     */
    m_orchList = { gSwitchOrch, gCrmOrch, gPortsOrch, gBufferOrch, gIntfsOrch, gNeighOrch, gRouteOrch, copp_orch, tunnel_decap_orch, qos_orch, wm_orch, policer_orch, sflow_orch, debug_counter_orch};

    bool initialize_dtel = false;
    if (platform == BFN_PLATFORM_SUBSTRING || platform == VS_PLATFORM_SUBSTRING)
    {
        sai_attr_capability_t capability;
        capability.create_implemented = true;

    /* Will uncomment this when saiobject.h support is added to SONiC */
    /*
    sai_status_t status;

        status = sai_query_attribute_capability(gSwitchId, SAI_OBJECT_TYPE_DTEL, SAI_DTEL_ATTR_SWITCH_ID, &capability);
        if (status != SAI_STATUS_SUCCESS)
        {
            SWSS_LOG_ERROR("Could not query Dataplane telemetry capability %d", status);
            exit(EXIT_FAILURE);
        }
    */

        if (capability.create_implemented)
        {
            initialize_dtel = true;
        }
    }

    DTelOrch *dtel_orch = NULL;
    if (initialize_dtel)
    {
        dtel_orch = new DTelOrch(m_configDb, dtel_tables, gPortsOrch);
        m_orchList.push_back(dtel_orch);
    }
    gAclOrch = new AclOrch(acl_table_connectors, gSwitchOrch, gPortsOrch, mirror_orch, gNeighOrch, gRouteOrch, dtel_orch);

    m_orchList.push_back(gFdbOrch);
    m_orchList.push_back(mirror_orch);
    m_orchList.push_back(gAclOrch);
    m_orchList.push_back(chassis_frontend_orch);
    m_orchList.push_back(vrf_orch);
    m_orchList.push_back(vxlan_tunnel_orch);
    m_orchList.push_back(vxlan_tunnel_map_orch);
    m_orchList.push_back(vxlan_vrf_orch);
    m_orchList.push_back(cfg_vnet_rt_orch);
    m_orchList.push_back(vnet_orch);
    m_orchList.push_back(vnet_rt_orch);
    m_orchList.push_back(gNatOrch);
    m_orchList.push_back(gFgNhgOrch);

    m_select = new Select();

    vector<string> flex_counter_tables = {
        CFG_FLEX_COUNTER_TABLE_NAME
    };

    m_orchList.push_back(new FlexCounterOrch(m_configDb, flex_counter_tables));

    vector<string> pfc_wd_tables = {
        CFG_PFC_WD_TABLE_NAME
    };

    if ((platform == MLNX_PLATFORM_SUBSTRING)
        || (platform == INVM_PLATFORM_SUBSTRING)
        || (platform == BFN_PLATFORM_SUBSTRING)
        || (platform == NPS_PLATFORM_SUBSTRING))
    {

        static const vector<sai_port_stat_t> portStatIds =
        {
            SAI_PORT_STAT_PFC_0_RX_PAUSE_DURATION,
            SAI_PORT_STAT_PFC_1_RX_PAUSE_DURATION,
            SAI_PORT_STAT_PFC_2_RX_PAUSE_DURATION,
            SAI_PORT_STAT_PFC_3_RX_PAUSE_DURATION,
            SAI_PORT_STAT_PFC_4_RX_PAUSE_DURATION,
            SAI_PORT_STAT_PFC_5_RX_PAUSE_DURATION,
            SAI_PORT_STAT_PFC_6_RX_PAUSE_DURATION,
            SAI_PORT_STAT_PFC_7_RX_PAUSE_DURATION,
            SAI_PORT_STAT_PFC_0_RX_PKTS,
            SAI_PORT_STAT_PFC_1_RX_PKTS,
            SAI_PORT_STAT_PFC_2_RX_PKTS,
            SAI_PORT_STAT_PFC_3_RX_PKTS,
            SAI_PORT_STAT_PFC_4_RX_PKTS,
            SAI_PORT_STAT_PFC_5_RX_PKTS,
            SAI_PORT_STAT_PFC_6_RX_PKTS,
            SAI_PORT_STAT_PFC_7_RX_PKTS,
        };

        static const vector<sai_queue_stat_t> queueStatIds =
        {
            SAI_QUEUE_STAT_PACKETS,
            SAI_QUEUE_STAT_CURR_OCCUPANCY_BYTES,
        };

        static const vector<sai_queue_attr_t> queueAttrIds;

        if ((platform == MLNX_PLATFORM_SUBSTRING)
            || (platform == INVM_PLATFORM_SUBSTRING)
            || (platform == NPS_PLATFORM_SUBSTRING))
        {
            m_orchList.push_back(new PfcWdSwOrch<PfcWdZeroBufferHandler, PfcWdLossyHandler>(
                        m_configDb,
                        pfc_wd_tables,
                        portStatIds,
                        queueStatIds,
                        queueAttrIds,
                        PFC_WD_POLL_MSECS));
        }
        else if (platform == BFN_PLATFORM_SUBSTRING)
        {
            m_orchList.push_back(new PfcWdSwOrch<PfcWdAclHandler, PfcWdLossyHandler>(
                        m_configDb,
                        pfc_wd_tables,
                        portStatIds,
                        queueStatIds,
                        queueAttrIds,
                        PFC_WD_POLL_MSECS));
        }
    }
    else if (platform == BRCM_PLATFORM_SUBSTRING)
    {
        static const vector<sai_port_stat_t> portStatIds =
        {
            SAI_PORT_STAT_PFC_0_RX_PKTS,
            SAI_PORT_STAT_PFC_1_RX_PKTS,
            SAI_PORT_STAT_PFC_2_RX_PKTS,
            SAI_PORT_STAT_PFC_3_RX_PKTS,
            SAI_PORT_STAT_PFC_4_RX_PKTS,
            SAI_PORT_STAT_PFC_5_RX_PKTS,
            SAI_PORT_STAT_PFC_6_RX_PKTS,
            SAI_PORT_STAT_PFC_7_RX_PKTS,
            SAI_PORT_STAT_PFC_0_ON2OFF_RX_PKTS,
            SAI_PORT_STAT_PFC_1_ON2OFF_RX_PKTS,
            SAI_PORT_STAT_PFC_2_ON2OFF_RX_PKTS,
            SAI_PORT_STAT_PFC_3_ON2OFF_RX_PKTS,
            SAI_PORT_STAT_PFC_4_ON2OFF_RX_PKTS,
            SAI_PORT_STAT_PFC_5_ON2OFF_RX_PKTS,
            SAI_PORT_STAT_PFC_6_ON2OFF_RX_PKTS,
            SAI_PORT_STAT_PFC_7_ON2OFF_RX_PKTS,
        };

        static const vector<sai_queue_stat_t> queueStatIds =
        {
            SAI_QUEUE_STAT_PACKETS,
            SAI_QUEUE_STAT_CURR_OCCUPANCY_BYTES,
        };

        static const vector<sai_queue_attr_t> queueAttrIds =
        {
            SAI_QUEUE_ATTR_PAUSE_STATUS,
        };

        m_orchList.push_back(new PfcWdSwOrch<PfcWdAclHandler, PfcWdLossyHandler>(
                    m_configDb,
                    pfc_wd_tables,
                    portStatIds,
                    queueStatIds,
                    queueAttrIds,
                    PFC_WD_POLL_MSECS));
    }

    m_orchList.push_back(&CounterCheckOrch::getInstance(m_configDb));

    if (WarmStart::isWarmStart())
    {
        bool suc = warmRestoreAndSyncUp();
        if (!suc)
        {
            return false;
        }
    }

    return true;
}

/* Flush redis through sairedis interface */
void OrchDaemon::flush()
{
    SWSS_LOG_ENTER();

    sai_attribute_t attr;
    attr.id = SAI_REDIS_SWITCH_ATTR_FLUSH;
    sai_status_t status = sai_switch_api->set_switch_attribute(gSwitchId, &attr);
    if (status != SAI_STATUS_SUCCESS)
    {
        SWSS_LOG_ERROR("Failed to flush redis pipeline %d", status);
        exit(EXIT_FAILURE);
    }

    // check if logroate is requested
    if (gSaiRedisLogRotate)
    {
        SWSS_LOG_NOTICE("performing log rotate");

        gSaiRedisLogRotate = false;

        attr.id = SAI_REDIS_SWITCH_ATTR_PERFORM_LOG_ROTATE;
        attr.value.booldata = true;

        sai_switch_api->set_switch_attribute(gSwitchId, &attr);
    }
}

void OrchDaemon::start()
{
    SWSS_LOG_ENTER();

    for (Orch *o : m_orchList)
    {
        m_select->addSelectables(o->getSelectables());
    }

    while (true)
    {
        Selectable *s;
        int ret;

        ret = m_select->select(&s, SELECT_TIMEOUT);

        if (ret == Select::ERROR)
        {
            SWSS_LOG_NOTICE("Error: %s!\n", strerror(errno));
            continue;
        }

        if (ret == Select::TIMEOUT)
        {
            /* Let sairedis to flush all SAI function call to ASIC DB.
             * Normally the redis pipeline will flush when enough request
             * accumulated. Still it is possible that small amount of
             * requests live in it. When the daemon has nothing to do, it
             * is a good chance to flush the pipeline  */
            flush();
            continue;
        }

        auto *c = (Executor *)s;
        c->execute();

        /* After each iteration, periodically check all m_toSync map to
         * execute all the remaining tasks that need to be retried. */

        /* TODO: Abstract Orch class to have a specific todo list */
        for (Orch *o : m_orchList)
            o->doTask();

        /*
         * Asked to check warm restart readiness.
         * Not doing this under Select::TIMEOUT condition because of
         * the existence of finer granularity ExecutableTimer with select
         */
        if (gSwitchOrch->checkRestartReady())
        {
            bool ret = warmRestartCheck();
            if (ret)
            {
                // Orchagent is ready to perform warm restart, stop processing any new db data.
                // Should sleep here or continue handling timers and etc.??
                if (!gSwitchOrch->checkRestartNoFreeze())
                {
                    // Disable FDB aging
                    gSwitchOrch->setAgingFDB(0);

                    // Disable FDB learning on all bridge ports
                    for (auto& pair: gPortsOrch->getAllPorts())
                    {
                        auto& port = pair.second;
                        gPortsOrch->setBridgePortLearningFDB(port, SAI_BRIDGE_PORT_FDB_LEARNING_MODE_DISABLE);
                    }

                    // Flush sairedis's redis pipeline
                    flush();

                    SWSS_LOG_WARN("Orchagent is frozen for warm restart!");
                    sleep(UINT_MAX);
                }
            }
        }
    }
}

/*
 * Try to perform orchagent state restore and dynamic states sync up if
 * warm start reqeust is detected.
 */
bool OrchDaemon::warmRestoreAndSyncUp()
{
    WarmStart::setWarmStartState("orchagent", WarmStart::INITIALIZED);

    for (Orch *o : m_orchList)
    {
        o->bake();
    }

    /*
     * Three iterations are needed.
     *
     * First iteration: switchorch, Port init/hostif create part of portorch, buffers configuration
     *
     * Second iteratoin: port speed/mtu/fec_mode/pfc_asym/admin_status config,
     * other orch(s) which wait for port to become ready.
     *
     * Third iteration: Drain remaining data that are out of order.
     */

    for (auto it = 0; it < 3; it++)
    {
        SWSS_LOG_DEBUG("The current iteration is %d", it);

        for (Orch *o : m_orchList)
        {
            o->doTask();
        }
    }

    for (Orch *o : m_orchList)
    {
        o->postBake();
    }

    /*
     * At this point, all the pre-existing data should have been processed properly, and
     * orchagent should be in exact same state of pre-shutdown.
     * Perform restore validation as needed.
     */
    bool suc = warmRestoreValidation();
    if (!suc)
    {
        SWSS_LOG_ERROR("Orchagent state restore failed");
        return false;
    }

    SWSS_LOG_NOTICE("Orchagent state restore done");

    syncd_apply_view();

    /* Start dynamic state sync up */
    gPortsOrch->refreshPortStatus();

    /*
     * Note. Arp sync up is handled in neighsyncd.
     * The "RECONCILED" state of orchagent doesn't mean the state related to neighbor is up to date.
     */
    WarmStart::setWarmStartState("orchagent", WarmStart::RECONCILED);
    return true;
}

/*
 * Get tasks to sync for consumers of each orch being managed by this orch daemon
 */
void OrchDaemon::getTaskToSync(vector<string> &ts)
{
    for (Orch *o : m_orchList)
    {
        o->dumpPendingTasks(ts);
    }
}


/* Perform basic validation after start restore for warm start */
bool OrchDaemon::warmRestoreValidation()
{
    /*
     * No pending task should exist for any of the consumer at this point.
     * All the prexisting data in appDB and configDb have been read and processed.
     */
    vector<string> ts;
    getTaskToSync(ts);
    if (ts.size() != 0)
    {
        // TODO: Update this section accordingly once pre-warmStart consistency validation is ready.
        SWSS_LOG_NOTICE("There are pending consumer tasks after restore: ");
        for(auto &s : ts)
        {
            SWSS_LOG_NOTICE("%s", s.c_str());
        }
    }
    WarmStart::setWarmStartState("orchagent", WarmStart::RESTORED);
    return ts.empty();
}

/*
 * Reply with "READY" notification if no pending tasks, and return true.
 * Ortherwise reply with "NOT_READY" notification and return false.
 * Further consideration is needed as to when orchagent is treated as warm restart ready.
 * For now, no pending task should exist in any orch agent.
 */
bool OrchDaemon::warmRestartCheck()
{
    std::vector<swss::FieldValueTuple> values;
    std::string op = "orchagent";
    std::string data = "READY";
    bool ret = true;

    vector<string> ts;
    getTaskToSync(ts);

    if (ts.size() != 0)
    {
        SWSS_LOG_NOTICE("WarmRestart check found pending tasks: ");
        for(auto &s : ts)
        {
            SWSS_LOG_NOTICE("    %s", s.c_str());
        }
        if (!gSwitchOrch->skipPendingTaskCheck())
        {
            data = "NOT_READY";
            ret = false;
        }
        else
        {
            SWSS_LOG_NOTICE("Orchagent objects dependency check skipped");
        }
    }

    SWSS_LOG_NOTICE("Restart check result: %s", data.c_str());
    gSwitchOrch->restartCheckReply(op,  data, values);
    return ret;
}<|MERGE_RESOLUTION|>--- conflicted
+++ resolved
@@ -120,13 +120,8 @@
     ChassisOrch* chassis_frontend_orch = new ChassisOrch(m_configDb, m_applDb, chassis_frontend_tables, vnet_rt_orch);
     gDirectory.set(chassis_frontend_orch);
 
-<<<<<<< HEAD
     gIntfsOrch = new IntfsOrch(m_applDb, APP_INTF_TABLE_NAME, vrf_orch, m_chassisAppDb);
-    gNeighOrch = new NeighOrch(m_applDb, APP_NEIGH_TABLE_NAME, gIntfsOrch, m_chassisAppDb);
-=======
-    gIntfsOrch = new IntfsOrch(m_applDb, APP_INTF_TABLE_NAME, vrf_orch);
-    gNeighOrch = new NeighOrch(m_applDb, APP_NEIGH_TABLE_NAME, gIntfsOrch, gFdbOrch, gPortsOrch);
->>>>>>> a1d6300e
+    gNeighOrch = new NeighOrch(m_applDb, APP_NEIGH_TABLE_NAME, gIntfsOrch, gFdbOrch, gPortsOrch, m_chassisAppDb);
 
     vector<string> fgnhg_tables = {
         CFG_FG_NHG,
