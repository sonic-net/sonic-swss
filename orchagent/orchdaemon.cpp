#include <unistd.h>
#include <unordered_map>
#include <limits.h>
#include "orchdaemon.h"
#include "logger.h"
#include <sairedis.h>
#include "warm_restart.h"

#define SAI_SWITCH_ATTR_CUSTOM_RANGE_BASE SAI_SWITCH_ATTR_CUSTOM_RANGE_START
#include "sairedis.h"
#include "chassisorch.h"

using namespace std;
using namespace swss;

/* select() function timeout retry time */
#define SELECT_TIMEOUT 1000
#define PFC_WD_POLL_MSECS 100

extern sai_switch_api_t*           sai_switch_api;
extern sai_object_id_t             gSwitchId;
extern bool                        gSaiRedisLogRotate;

extern void syncd_apply_view();
/*
 * Global orch daemon variables
 */
PortsOrch *gPortsOrch;
FdbOrch *gFdbOrch;
IntfsOrch *gIntfsOrch;
NeighOrch *gNeighOrch;
RouteOrch *gRouteOrch;
FgNhgOrch *gFgNhgOrch;
AclOrch *gAclOrch;
CrmOrch *gCrmOrch;
BufferOrch *gBufferOrch;
SwitchOrch *gSwitchOrch;
Directory<Orch*> gDirectory;
NatOrch *gNatOrch;

bool gIsNatSupported = false;

OrchDaemon::OrchDaemon(DBConnector *applDb, DBConnector *configDb, DBConnector *stateDb, DBConnector *chassisAppDb) :
        m_applDb(applDb),
        m_configDb(configDb),
        m_stateDb(stateDb),
        m_chassisAppDb(chassisAppDb)
{
    SWSS_LOG_ENTER();
}

OrchDaemon::~OrchDaemon()
{
    SWSS_LOG_ENTER();

    /*
     * Some orchagents call other agents in their destructor.
     * To avoid accessing deleted agent, do deletion in reverse order.
     * NOTE: This is stil not a robust solution, as order in this list
     *       does not strictly match the order of construction of agents.
     * For a robust solution, first some cleaning/house-keeping in
     * orchagents management is in order.
     * For now it fixes, possible crash during process exit.
     */
    auto it = m_orchList.rbegin();
    for(; it != m_orchList.rend(); ++it) {
        delete(*it);
    }
}

bool OrchDaemon::init()
{
    SWSS_LOG_ENTER();

    string platform = getenv("platform") ? getenv("platform") : "";
    TableConnector stateDbSwitchTable(m_stateDb, "SWITCH_CAPABILITY");

    gSwitchOrch = new SwitchOrch(m_applDb, APP_SWITCH_TABLE_NAME, stateDbSwitchTable);

    const int portsorch_base_pri = 40;

    vector<table_name_with_pri_t> ports_tables = {
        { APP_PORT_TABLE_NAME,        portsorch_base_pri + 5 },
        { APP_VLAN_TABLE_NAME,        portsorch_base_pri + 2 },
        { APP_VLAN_MEMBER_TABLE_NAME, portsorch_base_pri     },
        { APP_LAG_TABLE_NAME,         portsorch_base_pri + 4 },
        { APP_LAG_MEMBER_TABLE_NAME,  portsorch_base_pri     }
    };

    gCrmOrch = new CrmOrch(m_configDb, CFG_CRM_TABLE_NAME);
    gPortsOrch = new PortsOrch(m_applDb, ports_tables);
    TableConnector applDbFdb(m_applDb, APP_FDB_TABLE_NAME);
    TableConnector stateDbFdb(m_stateDb, STATE_FDB_TABLE_NAME);
    gFdbOrch = new FdbOrch(applDbFdb, stateDbFdb, gPortsOrch);

    vector<string> vnet_tables = {
            APP_VNET_RT_TABLE_NAME,
            APP_VNET_RT_TUNNEL_TABLE_NAME
    };

    vector<string> cfg_vnet_tables = {
            CFG_VNET_RT_TABLE_NAME,
            CFG_VNET_RT_TUNNEL_TABLE_NAME
    };

    VNetOrch *vnet_orch;
    if (platform == MLNX_PLATFORM_SUBSTRING)
    {
        vnet_orch = new VNetOrch(m_applDb, APP_VNET_TABLE_NAME, VNET_EXEC::VNET_EXEC_BRIDGE);
    }
    else
    {
        vnet_orch = new VNetOrch(m_applDb, APP_VNET_TABLE_NAME);
    }
    gDirectory.set(vnet_orch);
    VNetCfgRouteOrch *cfg_vnet_rt_orch = new VNetCfgRouteOrch(m_configDb, m_applDb, cfg_vnet_tables);
    gDirectory.set(cfg_vnet_rt_orch);
    VNetRouteOrch *vnet_rt_orch = new VNetRouteOrch(m_applDb, vnet_tables, vnet_orch);
    gDirectory.set(vnet_rt_orch);
    VRFOrch *vrf_orch = new VRFOrch(m_applDb, APP_VRF_TABLE_NAME, m_stateDb, STATE_VRF_OBJECT_TABLE_NAME);
    gDirectory.set(vrf_orch);

    const vector<string> chassis_frontend_tables = {
        CFG_PASS_THROUGH_ROUTE_TABLE_NAME,
    };
    ChassisOrch* chassis_frontend_orch = new ChassisOrch(m_configDb, m_applDb, chassis_frontend_tables, vnet_rt_orch);
    gDirectory.set(chassis_frontend_orch);

<<<<<<< HEAD
    gIntfsOrch = new IntfsOrch(m_applDb, APP_INTF_TABLE_NAME, vrf_orch, m_chassisAppDb);
    gNeighOrch = new NeighOrch(m_applDb, APP_NEIGH_TABLE_NAME, gIntfsOrch, m_chassisAppDb);
    gRouteOrch = new RouteOrch(m_applDb, APP_ROUTE_TABLE_NAME, gSwitchOrch, gNeighOrch, gIntfsOrch, vrf_orch);
=======
    gIntfsOrch = new IntfsOrch(m_applDb, APP_INTF_TABLE_NAME, vrf_orch);
    gNeighOrch = new NeighOrch(m_applDb, APP_NEIGH_TABLE_NAME, gIntfsOrch);

    vector<string> fgnhg_tables = {
        CFG_FG_NHG,
        CFG_FG_NHG_PREFIX,
        CFG_FG_NHG_MEMBER
    };

    gFgNhgOrch = new FgNhgOrch(m_configDb, m_applDb, m_stateDb, fgnhg_tables, gNeighOrch, gIntfsOrch, vrf_orch);
    gDirectory.set(gFgNhgOrch);
    gRouteOrch = new RouteOrch(m_applDb, APP_ROUTE_TABLE_NAME, gSwitchOrch, gNeighOrch, gIntfsOrch, vrf_orch, gFgNhgOrch);
>>>>>>> 18fc06e9

    TableConnector confDbSflowTable(m_configDb, CFG_SFLOW_TABLE_NAME);
    TableConnector appCoppTable(m_applDb, APP_COPP_TABLE_NAME);

    vector<TableConnector> copp_table_connectors = {
        confDbSflowTable,
        appCoppTable
    };
    CoppOrch  *copp_orch  = new CoppOrch(copp_table_connectors);
    TunnelDecapOrch *tunnel_decap_orch = new TunnelDecapOrch(m_applDb, APP_TUNNEL_DECAP_TABLE_NAME);

    VxlanTunnelOrch *vxlan_tunnel_orch = new VxlanTunnelOrch(m_applDb, APP_VXLAN_TUNNEL_TABLE_NAME);
    gDirectory.set(vxlan_tunnel_orch);
    VxlanTunnelMapOrch *vxlan_tunnel_map_orch = new VxlanTunnelMapOrch(m_applDb, APP_VXLAN_TUNNEL_MAP_TABLE_NAME);
    gDirectory.set(vxlan_tunnel_map_orch);
    VxlanVrfMapOrch *vxlan_vrf_orch = new VxlanVrfMapOrch(m_applDb, APP_VXLAN_VRF_TABLE_NAME);
    gDirectory.set(vxlan_vrf_orch);

    vector<string> qos_tables = {
        CFG_TC_TO_QUEUE_MAP_TABLE_NAME,
        CFG_SCHEDULER_TABLE_NAME,
        CFG_DSCP_TO_TC_MAP_TABLE_NAME,
        CFG_DOT1P_TO_TC_MAP_TABLE_NAME,
        CFG_QUEUE_TABLE_NAME,
        CFG_PORT_QOS_MAP_TABLE_NAME,
        CFG_WRED_PROFILE_TABLE_NAME,
        CFG_TC_TO_PRIORITY_GROUP_MAP_TABLE_NAME,
        CFG_PFC_PRIORITY_TO_PRIORITY_GROUP_MAP_TABLE_NAME,
        CFG_PFC_PRIORITY_TO_QUEUE_MAP_TABLE_NAME
    };
    QosOrch *qos_orch = new QosOrch(m_configDb, qos_tables);

    vector<string> buffer_tables = {
        CFG_BUFFER_POOL_TABLE_NAME,
        CFG_BUFFER_PROFILE_TABLE_NAME,
        CFG_BUFFER_QUEUE_TABLE_NAME,
        CFG_BUFFER_PG_TABLE_NAME,
        CFG_BUFFER_PORT_INGRESS_PROFILE_LIST_NAME,
        CFG_BUFFER_PORT_EGRESS_PROFILE_LIST_NAME
    };
    gBufferOrch = new BufferOrch(m_configDb, buffer_tables);

    PolicerOrch *policer_orch = new PolicerOrch(m_configDb, "POLICER");

    TableConnector stateDbMirrorSession(m_stateDb, STATE_MIRROR_SESSION_TABLE_NAME);
    TableConnector confDbMirrorSession(m_configDb, CFG_MIRROR_SESSION_TABLE_NAME);
    MirrorOrch *mirror_orch = new MirrorOrch(stateDbMirrorSession, confDbMirrorSession, gPortsOrch, gRouteOrch, gNeighOrch, gFdbOrch, policer_orch);

    TableConnector confDbAclTable(m_configDb, CFG_ACL_TABLE_TABLE_NAME);
    TableConnector confDbAclRuleTable(m_configDb, CFG_ACL_RULE_TABLE_NAME);
    TableConnector appDbAclTable(m_applDb, APP_ACL_TABLE_TABLE_NAME);
    TableConnector appDbAclRuleTable(m_applDb, APP_ACL_RULE_TABLE_NAME);

    vector<TableConnector> acl_table_connectors = {
        confDbAclTable,
        confDbAclRuleTable,
        appDbAclTable,
        appDbAclRuleTable
    };

    vector<string> dtel_tables = {
        CFG_DTEL_TABLE_NAME,
        CFG_DTEL_REPORT_SESSION_TABLE_NAME,
        CFG_DTEL_INT_SESSION_TABLE_NAME,
        CFG_DTEL_QUEUE_REPORT_TABLE_NAME,
        CFG_DTEL_EVENT_TABLE_NAME
    };

    vector<string> wm_tables = {
        CFG_WATERMARK_TABLE_NAME,
        CFG_FLEX_COUNTER_TABLE_NAME
    };

    WatermarkOrch *wm_orch = new WatermarkOrch(m_configDb, wm_tables);

    vector<string> sflow_tables = {
            APP_SFLOW_TABLE_NAME,
            APP_SFLOW_SESSION_TABLE_NAME,
            APP_SFLOW_SAMPLE_RATE_TABLE_NAME
    };
    SflowOrch *sflow_orch = new SflowOrch(m_applDb,  sflow_tables);

    vector<string> debug_counter_tables = {
        CFG_DEBUG_COUNTER_TABLE_NAME,
        CFG_DEBUG_COUNTER_DROP_REASON_TABLE_NAME
    };

    DebugCounterOrch *debug_counter_orch = new DebugCounterOrch(m_configDb, debug_counter_tables, 1000);

    const int natorch_base_pri = 50;

    vector<table_name_with_pri_t> nat_tables = {
        { APP_NAT_TABLE_NAME,        natorch_base_pri + 4 },
        { APP_NAPT_TABLE_NAME,       natorch_base_pri + 3 },
        { APP_NAT_TWICE_TABLE_NAME,  natorch_base_pri + 2 },
        { APP_NAPT_TWICE_TABLE_NAME, natorch_base_pri + 1 },
        { APP_NAT_GLOBAL_TABLE_NAME, natorch_base_pri     }
    };

    gNatOrch = new NatOrch(m_applDb, m_stateDb, nat_tables, gRouteOrch, gNeighOrch);

    /*
     * The order of the orch list is important for state restore of warm start and
     * the queued processing in m_toSync map after gPortsOrch->allPortsReady() is set.
     *
     * For the multiple consumers in Orchs, tasks in a table which name is smaller in lexicographic order are processed first
     * when iterating ConsumerMap. This is ensured implicitly by the order of keys in ordered map.
     * For cases when Orch has to process tables in specific order, like PortsOrch during warm start, it has to override Orch::doTask()
     */
    m_orchList = { gSwitchOrch, gCrmOrch, gPortsOrch, gBufferOrch, gIntfsOrch, gNeighOrch, gRouteOrch, copp_orch, tunnel_decap_orch, qos_orch, wm_orch, policer_orch, sflow_orch, debug_counter_orch};

    bool initialize_dtel = false;
    if (platform == BFN_PLATFORM_SUBSTRING || platform == VS_PLATFORM_SUBSTRING)
    {
        sai_attr_capability_t capability;
        capability.create_implemented = true;

    /* Will uncomment this when saiobject.h support is added to SONiC */
    /*
    sai_status_t status;

        status = sai_query_attribute_capability(gSwitchId, SAI_OBJECT_TYPE_DTEL, SAI_DTEL_ATTR_SWITCH_ID, &capability);
        if (status != SAI_STATUS_SUCCESS)
        {
            SWSS_LOG_ERROR("Could not query Dataplane telemetry capability %d", status);
            exit(EXIT_FAILURE);
        }
    */

        if (capability.create_implemented)
        {
            initialize_dtel = true;
        }
    }

    DTelOrch *dtel_orch = NULL;
    if (initialize_dtel)
    {
        dtel_orch = new DTelOrch(m_configDb, dtel_tables, gPortsOrch);
        m_orchList.push_back(dtel_orch);
    }
    gAclOrch = new AclOrch(acl_table_connectors, gSwitchOrch, gPortsOrch, mirror_orch, gNeighOrch, gRouteOrch, dtel_orch);

    m_orchList.push_back(gFdbOrch);
    m_orchList.push_back(mirror_orch);
    m_orchList.push_back(gAclOrch);
    m_orchList.push_back(chassis_frontend_orch);
    m_orchList.push_back(vrf_orch);
    m_orchList.push_back(vxlan_tunnel_orch);
    m_orchList.push_back(vxlan_tunnel_map_orch);
    m_orchList.push_back(vxlan_vrf_orch);
    m_orchList.push_back(cfg_vnet_rt_orch);
    m_orchList.push_back(vnet_orch);
    m_orchList.push_back(vnet_rt_orch);
    m_orchList.push_back(gNatOrch);
    m_orchList.push_back(gFgNhgOrch);

    m_select = new Select();

    vector<string> flex_counter_tables = {
        CFG_FLEX_COUNTER_TABLE_NAME
    };

    m_orchList.push_back(new FlexCounterOrch(m_configDb, flex_counter_tables));

    vector<string> pfc_wd_tables = {
        CFG_PFC_WD_TABLE_NAME
    };

    if ((platform == MLNX_PLATFORM_SUBSTRING)
        || (platform == INVM_PLATFORM_SUBSTRING)
        || (platform == BFN_PLATFORM_SUBSTRING)
        || (platform == NPS_PLATFORM_SUBSTRING))
    {

        static const vector<sai_port_stat_t> portStatIds =
        {
            SAI_PORT_STAT_PFC_0_RX_PAUSE_DURATION,
            SAI_PORT_STAT_PFC_1_RX_PAUSE_DURATION,
            SAI_PORT_STAT_PFC_2_RX_PAUSE_DURATION,
            SAI_PORT_STAT_PFC_3_RX_PAUSE_DURATION,
            SAI_PORT_STAT_PFC_4_RX_PAUSE_DURATION,
            SAI_PORT_STAT_PFC_5_RX_PAUSE_DURATION,
            SAI_PORT_STAT_PFC_6_RX_PAUSE_DURATION,
            SAI_PORT_STAT_PFC_7_RX_PAUSE_DURATION,
            SAI_PORT_STAT_PFC_0_RX_PKTS,
            SAI_PORT_STAT_PFC_1_RX_PKTS,
            SAI_PORT_STAT_PFC_2_RX_PKTS,
            SAI_PORT_STAT_PFC_3_RX_PKTS,
            SAI_PORT_STAT_PFC_4_RX_PKTS,
            SAI_PORT_STAT_PFC_5_RX_PKTS,
            SAI_PORT_STAT_PFC_6_RX_PKTS,
            SAI_PORT_STAT_PFC_7_RX_PKTS,
        };

        static const vector<sai_queue_stat_t> queueStatIds =
        {
            SAI_QUEUE_STAT_PACKETS,
            SAI_QUEUE_STAT_CURR_OCCUPANCY_BYTES,
        };

        static const vector<sai_queue_attr_t> queueAttrIds;

        if ((platform == MLNX_PLATFORM_SUBSTRING)
            || (platform == INVM_PLATFORM_SUBSTRING)
            || (platform == NPS_PLATFORM_SUBSTRING))
        {
            m_orchList.push_back(new PfcWdSwOrch<PfcWdZeroBufferHandler, PfcWdLossyHandler>(
                        m_configDb,
                        pfc_wd_tables,
                        portStatIds,
                        queueStatIds,
                        queueAttrIds,
                        PFC_WD_POLL_MSECS));
        }
        else if (platform == BFN_PLATFORM_SUBSTRING)
        {
            m_orchList.push_back(new PfcWdSwOrch<PfcWdAclHandler, PfcWdLossyHandler>(
                        m_configDb,
                        pfc_wd_tables,
                        portStatIds,
                        queueStatIds,
                        queueAttrIds,
                        PFC_WD_POLL_MSECS));
        }
    }
    else if (platform == BRCM_PLATFORM_SUBSTRING)
    {
        static const vector<sai_port_stat_t> portStatIds =
        {
            SAI_PORT_STAT_PFC_0_RX_PKTS,
            SAI_PORT_STAT_PFC_1_RX_PKTS,
            SAI_PORT_STAT_PFC_2_RX_PKTS,
            SAI_PORT_STAT_PFC_3_RX_PKTS,
            SAI_PORT_STAT_PFC_4_RX_PKTS,
            SAI_PORT_STAT_PFC_5_RX_PKTS,
            SAI_PORT_STAT_PFC_6_RX_PKTS,
            SAI_PORT_STAT_PFC_7_RX_PKTS,
            SAI_PORT_STAT_PFC_0_ON2OFF_RX_PKTS,
            SAI_PORT_STAT_PFC_1_ON2OFF_RX_PKTS,
            SAI_PORT_STAT_PFC_2_ON2OFF_RX_PKTS,
            SAI_PORT_STAT_PFC_3_ON2OFF_RX_PKTS,
            SAI_PORT_STAT_PFC_4_ON2OFF_RX_PKTS,
            SAI_PORT_STAT_PFC_5_ON2OFF_RX_PKTS,
            SAI_PORT_STAT_PFC_6_ON2OFF_RX_PKTS,
            SAI_PORT_STAT_PFC_7_ON2OFF_RX_PKTS,
        };

        static const vector<sai_queue_stat_t> queueStatIds =
        {
            SAI_QUEUE_STAT_PACKETS,
            SAI_QUEUE_STAT_CURR_OCCUPANCY_BYTES,
        };

        static const vector<sai_queue_attr_t> queueAttrIds =
        {
            SAI_QUEUE_ATTR_PAUSE_STATUS,
        };

        m_orchList.push_back(new PfcWdSwOrch<PfcWdAclHandler, PfcWdLossyHandler>(
                    m_configDb,
                    pfc_wd_tables,
                    portStatIds,
                    queueStatIds,
                    queueAttrIds,
                    PFC_WD_POLL_MSECS));
    }

    m_orchList.push_back(&CounterCheckOrch::getInstance(m_configDb));

    if (WarmStart::isWarmStart())
    {
        bool suc = warmRestoreAndSyncUp();
        if (!suc)
        {
            return false;
        }
    }

    return true;
}

/* Flush redis through sairedis interface */
void OrchDaemon::flush()
{
    SWSS_LOG_ENTER();

    sai_attribute_t attr;
    attr.id = SAI_REDIS_SWITCH_ATTR_FLUSH;
    sai_status_t status = sai_switch_api->set_switch_attribute(gSwitchId, &attr);
    if (status != SAI_STATUS_SUCCESS)
    {
        SWSS_LOG_ERROR("Failed to flush redis pipeline %d", status);
        exit(EXIT_FAILURE);
    }

    // check if logroate is requested
    if (gSaiRedisLogRotate)
    {
        SWSS_LOG_NOTICE("performing log rotate");

        gSaiRedisLogRotate = false;

        attr.id = SAI_REDIS_SWITCH_ATTR_PERFORM_LOG_ROTATE;
        attr.value.booldata = true;

        sai_switch_api->set_switch_attribute(gSwitchId, &attr);
    }
}

void OrchDaemon::start()
{
    SWSS_LOG_ENTER();

    for (Orch *o : m_orchList)
    {
        m_select->addSelectables(o->getSelectables());
    }

    while (true)
    {
        Selectable *s;
        int ret;

        ret = m_select->select(&s, SELECT_TIMEOUT);

        if (ret == Select::ERROR)
        {
            SWSS_LOG_NOTICE("Error: %s!\n", strerror(errno));
            continue;
        }

        if (ret == Select::TIMEOUT)
        {
            continue;
        }

        auto *c = (Executor *)s;
        c->execute();

        /* After each iteration, periodically check all m_toSync map to
         * execute all the remaining tasks that need to be retried. */

        /* TODO: Abstract Orch class to have a specific todo list */
        for (Orch *o : m_orchList)
            o->doTask();

        /* Let sairedis to flush all SAI function call to ASIC DB.
         * Normally the redis pipeline will flush when enough request
         * accumulated. Still it is possible that small amount of
         * requests live in it. When the daemon has finished events/tasks, it
         * is a good chance to flush the pipeline before next select happened.
         */
        flush();

        /*
         * Asked to check warm restart readiness.
         * Not doing this under Select::TIMEOUT condition because of
         * the existence of finer granularity ExecutableTimer with select
         */
        if (gSwitchOrch->checkRestartReady())
        {
            bool ret = warmRestartCheck();
            if (ret)
            {
                // Orchagent is ready to perform warm restart, stop processing any new db data.
                // Should sleep here or continue handling timers and etc.??
                if (!gSwitchOrch->checkRestartNoFreeze())
                {
                    // Disable FDB aging
                    gSwitchOrch->setAgingFDB(0);

                    // Disable FDB learning on all bridge ports
                    for (auto& pair: gPortsOrch->getAllPorts())
                    {
                        auto& port = pair.second;
                        gPortsOrch->setBridgePortLearningFDB(port, SAI_BRIDGE_PORT_FDB_LEARNING_MODE_DISABLE);
                    }

                    // Flush sairedis's redis pipeline
                    flush();

                    SWSS_LOG_WARN("Orchagent is frozen for warm restart!");
                    sleep(UINT_MAX);
                }
            }
        }
    }
}

/*
 * Try to perform orchagent state restore and dynamic states sync up if
 * warm start reqeust is detected.
 */
bool OrchDaemon::warmRestoreAndSyncUp()
{
    WarmStart::setWarmStartState("orchagent", WarmStart::INITIALIZED);

    for (Orch *o : m_orchList)
    {
        o->bake();
    }

    /*
     * Three iterations are needed.
     *
     * First iteration: switchorch, Port init/hostif create part of portorch, buffers configuration
     *
     * Second iteratoin: port speed/mtu/fec_mode/pfc_asym/admin_status config,
     * other orch(s) which wait for port to become ready.
     *
     * Third iteration: Drain remaining data that are out of order.
     */

    for (auto it = 0; it < 3; it++)
    {
        SWSS_LOG_DEBUG("The current iteration is %d", it);

        for (Orch *o : m_orchList)
        {
            o->doTask();
        }
    }

    for (Orch *o : m_orchList)
    {
        o->postBake();
    }

    /*
     * At this point, all the pre-existing data should have been processed properly, and
     * orchagent should be in exact same state of pre-shutdown.
     * Perform restore validation as needed.
     */
    bool suc = warmRestoreValidation();
    if (!suc)
    {
        SWSS_LOG_ERROR("Orchagent state restore failed");
        return false;
    }

    SWSS_LOG_NOTICE("Orchagent state restore done");

    syncd_apply_view();

    /* Start dynamic state sync up */
    gPortsOrch->refreshPortStatus();

    /*
     * Note. Arp sync up is handled in neighsyncd.
     * The "RECONCILED" state of orchagent doesn't mean the state related to neighbor is up to date.
     */
    WarmStart::setWarmStartState("orchagent", WarmStart::RECONCILED);
    return true;
}

/*
 * Get tasks to sync for consumers of each orch being managed by this orch daemon
 */
void OrchDaemon::getTaskToSync(vector<string> &ts)
{
    for (Orch *o : m_orchList)
    {
        o->dumpPendingTasks(ts);
    }
}


/* Perform basic validation after start restore for warm start */
bool OrchDaemon::warmRestoreValidation()
{
    /*
     * No pending task should exist for any of the consumer at this point.
     * All the prexisting data in appDB and configDb have been read and processed.
     */
    vector<string> ts;
    getTaskToSync(ts);
    if (ts.size() != 0)
    {
        // TODO: Update this section accordingly once pre-warmStart consistency validation is ready.
        SWSS_LOG_NOTICE("There are pending consumer tasks after restore: ");
        for(auto &s : ts)
        {
            SWSS_LOG_NOTICE("%s", s.c_str());
        }
    }
    WarmStart::setWarmStartState("orchagent", WarmStart::RESTORED);
    return ts.empty();
}

/*
 * Reply with "READY" notification if no pending tasks, and return true.
 * Ortherwise reply with "NOT_READY" notification and return false.
 * Further consideration is needed as to when orchagent is treated as warm restart ready.
 * For now, no pending task should exist in any orch agent.
 */
bool OrchDaemon::warmRestartCheck()
{
    std::vector<swss::FieldValueTuple> values;
    std::string op = "orchagent";
    std::string data = "READY";
    bool ret = true;

    vector<string> ts;
    getTaskToSync(ts);

    if (ts.size() != 0)
    {
        SWSS_LOG_NOTICE("WarmRestart check found pending tasks: ");
        for(auto &s : ts)
        {
            SWSS_LOG_NOTICE("    %s", s.c_str());
        }
        if (!gSwitchOrch->skipPendingTaskCheck())
        {
            data = "NOT_READY";
            ret = false;
        }
        else
        {
            SWSS_LOG_NOTICE("Orchagent objects dependency check skipped");
        }
    }

    SWSS_LOG_NOTICE("Restart check result: %s", data.c_str());
    gSwitchOrch->restartCheckReply(op,  data, values);
    return ret;
}<|MERGE_RESOLUTION|>--- conflicted
+++ resolved
@@ -126,13 +126,8 @@
     ChassisOrch* chassis_frontend_orch = new ChassisOrch(m_configDb, m_applDb, chassis_frontend_tables, vnet_rt_orch);
     gDirectory.set(chassis_frontend_orch);
 
-<<<<<<< HEAD
     gIntfsOrch = new IntfsOrch(m_applDb, APP_INTF_TABLE_NAME, vrf_orch, m_chassisAppDb);
     gNeighOrch = new NeighOrch(m_applDb, APP_NEIGH_TABLE_NAME, gIntfsOrch, m_chassisAppDb);
-    gRouteOrch = new RouteOrch(m_applDb, APP_ROUTE_TABLE_NAME, gSwitchOrch, gNeighOrch, gIntfsOrch, vrf_orch);
-=======
-    gIntfsOrch = new IntfsOrch(m_applDb, APP_INTF_TABLE_NAME, vrf_orch);
-    gNeighOrch = new NeighOrch(m_applDb, APP_NEIGH_TABLE_NAME, gIntfsOrch);
 
     vector<string> fgnhg_tables = {
         CFG_FG_NHG,
@@ -143,7 +138,6 @@
     gFgNhgOrch = new FgNhgOrch(m_configDb, m_applDb, m_stateDb, fgnhg_tables, gNeighOrch, gIntfsOrch, vrf_orch);
     gDirectory.set(gFgNhgOrch);
     gRouteOrch = new RouteOrch(m_applDb, APP_ROUTE_TABLE_NAME, gSwitchOrch, gNeighOrch, gIntfsOrch, vrf_orch, gFgNhgOrch);
->>>>>>> 18fc06e9
 
     TableConnector confDbSflowTable(m_configDb, CFG_SFLOW_TABLE_NAME);
     TableConnector appCoppTable(m_applDb, APP_COPP_TABLE_NAME);
