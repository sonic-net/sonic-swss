#include <unistd.h>
#include <unordered_map>
#include <chrono>
#include <limits.h>
#include "orchdaemon.h"
#include "logger.h"
#include <sairedis.h>
#include "warm_restart.h"
#include <iostream>
#include "orch_zmq_config.h"

#define SAI_SWITCH_ATTR_CUSTOM_RANGE_BASE SAI_SWITCH_ATTR_CUSTOM_RANGE_START
#include "sairedis.h"
#include "chassisorch.h"
#include "stporch.h"

using namespace std;
using namespace swss;

/* select() function timeout retry time */
#define SELECT_TIMEOUT 1000
#define PFC_WD_POLL_MSECS 100

#define APP_FABRIC_MONITOR_PORT_TABLE_NAME      "FABRIC_PORT_TABLE"
#define APP_FABRIC_MONITOR_DATA_TABLE_NAME      "FABRIC_MONITOR_TABLE"

extern sai_switch_api_t*           sai_switch_api;
extern sai_object_id_t             gSwitchId;
extern string                      gMySwitchType;
extern string                      gMySwitchSubType;

extern void syncd_apply_view();
/*
 * Global orch daemon variables
 */
PortsOrch *gPortsOrch;
FabricPortsOrch *gFabricPortsOrch;
FdbOrch *gFdbOrch;
IntfsOrch *gIntfsOrch;
NeighOrch *gNeighOrch;
RouteOrch *gRouteOrch;
NhgOrch *gNhgOrch;
NhgMapOrch *gNhgMapOrch;
CbfNhgOrch *gCbfNhgOrch;
FgNhgOrch *gFgNhgOrch;
AclOrch *gAclOrch;
PbhOrch *gPbhOrch;
MirrorOrch *gMirrorOrch;
CrmOrch *gCrmOrch;
BufferOrch *gBufferOrch;
QosOrch *gQosOrch;
SwitchOrch *gSwitchOrch;
Directory<Orch*> gDirectory;
NatOrch *gNatOrch;
PolicerOrch *gPolicerOrch;
MlagOrch *gMlagOrch;
IsoGrpOrch *gIsoGrpOrch;
MACsecOrch *gMacsecOrch;
CoppOrch *gCoppOrch;
P4Orch *gP4Orch;
BfdOrch *gBfdOrch;
Srv6Orch *gSrv6Orch;
FlowCounterRouteOrch *gFlowCounterRouteOrch;
DebugCounterOrch *gDebugCounterOrch;
MonitorOrch *gMonitorOrch;
TunnelDecapOrch *gTunneldecapOrch;
StpOrch *gStpOrch;
MuxOrch *gMuxOrch;
IcmpOrch *gIcmpOrch;
<<<<<<< HEAD
ShlOrch *gShlOrch;
=======
HFTelOrch *gHFTOrch;
>>>>>>> 78e61d67

bool gIsNatSupported = false;
event_handle_t g_events_handle;

#define DEFAULT_MAX_BULK_SIZE 1000
size_t gMaxBulkSize = DEFAULT_MAX_BULK_SIZE;

OrchDaemon::OrchDaemon(DBConnector *applDb, DBConnector *configDb, DBConnector *stateDb, DBConnector *chassisAppDb, ZmqServer *zmqServer) :
        m_applDb(applDb),
        m_configDb(configDb),
        m_stateDb(stateDb),
        m_chassisAppDb(chassisAppDb),
        m_zmqServer(zmqServer)
{
    SWSS_LOG_ENTER();
    m_select = new Select();
    m_lastHeartBeat = std::chrono::high_resolution_clock::now();
}

OrchDaemon::~OrchDaemon()
{
    SWSS_LOG_ENTER();

    // Stop the ring thread before delete orch pointers
    if (ring_thread.joinable()) {
        // notify the ring_thread to exit
        gRingBuffer->thread_exited = true;
        gRingBuffer->notify();
        // wait for the ring_thread to exit
        ring_thread.join();
        disableRingBuffer();
    }

    /*
     * Some orchagents call other agents in their destructor.
     * To avoid accessing deleted agent, do deletion in reverse order.
     * NOTE: This is still not a robust solution, as order in this list
     *       does not strictly match the order of construction of agents.
     * For a robust solution, first some cleaning/house-keeping in
     * orchagents management is in order.
     * For now it fixes, possible crash during process exit.
     */
    auto it = m_orchList.rbegin();
    for(; it != m_orchList.rend(); ++it) {
        delete(*it);
    }
    delete m_select;

    events_deinit_publisher(g_events_handle);
}

void OrchDaemon::popRingBuffer()
{
    SWSS_LOG_ENTER();

    // make sure there is only one thread created to run popRingBuffer()
    if (!gRingBuffer || gRingBuffer->thread_created)
        return;

    gRingBuffer->thread_created = true;
    SWSS_LOG_NOTICE("OrchDaemon starts the popRingBuffer thread!");

    while (!gRingBuffer->thread_exited)
    {
        gRingBuffer->pauseThread();

        gRingBuffer->setIdle(false);

        AnyTask func;
        while (gRingBuffer->pop(func)) {
            func();
        }

        gRingBuffer->setIdle(true);
    }
}

/**
 * This function initializes gRingBuffer, otherwise it's nullptr.
 */
void OrchDaemon::enableRingBuffer() {
    gRingBuffer = std::make_shared<RingBuffer>();
    Executor::gRingBuffer = gRingBuffer;
    Orch::gRingBuffer = gRingBuffer;
    SWSS_LOG_NOTICE("RingBuffer created at %p!", (void *)gRingBuffer.get());
}

void OrchDaemon::disableRingBuffer() {
    gRingBuffer = nullptr;
    Executor::gRingBuffer = nullptr;
    Orch::gRingBuffer = nullptr;
}

bool OrchDaemon::init()
{
    SWSS_LOG_ENTER();

    string platform = getenv("platform") ? getenv("platform") : "";

    g_events_handle = events_init_publisher("sonic-events-swss");

    gCrmOrch = new CrmOrch(m_configDb, CFG_CRM_TABLE_NAME);

    TableConnector stateDbSwitchTable(m_stateDb, STATE_SWITCH_CAPABILITY_TABLE_NAME);
    TableConnector app_switch_table(m_applDb, APP_SWITCH_TABLE_NAME);
    TableConnector conf_asic_sensors(m_configDb, CFG_ASIC_SENSORS_TABLE_NAME);
    TableConnector conf_switch_hash(m_configDb, CFG_SWITCH_HASH_TABLE_NAME);
    TableConnector conf_switch_trim(m_configDb, CFG_SWITCH_TRIMMING_TABLE_NAME);
    TableConnector conf_suppress_asic_sdk_health_categories(m_configDb, CFG_SUPPRESS_ASIC_SDK_HEALTH_EVENT_NAME);

    vector<TableConnector> switch_tables = {
        conf_switch_hash,
        conf_switch_trim,
        conf_asic_sensors,
        conf_suppress_asic_sdk_health_categories,
        app_switch_table
    };

    gSwitchOrch = new SwitchOrch(m_applDb, switch_tables, stateDbSwitchTable);

    const int portsorch_base_pri = 40;

    vector<table_name_with_pri_t> ports_tables = {
        { APP_PORT_TABLE_NAME,        portsorch_base_pri + 5 },
        { APP_SEND_TO_INGRESS_PORT_TABLE_NAME,        portsorch_base_pri + 5 },
        { APP_VLAN_TABLE_NAME,        portsorch_base_pri + 2 },
        { APP_VLAN_MEMBER_TABLE_NAME, portsorch_base_pri     },
        { APP_LAG_TABLE_NAME,         portsorch_base_pri + 4 },
        { APP_LAG_MEMBER_TABLE_NAME,  portsorch_base_pri     }
    };

    vector<table_name_with_pri_t> app_fdb_tables = {
        { APP_FDB_TABLE_NAME,        FdbOrch::fdborch_pri},
        { APP_VXLAN_FDB_TABLE_NAME,  FdbOrch::fdborch_pri},
        { APP_MCLAG_FDB_TABLE_NAME,  FdbOrch::fdborch_pri}
    };

    gPortsOrch = new PortsOrch(m_applDb, m_stateDb, ports_tables, m_chassisAppDb);
    TableConnector stateDbFdb(m_stateDb, STATE_FDB_TABLE_NAME);
    TableConnector stateMclagDbFdb(m_stateDb, STATE_MCLAG_REMOTE_FDB_TABLE_NAME);
    gFdbOrch = new FdbOrch(m_applDb, app_fdb_tables, stateDbFdb, stateMclagDbFdb, gPortsOrch);

    TableConnector stateDbBfdSessionTable(m_stateDb, STATE_BFD_SESSION_TABLE_NAME);

    BgpGlobalStateOrch* bgp_global_state_orch;
    bgp_global_state_orch = new BgpGlobalStateOrch(m_configDb, CFG_BGP_DEVICE_GLOBAL_TABLE_NAME);
    gDirectory.set(bgp_global_state_orch);

    gBfdOrch = new BfdOrch(m_applDb, APP_BFD_SESSION_TABLE_NAME, stateDbBfdSessionTable);
    gDirectory.set(gBfdOrch);

    TableConnector stateDbIcmpSessionTable(m_stateDb, STATE_ICMP_ECHO_SESSION_TABLE_NAME);
    gIcmpOrch = new IcmpOrch(m_applDb, APP_ICMP_ECHO_SESSION_TABLE_NAME, stateDbIcmpSessionTable);
    gDirectory.set(gIcmpOrch);

    static const  vector<string> route_pattern_tables = {
        CFG_FLOW_COUNTER_ROUTE_PATTERN_TABLE_NAME,
    };
    gFlowCounterRouteOrch = new FlowCounterRouteOrch(m_configDb, route_pattern_tables);
    gDirectory.set(gFlowCounterRouteOrch);

    vector<string> stp_tables = {
        APP_STP_VLAN_INSTANCE_TABLE_NAME,
        APP_STP_PORT_STATE_TABLE_NAME,
        APP_STP_FASTAGEING_FLUSH_TABLE_NAME,
        APP_STP_INST_PORT_FLUSH_TABLE_NAME
    };
    gStpOrch = new StpOrch(m_applDb, m_stateDb, stp_tables);
    gDirectory.set(gStpOrch);

    vector<string> vnet_tables = {
            APP_VNET_RT_TABLE_NAME,
            APP_VNET_RT_TUNNEL_TABLE_NAME
    };

    vector<string> cfg_vnet_tables = {
            CFG_VNET_RT_TABLE_NAME,
            CFG_VNET_RT_TUNNEL_TABLE_NAME
    };

    VNetOrch *vnet_orch;
    vnet_orch = new VNetOrch(m_applDb, APP_VNET_TABLE_NAME);

    gDirectory.set(vnet_orch);
    VNetCfgRouteOrch *cfg_vnet_rt_orch = new VNetCfgRouteOrch(m_configDb, m_applDb, cfg_vnet_tables);
    gDirectory.set(cfg_vnet_rt_orch);
    VNetRouteOrch *vnet_rt_orch = new VNetRouteOrch(m_applDb, vnet_tables, vnet_orch);
    gDirectory.set(vnet_rt_orch);
    VRFOrch *vrf_orch = new VRFOrch(m_applDb, APP_VRF_TABLE_NAME, m_stateDb, STATE_VRF_OBJECT_TABLE_NAME);
    gDirectory.set(vrf_orch);
    gMonitorOrch = new MonitorOrch(m_stateDb, STATE_VNET_MONITOR_TABLE_NAME);
    gDirectory.set(gMonitorOrch);

    const vector<string> chassis_frontend_tables = {
        CFG_PASS_THROUGH_ROUTE_TABLE_NAME,
    };
    ChassisOrch* chassis_frontend_orch = new ChassisOrch(m_configDb, m_applDb, chassis_frontend_tables, vnet_rt_orch);
    gDirectory.set(chassis_frontend_orch);

    gIntfsOrch = new IntfsOrch(m_applDb, APP_INTF_TABLE_NAME, vrf_orch, m_chassisAppDb);
    gDirectory.set(gIntfsOrch);
    gNeighOrch = new NeighOrch(m_applDb, APP_NEIGH_TABLE_NAME, gIntfsOrch, gFdbOrch, gPortsOrch, m_chassisAppDb);
    gDirectory.set(gNeighOrch);

    const int fgnhgorch_pri = 15;

    vector<table_name_with_pri_t> fgnhg_tables = {
        { CFG_FG_NHG,                 fgnhgorch_pri },
        { CFG_FG_NHG_PREFIX,          fgnhgorch_pri },
        { CFG_FG_NHG_MEMBER,          fgnhgorch_pri }
    };

    gFgNhgOrch = new FgNhgOrch(m_configDb, m_applDb, m_stateDb, fgnhg_tables, gNeighOrch, gIntfsOrch, vrf_orch);
    gDirectory.set(gFgNhgOrch);

    TableConnector srv6_sid_list_table(m_applDb, APP_SRV6_SID_LIST_TABLE_NAME);
    TableConnector srv6_my_sid_table(m_applDb, APP_SRV6_MY_SID_TABLE_NAME);
    TableConnector pic_context_table(m_applDb, APP_PIC_CONTEXT_TABLE_NAME);
    TableConnector srv6_my_sid_cfg_table(m_configDb, CFG_SRV6_MY_SID_TABLE_NAME);

    vector<TableConnector> srv6_tables = {
        srv6_sid_list_table,
        srv6_my_sid_table,
        pic_context_table,
        srv6_my_sid_cfg_table
    };

    gSrv6Orch = new Srv6Orch(m_configDb, m_applDb, srv6_tables, gSwitchOrch, vrf_orch, gNeighOrch);
    gDirectory.set(gSrv6Orch);

    const int routeorch_pri = 5;
    vector<table_name_with_pri_t> route_tables = {
        { APP_ROUTE_TABLE_NAME,        routeorch_pri },
        { APP_LABEL_ROUTE_TABLE_NAME,  routeorch_pri }
    };

    // Enable the fpmsyncd service to send Route events to orchagent via the ZMQ channel.
    auto enable_route_zmq = get_feature_status(ORCH_NORTHBOND_ROUTE_ZMQ_ENABLED, false);
    auto route_zmq_sever = enable_route_zmq ? m_zmqServer : nullptr;

    gRouteOrch = new RouteOrch(m_applDb, route_tables, gSwitchOrch, gNeighOrch, gIntfsOrch, vrf_orch, gFgNhgOrch, gSrv6Orch, route_zmq_sever);
    gNhgOrch = new NhgOrch(m_applDb, APP_NEXTHOP_GROUP_TABLE_NAME);
    gCbfNhgOrch = new CbfNhgOrch(m_applDb, APP_CLASS_BASED_NEXT_HOP_GROUP_TABLE_NAME);

    gCoppOrch = new CoppOrch(m_applDb, APP_COPP_TABLE_NAME);

    vector<string> tunnel_tables = {
        APP_TUNNEL_DECAP_TABLE_NAME,
        APP_TUNNEL_DECAP_TERM_TABLE_NAME
    };
    gTunneldecapOrch = new TunnelDecapOrch(m_applDb, m_stateDb, m_configDb, tunnel_tables);
    gDirectory.set(gTunneldecapOrch);

    VxlanTunnelOrch *vxlan_tunnel_orch = new VxlanTunnelOrch(m_stateDb, m_applDb, APP_VXLAN_TUNNEL_TABLE_NAME);
    gDirectory.set(vxlan_tunnel_orch);
    VxlanTunnelMapOrch *vxlan_tunnel_map_orch = new VxlanTunnelMapOrch(m_applDb, APP_VXLAN_TUNNEL_MAP_TABLE_NAME);
    gDirectory.set(vxlan_tunnel_map_orch);
    VxlanVrfMapOrch *vxlan_vrf_orch = new VxlanVrfMapOrch(m_applDb, APP_VXLAN_VRF_TABLE_NAME);
    gDirectory.set(vxlan_vrf_orch);


    EvpnNvoOrch* evpn_nvo_orch = new EvpnNvoOrch(m_applDb, APP_VXLAN_EVPN_NVO_TABLE_NAME);
    gDirectory.set(evpn_nvo_orch);

    NvgreTunnelOrch *nvgre_tunnel_orch = new NvgreTunnelOrch(m_configDb, CFG_NVGRE_TUNNEL_TABLE_NAME);
    gDirectory.set(nvgre_tunnel_orch);
    NvgreTunnelMapOrch *nvgre_tunnel_map_orch = new NvgreTunnelMapOrch(m_configDb, CFG_NVGRE_TUNNEL_MAP_TABLE_NAME);
    gDirectory.set(nvgre_tunnel_map_orch);


    vector<string> qos_tables = {
        CFG_TC_TO_QUEUE_MAP_TABLE_NAME,
        CFG_SCHEDULER_TABLE_NAME,
        CFG_DSCP_TO_TC_MAP_TABLE_NAME,
        CFG_MPLS_TC_TO_TC_MAP_TABLE_NAME,
        CFG_DOT1P_TO_TC_MAP_TABLE_NAME,
        CFG_QUEUE_TABLE_NAME,
        CFG_PORT_QOS_MAP_TABLE_NAME,
        CFG_WRED_PROFILE_TABLE_NAME,
        CFG_TC_TO_PRIORITY_GROUP_MAP_TABLE_NAME,
        CFG_PFC_PRIORITY_TO_PRIORITY_GROUP_MAP_TABLE_NAME,
        CFG_PFC_PRIORITY_TO_QUEUE_MAP_TABLE_NAME,
        CFG_DSCP_TO_FC_MAP_TABLE_NAME,
        CFG_EXP_TO_FC_MAP_TABLE_NAME,
        CFG_TC_TO_DOT1P_MAP_TABLE_NAME,
        CFG_TC_TO_DSCP_MAP_TABLE_NAME
    };
    gQosOrch = new QosOrch(m_configDb, qos_tables);

    vector<string> buffer_tables = {
        APP_BUFFER_POOL_TABLE_NAME,
        APP_BUFFER_PROFILE_TABLE_NAME,
        APP_BUFFER_QUEUE_TABLE_NAME,
        APP_BUFFER_PG_TABLE_NAME,
        APP_BUFFER_PORT_INGRESS_PROFILE_LIST_NAME,
        APP_BUFFER_PORT_EGRESS_PROFILE_LIST_NAME
    };
    gBufferOrch = new BufferOrch(m_applDb, m_configDb, m_stateDb, buffer_tables);

    vector<TableConnector> policer_tables = {
        TableConnector(m_configDb, CFG_POLICER_TABLE_NAME),
        TableConnector(m_configDb, CFG_PORT_STORM_CONTROL_TABLE_NAME)
    };

    TableConnector stateDbStorm(m_stateDb, "BUM_STORM_CAPABILITY");
    gPolicerOrch = new PolicerOrch(policer_tables, gPortsOrch);

    TableConnector stateDbMirrorSession(m_stateDb, STATE_MIRROR_SESSION_TABLE_NAME);
    TableConnector confDbMirrorSession(m_configDb, CFG_MIRROR_SESSION_TABLE_NAME);
    gMirrorOrch = new MirrorOrch(stateDbMirrorSession, confDbMirrorSession, gPortsOrch, gRouteOrch, gNeighOrch, gFdbOrch, gPolicerOrch);

    TableConnector confDbAclTable(m_configDb, CFG_ACL_TABLE_TABLE_NAME);
    TableConnector confDbAclTableType(m_configDb, CFG_ACL_TABLE_TYPE_TABLE_NAME);
    TableConnector confDbAclRuleTable(m_configDb, CFG_ACL_RULE_TABLE_NAME);
    TableConnector appDbAclTable(m_applDb, APP_ACL_TABLE_TABLE_NAME);
    TableConnector appDbAclTableType(m_applDb, APP_ACL_TABLE_TYPE_TABLE_NAME);
    TableConnector appDbAclRuleTable(m_applDb, APP_ACL_RULE_TABLE_NAME);

    vector<TableConnector> acl_table_connectors = {
        confDbAclTableType,
        confDbAclTable,
        confDbAclRuleTable,
        appDbAclTable,
        appDbAclRuleTable,
        appDbAclTableType,
    };

    vector<string> dtel_tables = {
        CFG_DTEL_TABLE_NAME,
        CFG_DTEL_REPORT_SESSION_TABLE_NAME,
        CFG_DTEL_INT_SESSION_TABLE_NAME,
        CFG_DTEL_QUEUE_REPORT_TABLE_NAME,
        CFG_DTEL_EVENT_TABLE_NAME
    };

    vector<string> wm_tables = {
        CFG_WATERMARK_TABLE_NAME,
        CFG_FLEX_COUNTER_TABLE_NAME
    };

    WatermarkOrch *wm_orch = new WatermarkOrch(m_configDb, wm_tables);

    vector<string> sflow_tables = {
            APP_SFLOW_TABLE_NAME,
            APP_SFLOW_SESSION_TABLE_NAME,
            APP_SFLOW_SAMPLE_RATE_TABLE_NAME
    };
    SflowOrch *sflow_orch = new SflowOrch(m_applDb,  sflow_tables);

    vector<string> debug_counter_tables = {
        CFG_DEBUG_COUNTER_TABLE_NAME,
        CFG_DEBUG_COUNTER_DROP_REASON_TABLE_NAME
    };

    gDebugCounterOrch = new DebugCounterOrch(m_configDb, debug_counter_tables, 1000);

    const int natorch_base_pri = 50;

    vector<table_name_with_pri_t> nat_tables = {
        { APP_NAT_DNAT_POOL_TABLE_NAME,  natorch_base_pri + 5 },
        { APP_NAT_TABLE_NAME,            natorch_base_pri + 4 },
        { APP_NAPT_TABLE_NAME,           natorch_base_pri + 3 },
        { APP_NAT_TWICE_TABLE_NAME,      natorch_base_pri + 2 },
        { APP_NAPT_TWICE_TABLE_NAME,     natorch_base_pri + 1 },
        { APP_NAT_GLOBAL_TABLE_NAME,     natorch_base_pri     }
    };

    gNatOrch = new NatOrch(m_applDb, m_stateDb, nat_tables, gRouteOrch, gNeighOrch);

    vector<string> mux_tables = {
        CFG_MUX_CABLE_TABLE_NAME,
        CFG_PEER_SWITCH_TABLE_NAME
    };
    gMuxOrch = new MuxOrch(m_configDb, mux_tables, gTunneldecapOrch, gNeighOrch, gFdbOrch);
    gDirectory.set(gMuxOrch);

    MuxCableOrch *mux_cb_orch = new MuxCableOrch(m_applDb, m_stateDb, APP_MUX_CABLE_TABLE_NAME);
    gDirectory.set(mux_cb_orch);

    MuxStateOrch *mux_st_orch = new MuxStateOrch(m_stateDb, STATE_HW_MUX_CABLE_TABLE_NAME);
    gDirectory.set(mux_st_orch);

    vector<string> macsec_app_tables = {
        APP_MACSEC_PORT_TABLE_NAME,
        APP_MACSEC_EGRESS_SC_TABLE_NAME,
        APP_MACSEC_INGRESS_SC_TABLE_NAME,
        APP_MACSEC_EGRESS_SA_TABLE_NAME,
        APP_MACSEC_INGRESS_SA_TABLE_NAME,
    };

    gMacsecOrch = new MACsecOrch(m_applDb, m_stateDb, macsec_app_tables, gPortsOrch);

    gNhgMapOrch = new NhgMapOrch(m_applDb, APP_FC_TO_NHG_INDEX_MAP_TABLE_NAME);

    /*
     * The order of the orch list is important for state restore of warm start and
     * the queued processing in m_toSync map after gPortsOrch->allPortsReady() is set.
     *
     * For the multiple consumers in Orchs, tasks in a table which name is smaller in lexicographic order are processed first
     * when iterating ConsumerMap. This is ensured implicitly by the order of keys in ordered map.
     * For cases when Orch has to process tables in specific order, like PortsOrch during warm start, it has to override Orch::doTask()
     */
    m_orchList = { gSwitchOrch, gCrmOrch, gPortsOrch, gBufferOrch, gFlowCounterRouteOrch, gIntfsOrch, gNeighOrch, gNhgMapOrch, gNhgOrch, gCbfNhgOrch, gFgNhgOrch, gRouteOrch, gCoppOrch, gQosOrch, wm_orch, gPolicerOrch, gTunneldecapOrch, sflow_orch, gDebugCounterOrch, gMacsecOrch, bgp_global_state_orch, gBfdOrch, gIcmpOrch, gSrv6Orch, gMuxOrch, mux_cb_orch, gMonitorOrch, gStpOrch};

    bool initialize_dtel = false;
    if (platform == BFN_PLATFORM_SUBSTRING || platform == VS_PLATFORM_SUBSTRING)
    {
        sai_attr_capability_t capability;
        capability.create_implemented = true;

    /* Will uncomment this when saiobject.h support is added to SONiC */
    /*
    sai_status_t status;

        status = sai_query_attribute_capability(gSwitchId, SAI_OBJECT_TYPE_DTEL, SAI_DTEL_ATTR_SWITCH_ID, &capability);
        if (status != SAI_STATUS_SUCCESS)
        {
            SWSS_LOG_ERROR("Could not query Dataplane telemetry capability %d", status);
            exit(EXIT_FAILURE);
        }
    */

        if (capability.create_implemented)
        {
            initialize_dtel = true;
        }
    }

    DTelOrch *dtel_orch = NULL;
    if (initialize_dtel)
    {
        dtel_orch = new DTelOrch(m_configDb, dtel_tables, gPortsOrch);
        m_orchList.push_back(dtel_orch);
    }

    gAclOrch = new AclOrch(acl_table_connectors, m_stateDb,
        gSwitchOrch, gPortsOrch, gMirrorOrch, gNeighOrch, gRouteOrch, dtel_orch);

    vector<string> mlag_tables = {
        { CFG_MCLAG_TABLE_NAME },
        { CFG_MCLAG_INTF_TABLE_NAME }
    };
    gMlagOrch = new MlagOrch(m_configDb, mlag_tables);

    TableConnector appDbIsoGrpTbl(m_applDb, APP_ISOLATION_GROUP_TABLE_NAME);
    vector<TableConnector> iso_grp_tbl_ctrs = {
        appDbIsoGrpTbl
    };

    gIsoGrpOrch = new IsoGrpOrch(iso_grp_tbl_ctrs);

    TableConnector appDbShlTbl(m_applDb, APP_EVPN_SPLIT_HORIZON_TABLE_NAME);
    vector<TableConnector> shl_tbl_ctrs = {
        appDbShlTbl
    };

    gShlOrch = new ShlOrch(shl_tbl_ctrs);

    //
    // Policy Based Hashing (PBH) orchestrator
    //

    TableConnector cfgDbPbhTable(m_configDb, CFG_PBH_TABLE_TABLE_NAME);
    TableConnector cfgDbPbhRuleTable(m_configDb, CFG_PBH_RULE_TABLE_NAME);
    TableConnector cfgDbPbhHashTable(m_configDb, CFG_PBH_HASH_TABLE_NAME);
    TableConnector cfgDbPbhHashFieldTable(m_configDb, CFG_PBH_HASH_FIELD_TABLE_NAME);

    vector<TableConnector> pbhTableConnectorList = {
        cfgDbPbhTable,
        cfgDbPbhRuleTable,
        cfgDbPbhHashTable,
        cfgDbPbhHashFieldTable
    };

    gPbhOrch = new PbhOrch(pbhTableConnectorList, gAclOrch, gPortsOrch);

    m_orchList.push_back(gFdbOrch);
    m_orchList.push_back(gMirrorOrch);
    m_orchList.push_back(gAclOrch);
    m_orchList.push_back(gPbhOrch);
    m_orchList.push_back(chassis_frontend_orch);
    m_orchList.push_back(vrf_orch);
    m_orchList.push_back(vxlan_tunnel_orch);
    m_orchList.push_back(evpn_nvo_orch);
    m_orchList.push_back(vxlan_tunnel_map_orch);
    m_orchList.push_back(gShlOrch);

    if (vxlan_tunnel_orch->isDipTunnelsSupported())
    {
        EvpnRemoteVnip2pOrch* evpn_remote_vni_orch = new EvpnRemoteVnip2pOrch(m_applDb, APP_VXLAN_REMOTE_VNI_TABLE_NAME);
        gDirectory.set(evpn_remote_vni_orch);
        m_orchList.push_back(evpn_remote_vni_orch);
    }
    else
    {
        EvpnRemoteVnip2mpOrch* evpn_remote_vni_orch = new EvpnRemoteVnip2mpOrch(m_applDb, APP_VXLAN_REMOTE_VNI_TABLE_NAME);
        gDirectory.set(evpn_remote_vni_orch);
        m_orchList.push_back(evpn_remote_vni_orch);
    }

    m_orchList.push_back(vxlan_vrf_orch);
    m_orchList.push_back(cfg_vnet_rt_orch);
    m_orchList.push_back(vnet_orch);
    m_orchList.push_back(vnet_rt_orch);
    m_orchList.push_back(gNatOrch);
    m_orchList.push_back(gMlagOrch);
    m_orchList.push_back(gIsoGrpOrch);
    m_orchList.push_back(mux_st_orch);
    m_orchList.push_back(nvgre_tunnel_orch);
    m_orchList.push_back(nvgre_tunnel_map_orch);

    if (m_fabricEnabled)
    {
        // register APP_FABRIC_MONITOR_PORT_TABLE_NAME table
        const int fabric_portsorch_base_pri = 30;
        vector<table_name_with_pri_t> fabric_port_tables = {
           { APP_FABRIC_MONITOR_PORT_TABLE_NAME, fabric_portsorch_base_pri },
           { APP_FABRIC_MONITOR_DATA_TABLE_NAME, fabric_portsorch_base_pri }
        };
        gFabricPortsOrch = new FabricPortsOrch(m_applDb, fabric_port_tables, m_fabricPortStatEnabled, m_fabricQueueStatEnabled);
        m_orchList.push_back(gFabricPortsOrch);
    }

    if (gMySwitchSubType == "SmartSwitch")
    {
        DashEniFwdOrch *dash_eni_fwd_orch = new DashEniFwdOrch(m_configDb, m_applDb, APP_DASH_ENI_FORWARD_TABLE, gNeighOrch);
        gDirectory.set(dash_eni_fwd_orch);
        m_orchList.push_back(dash_eni_fwd_orch);
    }

    vector<string> flex_counter_tables = {
        CFG_FLEX_COUNTER_TABLE_NAME
    };

    auto* flexCounterOrch = new FlexCounterOrch(m_configDb, flex_counter_tables);
    m_orchList.push_back(flexCounterOrch);

    gDirectory.set(flexCounterOrch);
    gDirectory.set(gPortsOrch);

    vector<string> pfc_wd_tables = {
        CFG_PFC_WD_TABLE_NAME
    };

    if ((platform == MLNX_PLATFORM_SUBSTRING)  || (platform == VS_PLATFORM_SUBSTRING))
    {

        static const vector<sai_port_stat_t> portStatIds =
        {
            SAI_PORT_STAT_PFC_0_RX_PAUSE_DURATION_US,
            SAI_PORT_STAT_PFC_1_RX_PAUSE_DURATION_US,
            SAI_PORT_STAT_PFC_2_RX_PAUSE_DURATION_US,
            SAI_PORT_STAT_PFC_3_RX_PAUSE_DURATION_US,
            SAI_PORT_STAT_PFC_4_RX_PAUSE_DURATION_US,
            SAI_PORT_STAT_PFC_5_RX_PAUSE_DURATION_US,
            SAI_PORT_STAT_PFC_6_RX_PAUSE_DURATION_US,
            SAI_PORT_STAT_PFC_7_RX_PAUSE_DURATION_US,
            SAI_PORT_STAT_PFC_0_RX_PKTS,
            SAI_PORT_STAT_PFC_1_RX_PKTS,
            SAI_PORT_STAT_PFC_2_RX_PKTS,
            SAI_PORT_STAT_PFC_3_RX_PKTS,
            SAI_PORT_STAT_PFC_4_RX_PKTS,
            SAI_PORT_STAT_PFC_5_RX_PKTS,
            SAI_PORT_STAT_PFC_6_RX_PKTS,
            SAI_PORT_STAT_PFC_7_RX_PKTS,
        };

        static const vector<sai_queue_stat_t> queueStatIds =
        {
            SAI_QUEUE_STAT_PACKETS,
            SAI_QUEUE_STAT_CURR_OCCUPANCY_BYTES,
        };

        static const vector<sai_queue_attr_t> queueAttrIds;

        m_orchList.push_back(new PfcWdSwOrch<PfcWdZeroBufferHandler, PfcWdLossyHandler>(
                    m_configDb,
                    pfc_wd_tables,
                    portStatIds,
                    queueStatIds,
                    queueAttrIds,
                    PFC_WD_POLL_MSECS));
    }
    else if ((platform == MRVL_TL_PLATFORM_SUBSTRING)
	     || (platform == MRVL_PRST_PLATFORM_SUBSTRING)
             || (platform == BFN_PLATFORM_SUBSTRING)
             || (platform == NPS_PLATFORM_SUBSTRING))
    {

        static const vector<sai_port_stat_t> portStatIds =
        {
            SAI_PORT_STAT_PFC_0_RX_PAUSE_DURATION,
            SAI_PORT_STAT_PFC_1_RX_PAUSE_DURATION,
            SAI_PORT_STAT_PFC_2_RX_PAUSE_DURATION,
            SAI_PORT_STAT_PFC_3_RX_PAUSE_DURATION,
            SAI_PORT_STAT_PFC_4_RX_PAUSE_DURATION,
            SAI_PORT_STAT_PFC_5_RX_PAUSE_DURATION,
            SAI_PORT_STAT_PFC_6_RX_PAUSE_DURATION,
            SAI_PORT_STAT_PFC_7_RX_PAUSE_DURATION,
            SAI_PORT_STAT_PFC_0_RX_PKTS,
            SAI_PORT_STAT_PFC_1_RX_PKTS,
            SAI_PORT_STAT_PFC_2_RX_PKTS,
            SAI_PORT_STAT_PFC_3_RX_PKTS,
            SAI_PORT_STAT_PFC_4_RX_PKTS,
            SAI_PORT_STAT_PFC_5_RX_PKTS,
            SAI_PORT_STAT_PFC_6_RX_PKTS,
            SAI_PORT_STAT_PFC_7_RX_PKTS,
        };

        static const vector<sai_queue_stat_t> queueStatIds =
        {
            SAI_QUEUE_STAT_PACKETS,
            SAI_QUEUE_STAT_CURR_OCCUPANCY_BYTES,
        };

        static const vector<sai_queue_attr_t> queueAttrIds;

        if ((platform == MRVL_PRST_PLATFORM_SUBSTRING) ||
	    (platform == MRVL_TL_PLATFORM_SUBSTRING) ||
	    (platform == NPS_PLATFORM_SUBSTRING))
        {
            m_orchList.push_back(new PfcWdSwOrch<PfcWdZeroBufferHandler, PfcWdLossyHandler>(
                        m_configDb,
                        pfc_wd_tables,
                        portStatIds,
                        queueStatIds,
                        queueAttrIds,
                        PFC_WD_POLL_MSECS));
        }
        else if (platform == BFN_PLATFORM_SUBSTRING)
        {
            m_orchList.push_back(new PfcWdSwOrch<PfcWdAclHandler, PfcWdLossyHandler>(
                        m_configDb,
                        pfc_wd_tables,
                        portStatIds,
                        queueStatIds,
                        queueAttrIds,
                        PFC_WD_POLL_MSECS));
        }
    }
    else if (platform == BRCM_PLATFORM_SUBSTRING)
    {
        static const vector<sai_port_stat_t> portStatIds =
        {
            SAI_PORT_STAT_PFC_0_RX_PKTS,
            SAI_PORT_STAT_PFC_1_RX_PKTS,
            SAI_PORT_STAT_PFC_2_RX_PKTS,
            SAI_PORT_STAT_PFC_3_RX_PKTS,
            SAI_PORT_STAT_PFC_4_RX_PKTS,
            SAI_PORT_STAT_PFC_5_RX_PKTS,
            SAI_PORT_STAT_PFC_6_RX_PKTS,
            SAI_PORT_STAT_PFC_7_RX_PKTS,
            SAI_PORT_STAT_PFC_0_ON2OFF_RX_PKTS,
            SAI_PORT_STAT_PFC_1_ON2OFF_RX_PKTS,
            SAI_PORT_STAT_PFC_2_ON2OFF_RX_PKTS,
            SAI_PORT_STAT_PFC_3_ON2OFF_RX_PKTS,
            SAI_PORT_STAT_PFC_4_ON2OFF_RX_PKTS,
            SAI_PORT_STAT_PFC_5_ON2OFF_RX_PKTS,
            SAI_PORT_STAT_PFC_6_ON2OFF_RX_PKTS,
            SAI_PORT_STAT_PFC_7_ON2OFF_RX_PKTS,
        };

        static const vector<sai_queue_stat_t> queueStatIds =
        {
            SAI_QUEUE_STAT_PACKETS,
            SAI_QUEUE_STAT_CURR_OCCUPANCY_BYTES,
        };

        static const vector<sai_queue_attr_t> queueAttrIds =
        {
            SAI_QUEUE_ATTR_PAUSE_STATUS,
        };

        bool pfcDlrInit = gSwitchOrch->checkPfcDlrInitEnable();

        // Override pfcDlrInit if needed, and this change is only for PFC tests.
        if(getenv("PFC_DLR_INIT_ENABLE"))
        {
            string envPfcDlrInit = getenv("PFC_DLR_INIT_ENABLE");
            if(envPfcDlrInit == "1")
            {
                pfcDlrInit = true;
                SWSS_LOG_NOTICE("Override PfcDlrInitEnable to true");
            }
            else if(envPfcDlrInit == "0")
            {
                pfcDlrInit = false;
                SWSS_LOG_NOTICE("Override PfcDlrInitEnable to false");
            }
        }

        if(pfcDlrInit)
        {
            m_orchList.push_back(new PfcWdSwOrch<PfcWdDlrHandler, PfcWdDlrHandler>(
                        m_configDb,
                        pfc_wd_tables,
                        portStatIds,
                        queueStatIds,
                        queueAttrIds,
                        PFC_WD_POLL_MSECS));
        }
        else
        {
            m_orchList.push_back(new PfcWdSwOrch<PfcWdAclHandler, PfcWdLossyHandler>(
                        m_configDb,
                        pfc_wd_tables,
                        portStatIds,
                        queueStatIds,
                        queueAttrIds,
                        PFC_WD_POLL_MSECS));
        }
    } else if (platform == CISCO_8000_PLATFORM_SUBSTRING)
    {
        static const vector<sai_port_stat_t> portStatIds =
        {
            SAI_PORT_STAT_PFC_0_RX_PKTS,
            SAI_PORT_STAT_PFC_1_RX_PKTS,
            SAI_PORT_STAT_PFC_2_RX_PKTS,
            SAI_PORT_STAT_PFC_3_RX_PKTS,
            SAI_PORT_STAT_PFC_4_RX_PKTS,
            SAI_PORT_STAT_PFC_5_RX_PKTS,
            SAI_PORT_STAT_PFC_6_RX_PKTS,
            SAI_PORT_STAT_PFC_7_RX_PKTS,
            SAI_PORT_STAT_PFC_0_TX_PKTS,
            SAI_PORT_STAT_PFC_1_TX_PKTS,
            SAI_PORT_STAT_PFC_2_TX_PKTS,
            SAI_PORT_STAT_PFC_3_TX_PKTS,
            SAI_PORT_STAT_PFC_4_TX_PKTS,
            SAI_PORT_STAT_PFC_5_TX_PKTS,
            SAI_PORT_STAT_PFC_6_TX_PKTS,
            SAI_PORT_STAT_PFC_7_TX_PKTS,
        };

        static const vector<sai_queue_stat_t> queueStatIds =
        {
            SAI_QUEUE_STAT_PACKETS,
        };

        static const vector<sai_queue_attr_t> queueAttrIds =
        {
            SAI_QUEUE_ATTR_PAUSE_STATUS,
        };

        m_orchList.push_back(new PfcWdSwOrch<PfcWdSaiDlrInitHandler, PfcWdActionHandler>(
                    m_configDb,
                    pfc_wd_tables,
                    portStatIds,
                    queueStatIds,
                    queueAttrIds,
                    PFC_WD_POLL_MSECS));
    }

    m_orchList.push_back(&CounterCheckOrch::getInstance(m_configDb));

    vector<string> p4rt_tables = {APP_P4RT_TABLE_NAME};
    gP4Orch = new P4Orch(m_applDb, p4rt_tables, vrf_orch, gCoppOrch);
    m_orchList.push_back(gP4Orch);

    TableConnector confDbTwampTable(m_configDb, CFG_TWAMP_SESSION_TABLE_NAME);
    TableConnector stateDbTwampTable(m_stateDb, STATE_TWAMP_SESSION_TABLE_NAME);
    TwampOrch *twamp_orch = new TwampOrch(confDbTwampTable, stateDbTwampTable, gSwitchOrch, gPortsOrch, vrf_orch);
    m_orchList.push_back(twamp_orch);

    if (HFTelOrch::isSupportedHFTel(gSwitchId))
    {
        const vector<string> stel_tables = {
            CFG_HIGH_FREQUENCY_TELEMETRY_PROFILE_TABLE_NAME,
            CFG_HIGH_FREQUENCY_TELEMETRY_GROUP_TABLE_NAME
        };
        gHFTOrch = new HFTelOrch(m_configDb, m_stateDb, stel_tables);
        m_orchList.push_back(gHFTOrch);
        SWSS_LOG_NOTICE("High Frequency Telemetry is supported on this platform");
    }
    else
    {
        SWSS_LOG_NOTICE("High Frequency Telemetry is not supported on this platform");
    }

    if (WarmStart::isWarmStart())
    {
        bool suc = warmRestoreAndSyncUp();
        if (!suc)
        {
            return false;
        }
    }

    return true;
}

/* Flush redis through sairedis interface */
void OrchDaemon::flush()
{
    SWSS_LOG_ENTER();

    sai_attribute_t attr;
    attr.id = SAI_REDIS_SWITCH_ATTR_FLUSH;
    sai_status_t status = sai_switch_api->set_switch_attribute(gSwitchId, &attr);
    if (status != SAI_STATUS_SUCCESS)
    {
        SWSS_LOG_ERROR("Failed to flush redis pipeline %d", status);
        handleSaiFailure(SAI_API_SWITCH, "set", status);
    }

    for (auto* orch: m_orchList)
    {
        orch->flushResponses();
    }
}

/* Release the file handle so the log can be rotated */
void OrchDaemon::logRotate() {
    SWSS_LOG_ENTER();
    sai_attribute_t attr;
    attr.id = SAI_REDIS_SWITCH_ATTR_PERFORM_LOG_ROTATE;
    attr.value.booldata = true;
    sai_status_t status = sai_switch_api->set_switch_attribute(gSwitchId, &attr);
    if (status != SAI_STATUS_SUCCESS)
    {
        SWSS_LOG_ERROR("Failed to release the file handle on sairedis log %d", status);
    }
}


void OrchDaemon::start(long heartBeatInterval)
{
    SWSS_LOG_ENTER();

    Recorder::Instance().sairedis.setRotate(false);

    ring_thread = std::thread(&OrchDaemon::popRingBuffer, this);

    for (Orch *o : m_orchList)
    {
        m_select->addSelectables(o->getSelectables());
    }

    auto tstart = std::chrono::high_resolution_clock::now();

    while (true)
    {
        Selectable *s;
        int ret;

        ret = m_select->select(&s, SELECT_TIMEOUT);

        auto tend = std::chrono::high_resolution_clock::now();
        heartBeat(tend, heartBeatInterval);

        auto diff = std::chrono::duration_cast<std::chrono::milliseconds>(tend - tstart);

        if (diff.count() >= SELECT_TIMEOUT)
        {
            tstart = std::chrono::high_resolution_clock::now();

            flush();
        }

        if (ret == Select::ERROR)
        {
            SWSS_LOG_NOTICE("Error: %s!\n", strerror(errno));
            continue;
        }

        if (ret == Select::TIMEOUT)
        {
            /* Let sairedis to flush all SAI function call to ASIC DB.
             * Normally the redis pipeline will flush when enough request
             * accumulated. Still it is possible that small amount of
             * requests live in it. When the daemon has nothing to do, it
             * is a good chance to flush the pipeline  */
            flush();

            if (gRingBuffer)
            {
                if (!gRingBuffer->IsEmpty() || !gRingBuffer->IsIdle())
                {
                    gRingBuffer->notify();
                }
                else
                {
                    for (Orch *o : m_orchList)
                        o->doTask();
                }
            }

            continue;
        }

        // check if logroate is requested
        if (Recorder::Instance().sairedis.isRotate())
        {
            SWSS_LOG_NOTICE("Performing %s log rotate", Recorder::Instance().sairedis.getName().c_str());
            Recorder::Instance().sairedis.setRotate(false);
            logRotate();
        }

        auto *c = (Executor *)s;
        c->execute();

        /* After each iteration, periodically check all m_toSync map to
         * execute all the remaining tasks that need to be retried. */

        if (!gRingBuffer || (gRingBuffer->IsEmpty() && gRingBuffer->IsIdle()))
        {
            for (Orch *o : m_orchList)
                o->doTask();
        }
        /*
         * Asked to check warm restart readiness.
         * Not doing this under Select::TIMEOUT condition because of
         * the existence of finer granularity ExecutableTimer with select
         */
        if (gSwitchOrch && gSwitchOrch->checkRestartReady())
        {
            bool ret = warmRestartCheck();
            if (ret)
            {
                // Orchagent is ready to perform warm restart, stop processing any new db data.
                // but should finish data that already in the ring
                if (gRingBuffer)
                {
                    while (!gRingBuffer->IsEmpty() || !gRingBuffer->IsIdle())
                    {
                        gRingBuffer->notify();
                        std::this_thread::sleep_for(std::chrono::milliseconds(SLEEP_MSECONDS));
                    }
                }

                // Should sleep here or continue handling timers and etc.??
                if (!gSwitchOrch->checkRestartNoFreeze())
                {
                    // Disable FDB aging
                    gSwitchOrch->setAgingFDB(0);

                    // Disable FDB learning on all bridge ports
                    if (gPortsOrch)
                    {
                        for (auto& pair: gPortsOrch->getAllPorts())
                        {
                            auto& port = pair.second;
                            gPortsOrch->setBridgePortLearningFDB(port, SAI_BRIDGE_PORT_FDB_LEARNING_MODE_DISABLE);
                        }
                    }

                    // Flush sairedis's redis pipeline
                    flush();

                    SWSS_LOG_WARN("Orchagent is frozen for warm restart!");
                    freezeAndHeartBeat(UINT_MAX, heartBeatInterval);
                }
            }
        }
    }
}

/*
 * Try to perform orchagent state restore and dynamic states sync up if
 * warm start request is detected.
 */
bool OrchDaemon::warmRestoreAndSyncUp()
{
    WarmStart::setWarmStartState("orchagent", WarmStart::INITIALIZED);

    for (Orch *o : m_orchList)
    {
        o->bake();
    }

    // let's cache the neighbor updates in mux orch and
    // process them after everything being settled.
    gMuxOrch->enableCachingNeighborUpdate();

    /*
     * Three iterations are needed.
     *
     * First iteration: switchorch, Port init/hostif create part of portorch, buffers configuration
     *
     * Second iteration: port speed/mtu/fec_mode/pfc_asym/admin_status config,
     * other orch(s) which wait for port to become ready.
     *
     * Third iteration: Drain remaining data that are out of order.
     */

    for (auto it = 0; it < 3; it++)
    {
        SWSS_LOG_DEBUG("The current doTask iteration is %d", it);

        for (Orch *o : m_orchList)
        {
            if (o == gMirrorOrch) {
                SWSS_LOG_DEBUG("Skipping mirror processing until the end");
                continue;
            }

            o->doTask();
        }
    }

    gMuxOrch->updateCachedNeighbors();
    gMuxOrch->disableCachingNeighborUpdate();

    // MirrorOrch depends on everything else being settled before it can run,
    // and mirror ACL rules depend on MirrorOrch, so run these two at the end
    // after the rest of the data has been processed.
    gMirrorOrch->doTask();
    gAclOrch->doTask();

    /*
     * At this point, all the pre-existing data should have been processed properly, and
     * orchagent should be in exact same state of pre-shutdown.
     * Perform restore validation as needed.
     */
    bool suc = warmRestoreValidation();
    if (!suc)
    {
        SWSS_LOG_ERROR("Orchagent state restore failed");
        return false;
    }

    SWSS_LOG_NOTICE("Orchagent state restore done");

    syncd_apply_view();

    for (Orch *o : m_orchList)
    {
        o->onWarmBootEnd();
    }

    /*
     * Note. Arp sync up is handled in neighsyncd.
     * The "RECONCILED" state of orchagent doesn't mean the state related to neighbor is up to date.
     */
    WarmStart::setWarmStartState("orchagent", WarmStart::RECONCILED);
    return true;
}

/*
 * Get tasks to sync for consumers of each orch being managed by this orch daemon
 */
void OrchDaemon::getTaskToSync(vector<string> &ts)
{
    for (Orch *o : m_orchList)
    {
        o->dumpPendingTasks(ts);
    }
}


/* Perform basic validation after start restore for warm start */
bool OrchDaemon::warmRestoreValidation()
{
    /*
     * No pending task should exist for any of the consumer at this point.
     * All the prexisting data in appDB and configDb have been read and processed.
     */
    vector<string> ts;
    getTaskToSync(ts);
    if (ts.size() != 0)
    {
        // TODO: Update this section accordingly once pre-warmStart consistency validation is ready.
        SWSS_LOG_NOTICE("There are pending consumer tasks after restore: ");
        for(auto &s : ts)
        {
            SWSS_LOG_NOTICE("%s", s.c_str());
        }
    }
    WarmStart::setWarmStartState("orchagent", WarmStart::RESTORED);
    return ts.empty();
}

/*
 * Reply with "READY" notification if no pending tasks, and return true.
 * Ortherwise reply with "NOT_READY" notification and return false.
 * Further consideration is needed as to when orchagent is treated as warm restart ready.
 * For now, no pending task should exist in any orch agent.
 */
bool OrchDaemon::warmRestartCheck()
{
    std::vector<swss::FieldValueTuple> values;
    std::string op = "orchagent";
    std::string data = "READY";
    bool ret = true;

    vector<string> ts;
    getTaskToSync(ts);

    if (ts.size() != 0)
    {
        SWSS_LOG_NOTICE("WarmRestart check found pending tasks: ");
        for(auto &s : ts)
        {
            SWSS_LOG_NOTICE("    %s", s.c_str());
        }
        if (!gSwitchOrch->skipPendingTaskCheck())
        {
            data = "NOT_READY";
            ret = false;
        }
        else
        {
            SWSS_LOG_NOTICE("Orchagent objects dependency check skipped");
        }
    }

    SWSS_LOG_NOTICE("Restart check result: %s", data.c_str());
    gSwitchOrch->restartCheckReply(op,  data, values);
    return ret;
}

void OrchDaemon::addOrchList(Orch *o)
{
    m_orchList.push_back(o);
}

void OrchDaemon::heartBeat(std::chrono::time_point<std::chrono::high_resolution_clock> tcurrent, long interval)
{
    if (interval == 0)
    {
        // disable heart beat feature when interval is 0
        return;
    }

    // output heart beat message to SYSLOG
    auto diff = std::chrono::duration_cast<std::chrono::milliseconds>(tcurrent - m_lastHeartBeat);
    if (diff.count() >= interval)
    {
        m_lastHeartBeat = tcurrent;
        // output heart beat message to supervisord with 'PROCESS_COMMUNICATION_STDOUT' event: http://supervisord.org/events.html
        cout << "<!--XSUPERVISOR:BEGIN-->heartbeat<!--XSUPERVISOR:END-->" << endl;
    }
}

void OrchDaemon::freezeAndHeartBeat(unsigned int duration, long interval)
{
    while (duration > 0)
    {
        // Send heartbeat message to prevent Orchagent stuck alert.
        auto tend = std::chrono::high_resolution_clock::now();
        heartBeat(tend, interval);

        duration--;
        sleep(1);
    }
}

FabricOrchDaemon::FabricOrchDaemon(DBConnector *applDb, DBConnector *configDb, DBConnector *stateDb, DBConnector *chassisAppDb, ZmqServer *zmqServer) :
    OrchDaemon(applDb, configDb, stateDb, chassisAppDb, zmqServer),
    m_applDb(applDb),
    m_configDb(configDb)
{
    SWSS_LOG_ENTER();
    SWSS_LOG_NOTICE("FabricOrchDaemon starting...");
}

bool FabricOrchDaemon::init()
{
    SWSS_LOG_ENTER();
    SWSS_LOG_NOTICE("FabricOrchDaemon init");

    const int fabric_portsorch_base_pri = 30;
    vector<table_name_with_pri_t> fabric_port_tables = {
        { APP_FABRIC_MONITOR_PORT_TABLE_NAME, fabric_portsorch_base_pri },
        { APP_FABRIC_MONITOR_DATA_TABLE_NAME, fabric_portsorch_base_pri }
    };
    gFabricPortsOrch = new FabricPortsOrch(m_applDb, fabric_port_tables);
    addOrchList(gFabricPortsOrch);

    vector<string> flex_counter_tables = {
        CFG_FLEX_COUNTER_TABLE_NAME
    };
    addOrchList(new FlexCounterOrch(m_configDb, flex_counter_tables));

    return true;
}

DpuOrchDaemon::DpuOrchDaemon(DBConnector *applDb, DBConnector *configDb, DBConnector *stateDb, DBConnector *chassisAppDb, DBConnector *dpuAppDb, DBConnector *dpuAppstateDb, ZmqServer *zmqServer) :
    OrchDaemon(applDb, configDb, stateDb, chassisAppDb, zmqServer),
    m_dpu_appDb(dpuAppDb),
    m_dpu_appstateDb(dpuAppstateDb)
{
    SWSS_LOG_ENTER();
    SWSS_LOG_NOTICE("DpuOrchDaemon starting...");
}

bool DpuOrchDaemon::init()
{
    SWSS_LOG_NOTICE("DpuOrchDaemon init...");
    OrchDaemon::init();

    // Enable the gNMI service to send DASH events to orchagent via the ZMQ channel.
    ZmqServer *dash_zmq_server = nullptr;
    if (get_feature_status(ORCH_NORTHBOND_DASH_ZMQ_ENABLED, true))
    {
        SWSS_LOG_NOTICE("Enable the gNMI service to send DASH events to orchagent via the ZMQ channel.");
        dash_zmq_server = m_zmqServer;
    }

    vector<string> dash_vnet_tables = {
        APP_DASH_VNET_TABLE_NAME,
        APP_DASH_VNET_MAPPING_TABLE_NAME
    };
    DashVnetOrch *dash_vnet_orch = new DashVnetOrch(m_applDb, dash_vnet_tables, m_dpu_appstateDb, dash_zmq_server);
    gDirectory.set(dash_vnet_orch);

    vector<string> dash_tables = {
        APP_DASH_APPLIANCE_TABLE_NAME,
        APP_DASH_ROUTING_TYPE_TABLE_NAME,
        APP_DASH_ENI_TABLE_NAME,
        APP_DASH_ENI_ROUTE_TABLE_NAME,
        APP_DASH_QOS_TABLE_NAME
    };

    DashOrch *dash_orch = new DashOrch(m_applDb, dash_tables, m_dpu_appstateDb, dash_zmq_server);
    gDirectory.set(dash_orch);

    vector<string> dash_ha_tables = {
        APP_DASH_HA_SET_TABLE_NAME,
        APP_DASH_HA_SCOPE_TABLE_NAME
    };

    DashHaOrch *dash_ha_orch = new DashHaOrch(m_dpu_appDb, dash_ha_tables, dash_orch, m_dpu_appstateDb, dash_zmq_server);
    gDirectory.set(dash_ha_orch);

    vector<string> dash_route_tables = {
        APP_DASH_ROUTE_TABLE_NAME,
        APP_DASH_ROUTE_RULE_TABLE_NAME,
        APP_DASH_ROUTE_GROUP_TABLE_NAME
    };

    DashRouteOrch *dash_route_orch = new DashRouteOrch(m_applDb, dash_route_tables, dash_orch, m_dpu_appstateDb, dash_zmq_server);
    gDirectory.set(dash_route_orch);

    vector<string> dash_acl_tables = {
        APP_DASH_PREFIX_TAG_TABLE_NAME,
        APP_DASH_ACL_IN_TABLE_NAME,
        APP_DASH_ACL_OUT_TABLE_NAME,
        APP_DASH_ACL_GROUP_TABLE_NAME,
        APP_DASH_ACL_RULE_TABLE_NAME
    };
    DashAclOrch *dash_acl_orch = new DashAclOrch(m_applDb, dash_acl_tables, dash_orch, m_dpu_appstateDb, dash_zmq_server);
    gDirectory.set(dash_acl_orch);

    vector<string> dash_tunnel_tables = {
        APP_DASH_TUNNEL_TABLE_NAME
    };
    DashTunnelOrch *dash_tunnel_orch = new DashTunnelOrch(m_applDb, dash_tunnel_tables, m_dpu_appstateDb, dash_zmq_server);
    gDirectory.set(dash_tunnel_orch);

    vector<string> dash_meter_tables = {
        APP_DASH_METER_POLICY_TABLE_NAME,
        APP_DASH_METER_RULE_TABLE_NAME
    };
    DashMeterOrch *dash_meter_orch = new DashMeterOrch(m_applDb, dash_meter_tables, dash_orch, m_dpu_appstateDb, dash_zmq_server);
    gDirectory.set(dash_meter_orch);

    vector<string> dash_port_map_tables = {
        APP_DASH_OUTBOUND_PORT_MAP_TABLE_NAME,
        APP_DASH_OUTBOUND_PORT_MAP_RANGE_TABLE_NAME
    };
    DashPortMapOrch *dash_port_map_orch = new DashPortMapOrch(m_applDb, dash_port_map_tables, m_dpu_appstateDb, dash_zmq_server);
    gDirectory.set(dash_port_map_orch);

    addOrchList(dash_acl_orch);
    addOrchList(dash_vnet_orch);
    addOrchList(dash_route_orch);
    addOrchList(dash_orch);
    addOrchList(dash_tunnel_orch);
    addOrchList(dash_meter_orch);
    addOrchList(dash_ha_orch);
    addOrchList(dash_port_map_orch);

    return true;
}<|MERGE_RESOLUTION|>--- conflicted
+++ resolved
@@ -67,11 +67,8 @@
 StpOrch *gStpOrch;
 MuxOrch *gMuxOrch;
 IcmpOrch *gIcmpOrch;
-<<<<<<< HEAD
+HFTelOrch *gHFTOrch;
 ShlOrch *gShlOrch;
-=======
-HFTelOrch *gHFTOrch;
->>>>>>> 78e61d67
 
 bool gIsNatSupported = false;
 event_handle_t g_events_handle;
