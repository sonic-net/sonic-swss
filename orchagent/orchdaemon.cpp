#include <unistd.h>
#include <unordered_map>
#include <limits.h>
#include "orchdaemon.h"
#include "logger.h"
#include <sairedis.h>
#include "warm_restart.h"

#define SAI_SWITCH_ATTR_CUSTOM_RANGE_BASE SAI_SWITCH_ATTR_CUSTOM_RANGE_START
#include "sairedis.h"
#include "chassisorch.h"

using namespace std;
using namespace swss;

/* select() function timeout retry time */
#define SELECT_TIMEOUT 1000
#define PFC_WD_POLL_MSECS 100

extern sai_switch_api_t*           sai_switch_api;
extern sai_object_id_t             gSwitchId;

extern void syncd_apply_view();
/*
 * Global orch daemon variables
 */
PortsOrch *gPortsOrch;
FdbOrch *gFdbOrch;
IntfsOrch *gIntfsOrch;
NeighOrch *gNeighOrch;
RouteOrch *gRouteOrch;
AclOrch *gAclOrch;
CrmOrch *gCrmOrch;
BufferOrch *gBufferOrch;
SwitchOrch *gSwitchOrch;
Directory<Orch*> gDirectory;

OrchDaemon::OrchDaemon(DBConnector *applDb, DBConnector *configDb, DBConnector *stateDb) :
        m_applDb(applDb),
        m_configDb(configDb),
        m_stateDb(stateDb)
{
    SWSS_LOG_ENTER();
}

OrchDaemon::~OrchDaemon()
{
    SWSS_LOG_ENTER();

    /*
     * Some orchagents call other agents in their destructor.
     * To avoid accessing deleted agent, do deletion in reverse order.
     * NOTE: This is stil not a robust solution, as order in this list
     *       does not strictly match the order of construction of agents.
     * For a robust solution, first some cleaning/house-keeping in
     * orchagents management is in order.
     * For now it fixes, possible crash during process exit.
     */
    auto it = m_orchList.rbegin();
    for(; it != m_orchList.rend(); ++it) {
        delete(*it);
    }
}

bool OrchDaemon::init()
{
    SWSS_LOG_ENTER();

    string platform = getenv("platform") ? getenv("platform") : "";

    gSwitchOrch = new SwitchOrch(m_applDb, APP_SWITCH_TABLE_NAME);

    const int portsorch_base_pri = 40;

    vector<table_name_with_pri_t> ports_tables = {
        { APP_PORT_TABLE_NAME,        portsorch_base_pri + 5 },
        { APP_VLAN_TABLE_NAME,        portsorch_base_pri + 2 },
        { APP_VLAN_MEMBER_TABLE_NAME, portsorch_base_pri     },
        { APP_LAG_TABLE_NAME,         portsorch_base_pri + 4 },
        { APP_LAG_MEMBER_TABLE_NAME,  portsorch_base_pri     }
    };

    gCrmOrch = new CrmOrch(m_configDb, CFG_CRM_TABLE_NAME);
    gPortsOrch = new PortsOrch(m_applDb, ports_tables);
    TableConnector applDbFdb(m_applDb, APP_FDB_TABLE_NAME);
    TableConnector stateDbFdb(m_stateDb, STATE_FDB_TABLE_NAME);
    gFdbOrch = new FdbOrch(applDbFdb, stateDbFdb, gPortsOrch);

    vector<string> vnet_tables = {
            APP_VNET_RT_TABLE_NAME,
            APP_VNET_RT_TUNNEL_TABLE_NAME
    };

    vector<string> cfg_vnet_tables = {
            CFG_VNET_RT_TABLE_NAME,
            CFG_VNET_RT_TUNNEL_TABLE_NAME
    };

    VNetOrch *vnet_orch;
    if (platform == MLNX_PLATFORM_SUBSTRING)
    {
        vnet_orch = new VNetOrch(m_applDb, APP_VNET_TABLE_NAME, VNET_EXEC::VNET_EXEC_BRIDGE);
    }
    else
    {
        vnet_orch = new VNetOrch(m_applDb, APP_VNET_TABLE_NAME);
    }
    gDirectory.set(vnet_orch);
    VNetCfgRouteOrch *cfg_vnet_rt_orch = new VNetCfgRouteOrch(m_configDb, m_applDb, cfg_vnet_tables);
    gDirectory.set(cfg_vnet_rt_orch);
    VNetRouteOrch *vnet_rt_orch = new VNetRouteOrch(m_applDb, vnet_tables, vnet_orch);
    gDirectory.set(vnet_rt_orch);
    VRFOrch *vrf_orch = new VRFOrch(m_applDb, APP_VRF_TABLE_NAME, m_stateDb, STATE_VRF_OBJECT_TABLE_NAME);
    gDirectory.set(vrf_orch);

    const vector<string> chassis_frontend_tables = {
        CFG_PASS_THROUGH_ROUTE_TABLE_NAME,
    };
    ChassisOrch* chassis_frontend_orch = new ChassisOrch(m_configDb, m_applDb, chassis_frontend_tables, vnet_rt_orch);
    gDirectory.set(chassis_frontend_orch);

    gIntfsOrch = new IntfsOrch(m_applDb, APP_INTF_TABLE_NAME, vrf_orch);
    gNeighOrch = new NeighOrch(m_applDb, APP_NEIGH_TABLE_NAME, gIntfsOrch);
<<<<<<< HEAD
    gRouteOrch = new RouteOrch(m_applDb, APP_ROUTE_TABLE_NAME, gNeighOrch, gIntfsOrch, vrf_orch);
    CoppOrch  *copp_orch  = new CoppOrch(m_applDb, APP_COPP_TABLE_NAME);
=======
    gRouteOrch = new RouteOrch(m_applDb, APP_ROUTE_TABLE_NAME, gNeighOrch);

    TableConnector confDbSflowTable(m_configDb, CFG_SFLOW_TABLE_NAME);
    TableConnector appCoppTable(m_applDb, APP_COPP_TABLE_NAME);

    vector<TableConnector> copp_table_connectors = {
        confDbSflowTable,
        appCoppTable
    };
    CoppOrch  *copp_orch  = new CoppOrch(copp_table_connectors);
>>>>>>> 20747fa6
    TunnelDecapOrch *tunnel_decap_orch = new TunnelDecapOrch(m_applDb, APP_TUNNEL_DECAP_TABLE_NAME);

    VxlanTunnelOrch *vxlan_tunnel_orch = new VxlanTunnelOrch(m_applDb, APP_VXLAN_TUNNEL_TABLE_NAME);
    gDirectory.set(vxlan_tunnel_orch);
    VxlanTunnelMapOrch *vxlan_tunnel_map_orch = new VxlanTunnelMapOrch(m_applDb, APP_VXLAN_TUNNEL_MAP_TABLE_NAME);
    gDirectory.set(vxlan_tunnel_map_orch);
    VxlanVrfMapOrch *vxlan_vrf_orch = new VxlanVrfMapOrch(m_applDb, APP_VXLAN_VRF_TABLE_NAME);
    gDirectory.set(vxlan_vrf_orch);

    vector<string> qos_tables = {
        CFG_TC_TO_QUEUE_MAP_TABLE_NAME,
        CFG_SCHEDULER_TABLE_NAME,
        CFG_DSCP_TO_TC_MAP_TABLE_NAME,
        CFG_DOT1P_TO_TC_MAP_TABLE_NAME,
        CFG_QUEUE_TABLE_NAME,
        CFG_PORT_QOS_MAP_TABLE_NAME,
        CFG_WRED_PROFILE_TABLE_NAME,
        CFG_TC_TO_PRIORITY_GROUP_MAP_TABLE_NAME,
        CFG_PFC_PRIORITY_TO_PRIORITY_GROUP_MAP_TABLE_NAME,
        CFG_PFC_PRIORITY_TO_QUEUE_MAP_TABLE_NAME
    };
    QosOrch *qos_orch = new QosOrch(m_configDb, qos_tables);

    vector<string> buffer_tables = {
        CFG_BUFFER_POOL_TABLE_NAME,
        CFG_BUFFER_PROFILE_TABLE_NAME,
        CFG_BUFFER_QUEUE_TABLE_NAME,
        CFG_BUFFER_PG_TABLE_NAME,
        CFG_BUFFER_PORT_INGRESS_PROFILE_LIST_NAME,
        CFG_BUFFER_PORT_EGRESS_PROFILE_LIST_NAME
    };
    gBufferOrch = new BufferOrch(m_configDb, buffer_tables);

    PolicerOrch *policer_orch = new PolicerOrch(m_configDb, "POLICER");

    TableConnector stateDbMirrorSession(m_stateDb, STATE_MIRROR_SESSION_TABLE_NAME);
    TableConnector confDbMirrorSession(m_configDb, CFG_MIRROR_SESSION_TABLE_NAME);
    MirrorOrch *mirror_orch = new MirrorOrch(stateDbMirrorSession, confDbMirrorSession, gPortsOrch, gRouteOrch, gNeighOrch, gFdbOrch, policer_orch);

    TableConnector confDbAclTable(m_configDb, CFG_ACL_TABLE_TABLE_NAME);
    TableConnector confDbAclRuleTable(m_configDb, CFG_ACL_RULE_TABLE_NAME);

    vector<TableConnector> acl_table_connectors = {
        confDbAclTable,
        confDbAclRuleTable
    };

    vector<string> dtel_tables = {
        CFG_DTEL_TABLE_NAME,
        CFG_DTEL_REPORT_SESSION_TABLE_NAME,
        CFG_DTEL_INT_SESSION_TABLE_NAME,
        CFG_DTEL_QUEUE_REPORT_TABLE_NAME,
        CFG_DTEL_EVENT_TABLE_NAME
    };

    vector<string> wm_tables = {
        CFG_WATERMARK_TABLE_NAME,
        CFG_FLEX_COUNTER_TABLE_NAME
    };

    WatermarkOrch *wm_orch = new WatermarkOrch(m_configDb, wm_tables);

    vector<string> sflow_tables = {
            APP_SFLOW_TABLE_NAME,
            APP_SFLOW_SESSION_TABLE_NAME,
            APP_SFLOW_SAMPLE_RATE_TABLE_NAME
    };
    SflowOrch *sflow_orch = new SflowOrch(m_applDb,  sflow_tables);

    /*
     * The order of the orch list is important for state restore of warm start and
     * the queued processing in m_toSync map after gPortsOrch->allPortsReady() is set.
     *
     * For the multiple consumers in ports_tables, tasks for LAG_TABLE is processed before VLAN_TABLE
     * when iterating ConsumerMap.
     * That is ensured implicitly by the order of map key, "LAG_TABLE" is smaller than "VLAN_TABLE" in lexicographic order.
     */
    m_orchList = { gSwitchOrch, gCrmOrch, gBufferOrch, gPortsOrch, gIntfsOrch, gNeighOrch, gRouteOrch, copp_orch, tunnel_decap_orch, qos_orch, wm_orch, policer_orch, sflow_orch};


    bool initialize_dtel = false;
    if (platform == BFN_PLATFORM_SUBSTRING || platform == VS_PLATFORM_SUBSTRING)
    {
        sai_attr_capability_t capability;
        capability.create_implemented = true;

    /* Will uncomment this when saiobject.h support is added to SONiC */
    /*
    sai_status_t status;

        status = sai_query_attribute_capability(gSwitchId, SAI_OBJECT_TYPE_DTEL, SAI_DTEL_ATTR_SWITCH_ID, &capability);
        if (status != SAI_STATUS_SUCCESS)
        {
            SWSS_LOG_ERROR("Could not query Dataplane telemetry capability %d", status);
            exit(EXIT_FAILURE);
        }
    */

        if (capability.create_implemented)
        {
            initialize_dtel = true;
        }
    }

    DTelOrch *dtel_orch = NULL;
    if (initialize_dtel)
    {
        dtel_orch = new DTelOrch(m_configDb, dtel_tables, gPortsOrch);
        m_orchList.push_back(dtel_orch);
    }
    TableConnector stateDbSwitchTable(m_stateDb, "SWITCH_CAPABILITY");
    gAclOrch = new AclOrch(acl_table_connectors, stateDbSwitchTable, gPortsOrch, mirror_orch, gNeighOrch, gRouteOrch, dtel_orch);

    m_orchList.push_back(gFdbOrch);
    m_orchList.push_back(mirror_orch);
    m_orchList.push_back(gAclOrch);
    m_orchList.push_back(chassis_frontend_orch);
    m_orchList.push_back(vrf_orch);
    m_orchList.push_back(vxlan_tunnel_orch);
    m_orchList.push_back(vxlan_tunnel_map_orch);
    m_orchList.push_back(vxlan_vrf_orch);
    m_orchList.push_back(cfg_vnet_rt_orch);
    m_orchList.push_back(vnet_orch);
    m_orchList.push_back(vnet_rt_orch);

    m_select = new Select();

    vector<string> flex_counter_tables = {
        CFG_FLEX_COUNTER_TABLE_NAME
    };

    m_orchList.push_back(new FlexCounterOrch(m_configDb, flex_counter_tables));

    vector<string> pfc_wd_tables = {
        CFG_PFC_WD_TABLE_NAME
    };

    if ((platform == MLNX_PLATFORM_SUBSTRING)
        || (platform == INVM_PLATFORM_SUBSTRING)
        || (platform == BFN_PLATFORM_SUBSTRING)
        || (platform == NPS_PLATFORM_SUBSTRING))
    {

        static const vector<sai_port_stat_t> portStatIds =
        {
            SAI_PORT_STAT_PFC_0_RX_PAUSE_DURATION,
            SAI_PORT_STAT_PFC_1_RX_PAUSE_DURATION,
            SAI_PORT_STAT_PFC_2_RX_PAUSE_DURATION,
            SAI_PORT_STAT_PFC_3_RX_PAUSE_DURATION,
            SAI_PORT_STAT_PFC_4_RX_PAUSE_DURATION,
            SAI_PORT_STAT_PFC_5_RX_PAUSE_DURATION,
            SAI_PORT_STAT_PFC_6_RX_PAUSE_DURATION,
            SAI_PORT_STAT_PFC_7_RX_PAUSE_DURATION,
            SAI_PORT_STAT_PFC_0_RX_PKTS,
            SAI_PORT_STAT_PFC_1_RX_PKTS,
            SAI_PORT_STAT_PFC_2_RX_PKTS,
            SAI_PORT_STAT_PFC_3_RX_PKTS,
            SAI_PORT_STAT_PFC_4_RX_PKTS,
            SAI_PORT_STAT_PFC_5_RX_PKTS,
            SAI_PORT_STAT_PFC_6_RX_PKTS,
            SAI_PORT_STAT_PFC_7_RX_PKTS,
        };

        static const vector<sai_queue_stat_t> queueStatIds =
        {
            SAI_QUEUE_STAT_PACKETS,
            SAI_QUEUE_STAT_CURR_OCCUPANCY_BYTES,
        };

        static const vector<sai_queue_attr_t> queueAttrIds;

        if ((platform == MLNX_PLATFORM_SUBSTRING)
            || (platform == INVM_PLATFORM_SUBSTRING)
            || (platform == NPS_PLATFORM_SUBSTRING))
        {
            m_orchList.push_back(new PfcWdSwOrch<PfcWdZeroBufferHandler, PfcWdLossyHandler>(
                        m_configDb,
                        pfc_wd_tables,
                        portStatIds,
                        queueStatIds,
                        queueAttrIds,
                        PFC_WD_POLL_MSECS));
        }
        else if (platform == BFN_PLATFORM_SUBSTRING)
        {
            m_orchList.push_back(new PfcWdSwOrch<PfcWdAclHandler, PfcWdLossyHandler>(
                        m_configDb,
                        pfc_wd_tables,
                        portStatIds,
                        queueStatIds,
                        queueAttrIds,
                        PFC_WD_POLL_MSECS));
        }
    }
    else if (platform == BRCM_PLATFORM_SUBSTRING)
    {
        static const vector<sai_port_stat_t> portStatIds =
        {
            SAI_PORT_STAT_PFC_0_RX_PKTS,
            SAI_PORT_STAT_PFC_1_RX_PKTS,
            SAI_PORT_STAT_PFC_2_RX_PKTS,
            SAI_PORT_STAT_PFC_3_RX_PKTS,
            SAI_PORT_STAT_PFC_4_RX_PKTS,
            SAI_PORT_STAT_PFC_5_RX_PKTS,
            SAI_PORT_STAT_PFC_6_RX_PKTS,
            SAI_PORT_STAT_PFC_7_RX_PKTS,
            SAI_PORT_STAT_PFC_0_ON2OFF_RX_PKTS,
            SAI_PORT_STAT_PFC_1_ON2OFF_RX_PKTS,
            SAI_PORT_STAT_PFC_2_ON2OFF_RX_PKTS,
            SAI_PORT_STAT_PFC_3_ON2OFF_RX_PKTS,
            SAI_PORT_STAT_PFC_4_ON2OFF_RX_PKTS,
            SAI_PORT_STAT_PFC_5_ON2OFF_RX_PKTS,
            SAI_PORT_STAT_PFC_6_ON2OFF_RX_PKTS,
            SAI_PORT_STAT_PFC_7_ON2OFF_RX_PKTS,
        };

        static const vector<sai_queue_stat_t> queueStatIds =
        {
            SAI_QUEUE_STAT_PACKETS,
            SAI_QUEUE_STAT_CURR_OCCUPANCY_BYTES,
        };

        static const vector<sai_queue_attr_t> queueAttrIds =
        {
            SAI_QUEUE_ATTR_PAUSE_STATUS,
        };

        m_orchList.push_back(new PfcWdSwOrch<PfcWdAclHandler, PfcWdLossyHandler>(
                    m_configDb,
                    pfc_wd_tables,
                    portStatIds,
                    queueStatIds,
                    queueAttrIds,
                    PFC_WD_POLL_MSECS));
    }

    m_orchList.push_back(&CounterCheckOrch::getInstance(m_configDb));

    if (WarmStart::isWarmStart())
    {
        bool suc = warmRestoreAndSyncUp();
        if (!suc)
        {
            return false;
        }
    }

    return true;
}

/* Flush redis through sairedis interface */
void OrchDaemon::flush()
{
    SWSS_LOG_ENTER();

    sai_attribute_t attr;
    attr.id = SAI_REDIS_SWITCH_ATTR_FLUSH;
    sai_status_t status = sai_switch_api->set_switch_attribute(gSwitchId, &attr);
    if (status != SAI_STATUS_SUCCESS)
    {
        SWSS_LOG_ERROR("Failed to flush redis pipeline %d", status);
        exit(EXIT_FAILURE);
    }
}

void OrchDaemon::start()
{
    SWSS_LOG_ENTER();

    for (Orch *o : m_orchList)
    {
        m_select->addSelectables(o->getSelectables());
    }

    while (true)
    {
        Selectable *s;
        int ret;

        ret = m_select->select(&s, SELECT_TIMEOUT);

        if (ret == Select::ERROR)
        {
            SWSS_LOG_NOTICE("Error: %s!\n", strerror(errno));
            continue;
        }

        if (ret == Select::TIMEOUT)
        {
            continue;
        }

        auto *c = (Executor *)s;
        c->execute();

        /* After each iteration, periodically check all m_toSync map to
         * execute all the remaining tasks that need to be retried. */

        /* TODO: Abstract Orch class to have a specific todo list */
        for (Orch *o : m_orchList)
            o->doTask();

        /* Let sairedis to flush all SAI function call to ASIC DB.
         * Normally the redis pipeline will flush when enough request
         * accumulated. Still it is possible that small amount of
         * requests live in it. When the daemon has finished events/tasks, it
         * is a good chance to flush the pipeline before next select happened.
         */
        flush();

        /*
         * Asked to check warm restart readiness.
         * Not doing this under Select::TIMEOUT condition because of
         * the existence of finer granularity ExecutableTimer with select
         */
        if (gSwitchOrch->checkRestartReady())
        {
            bool ret = warmRestartCheck();
            if (ret)
            {
                // Orchagent is ready to perform warm restart, stop processing any new db data.
                // Should sleep here or continue handling timers and etc.??
                if (!gSwitchOrch->checkRestartNoFreeze())
                {
                    // Disable FDB aging
                    gSwitchOrch->setAgingFDB(0);

                    // Disable FDB learning on all bridge ports
                    for (auto& pair: gPortsOrch->getAllPorts())
                    {
                        auto& port = pair.second;
                        gPortsOrch->setBridgePortLearningFDB(port, SAI_BRIDGE_PORT_FDB_LEARNING_MODE_DISABLE);
                    }

                    // Flush sairedis's redis pipeline
                    flush();

                    SWSS_LOG_WARN("Orchagent is frozen for warm restart!");
                    sleep(UINT_MAX);
                }
            }
        }
    }
}

/*
 * Try to perform orchagent state restore and dynamic states sync up if
 * warm start reqeust is detected.
 */
bool OrchDaemon::warmRestoreAndSyncUp()
{
    WarmStart::setWarmStartState("orchagent", WarmStart::INITIALIZED);

    for (Orch *o : m_orchList)
    {
        o->bake();
    }

    /*
     * Four iterations are needed.
     *
     * First iteration: switchorch, Port init/hostif create part of portorch.
     *
     * Second iteratoin: gBufferOrch which requires port created,
     *   then port speed/mtu/fec_mode/pfc_asym/admin_status config.
     *
     * Third iteration: other orch(s) which wait for port init done.
     *
     * Fourth iteration: Drain remaining data that are out of order like LAG_MEMBER_TABLE and
     * VLAN_MEMBER_TABLE since they were checked before LAG_TABLE and VLAN_TABLE within gPortsOrch.
     */

    for (auto it = 0; it < 4; it++)
    {
        SWSS_LOG_DEBUG("The current iteration is %d", it);

        for (Orch *o : m_orchList)
        {
            o->doTask();
        }
    }

    for (Orch *o : m_orchList)
    {
        o->postBake();
    }

    /*
     * At this point, all the pre-existing data should have been processed properly, and
     * orchagent should be in exact same state of pre-shutdown.
     * Perform restore validation as needed.
     */
    bool suc = warmRestoreValidation();
    if (!suc)
    {
        SWSS_LOG_ERROR("Orchagent state restore failed");
        return false;
    }

    SWSS_LOG_NOTICE("Orchagent state restore done");

    syncd_apply_view();

    /* Start dynamic state sync up */
    gPortsOrch->refreshPortStatus();

    /*
     * Note. Arp sync up is handled in neighsyncd.
     * The "RECONCILED" state of orchagent doesn't mean the state related to neighbor is up to date.
     */
    WarmStart::setWarmStartState("orchagent", WarmStart::RECONCILED);
    return true;
}

/*
 * Get tasks to sync for consumers of each orch being managed by this orch daemon
 */
void OrchDaemon::getTaskToSync(vector<string> &ts)
{
    for (Orch *o : m_orchList)
    {
        o->dumpPendingTasks(ts);
    }
}


/* Perform basic validation after start restore for warm start */
bool OrchDaemon::warmRestoreValidation()
{
    /*
     * No pending task should exist for any of the consumer at this point.
     * All the prexisting data in appDB and configDb have been read and processed.
     */
    vector<string> ts;
    getTaskToSync(ts);
    if (ts.size() != 0)
    {
        // TODO: Update this section accordingly once pre-warmStart consistency validation is ready.
        SWSS_LOG_NOTICE("There are pending consumer tasks after restore: ");
        for(auto &s : ts)
        {
            SWSS_LOG_NOTICE("%s", s.c_str());
        }
    }
    WarmStart::setWarmStartState("orchagent", WarmStart::RESTORED);
    return ts.empty();
}

/*
 * Reply with "READY" notification if no pending tasks, and return true.
 * Ortherwise reply with "NOT_READY" notification and return false.
 * Further consideration is needed as to when orchagent is treated as warm restart ready.
 * For now, no pending task should exist in any orch agent.
 */
bool OrchDaemon::warmRestartCheck()
{
    std::vector<swss::FieldValueTuple> values;
    std::string op = "orchagent";
    std::string data = "READY";
    bool ret = true;

    vector<string> ts;
    getTaskToSync(ts);

    if (ts.size() != 0)
    {
        SWSS_LOG_NOTICE("WarmRestart check found pending tasks: ");
        for(auto &s : ts)
        {
            SWSS_LOG_NOTICE("    %s", s.c_str());
        }
        if (!gSwitchOrch->skipPendingTaskCheck())
        {
            data = "NOT_READY";
            ret = false;
        }
        else
        {
            SWSS_LOG_NOTICE("Orchagent objects dependency check skipped");
        }
    }

    SWSS_LOG_NOTICE("Restart check result: %s", data.c_str());
    gSwitchOrch->restartCheckReply(op,  data, values);
    return ret;
}<|MERGE_RESOLUTION|>--- conflicted
+++ resolved
@@ -121,11 +121,7 @@
 
     gIntfsOrch = new IntfsOrch(m_applDb, APP_INTF_TABLE_NAME, vrf_orch);
     gNeighOrch = new NeighOrch(m_applDb, APP_NEIGH_TABLE_NAME, gIntfsOrch);
-<<<<<<< HEAD
     gRouteOrch = new RouteOrch(m_applDb, APP_ROUTE_TABLE_NAME, gNeighOrch, gIntfsOrch, vrf_orch);
-    CoppOrch  *copp_orch  = new CoppOrch(m_applDb, APP_COPP_TABLE_NAME);
-=======
-    gRouteOrch = new RouteOrch(m_applDb, APP_ROUTE_TABLE_NAME, gNeighOrch);
 
     TableConnector confDbSflowTable(m_configDb, CFG_SFLOW_TABLE_NAME);
     TableConnector appCoppTable(m_applDb, APP_COPP_TABLE_NAME);
@@ -135,7 +131,6 @@
         appCoppTable
     };
     CoppOrch  *copp_orch  = new CoppOrch(copp_table_connectors);
->>>>>>> 20747fa6
     TunnelDecapOrch *tunnel_decap_orch = new TunnelDecapOrch(m_applDb, APP_TUNNEL_DECAP_TABLE_NAME);
 
     VxlanTunnelOrch *vxlan_tunnel_orch = new VxlanTunnelOrch(m_applDb, APP_VXLAN_TUNNEL_TABLE_NAME);
