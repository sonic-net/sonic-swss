#include <unistd.h>
#include <unordered_map>
#include <limits.h>
#include "orchdaemon.h"
#include "logger.h"
#include <sairedis.h>
#include "warm_restart.h"

#define SAI_SWITCH_ATTR_CUSTOM_RANGE_BASE SAI_SWITCH_ATTR_CUSTOM_RANGE_START
#include "sairedis.h"

using namespace std;
using namespace swss;

/* select() function timeout retry time */
#define SELECT_TIMEOUT 1000
#define PFC_WD_POLL_MSECS 100

extern sai_switch_api_t*           sai_switch_api;
extern sai_object_id_t             gSwitchId;

extern void syncd_apply_view();
/*
 * Global orch daemon variables
 */
PortsOrch *gPortsOrch;
FdbOrch *gFdbOrch;
IntfsOrch *gIntfsOrch;
NeighOrch *gNeighOrch;
RouteOrch *gRouteOrch;
AclOrch *gAclOrch;
CrmOrch *gCrmOrch;
BufferOrch *gBufferOrch;
SwitchOrch *gSwitchOrch;
Directory<Orch*> gDirectory;

OrchDaemon::OrchDaemon(DBConnector *applDb, DBConnector *configDb, DBConnector *stateDb) :
        m_applDb(applDb),
        m_configDb(configDb),
        m_stateDb(stateDb)
{
    SWSS_LOG_ENTER();
}

OrchDaemon::~OrchDaemon()
{
    SWSS_LOG_ENTER();
    for (Orch *o : m_orchList)
        delete(o);
}

bool OrchDaemon::init()
{
    SWSS_LOG_ENTER();

    string platform = getenv("platform") ? getenv("platform") : "";

    gSwitchOrch = new SwitchOrch(m_applDb, APP_SWITCH_TABLE_NAME);

    const int portsorch_base_pri = 40;

    vector<table_name_with_pri_t> ports_tables = {
        { APP_PORT_TABLE_NAME,        portsorch_base_pri + 5 },
        { APP_VLAN_TABLE_NAME,        portsorch_base_pri + 2 },
        { APP_VLAN_MEMBER_TABLE_NAME, portsorch_base_pri     },
        { APP_LAG_TABLE_NAME,         portsorch_base_pri + 4 },
        { APP_LAG_MEMBER_TABLE_NAME,  portsorch_base_pri     }
    };

    gCrmOrch = new CrmOrch(m_configDb, CFG_CRM_TABLE_NAME);
    gPortsOrch = new PortsOrch(m_applDb, ports_tables);
    TableConnector applDbFdb(m_applDb, APP_FDB_TABLE_NAME);
    TableConnector stateDbFdb(m_stateDb, STATE_FDB_TABLE_NAME);
    gFdbOrch = new FdbOrch(applDbFdb, stateDbFdb, gPortsOrch);

    vector<string> vnet_tables = {
            APP_VNET_RT_TABLE_NAME,
            APP_VNET_RT_TUNNEL_TABLE_NAME
    };
    VNetOrch *vnet_orch;
    if (platform == MLNX_PLATFORM_SUBSTRING)
    {
        vnet_orch = new VNetOrch(m_applDb, APP_VNET_TABLE_NAME, VNET_EXEC::VNET_EXEC_BRIDGE);
    }
    else
    {
        vnet_orch = new VNetOrch(m_applDb, APP_VNET_TABLE_NAME);
    }
    gDirectory.set(vnet_orch);
    VNetRouteOrch *vnet_rt_orch = new VNetRouteOrch(m_applDb, vnet_tables, vnet_orch);
    gDirectory.set(vnet_rt_orch);
    VRFOrch *vrf_orch = new VRFOrch(m_applDb, APP_VRF_TABLE_NAME);
    gDirectory.set(vrf_orch);

    gIntfsOrch = new IntfsOrch(m_applDb, APP_INTF_TABLE_NAME, vrf_orch);
    gNeighOrch = new NeighOrch(m_applDb, APP_NEIGH_TABLE_NAME, gIntfsOrch);
    gRouteOrch = new RouteOrch(m_applDb, APP_ROUTE_TABLE_NAME, gNeighOrch);
    CoppOrch  *copp_orch  = new CoppOrch(m_applDb, APP_COPP_TABLE_NAME);
    TunnelDecapOrch *tunnel_decap_orch = new TunnelDecapOrch(m_applDb, APP_TUNNEL_DECAP_TABLE_NAME);

    VxlanTunnelOrch *vxlan_tunnel_orch = new VxlanTunnelOrch(m_applDb, APP_VXLAN_TUNNEL_TABLE_NAME);
    gDirectory.set(vxlan_tunnel_orch);
    VxlanTunnelMapOrch *vxlan_tunnel_map_orch = new VxlanTunnelMapOrch(m_applDb, APP_VXLAN_TUNNEL_MAP_TABLE_NAME);
    gDirectory.set(vxlan_tunnel_map_orch);
    VxlanVrfMapOrch *vxlan_vrf_orch = new VxlanVrfMapOrch(m_applDb, APP_VXLAN_VRF_TABLE_NAME);
    gDirectory.set(vxlan_vrf_orch);

    vector<string> qos_tables = {
        CFG_TC_TO_QUEUE_MAP_TABLE_NAME,
        CFG_SCHEDULER_TABLE_NAME,
        CFG_DSCP_TO_TC_MAP_TABLE_NAME,
        CFG_QUEUE_TABLE_NAME,
        CFG_PORT_QOS_MAP_TABLE_NAME,
        CFG_WRED_PROFILE_TABLE_NAME,
        CFG_TC_TO_PRIORITY_GROUP_MAP_TABLE_NAME,
        CFG_PFC_PRIORITY_TO_PRIORITY_GROUP_MAP_TABLE_NAME,
        CFG_PFC_PRIORITY_TO_QUEUE_MAP_TABLE_NAME
    };
    QosOrch *qos_orch = new QosOrch(m_configDb, qos_tables);

    vector<string> buffer_tables = {
        CFG_BUFFER_POOL_TABLE_NAME,
        CFG_BUFFER_PROFILE_TABLE_NAME,
        CFG_BUFFER_QUEUE_TABLE_NAME,
        CFG_BUFFER_PG_TABLE_NAME,
        CFG_BUFFER_PORT_INGRESS_PROFILE_LIST_NAME,
        CFG_BUFFER_PORT_EGRESS_PROFILE_LIST_NAME
    };
    gBufferOrch = new BufferOrch(m_configDb, buffer_tables);

<<<<<<< HEAD
    TableConnector stateDbMirrorSession(m_stateDb, STATE_MIRROR_SESSION_TABLE_NAME);
=======
    PolicerOrch *policer_orch = new PolicerOrch(m_configDb, "POLICER");

    TableConnector stateDbMirrorSession(m_stateDb, APP_MIRROR_SESSION_TABLE_NAME);
>>>>>>> c4e3e547
    TableConnector confDbMirrorSession(m_configDb, CFG_MIRROR_SESSION_TABLE_NAME);
    MirrorOrch *mirror_orch = new MirrorOrch(stateDbMirrorSession, confDbMirrorSession, gPortsOrch, gRouteOrch, gNeighOrch, gFdbOrch, policer_orch);

    TableConnector confDbAclTable(m_configDb, CFG_ACL_TABLE_NAME);
    TableConnector confDbAclRuleTable(m_configDb, CFG_ACL_RULE_TABLE_NAME);

    vector<TableConnector> acl_table_connectors = {
        confDbAclTable,
        confDbAclRuleTable
    };

    vector<string> dtel_tables = {
        CFG_DTEL_TABLE_NAME,
        CFG_DTEL_REPORT_SESSION_TABLE_NAME,
        CFG_DTEL_INT_SESSION_TABLE_NAME,
        CFG_DTEL_QUEUE_REPORT_TABLE_NAME,
        CFG_DTEL_EVENT_TABLE_NAME
    };

    vector<string> wm_tables = {
        CFG_WATERMARK_TABLE_NAME,
        CFG_FLEX_COUNTER_TABLE_NAME
    };

    WatermarkOrch *wm_orch = new WatermarkOrch(m_configDb, wm_tables);

    /*
     * The order of the orch list is important for state restore of warm start and
     * the queued processing in m_toSync map after gPortsOrch->isPortReady() is set.
     *
     * For the multiple consumers in ports_tables, tasks for LAG_TABLE is processed before VLAN_TABLE
     * when iterating ConsumerMap.
     * That is ensured implicitly by the order of map key, "LAG_TABLE" is smaller than "VLAN_TABLE" in lexicographic order.
     */
    m_orchList = { gSwitchOrch, gCrmOrch, gBufferOrch, gPortsOrch, gIntfsOrch, gNeighOrch, gRouteOrch, copp_orch, tunnel_decap_orch, qos_orch, wm_orch, policer_orch };


    bool initialize_dtel = false;
    if (platform == BFN_PLATFORM_SUBSTRING || platform == VS_PLATFORM_SUBSTRING)
    {
        sai_attr_capability_t capability;
        capability.create_implemented = true;

    /* Will uncomment this when saiobject.h support is added to SONiC */
    /*
    sai_status_t status;

        status = sai_query_attribute_capability(gSwitchId, SAI_OBJECT_TYPE_DTEL, SAI_DTEL_ATTR_SWITCH_ID, &capability);
        if (status != SAI_STATUS_SUCCESS)
        {
            SWSS_LOG_ERROR("Could not query Dataplane telemetry capability %d", status);
            exit(EXIT_FAILURE);
        }
    */

        if (capability.create_implemented)
        {
            initialize_dtel = true;
        }
    }

    DTelOrch *dtel_orch = NULL;
    if (initialize_dtel)
    {
        dtel_orch = new DTelOrch(m_configDb, dtel_tables, gPortsOrch);
        m_orchList.push_back(dtel_orch);
    }
    TableConnector stateDbSwitchTable(m_stateDb, "SWITCH_CAPABILITY");
    gAclOrch = new AclOrch(acl_table_connectors, stateDbSwitchTable, gPortsOrch, mirror_orch, gNeighOrch, gRouteOrch, dtel_orch);

    m_orchList.push_back(gFdbOrch);
    m_orchList.push_back(mirror_orch);
    m_orchList.push_back(gAclOrch);
    m_orchList.push_back(vnet_orch);
    m_orchList.push_back(vnet_rt_orch);
    m_orchList.push_back(vrf_orch);
    m_orchList.push_back(vxlan_tunnel_orch);
    m_orchList.push_back(vxlan_tunnel_map_orch);
    m_orchList.push_back(vxlan_vrf_orch);

    m_select = new Select();

    vector<string> flex_counter_tables = {
        CFG_FLEX_COUNTER_TABLE_NAME
    };

    m_orchList.push_back(new FlexCounterOrch(m_configDb, flex_counter_tables));

    vector<string> pfc_wd_tables = {
        CFG_PFC_WD_TABLE_NAME
    };

    if (platform == MLNX_PLATFORM_SUBSTRING
        || platform == NPS_PLATFORM_SUBSTRING)
    {

        static const vector<sai_port_stat_t> portStatIds =
        {
            SAI_PORT_STAT_PFC_0_RX_PAUSE_DURATION,
            SAI_PORT_STAT_PFC_1_RX_PAUSE_DURATION,
            SAI_PORT_STAT_PFC_2_RX_PAUSE_DURATION,
            SAI_PORT_STAT_PFC_3_RX_PAUSE_DURATION,
            SAI_PORT_STAT_PFC_4_RX_PAUSE_DURATION,
            SAI_PORT_STAT_PFC_5_RX_PAUSE_DURATION,
            SAI_PORT_STAT_PFC_6_RX_PAUSE_DURATION,
            SAI_PORT_STAT_PFC_7_RX_PAUSE_DURATION,
            SAI_PORT_STAT_PFC_0_RX_PKTS,
            SAI_PORT_STAT_PFC_1_RX_PKTS,
            SAI_PORT_STAT_PFC_2_RX_PKTS,
            SAI_PORT_STAT_PFC_3_RX_PKTS,
            SAI_PORT_STAT_PFC_4_RX_PKTS,
            SAI_PORT_STAT_PFC_5_RX_PKTS,
            SAI_PORT_STAT_PFC_6_RX_PKTS,
            SAI_PORT_STAT_PFC_7_RX_PKTS,
        };

        static const vector<sai_queue_stat_t> queueStatIds =
        {
            SAI_QUEUE_STAT_PACKETS,
            SAI_QUEUE_STAT_CURR_OCCUPANCY_BYTES,
        };

        static const vector<sai_queue_attr_t> queueAttrIds;

        m_orchList.push_back(new PfcWdSwOrch<PfcWdZeroBufferHandler, PfcWdLossyHandler>(
                    m_configDb,
                    pfc_wd_tables,
                    portStatIds,
                    queueStatIds,
                    queueAttrIds,
                    PFC_WD_POLL_MSECS));
    }
    else if (platform == BRCM_PLATFORM_SUBSTRING)
    {
        static const vector<sai_port_stat_t> portStatIds =
        {
            SAI_PORT_STAT_PFC_0_RX_PKTS,
            SAI_PORT_STAT_PFC_1_RX_PKTS,
            SAI_PORT_STAT_PFC_2_RX_PKTS,
            SAI_PORT_STAT_PFC_3_RX_PKTS,
            SAI_PORT_STAT_PFC_4_RX_PKTS,
            SAI_PORT_STAT_PFC_5_RX_PKTS,
            SAI_PORT_STAT_PFC_6_RX_PKTS,
            SAI_PORT_STAT_PFC_7_RX_PKTS,
            SAI_PORT_STAT_PFC_0_ON2OFF_RX_PKTS,
            SAI_PORT_STAT_PFC_1_ON2OFF_RX_PKTS,
            SAI_PORT_STAT_PFC_2_ON2OFF_RX_PKTS,
            SAI_PORT_STAT_PFC_3_ON2OFF_RX_PKTS,
            SAI_PORT_STAT_PFC_4_ON2OFF_RX_PKTS,
            SAI_PORT_STAT_PFC_5_ON2OFF_RX_PKTS,
            SAI_PORT_STAT_PFC_6_ON2OFF_RX_PKTS,
            SAI_PORT_STAT_PFC_7_ON2OFF_RX_PKTS,
        };

        static const vector<sai_queue_stat_t> queueStatIds =
        {
            SAI_QUEUE_STAT_PACKETS,
            SAI_QUEUE_STAT_CURR_OCCUPANCY_BYTES,
        };

        static const vector<sai_queue_attr_t> queueAttrIds =
        {
            SAI_QUEUE_ATTR_PAUSE_STATUS,
        };

        m_orchList.push_back(new PfcWdSwOrch<PfcWdAclHandler, PfcWdLossyHandler>(
                    m_configDb,
                    pfc_wd_tables,
                    portStatIds,
                    queueStatIds,
                    queueAttrIds,
                    PFC_WD_POLL_MSECS));
    }

    m_orchList.push_back(&CounterCheckOrch::getInstance(m_configDb));

    if (WarmStart::isWarmStart())
    {
        bool suc = warmRestoreAndSyncUp();
        if (!suc)
        {
            return false;
        }
    }

    return true;
}

/* Flush redis through sairedis interface */
void OrchDaemon::flush()
{
    SWSS_LOG_ENTER();

    sai_attribute_t attr;
    attr.id = SAI_REDIS_SWITCH_ATTR_FLUSH;
    sai_status_t status = sai_switch_api->set_switch_attribute(gSwitchId, &attr);
    if (status != SAI_STATUS_SUCCESS)
    {
        SWSS_LOG_ERROR("Failed to flush redis pipeline %d", status);
        exit(EXIT_FAILURE);
    }
}

void OrchDaemon::start()
{
    SWSS_LOG_ENTER();

    for (Orch *o : m_orchList)
    {
        m_select->addSelectables(o->getSelectables());
    }

    while (true)
    {
        Selectable *s;
        int ret;

        ret = m_select->select(&s, SELECT_TIMEOUT);

        if (ret == Select::ERROR)
        {
            SWSS_LOG_NOTICE("Error: %s!\n", strerror(errno));
            continue;
        }

        if (ret == Select::TIMEOUT)
        {
            continue;
        }

        auto *c = (Executor *)s;
        c->execute();

        /* After each iteration, periodically check all m_toSync map to
         * execute all the remaining tasks that need to be retried. */

        /* TODO: Abstract Orch class to have a specific todo list */
        for (Orch *o : m_orchList)
            o->doTask();

        /* Let sairedis to flush all SAI function call to ASIC DB.
         * Normally the redis pipeline will flush when enough request
         * accumulated. Still it is possible that small amount of
         * requests live in it. When the daemon has finished events/tasks, it
         * is a good chance to flush the pipeline before next select happened.
         */
        flush();

        /*
         * Asked to check warm restart readiness.
         * Not doing this under Select::TIMEOUT condition because of
         * the existence of finer granularity ExecutableTimer with select
         */
        if (gSwitchOrch->checkRestartReady())
        {
            bool ret = warmRestartCheck();
            if (ret)
            {
                // Orchagent is ready to perform warm restart, stop processing any new db data.
                // Should sleep here or continue handling timers and etc.??
                if (!gSwitchOrch->checkRestartNoFreeze())
                {
                    // Disable FDB aging
                    gSwitchOrch->setAgingFDB(0);

                    // Disable FDB learning on all bridge ports
                    for (auto& pair: gPortsOrch->getAllPorts())
                    {
                        auto& port = pair.second;
                        gPortsOrch->setBridgePortLearningFDB(port, SAI_BRIDGE_PORT_FDB_LEARNING_MODE_DISABLE);
                    }

                    // Flush sairedis's redis pipeline
                    flush();

                    SWSS_LOG_WARN("Orchagent is frozen for warm restart!");
                    sleep(UINT_MAX);
                }
            }
        }
    }
}

/*
 * Try to perform orchagent state restore and dynamic states sync up if
 * warm start reqeust is detected.
 */
bool OrchDaemon::warmRestoreAndSyncUp()
{
    WarmStart::setWarmStartState("orchagent", WarmStart::INITIALIZED);

    for (Orch *o : m_orchList)
    {
        o->bake();
    }

    /*
     * Four iterations are needed.
     *
     * First iteration: switchorch, Port init/hostif create part of portorch.
     *
     * Second iteratoin: gBufferOrch which requires port created,
     *   then port speed/mtu/fec_mode/pfc_asym/admin_status config.
     *
     * Third iteration: other orch(s) which wait for port init done.
     *
     * Fourth iteration: Drain remaining data that are out of order like LAG_MEMBER_TABLE and
     * VLAN_MEMBER_TABLE since they were checked before LAG_TABLE and VLAN_TABLE within gPortsOrch.
     */
    for (auto it = 0; it < 4; it++)
    {
        for (Orch *o : m_orchList)
        {
            o->doTask();
        }
    }

    /*
     * At this point, all the pre-existing data should have been processed properly, and
     * orchagent should be in exact same state of pre-shutdown.
     * Perform restore validation as needed.
     */
    bool suc = warmRestoreValidation();
    if (!suc)
    {
        SWSS_LOG_ERROR("Orchagent state restore failed");
        return false;
    }

    SWSS_LOG_NOTICE("Orchagent state restore done");

    syncd_apply_view();

    /* Start dynamic state sync up */
    gPortsOrch->refreshPortStatus();

    /*
     * Note. Arp sync up is handled in neighsyncd.
     * The "RECONCILED" state of orchagent doesn't mean the state related to neighbor is up to date.
     */
    WarmStart::setWarmStartState("orchagent", WarmStart::RECONCILED);
    return true;
}

/*
 * Get tasks to sync for consumers of each orch being managed by this orch daemon
 */
void OrchDaemon::getTaskToSync(vector<string> &ts)
{
    for (Orch *o : m_orchList)
    {
        o->dumpPendingTasks(ts);
    }
}


/* Perform basic validation after start restore for warm start */
bool OrchDaemon::warmRestoreValidation()
{
    /*
     * No pending task should exist for any of the consumer at this point.
     * All the prexisting data in appDB and configDb have been read and processed.
     */
    vector<string> ts;
    getTaskToSync(ts);
    if (ts.size() != 0)
    {
        // TODO: Update this section accordingly once pre-warmStart consistency validation is ready.
        SWSS_LOG_NOTICE("There are pending consumer tasks after restore: ");
        for(auto &s : ts)
        {
            SWSS_LOG_NOTICE("%s", s.c_str());
        }
    }
    WarmStart::setWarmStartState("orchagent", WarmStart::RESTORED);
    return ts.empty();
}

/*
 * Reply with "READY" notification if no pending tasks, and return true.
 * Ortherwise reply with "NOT_READY" notification and return false.
 * Further consideration is needed as to when orchagent is treated as warm restart ready.
 * For now, no pending task should exist in any orch agent.
 */
bool OrchDaemon::warmRestartCheck()
{
    std::vector<swss::FieldValueTuple> values;
    std::string op = "orchagent";
    std::string data = "READY";
    bool ret = true;

    vector<string> ts;
    getTaskToSync(ts);

    if (ts.size() != 0)
    {
        SWSS_LOG_NOTICE("WarmRestart check found pending tasks: ");
        for(auto &s : ts)
        {
            SWSS_LOG_NOTICE("    %s", s.c_str());
        }
        if (!gSwitchOrch->skipPendingTaskCheck())
        {
            data = "NOT_READY";
            ret = false;
        }
        else
        {
            SWSS_LOG_NOTICE("Orchagent objects dependency check skipped");
        }
    }

    SWSS_LOG_NOTICE("Restart check result: %s", data.c_str());
    gSwitchOrch->restartCheckReply(op,  data, values);
    return ret;
}<|MERGE_RESOLUTION|>--- conflicted
+++ resolved
@@ -128,13 +128,9 @@
     };
     gBufferOrch = new BufferOrch(m_configDb, buffer_tables);
 
-<<<<<<< HEAD
+    PolicerOrch *policer_orch = new PolicerOrch(m_configDb, "POLICER");
+
     TableConnector stateDbMirrorSession(m_stateDb, STATE_MIRROR_SESSION_TABLE_NAME);
-=======
-    PolicerOrch *policer_orch = new PolicerOrch(m_configDb, "POLICER");
-
-    TableConnector stateDbMirrorSession(m_stateDb, APP_MIRROR_SESSION_TABLE_NAME);
->>>>>>> c4e3e547
     TableConnector confDbMirrorSession(m_configDb, CFG_MIRROR_SESSION_TABLE_NAME);
     MirrorOrch *mirror_orch = new MirrorOrch(stateDbMirrorSession, confDbMirrorSession, gPortsOrch, gRouteOrch, gNeighOrch, gFdbOrch, policer_orch);
 
