--- conflicted
+++ resolved
@@ -20,6 +20,7 @@
 
 extern sai_switch_api_t*           sai_switch_api;
 extern sai_object_id_t             gSwitchId;
+extern bool                        gSaiRedisLogRotate;
 
 extern void syncd_apply_view();
 /*
@@ -56,11 +57,8 @@
 DebugCounterOrch *gDebugCounterOrch;
 
 bool gIsNatSupported = false;
-<<<<<<< HEAD
 bool gSaiRedisLogRotate = false;
-=======
 event_handle_t g_events_handle;
->>>>>>> 7cc035f9
 
 #define DEFAULT_MAX_BULK_SIZE 1000
 size_t gMaxBulkSize = DEFAULT_MAX_BULK_SIZE;
