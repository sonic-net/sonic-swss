--- conflicted
+++ resolved
@@ -223,12 +223,9 @@
         CFG_PFC_WD_TABLE_NAME
     };
 
-<<<<<<< HEAD
-    if ((platform == MLNX_PLATFORM_SUBSTRING) || (platform == BFN_PLATFORM_SUBSTRING))
-=======
-    if (platform == MLNX_PLATFORM_SUBSTRING
-        || platform == NPS_PLATFORM_SUBSTRING)
->>>>>>> 3e8ad155
+    if ((platform == MLNX_PLATFORM_SUBSTRING)
+        || (platform == BFN_PLATFORM_SUBSTRING)
+        || (platform == NPS_PLATFORM_SUBSTRING))
     {
 
         static const vector<sai_port_stat_t> portStatIds =
@@ -259,7 +256,8 @@
 
         static const vector<sai_queue_attr_t> queueAttrIds;
 
-        if (platform == MLNX_PLATFORM_SUBSTRING)
+        if ((platform == MLNX_PLATFORM_SUBSTRING)
+            || (platform == NPS_PLATFORM_SUBSTRING))
         {
             m_orchList.push_back(new PfcWdSwOrch<PfcWdZeroBufferHandler, PfcWdLossyHandler>(
                         m_configDb,
