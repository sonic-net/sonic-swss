#include <unistd.h>
#include <unordered_map>
#include <limits.h>
#include "orchdaemon.h"
#include "logger.h"
#include <sairedis.h>
#include "warm_restart.h"

#define SAI_SWITCH_ATTR_CUSTOM_RANGE_BASE SAI_SWITCH_ATTR_CUSTOM_RANGE_START
#include "sairedis.h"
#include "chassisorch.h"

using namespace std;
using namespace swss;

/* select() function timeout retry time */
#define SELECT_TIMEOUT 1000
#define PFC_WD_POLL_MSECS 100

extern sai_switch_api_t*           sai_switch_api;
extern sai_object_id_t             gSwitchId;

extern void syncd_apply_view();
/*
 * Global orch daemon variables
 */
PortsOrch *gPortsOrch;
FdbOrch *gFdbOrch;
IntfsOrch *gIntfsOrch;
NeighOrch *gNeighOrch;
RouteOrch *gRouteOrch;
AclOrch *gAclOrch;
CrmOrch *gCrmOrch;
BufferOrch *gBufferOrch;
SwitchOrch *gSwitchOrch;
Directory<Orch*> gDirectory;
StpOrch *gStpOrch;

OrchDaemon::OrchDaemon(DBConnector *applDb, DBConnector *configDb, DBConnector *stateDb) :
        m_applDb(applDb),
        m_configDb(configDb),
        m_stateDb(stateDb)
{
    SWSS_LOG_ENTER();
}

OrchDaemon::~OrchDaemon()
{
    SWSS_LOG_ENTER();

    /*
     * Some orchagents call other agents in their destructor.
     * To avoid accessing deleted agent, do deletion in reverse order.
     * NOTE: This is stil not a robust solution, as order in this list
     *       does not strictly match the order of construction of agents.
     * For a robust solution, first some cleaning/house-keeping in
     * orchagents management is in order.
     * For now it fixes, possible crash during process exit.
     */
    auto it = m_orchList.rbegin();
    for(; it != m_orchList.rend(); ++it) {
        delete(*it);
    }
}

bool OrchDaemon::init()
{
    SWSS_LOG_ENTER();

    string platform = getenv("platform") ? getenv("platform") : "";

    gSwitchOrch = new SwitchOrch(m_applDb, APP_SWITCH_TABLE_NAME);

    const int portsorch_base_pri = 40;

    vector<table_name_with_pri_t> ports_tables = {
        { APP_PORT_TABLE_NAME,        portsorch_base_pri + 5 },
        { APP_VLAN_TABLE_NAME,        portsorch_base_pri + 2 },
        { APP_VLAN_MEMBER_TABLE_NAME, portsorch_base_pri     },
        { APP_LAG_TABLE_NAME,         portsorch_base_pri + 4 },
        { APP_LAG_MEMBER_TABLE_NAME,  portsorch_base_pri     }
    };

    gCrmOrch = new CrmOrch(m_configDb, CFG_CRM_TABLE_NAME);
    gPortsOrch = new PortsOrch(m_applDb, ports_tables);
    TableConnector applDbFdb(m_applDb, APP_FDB_TABLE_NAME);
    TableConnector stateDbFdb(m_stateDb, STATE_FDB_TABLE_NAME);
    gFdbOrch = new FdbOrch(applDbFdb, stateDbFdb, gPortsOrch);

    vector<string> stp_tables = {
            APP_STP_VLAN_INSTANCE_TABLE_NAME,
            APP_STP_PORT_STATE_TABLE_NAME,
            APP_STP_FASTAGEING_FLUSH_TABLE_NAME
    };
    gStpOrch = new StpOrch(m_applDb, m_stateDb, stp_tables);

    vector<string> vnet_tables = {
            APP_VNET_RT_TABLE_NAME,
            APP_VNET_RT_TUNNEL_TABLE_NAME
    };

    vector<string> cfg_vnet_tables = {
            CFG_VNET_RT_TABLE_NAME,
            CFG_VNET_RT_TUNNEL_TABLE_NAME
    };

    VNetOrch *vnet_orch;
    if (platform == MLNX_PLATFORM_SUBSTRING)
    {
        vnet_orch = new VNetOrch(m_applDb, APP_VNET_TABLE_NAME, VNET_EXEC::VNET_EXEC_BRIDGE);
    }
    else
    {
        vnet_orch = new VNetOrch(m_applDb, APP_VNET_TABLE_NAME);
    }
    gDirectory.set(vnet_orch);
    VNetCfgRouteOrch *cfg_vnet_rt_orch = new VNetCfgRouteOrch(m_configDb, m_applDb, cfg_vnet_tables);
    gDirectory.set(cfg_vnet_rt_orch);
    VNetRouteOrch *vnet_rt_orch = new VNetRouteOrch(m_applDb, vnet_tables, vnet_orch);
    gDirectory.set(vnet_rt_orch);
    VRFOrch *vrf_orch = new VRFOrch(m_applDb, APP_VRF_TABLE_NAME, m_stateDb, STATE_VRF_OBJECT_TABLE_NAME);
    gDirectory.set(vrf_orch);

    const vector<string> chassis_frontend_tables = {
        CFG_PASS_THROUGH_ROUTE_TABLE_NAME,
    };
    ChassisOrch* chassis_frontend_orch = new ChassisOrch(m_configDb, m_applDb, chassis_frontend_tables, vnet_rt_orch);
    gDirectory.set(chassis_frontend_orch);

    gIntfsOrch = new IntfsOrch(m_applDb, APP_INTF_TABLE_NAME, vrf_orch);
    gNeighOrch = new NeighOrch(m_applDb, APP_NEIGH_TABLE_NAME, gIntfsOrch);
    gRouteOrch = new RouteOrch(m_applDb, APP_ROUTE_TABLE_NAME, gNeighOrch, gIntfsOrch, vrf_orch);

    TableConnector confDbSflowTable(m_configDb, CFG_SFLOW_TABLE_NAME);
    TableConnector appCoppTable(m_applDb, APP_COPP_TABLE_NAME);

    vector<TableConnector> copp_table_connectors = {
        confDbSflowTable,
        appCoppTable
    };
    CoppOrch  *copp_orch  = new CoppOrch(copp_table_connectors);
    TunnelDecapOrch *tunnel_decap_orch = new TunnelDecapOrch(m_applDb, APP_TUNNEL_DECAP_TABLE_NAME);

    VxlanTunnelOrch *vxlan_tunnel_orch = new VxlanTunnelOrch(m_applDb, APP_VXLAN_TUNNEL_TABLE_NAME);
    gDirectory.set(vxlan_tunnel_orch);
    VxlanTunnelMapOrch *vxlan_tunnel_map_orch = new VxlanTunnelMapOrch(m_applDb, APP_VXLAN_TUNNEL_MAP_TABLE_NAME);
    gDirectory.set(vxlan_tunnel_map_orch);
    VxlanVrfMapOrch *vxlan_vrf_orch = new VxlanVrfMapOrch(m_applDb, APP_VXLAN_VRF_TABLE_NAME);
    gDirectory.set(vxlan_vrf_orch);

    vector<string> qos_tables = {
        CFG_TC_TO_QUEUE_MAP_TABLE_NAME,
        CFG_SCHEDULER_TABLE_NAME,
        CFG_DSCP_TO_TC_MAP_TABLE_NAME,
        CFG_DOT1P_TO_TC_MAP_TABLE_NAME,
        CFG_QUEUE_TABLE_NAME,
        CFG_PORT_QOS_MAP_TABLE_NAME,
        CFG_WRED_PROFILE_TABLE_NAME,
        CFG_TC_TO_PRIORITY_GROUP_MAP_TABLE_NAME,
        CFG_PFC_PRIORITY_TO_PRIORITY_GROUP_MAP_TABLE_NAME,
        CFG_PFC_PRIORITY_TO_QUEUE_MAP_TABLE_NAME
    };
    QosOrch *qos_orch = new QosOrch(m_configDb, qos_tables);

    vector<string> buffer_tables = {
        CFG_BUFFER_POOL_TABLE_NAME,
        CFG_BUFFER_PROFILE_TABLE_NAME,
        CFG_BUFFER_QUEUE_TABLE_NAME,
        CFG_BUFFER_PG_TABLE_NAME,
        CFG_BUFFER_PORT_INGRESS_PROFILE_LIST_NAME,
        CFG_BUFFER_PORT_EGRESS_PROFILE_LIST_NAME
    };
    gBufferOrch = new BufferOrch(m_configDb, buffer_tables);

    PolicerOrch *policer_orch = new PolicerOrch(m_configDb, "POLICER");

    TableConnector stateDbMirrorSession(m_stateDb, STATE_MIRROR_SESSION_TABLE_NAME);
    TableConnector confDbMirrorSession(m_configDb, CFG_MIRROR_SESSION_TABLE_NAME);
    MirrorOrch *mirror_orch = new MirrorOrch(stateDbMirrorSession, confDbMirrorSession, gPortsOrch, gRouteOrch, gNeighOrch, gFdbOrch, policer_orch);

    TableConnector confDbAclTable(m_configDb, CFG_ACL_TABLE_TABLE_NAME);
    TableConnector confDbAclRuleTable(m_configDb, CFG_ACL_RULE_TABLE_NAME);

    vector<TableConnector> acl_table_connectors = {
        confDbAclTable,
        confDbAclRuleTable
    };

    vector<string> dtel_tables = {
        CFG_DTEL_TABLE_NAME,
        CFG_DTEL_REPORT_SESSION_TABLE_NAME,
        CFG_DTEL_INT_SESSION_TABLE_NAME,
        CFG_DTEL_QUEUE_REPORT_TABLE_NAME,
        CFG_DTEL_EVENT_TABLE_NAME
    };

    vector<string> wm_tables = {
        CFG_WATERMARK_TABLE_NAME,
        CFG_FLEX_COUNTER_TABLE_NAME
    };

    WatermarkOrch *wm_orch = new WatermarkOrch(m_configDb, wm_tables);

    vector<string> sflow_tables = {
            APP_SFLOW_TABLE_NAME,
            APP_SFLOW_SESSION_TABLE_NAME,
            APP_SFLOW_SAMPLE_RATE_TABLE_NAME
    };
    SflowOrch *sflow_orch = new SflowOrch(m_applDb,  sflow_tables);

    vector<string> debug_counter_tables = {
        CFG_DEBUG_COUNTER_TABLE_NAME,
        CFG_DEBUG_COUNTER_DROP_REASON_TABLE_NAME
    };

    DebugCounterOrch *debug_counter_orch = new DebugCounterOrch(m_configDb, debug_counter_tables, 1000);

    /*
     * The order of the orch list is important for state restore of warm start and
     * the queued processing in m_toSync map after gPortsOrch->allPortsReady() is set.
     *
     * For the multiple consumers in ports_tables, tasks for LAG_TABLE is processed before VLAN_TABLE
     * when iterating ConsumerMap.
     * That is ensured implicitly by the order of map key, "LAG_TABLE" is smaller than "VLAN_TABLE" in lexicographic order.
     */
<<<<<<< HEAD
    m_orchList = { gSwitchOrch, gCrmOrch, gBufferOrch, gPortsOrch, gIntfsOrch, gNeighOrch, gRouteOrch, copp_orch, tunnel_decap_orch, qos_orch, wm_orch, policer_orch, sflow_orch, gStpOrch };
=======
    m_orchList = { gSwitchOrch, gCrmOrch, gBufferOrch, gPortsOrch, gIntfsOrch, gNeighOrch, gRouteOrch, copp_orch, tunnel_decap_orch, qos_orch, wm_orch, policer_orch, sflow_orch, debug_counter_orch};
>>>>>>> c3b8fe10

    bool initialize_dtel = false;
    if (platform == BFN_PLATFORM_SUBSTRING || platform == VS_PLATFORM_SUBSTRING)
    {
        sai_attr_capability_t capability;
        capability.create_implemented = true;

    /* Will uncomment this when saiobject.h support is added to SONiC */
    /*
    sai_status_t status;

        status = sai_query_attribute_capability(gSwitchId, SAI_OBJECT_TYPE_DTEL, SAI_DTEL_ATTR_SWITCH_ID, &capability);
        if (status != SAI_STATUS_SUCCESS)
        {
            SWSS_LOG_ERROR("Could not query Dataplane telemetry capability %d", status);
            exit(EXIT_FAILURE);
        }
    */

        if (capability.create_implemented)
        {
            initialize_dtel = true;
        }
    }

    DTelOrch *dtel_orch = NULL;
    if (initialize_dtel)
    {
        dtel_orch = new DTelOrch(m_configDb, dtel_tables, gPortsOrch);
        m_orchList.push_back(dtel_orch);
    }
    TableConnector stateDbSwitchTable(m_stateDb, "SWITCH_CAPABILITY");
    gAclOrch = new AclOrch(acl_table_connectors, stateDbSwitchTable, gPortsOrch, mirror_orch, gNeighOrch, gRouteOrch, dtel_orch);

    m_orchList.push_back(gFdbOrch);
    m_orchList.push_back(mirror_orch);
    m_orchList.push_back(gAclOrch);
    m_orchList.push_back(chassis_frontend_orch);
    m_orchList.push_back(vrf_orch);
    m_orchList.push_back(vxlan_tunnel_orch);
    m_orchList.push_back(vxlan_tunnel_map_orch);
    m_orchList.push_back(vxlan_vrf_orch);
    m_orchList.push_back(cfg_vnet_rt_orch);
    m_orchList.push_back(vnet_orch);
    m_orchList.push_back(vnet_rt_orch);

    m_select = new Select();

    vector<string> flex_counter_tables = {
        CFG_FLEX_COUNTER_TABLE_NAME
    };

    m_orchList.push_back(new FlexCounterOrch(m_configDb, flex_counter_tables));

    vector<string> pfc_wd_tables = {
        CFG_PFC_WD_TABLE_NAME
    };

    if ((platform == MLNX_PLATFORM_SUBSTRING)
        || (platform == INVM_PLATFORM_SUBSTRING)
        || (platform == BFN_PLATFORM_SUBSTRING)
        || (platform == NPS_PLATFORM_SUBSTRING))
    {

        static const vector<sai_port_stat_t> portStatIds =
        {
            SAI_PORT_STAT_PFC_0_RX_PAUSE_DURATION,
            SAI_PORT_STAT_PFC_1_RX_PAUSE_DURATION,
            SAI_PORT_STAT_PFC_2_RX_PAUSE_DURATION,
            SAI_PORT_STAT_PFC_3_RX_PAUSE_DURATION,
            SAI_PORT_STAT_PFC_4_RX_PAUSE_DURATION,
            SAI_PORT_STAT_PFC_5_RX_PAUSE_DURATION,
            SAI_PORT_STAT_PFC_6_RX_PAUSE_DURATION,
            SAI_PORT_STAT_PFC_7_RX_PAUSE_DURATION,
            SAI_PORT_STAT_PFC_0_RX_PKTS,
            SAI_PORT_STAT_PFC_1_RX_PKTS,
            SAI_PORT_STAT_PFC_2_RX_PKTS,
            SAI_PORT_STAT_PFC_3_RX_PKTS,
            SAI_PORT_STAT_PFC_4_RX_PKTS,
            SAI_PORT_STAT_PFC_5_RX_PKTS,
            SAI_PORT_STAT_PFC_6_RX_PKTS,
            SAI_PORT_STAT_PFC_7_RX_PKTS,
        };

        static const vector<sai_queue_stat_t> queueStatIds =
        {
            SAI_QUEUE_STAT_PACKETS,
            SAI_QUEUE_STAT_CURR_OCCUPANCY_BYTES,
        };

        static const vector<sai_queue_attr_t> queueAttrIds;

        if ((platform == MLNX_PLATFORM_SUBSTRING)
            || (platform == INVM_PLATFORM_SUBSTRING)
            || (platform == NPS_PLATFORM_SUBSTRING))
        {
            m_orchList.push_back(new PfcWdSwOrch<PfcWdZeroBufferHandler, PfcWdLossyHandler>(
                        m_configDb,
                        pfc_wd_tables,
                        portStatIds,
                        queueStatIds,
                        queueAttrIds,
                        PFC_WD_POLL_MSECS));
        }
        else if (platform == BFN_PLATFORM_SUBSTRING)
        {
            m_orchList.push_back(new PfcWdSwOrch<PfcWdAclHandler, PfcWdLossyHandler>(
                        m_configDb,
                        pfc_wd_tables,
                        portStatIds,
                        queueStatIds,
                        queueAttrIds,
                        PFC_WD_POLL_MSECS));
        }
    }
    else if (platform == BRCM_PLATFORM_SUBSTRING)
    {
        static const vector<sai_port_stat_t> portStatIds =
        {
            SAI_PORT_STAT_PFC_0_RX_PKTS,
            SAI_PORT_STAT_PFC_1_RX_PKTS,
            SAI_PORT_STAT_PFC_2_RX_PKTS,
            SAI_PORT_STAT_PFC_3_RX_PKTS,
            SAI_PORT_STAT_PFC_4_RX_PKTS,
            SAI_PORT_STAT_PFC_5_RX_PKTS,
            SAI_PORT_STAT_PFC_6_RX_PKTS,
            SAI_PORT_STAT_PFC_7_RX_PKTS,
            SAI_PORT_STAT_PFC_0_ON2OFF_RX_PKTS,
            SAI_PORT_STAT_PFC_1_ON2OFF_RX_PKTS,
            SAI_PORT_STAT_PFC_2_ON2OFF_RX_PKTS,
            SAI_PORT_STAT_PFC_3_ON2OFF_RX_PKTS,
            SAI_PORT_STAT_PFC_4_ON2OFF_RX_PKTS,
            SAI_PORT_STAT_PFC_5_ON2OFF_RX_PKTS,
            SAI_PORT_STAT_PFC_6_ON2OFF_RX_PKTS,
            SAI_PORT_STAT_PFC_7_ON2OFF_RX_PKTS,
        };

        static const vector<sai_queue_stat_t> queueStatIds =
        {
            SAI_QUEUE_STAT_PACKETS,
            SAI_QUEUE_STAT_CURR_OCCUPANCY_BYTES,
        };

        static const vector<sai_queue_attr_t> queueAttrIds =
        {
            SAI_QUEUE_ATTR_PAUSE_STATUS,
        };

        m_orchList.push_back(new PfcWdSwOrch<PfcWdAclHandler, PfcWdLossyHandler>(
                    m_configDb,
                    pfc_wd_tables,
                    portStatIds,
                    queueStatIds,
                    queueAttrIds,
                    PFC_WD_POLL_MSECS));
    }

    m_orchList.push_back(&CounterCheckOrch::getInstance(m_configDb));

    if (WarmStart::isWarmStart())
    {
        bool suc = warmRestoreAndSyncUp();
        if (!suc)
        {
            return false;
        }
    }

    return true;
}

/* Flush redis through sairedis interface */
void OrchDaemon::flush()
{
    SWSS_LOG_ENTER();

    sai_attribute_t attr;
    attr.id = SAI_REDIS_SWITCH_ATTR_FLUSH;
    sai_status_t status = sai_switch_api->set_switch_attribute(gSwitchId, &attr);
    if (status != SAI_STATUS_SUCCESS)
    {
        SWSS_LOG_ERROR("Failed to flush redis pipeline %d", status);
        exit(EXIT_FAILURE);
    }
}

void OrchDaemon::start()
{
    SWSS_LOG_ENTER();

    for (Orch *o : m_orchList)
    {
        m_select->addSelectables(o->getSelectables());
    }

    while (true)
    {
        Selectable *s;
        int ret;

        ret = m_select->select(&s, SELECT_TIMEOUT);

        if (ret == Select::ERROR)
        {
            SWSS_LOG_NOTICE("Error: %s!\n", strerror(errno));
            continue;
        }

        if (ret == Select::TIMEOUT)
        {
            continue;
        }

        auto *c = (Executor *)s;
        c->execute();

        /* After each iteration, periodically check all m_toSync map to
         * execute all the remaining tasks that need to be retried. */

        /* TODO: Abstract Orch class to have a specific todo list */
        for (Orch *o : m_orchList)
            o->doTask();

        /* Let sairedis to flush all SAI function call to ASIC DB.
         * Normally the redis pipeline will flush when enough request
         * accumulated. Still it is possible that small amount of
         * requests live in it. When the daemon has finished events/tasks, it
         * is a good chance to flush the pipeline before next select happened.
         */
        flush();

        /*
         * Asked to check warm restart readiness.
         * Not doing this under Select::TIMEOUT condition because of
         * the existence of finer granularity ExecutableTimer with select
         */
        if (gSwitchOrch->checkRestartReady())
        {
            bool ret = warmRestartCheck();
            if (ret)
            {
                // Orchagent is ready to perform warm restart, stop processing any new db data.
                // Should sleep here or continue handling timers and etc.??
                if (!gSwitchOrch->checkRestartNoFreeze())
                {
                    // Disable FDB aging
                    gSwitchOrch->setAgingFDB(0);

                    // Disable FDB learning on all bridge ports
                    for (auto& pair: gPortsOrch->getAllPorts())
                    {
                        auto& port = pair.second;
                        gPortsOrch->setBridgePortLearningFDB(port, SAI_BRIDGE_PORT_FDB_LEARNING_MODE_DISABLE);
                    }

                    // Flush sairedis's redis pipeline
                    flush();

                    SWSS_LOG_WARN("Orchagent is frozen for warm restart!");
                    sleep(UINT_MAX);
                }
            }
        }
    }
}

/*
 * Try to perform orchagent state restore and dynamic states sync up if
 * warm start reqeust is detected.
 */
bool OrchDaemon::warmRestoreAndSyncUp()
{
    WarmStart::setWarmStartState("orchagent", WarmStart::INITIALIZED);

    for (Orch *o : m_orchList)
    {
        o->bake();
    }

    /*
     * Four iterations are needed.
     *
     * First iteration: switchorch, Port init/hostif create part of portorch.
     *
     * Second iteratoin: gBufferOrch which requires port created,
     *   then port speed/mtu/fec_mode/pfc_asym/admin_status config.
     *
     * Third iteration: other orch(s) which wait for port init done.
     *
     * Fourth iteration: Drain remaining data that are out of order like LAG_MEMBER_TABLE and
     * VLAN_MEMBER_TABLE since they were checked before LAG_TABLE and VLAN_TABLE within gPortsOrch.
     */

    for (auto it = 0; it < 4; it++)
    {
        SWSS_LOG_DEBUG("The current iteration is %d", it);

        for (Orch *o : m_orchList)
        {
            o->doTask();
        }
    }

    for (Orch *o : m_orchList)
    {
        o->postBake();
    }

    /*
     * At this point, all the pre-existing data should have been processed properly, and
     * orchagent should be in exact same state of pre-shutdown.
     * Perform restore validation as needed.
     */
    bool suc = warmRestoreValidation();
    if (!suc)
    {
        SWSS_LOG_ERROR("Orchagent state restore failed");
        return false;
    }

    SWSS_LOG_NOTICE("Orchagent state restore done");

    syncd_apply_view();

    /* Start dynamic state sync up */
    gPortsOrch->refreshPortStatus();

    /*
     * Note. Arp sync up is handled in neighsyncd.
     * The "RECONCILED" state of orchagent doesn't mean the state related to neighbor is up to date.
     */
    WarmStart::setWarmStartState("orchagent", WarmStart::RECONCILED);
    return true;
}

/*
 * Get tasks to sync for consumers of each orch being managed by this orch daemon
 */
void OrchDaemon::getTaskToSync(vector<string> &ts)
{
    for (Orch *o : m_orchList)
    {
        o->dumpPendingTasks(ts);
    }
}


/* Perform basic validation after start restore for warm start */
bool OrchDaemon::warmRestoreValidation()
{
    /*
     * No pending task should exist for any of the consumer at this point.
     * All the prexisting data in appDB and configDb have been read and processed.
     */
    vector<string> ts;
    getTaskToSync(ts);
    if (ts.size() != 0)
    {
        // TODO: Update this section accordingly once pre-warmStart consistency validation is ready.
        SWSS_LOG_NOTICE("There are pending consumer tasks after restore: ");
        for(auto &s : ts)
        {
            SWSS_LOG_NOTICE("%s", s.c_str());
        }
    }
    WarmStart::setWarmStartState("orchagent", WarmStart::RESTORED);
    return ts.empty();
}

/*
 * Reply with "READY" notification if no pending tasks, and return true.
 * Ortherwise reply with "NOT_READY" notification and return false.
 * Further consideration is needed as to when orchagent is treated as warm restart ready.
 * For now, no pending task should exist in any orch agent.
 */
bool OrchDaemon::warmRestartCheck()
{
    std::vector<swss::FieldValueTuple> values;
    std::string op = "orchagent";
    std::string data = "READY";
    bool ret = true;

    vector<string> ts;
    getTaskToSync(ts);

    if (ts.size() != 0)
    {
        SWSS_LOG_NOTICE("WarmRestart check found pending tasks: ");
        for(auto &s : ts)
        {
            SWSS_LOG_NOTICE("    %s", s.c_str());
        }
        if (!gSwitchOrch->skipPendingTaskCheck())
        {
            data = "NOT_READY";
            ret = false;
        }
        else
        {
            SWSS_LOG_NOTICE("Orchagent objects dependency check skipped");
        }
    }

    SWSS_LOG_NOTICE("Restart check result: %s", data.c_str());
    gSwitchOrch->restartCheckReply(op,  data, values);
    return ret;
}<|MERGE_RESOLUTION|>--- conflicted
+++ resolved
@@ -223,11 +223,8 @@
      * when iterating ConsumerMap.
      * That is ensured implicitly by the order of map key, "LAG_TABLE" is smaller than "VLAN_TABLE" in lexicographic order.
      */
-<<<<<<< HEAD
-    m_orchList = { gSwitchOrch, gCrmOrch, gBufferOrch, gPortsOrch, gIntfsOrch, gNeighOrch, gRouteOrch, copp_orch, tunnel_decap_orch, qos_orch, wm_orch, policer_orch, sflow_orch, gStpOrch };
-=======
-    m_orchList = { gSwitchOrch, gCrmOrch, gBufferOrch, gPortsOrch, gIntfsOrch, gNeighOrch, gRouteOrch, copp_orch, tunnel_decap_orch, qos_orch, wm_orch, policer_orch, sflow_orch, debug_counter_orch};
->>>>>>> c3b8fe10
+
+    m_orchList = { gSwitchOrch, gCrmOrch, gBufferOrch, gPortsOrch, gIntfsOrch, gNeighOrch, gRouteOrch, copp_orch, tunnel_decap_orch, qos_orch, wm_orch, policer_orch, sflow_orch, debug_counter_orch, gStpOrch};
 
     bool initialize_dtel = false;
     if (platform == BFN_PLATFORM_SUBSTRING || platform == VS_PLATFORM_SUBSTRING)
