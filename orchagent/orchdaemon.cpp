#include <unistd.h>
#include <unordered_map>
#include <chrono>
#include <limits.h>
#include "orchdaemon.h"
#include "logger.h"
#include <sairedis.h>
#include "warm_restart.h"
#include <iostream>

#define SAI_SWITCH_ATTR_CUSTOM_RANGE_BASE SAI_SWITCH_ATTR_CUSTOM_RANGE_START
#include "sairedis.h"
#include "chassisorch.h"
#include "stporch.h"

using namespace std;
using namespace swss;

/* select() function timeout retry time */
#define SELECT_TIMEOUT 1000
#define PFC_WD_POLL_MSECS 100

#define APP_FABRIC_MONITOR_PORT_TABLE_NAME      "FABRIC_PORT_TABLE"
#define APP_FABRIC_MONITOR_DATA_TABLE_NAME      "FABRIC_MONITOR_TABLE"

extern sai_switch_api_t*           sai_switch_api;
extern sai_object_id_t             gSwitchId;
extern string                      gMySwitchType;

extern void syncd_apply_view();
/*
 * Global orch daemon variables
 */
PortsOrch *gPortsOrch;
FabricPortsOrch *gFabricPortsOrch;
FdbOrch *gFdbOrch;
IntfsOrch *gIntfsOrch;
NeighOrch *gNeighOrch;
RouteOrch *gRouteOrch;
NhgOrch *gNhgOrch;
NhgMapOrch *gNhgMapOrch;
CbfNhgOrch *gCbfNhgOrch;
FgNhgOrch *gFgNhgOrch;
AclOrch *gAclOrch;
PbhOrch *gPbhOrch;
MirrorOrch *gMirrorOrch;
CrmOrch *gCrmOrch;
BufferOrch *gBufferOrch;
QosOrch *gQosOrch;
SwitchOrch *gSwitchOrch;
Directory<Orch*> gDirectory;
NatOrch *gNatOrch;
PolicerOrch *gPolicerOrch;
MlagOrch *gMlagOrch;
IsoGrpOrch *gIsoGrpOrch;
MACsecOrch *gMacsecOrch;
CoppOrch *gCoppOrch;
P4Orch *gP4Orch;
BfdOrch *gBfdOrch;
Srv6Orch *gSrv6Orch;
FlowCounterRouteOrch *gFlowCounterRouteOrch;
DebugCounterOrch *gDebugCounterOrch;
MonitorOrch *gMonitorOrch;
TunnelDecapOrch *gTunneldecapOrch;
StpOrch *gStpOrch;
MuxOrch *gMuxOrch;

bool gIsNatSupported = false;
event_handle_t g_events_handle;

#define DEFAULT_MAX_BULK_SIZE 1000
size_t gMaxBulkSize = DEFAULT_MAX_BULK_SIZE;

OrchDaemon::OrchDaemon(DBConnector *applDb, DBConnector *configDb, DBConnector *stateDb, DBConnector *chassisAppDb, ZmqServer *zmqServer) :
        m_applDb(applDb),
        m_configDb(configDb),
        m_stateDb(stateDb),
        m_chassisAppDb(chassisAppDb),
        m_zmqServer(zmqServer)
{
    SWSS_LOG_ENTER();
    m_select = new Select();
    m_lastHeartBeat = std::chrono::high_resolution_clock::now();
}

OrchDaemon::~OrchDaemon()
{
    SWSS_LOG_ENTER();

    /*
     * Some orchagents call other agents in their destructor.
     * To avoid accessing deleted agent, do deletion in reverse order.
     * NOTE: This is still not a robust solution, as order in this list
     *       does not strictly match the order of construction of agents.
     * For a robust solution, first some cleaning/house-keeping in
     * orchagents management is in order.
     * For now it fixes, possible crash during process exit.
     */
    auto it = m_orchList.rbegin();
    for(; it != m_orchList.rend(); ++it) {
        delete(*it);
    }
    delete m_select;

    events_deinit_publisher(g_events_handle);
}

bool OrchDaemon::init()
{
    SWSS_LOG_ENTER();

    string platform = getenv("platform") ? getenv("platform") : "";

    g_events_handle = events_init_publisher("sonic-events-swss");

    gCrmOrch = new CrmOrch(m_configDb, CFG_CRM_TABLE_NAME);

    TableConnector stateDbSwitchTable(m_stateDb, STATE_SWITCH_CAPABILITY_TABLE_NAME);
    TableConnector app_switch_table(m_applDb, APP_SWITCH_TABLE_NAME);
    TableConnector conf_asic_sensors(m_configDb, CFG_ASIC_SENSORS_TABLE_NAME);
    TableConnector conf_switch_hash(m_configDb, CFG_SWITCH_HASH_TABLE_NAME);
    TableConnector conf_suppress_asic_sdk_health_categories(m_configDb, CFG_SUPPRESS_ASIC_SDK_HEALTH_EVENT_NAME);

    vector<TableConnector> switch_tables = {
        conf_switch_hash,
        conf_asic_sensors,
        conf_suppress_asic_sdk_health_categories,
        app_switch_table
    };

    gSwitchOrch = new SwitchOrch(m_applDb, switch_tables, stateDbSwitchTable);

    const int portsorch_base_pri = 40;

    vector<table_name_with_pri_t> ports_tables = {
        { APP_PORT_TABLE_NAME,        portsorch_base_pri + 5 },
        { APP_SEND_TO_INGRESS_PORT_TABLE_NAME,        portsorch_base_pri + 5 },
        { APP_VLAN_TABLE_NAME,        portsorch_base_pri + 2 },
        { APP_VLAN_MEMBER_TABLE_NAME, portsorch_base_pri     },
        { APP_LAG_TABLE_NAME,         portsorch_base_pri + 4 },
        { APP_LAG_MEMBER_TABLE_NAME,  portsorch_base_pri     }
    };

    vector<table_name_with_pri_t> app_fdb_tables = {
        { APP_FDB_TABLE_NAME,        FdbOrch::fdborch_pri},
        { APP_VXLAN_FDB_TABLE_NAME,  FdbOrch::fdborch_pri},
        { APP_MCLAG_FDB_TABLE_NAME,  FdbOrch::fdborch_pri}
    };

    gPortsOrch = new PortsOrch(m_applDb, m_stateDb, ports_tables, m_chassisAppDb);
    TableConnector stateDbFdb(m_stateDb, STATE_FDB_TABLE_NAME);
    TableConnector stateMclagDbFdb(m_stateDb, STATE_MCLAG_REMOTE_FDB_TABLE_NAME);
    gFdbOrch = new FdbOrch(m_applDb, app_fdb_tables, stateDbFdb, stateMclagDbFdb, gPortsOrch);

    TableConnector stateDbBfdSessionTable(m_stateDb, STATE_BFD_SESSION_TABLE_NAME);

    BgpGlobalStateOrch* bgp_global_state_orch;
    bgp_global_state_orch = new BgpGlobalStateOrch(m_configDb, CFG_BGP_DEVICE_GLOBAL_TABLE_NAME);
    gDirectory.set(bgp_global_state_orch);

    gBfdOrch = new BfdOrch(m_applDb, APP_BFD_SESSION_TABLE_NAME, stateDbBfdSessionTable);
    gDirectory.set(gBfdOrch);
    static const  vector<string> route_pattern_tables = {
        CFG_FLOW_COUNTER_ROUTE_PATTERN_TABLE_NAME,
    };
    gFlowCounterRouteOrch = new FlowCounterRouteOrch(m_configDb, route_pattern_tables);
    gDirectory.set(gFlowCounterRouteOrch);

    vector<string> stp_tables = {
        APP_STP_VLAN_INSTANCE_TABLE_NAME,
        APP_STP_PORT_STATE_TABLE_NAME,
        APP_STP_FASTAGEING_FLUSH_TABLE_NAME
    };
    gStpOrch = new StpOrch(m_applDb, m_stateDb, stp_tables);
    gDirectory.set(gStpOrch);

    vector<string> vnet_tables = {
            APP_VNET_RT_TABLE_NAME,
            APP_VNET_RT_TUNNEL_TABLE_NAME
    };

    vector<string> cfg_vnet_tables = {
            CFG_VNET_RT_TABLE_NAME,
            CFG_VNET_RT_TUNNEL_TABLE_NAME
    };

    VNetOrch *vnet_orch;
    vnet_orch = new VNetOrch(m_applDb, APP_VNET_TABLE_NAME);

    gDirectory.set(vnet_orch);
    VNetCfgRouteOrch *cfg_vnet_rt_orch = new VNetCfgRouteOrch(m_configDb, m_applDb, cfg_vnet_tables);
    gDirectory.set(cfg_vnet_rt_orch);
    VNetRouteOrch *vnet_rt_orch = new VNetRouteOrch(m_applDb, vnet_tables, vnet_orch);
    gDirectory.set(vnet_rt_orch);
    VRFOrch *vrf_orch = new VRFOrch(m_applDb, APP_VRF_TABLE_NAME, m_stateDb, STATE_VRF_OBJECT_TABLE_NAME);
    gDirectory.set(vrf_orch);
    gMonitorOrch = new MonitorOrch(m_stateDb, STATE_VNET_MONITOR_TABLE_NAME);
    gDirectory.set(gMonitorOrch);

    const vector<string> chassis_frontend_tables = {
        CFG_PASS_THROUGH_ROUTE_TABLE_NAME,
    };
    ChassisOrch* chassis_frontend_orch = new ChassisOrch(m_configDb, m_applDb, chassis_frontend_tables, vnet_rt_orch);
    gDirectory.set(chassis_frontend_orch);

    gIntfsOrch = new IntfsOrch(m_applDb, APP_INTF_TABLE_NAME, vrf_orch, m_chassisAppDb);
    gNeighOrch = new NeighOrch(m_applDb, APP_NEIGH_TABLE_NAME, gIntfsOrch, gFdbOrch, gPortsOrch, m_chassisAppDb);

    const int fgnhgorch_pri = 15;

    vector<table_name_with_pri_t> fgnhg_tables = {
        { CFG_FG_NHG,                 fgnhgorch_pri },
        { CFG_FG_NHG_PREFIX,          fgnhgorch_pri },
        { CFG_FG_NHG_MEMBER,          fgnhgorch_pri }
    };

    gFgNhgOrch = new FgNhgOrch(m_configDb, m_applDb, m_stateDb, fgnhg_tables, gNeighOrch, gIntfsOrch, vrf_orch);
    gDirectory.set(gFgNhgOrch);

<<<<<<< HEAD
    TableConnector srv6_sid_list_table(m_applDb, APP_SRV6_SID_LIST_TABLE_NAME);
    TableConnector srv6_my_sid_table(m_applDb, APP_SRV6_MY_SID_TABLE_NAME);
    TableConnector srv6_my_sid_cfg_table(m_configDb, CFG_SRV6_MY_SID_TABLE_NAME);

    vector<TableConnector> srv6_tables = {
        srv6_sid_list_table,
        srv6_my_sid_table,
        srv6_my_sid_cfg_table
=======
    vector<string> srv6_tables = {
        APP_SRV6_SID_LIST_TABLE_NAME,
        APP_SRV6_MY_SID_TABLE_NAME,
        APP_PIC_CONTEXT_TABLE_NAME
>>>>>>> 257d32d2
    };

    gSrv6Orch = new Srv6Orch(m_configDb, m_applDb, srv6_tables, gSwitchOrch, vrf_orch, gNeighOrch);
    gDirectory.set(gSrv6Orch);

    const int routeorch_pri = 5;
    vector<table_name_with_pri_t> route_tables = {
        { APP_ROUTE_TABLE_NAME,        routeorch_pri },
        { APP_LABEL_ROUTE_TABLE_NAME,  routeorch_pri }
    };
    gRouteOrch = new RouteOrch(m_applDb, route_tables, gSwitchOrch, gNeighOrch, gIntfsOrch, vrf_orch, gFgNhgOrch, gSrv6Orch);
    gNhgOrch = new NhgOrch(m_applDb, APP_NEXTHOP_GROUP_TABLE_NAME);
    gCbfNhgOrch = new CbfNhgOrch(m_applDb, APP_CLASS_BASED_NEXT_HOP_GROUP_TABLE_NAME);

    gCoppOrch = new CoppOrch(m_applDb, APP_COPP_TABLE_NAME);

    vector<string> tunnel_tables = {
        APP_TUNNEL_DECAP_TABLE_NAME,
        APP_TUNNEL_DECAP_TERM_TABLE_NAME
    };
    gTunneldecapOrch = new TunnelDecapOrch(m_applDb, m_stateDb, m_configDb, tunnel_tables);
    gDirectory.set(gTunneldecapOrch);

    VxlanTunnelOrch *vxlan_tunnel_orch = new VxlanTunnelOrch(m_stateDb, m_applDb, APP_VXLAN_TUNNEL_TABLE_NAME);
    gDirectory.set(vxlan_tunnel_orch);
    VxlanTunnelMapOrch *vxlan_tunnel_map_orch = new VxlanTunnelMapOrch(m_applDb, APP_VXLAN_TUNNEL_MAP_TABLE_NAME);
    gDirectory.set(vxlan_tunnel_map_orch);
    VxlanVrfMapOrch *vxlan_vrf_orch = new VxlanVrfMapOrch(m_applDb, APP_VXLAN_VRF_TABLE_NAME);
    gDirectory.set(vxlan_vrf_orch);


    EvpnNvoOrch* evpn_nvo_orch = new EvpnNvoOrch(m_applDb, APP_VXLAN_EVPN_NVO_TABLE_NAME);
    gDirectory.set(evpn_nvo_orch);

    NvgreTunnelOrch *nvgre_tunnel_orch = new NvgreTunnelOrch(m_configDb, CFG_NVGRE_TUNNEL_TABLE_NAME);
    gDirectory.set(nvgre_tunnel_orch);
    NvgreTunnelMapOrch *nvgre_tunnel_map_orch = new NvgreTunnelMapOrch(m_configDb, CFG_NVGRE_TUNNEL_MAP_TABLE_NAME);
    gDirectory.set(nvgre_tunnel_map_orch);

	vector<string> dash_vnet_tables = {
        APP_DASH_VNET_TABLE_NAME,
        APP_DASH_VNET_MAPPING_TABLE_NAME
    };
    DashVnetOrch *dash_vnet_orch = new DashVnetOrch(m_applDb, dash_vnet_tables, m_zmqServer);
    gDirectory.set(dash_vnet_orch);

    vector<string> dash_tables = {
        APP_DASH_APPLIANCE_TABLE_NAME,
        APP_DASH_ROUTING_TYPE_TABLE_NAME,
        APP_DASH_ENI_TABLE_NAME,
        APP_DASH_ENI_ROUTE_TABLE_NAME,
        APP_DASH_QOS_TABLE_NAME
    };

    DashOrch *dash_orch = new DashOrch(m_applDb, dash_tables, m_zmqServer);
    gDirectory.set(dash_orch);

    vector<string> dash_route_tables = {
        APP_DASH_ROUTE_TABLE_NAME,
        APP_DASH_ROUTE_RULE_TABLE_NAME,
        APP_DASH_ROUTE_GROUP_TABLE_NAME
    };

    DashRouteOrch *dash_route_orch = new DashRouteOrch(m_applDb, dash_route_tables, dash_orch, m_zmqServer);
    gDirectory.set(dash_route_orch);

    vector<string> dash_acl_tables = {
        APP_DASH_PREFIX_TAG_TABLE_NAME,
        APP_DASH_ACL_IN_TABLE_NAME,
        APP_DASH_ACL_OUT_TABLE_NAME,
        APP_DASH_ACL_GROUP_TABLE_NAME,
        APP_DASH_ACL_RULE_TABLE_NAME
    };
    DashAclOrch *dash_acl_orch = new DashAclOrch(m_applDb, dash_acl_tables, dash_orch, m_zmqServer);
    gDirectory.set(dash_acl_orch);

    vector<string> qos_tables = {
        CFG_TC_TO_QUEUE_MAP_TABLE_NAME,
        CFG_SCHEDULER_TABLE_NAME,
        CFG_DSCP_TO_TC_MAP_TABLE_NAME,
        CFG_MPLS_TC_TO_TC_MAP_TABLE_NAME,
        CFG_DOT1P_TO_TC_MAP_TABLE_NAME,
        CFG_QUEUE_TABLE_NAME,
        CFG_PORT_QOS_MAP_TABLE_NAME,
        CFG_WRED_PROFILE_TABLE_NAME,
        CFG_TC_TO_PRIORITY_GROUP_MAP_TABLE_NAME,
        CFG_PFC_PRIORITY_TO_PRIORITY_GROUP_MAP_TABLE_NAME,
        CFG_PFC_PRIORITY_TO_QUEUE_MAP_TABLE_NAME,
        CFG_DSCP_TO_FC_MAP_TABLE_NAME,
        CFG_EXP_TO_FC_MAP_TABLE_NAME,
        CFG_TC_TO_DOT1P_MAP_TABLE_NAME,
        CFG_TC_TO_DSCP_MAP_TABLE_NAME
    };
    gQosOrch = new QosOrch(m_configDb, qos_tables);

    vector<string> buffer_tables = {
        APP_BUFFER_POOL_TABLE_NAME,
        APP_BUFFER_PROFILE_TABLE_NAME,
        APP_BUFFER_QUEUE_TABLE_NAME,
        APP_BUFFER_PG_TABLE_NAME,
        APP_BUFFER_PORT_INGRESS_PROFILE_LIST_NAME,
        APP_BUFFER_PORT_EGRESS_PROFILE_LIST_NAME
    };
    gBufferOrch = new BufferOrch(m_applDb, m_configDb, m_stateDb, buffer_tables);

    vector<TableConnector> policer_tables = {
        TableConnector(m_configDb, CFG_POLICER_TABLE_NAME),
        TableConnector(m_configDb, CFG_PORT_STORM_CONTROL_TABLE_NAME)
    };

    TableConnector stateDbStorm(m_stateDb, "BUM_STORM_CAPABILITY");
    gPolicerOrch = new PolicerOrch(policer_tables, gPortsOrch);

    TableConnector stateDbMirrorSession(m_stateDb, STATE_MIRROR_SESSION_TABLE_NAME);
    TableConnector confDbMirrorSession(m_configDb, CFG_MIRROR_SESSION_TABLE_NAME);
    gMirrorOrch = new MirrorOrch(stateDbMirrorSession, confDbMirrorSession, gPortsOrch, gRouteOrch, gNeighOrch, gFdbOrch, gPolicerOrch);

    TableConnector confDbAclTable(m_configDb, CFG_ACL_TABLE_TABLE_NAME);
    TableConnector confDbAclTableType(m_configDb, CFG_ACL_TABLE_TYPE_TABLE_NAME);
    TableConnector confDbAclRuleTable(m_configDb, CFG_ACL_RULE_TABLE_NAME);
    TableConnector appDbAclTable(m_applDb, APP_ACL_TABLE_TABLE_NAME);
    TableConnector appDbAclTableType(m_applDb, APP_ACL_TABLE_TYPE_TABLE_NAME);
    TableConnector appDbAclRuleTable(m_applDb, APP_ACL_RULE_TABLE_NAME);

    vector<TableConnector> acl_table_connectors = {
        confDbAclTableType,
        confDbAclTable,
        confDbAclRuleTable,
        appDbAclTable,
        appDbAclRuleTable,
        appDbAclTableType,
    };

    vector<string> dtel_tables = {
        CFG_DTEL_TABLE_NAME,
        CFG_DTEL_REPORT_SESSION_TABLE_NAME,
        CFG_DTEL_INT_SESSION_TABLE_NAME,
        CFG_DTEL_QUEUE_REPORT_TABLE_NAME,
        CFG_DTEL_EVENT_TABLE_NAME
    };

    vector<string> wm_tables = {
        CFG_WATERMARK_TABLE_NAME,
        CFG_FLEX_COUNTER_TABLE_NAME
    };

    WatermarkOrch *wm_orch = new WatermarkOrch(m_configDb, wm_tables);

    vector<string> sflow_tables = {
            APP_SFLOW_TABLE_NAME,
            APP_SFLOW_SESSION_TABLE_NAME,
            APP_SFLOW_SAMPLE_RATE_TABLE_NAME
    };
    SflowOrch *sflow_orch = new SflowOrch(m_applDb,  sflow_tables);

    vector<string> debug_counter_tables = {
        CFG_DEBUG_COUNTER_TABLE_NAME,
        CFG_DEBUG_COUNTER_DROP_REASON_TABLE_NAME
    };

    gDebugCounterOrch = new DebugCounterOrch(m_configDb, debug_counter_tables, 1000);

    const int natorch_base_pri = 50;

    vector<table_name_with_pri_t> nat_tables = {
        { APP_NAT_DNAT_POOL_TABLE_NAME,  natorch_base_pri + 5 },
        { APP_NAT_TABLE_NAME,            natorch_base_pri + 4 },
        { APP_NAPT_TABLE_NAME,           natorch_base_pri + 3 },
        { APP_NAT_TWICE_TABLE_NAME,      natorch_base_pri + 2 },
        { APP_NAPT_TWICE_TABLE_NAME,     natorch_base_pri + 1 },
        { APP_NAT_GLOBAL_TABLE_NAME,     natorch_base_pri     }
    };

    gNatOrch = new NatOrch(m_applDb, m_stateDb, nat_tables, gRouteOrch, gNeighOrch);

    vector<string> mux_tables = {
        CFG_MUX_CABLE_TABLE_NAME,
        CFG_PEER_SWITCH_TABLE_NAME
    };
    gMuxOrch = new MuxOrch(m_configDb, mux_tables, gTunneldecapOrch, gNeighOrch, gFdbOrch);
    gDirectory.set(gMuxOrch);

    MuxCableOrch *mux_cb_orch = new MuxCableOrch(m_applDb, m_stateDb, APP_MUX_CABLE_TABLE_NAME);
    gDirectory.set(mux_cb_orch);

    MuxStateOrch *mux_st_orch = new MuxStateOrch(m_stateDb, STATE_HW_MUX_CABLE_TABLE_NAME);
    gDirectory.set(mux_st_orch);

    vector<string> macsec_app_tables = {
        APP_MACSEC_PORT_TABLE_NAME,
        APP_MACSEC_EGRESS_SC_TABLE_NAME,
        APP_MACSEC_INGRESS_SC_TABLE_NAME,
        APP_MACSEC_EGRESS_SA_TABLE_NAME,
        APP_MACSEC_INGRESS_SA_TABLE_NAME,
    };

    gMacsecOrch = new MACsecOrch(m_applDb, m_stateDb, macsec_app_tables, gPortsOrch);

    gNhgMapOrch = new NhgMapOrch(m_applDb, APP_FC_TO_NHG_INDEX_MAP_TABLE_NAME);

    /*
     * The order of the orch list is important for state restore of warm start and
     * the queued processing in m_toSync map after gPortsOrch->allPortsReady() is set.
     *
     * For the multiple consumers in Orchs, tasks in a table which name is smaller in lexicographic order are processed first
     * when iterating ConsumerMap. This is ensured implicitly by the order of keys in ordered map.
     * For cases when Orch has to process tables in specific order, like PortsOrch during warm start, it has to override Orch::doTask()
     */
    m_orchList = { gSwitchOrch, gCrmOrch, gPortsOrch, gBufferOrch, gFlowCounterRouteOrch, gIntfsOrch, gNeighOrch, gNhgMapOrch, gNhgOrch, gCbfNhgOrch, gRouteOrch, gCoppOrch, gQosOrch, wm_orch, gPolicerOrch, gTunneldecapOrch, sflow_orch, gDebugCounterOrch, gMacsecOrch, bgp_global_state_orch, gBfdOrch, gSrv6Orch, gMuxOrch, mux_cb_orch, gMonitorOrch, gStpOrch};

    bool initialize_dtel = false;
    if (platform == BFN_PLATFORM_SUBSTRING || platform == VS_PLATFORM_SUBSTRING)
    {
        sai_attr_capability_t capability;
        capability.create_implemented = true;

    /* Will uncomment this when saiobject.h support is added to SONiC */
    /*
    sai_status_t status;

        status = sai_query_attribute_capability(gSwitchId, SAI_OBJECT_TYPE_DTEL, SAI_DTEL_ATTR_SWITCH_ID, &capability);
        if (status != SAI_STATUS_SUCCESS)
        {
            SWSS_LOG_ERROR("Could not query Dataplane telemetry capability %d", status);
            exit(EXIT_FAILURE);
        }
    */

        if (capability.create_implemented)
        {
            initialize_dtel = true;
        }
    }

    DTelOrch *dtel_orch = NULL;
    if (initialize_dtel)
    {
        dtel_orch = new DTelOrch(m_configDb, dtel_tables, gPortsOrch);
        m_orchList.push_back(dtel_orch);
    }

    gAclOrch = new AclOrch(acl_table_connectors, m_stateDb,
        gSwitchOrch, gPortsOrch, gMirrorOrch, gNeighOrch, gRouteOrch, dtel_orch);

    vector<string> mlag_tables = {
        { CFG_MCLAG_TABLE_NAME },
        { CFG_MCLAG_INTF_TABLE_NAME }
    };
    gMlagOrch = new MlagOrch(m_configDb, mlag_tables);

    TableConnector appDbIsoGrpTbl(m_applDb, APP_ISOLATION_GROUP_TABLE_NAME);
    vector<TableConnector> iso_grp_tbl_ctrs = {
        appDbIsoGrpTbl
    };

    gIsoGrpOrch = new IsoGrpOrch(iso_grp_tbl_ctrs);

    //
    // Policy Based Hashing (PBH) orchestrator
    //

    TableConnector cfgDbPbhTable(m_configDb, CFG_PBH_TABLE_TABLE_NAME);
    TableConnector cfgDbPbhRuleTable(m_configDb, CFG_PBH_RULE_TABLE_NAME);
    TableConnector cfgDbPbhHashTable(m_configDb, CFG_PBH_HASH_TABLE_NAME);
    TableConnector cfgDbPbhHashFieldTable(m_configDb, CFG_PBH_HASH_FIELD_TABLE_NAME);

    vector<TableConnector> pbhTableConnectorList = {
        cfgDbPbhTable,
        cfgDbPbhRuleTable,
        cfgDbPbhHashTable,
        cfgDbPbhHashFieldTable
    };

    gPbhOrch = new PbhOrch(pbhTableConnectorList, gAclOrch, gPortsOrch);

    m_orchList.push_back(gFdbOrch);
    m_orchList.push_back(gMirrorOrch);
    m_orchList.push_back(gAclOrch);
    m_orchList.push_back(gPbhOrch);
    m_orchList.push_back(chassis_frontend_orch);
    m_orchList.push_back(vrf_orch);
    m_orchList.push_back(vxlan_tunnel_orch);
    m_orchList.push_back(evpn_nvo_orch);
    m_orchList.push_back(vxlan_tunnel_map_orch);

    if (vxlan_tunnel_orch->isDipTunnelsSupported())
    {
        EvpnRemoteVnip2pOrch* evpn_remote_vni_orch = new EvpnRemoteVnip2pOrch(m_applDb, APP_VXLAN_REMOTE_VNI_TABLE_NAME);
        gDirectory.set(evpn_remote_vni_orch);
        m_orchList.push_back(evpn_remote_vni_orch);
    }
    else
    {
        EvpnRemoteVnip2mpOrch* evpn_remote_vni_orch = new EvpnRemoteVnip2mpOrch(m_applDb, APP_VXLAN_REMOTE_VNI_TABLE_NAME);
        gDirectory.set(evpn_remote_vni_orch);
        m_orchList.push_back(evpn_remote_vni_orch);
    }

    m_orchList.push_back(vxlan_vrf_orch);
    m_orchList.push_back(cfg_vnet_rt_orch);
    m_orchList.push_back(vnet_orch);
    m_orchList.push_back(vnet_rt_orch);
    m_orchList.push_back(gNatOrch);
    m_orchList.push_back(gMlagOrch);
    m_orchList.push_back(gIsoGrpOrch);
    m_orchList.push_back(gFgNhgOrch);
    m_orchList.push_back(mux_st_orch);
    m_orchList.push_back(nvgre_tunnel_orch);
    m_orchList.push_back(nvgre_tunnel_map_orch);
    m_orchList.push_back(dash_acl_orch);
    m_orchList.push_back(dash_vnet_orch);
    m_orchList.push_back(dash_route_orch);
    m_orchList.push_back(dash_orch);

    if (m_fabricEnabled)
    {
        // register APP_FABRIC_MONITOR_PORT_TABLE_NAME table
        const int fabric_portsorch_base_pri = 30;
        vector<table_name_with_pri_t> fabric_port_tables = {
           { APP_FABRIC_MONITOR_PORT_TABLE_NAME, fabric_portsorch_base_pri },
           { APP_FABRIC_MONITOR_DATA_TABLE_NAME, fabric_portsorch_base_pri }
        };
        gFabricPortsOrch = new FabricPortsOrch(m_applDb, fabric_port_tables, m_fabricPortStatEnabled, m_fabricQueueStatEnabled);
        m_orchList.push_back(gFabricPortsOrch);
    }

    vector<string> flex_counter_tables = {
        CFG_FLEX_COUNTER_TABLE_NAME
    };

    auto* flexCounterOrch = new FlexCounterOrch(m_configDb, flex_counter_tables);
    m_orchList.push_back(flexCounterOrch);

    gDirectory.set(flexCounterOrch);
    gDirectory.set(gPortsOrch);

    vector<string> pfc_wd_tables = {
        CFG_PFC_WD_TABLE_NAME
    };

    if ((platform == MLNX_PLATFORM_SUBSTRING)  || (platform == VS_PLATFORM_SUBSTRING))
    {

        static const vector<sai_port_stat_t> portStatIds =
        {
            SAI_PORT_STAT_PFC_0_RX_PAUSE_DURATION_US,
            SAI_PORT_STAT_PFC_1_RX_PAUSE_DURATION_US,
            SAI_PORT_STAT_PFC_2_RX_PAUSE_DURATION_US,
            SAI_PORT_STAT_PFC_3_RX_PAUSE_DURATION_US,
            SAI_PORT_STAT_PFC_4_RX_PAUSE_DURATION_US,
            SAI_PORT_STAT_PFC_5_RX_PAUSE_DURATION_US,
            SAI_PORT_STAT_PFC_6_RX_PAUSE_DURATION_US,
            SAI_PORT_STAT_PFC_7_RX_PAUSE_DURATION_US,
            SAI_PORT_STAT_PFC_0_RX_PKTS,
            SAI_PORT_STAT_PFC_1_RX_PKTS,
            SAI_PORT_STAT_PFC_2_RX_PKTS,
            SAI_PORT_STAT_PFC_3_RX_PKTS,
            SAI_PORT_STAT_PFC_4_RX_PKTS,
            SAI_PORT_STAT_PFC_5_RX_PKTS,
            SAI_PORT_STAT_PFC_6_RX_PKTS,
            SAI_PORT_STAT_PFC_7_RX_PKTS,
        };

        static const vector<sai_queue_stat_t> queueStatIds =
        {
            SAI_QUEUE_STAT_PACKETS,
            SAI_QUEUE_STAT_CURR_OCCUPANCY_BYTES,
        };

        static const vector<sai_queue_attr_t> queueAttrIds;

        m_orchList.push_back(new PfcWdSwOrch<PfcWdZeroBufferHandler, PfcWdLossyHandler>(
                    m_configDb,
                    pfc_wd_tables,
                    portStatIds,
                    queueStatIds,
                    queueAttrIds,
                    PFC_WD_POLL_MSECS));
    }
    else if ((platform == MRVL_TL_PLATFORM_SUBSTRING)
	     || (platform == MRVL_PRST_PLATFORM_SUBSTRING)
             || (platform == BFN_PLATFORM_SUBSTRING)
             || (platform == NPS_PLATFORM_SUBSTRING))
    {

        static const vector<sai_port_stat_t> portStatIds =
        {
            SAI_PORT_STAT_PFC_0_RX_PAUSE_DURATION,
            SAI_PORT_STAT_PFC_1_RX_PAUSE_DURATION,
            SAI_PORT_STAT_PFC_2_RX_PAUSE_DURATION,
            SAI_PORT_STAT_PFC_3_RX_PAUSE_DURATION,
            SAI_PORT_STAT_PFC_4_RX_PAUSE_DURATION,
            SAI_PORT_STAT_PFC_5_RX_PAUSE_DURATION,
            SAI_PORT_STAT_PFC_6_RX_PAUSE_DURATION,
            SAI_PORT_STAT_PFC_7_RX_PAUSE_DURATION,
            SAI_PORT_STAT_PFC_0_RX_PKTS,
            SAI_PORT_STAT_PFC_1_RX_PKTS,
            SAI_PORT_STAT_PFC_2_RX_PKTS,
            SAI_PORT_STAT_PFC_3_RX_PKTS,
            SAI_PORT_STAT_PFC_4_RX_PKTS,
            SAI_PORT_STAT_PFC_5_RX_PKTS,
            SAI_PORT_STAT_PFC_6_RX_PKTS,
            SAI_PORT_STAT_PFC_7_RX_PKTS,
        };

        static const vector<sai_queue_stat_t> queueStatIds =
        {
            SAI_QUEUE_STAT_PACKETS,
            SAI_QUEUE_STAT_CURR_OCCUPANCY_BYTES,
        };

        static const vector<sai_queue_attr_t> queueAttrIds;

        if ((platform == MRVL_PRST_PLATFORM_SUBSTRING) ||
	    (platform == MRVL_TL_PLATFORM_SUBSTRING) ||
	    (platform == NPS_PLATFORM_SUBSTRING))
        {
            m_orchList.push_back(new PfcWdSwOrch<PfcWdZeroBufferHandler, PfcWdLossyHandler>(
                        m_configDb,
                        pfc_wd_tables,
                        portStatIds,
                        queueStatIds,
                        queueAttrIds,
                        PFC_WD_POLL_MSECS));
        }
        else if (platform == BFN_PLATFORM_SUBSTRING)
        {
            m_orchList.push_back(new PfcWdSwOrch<PfcWdAclHandler, PfcWdLossyHandler>(
                        m_configDb,
                        pfc_wd_tables,
                        portStatIds,
                        queueStatIds,
                        queueAttrIds,
                        PFC_WD_POLL_MSECS));
        }
    }
    else if (platform == BRCM_PLATFORM_SUBSTRING)
    {
        static const vector<sai_port_stat_t> portStatIds =
        {
            SAI_PORT_STAT_PFC_0_RX_PKTS,
            SAI_PORT_STAT_PFC_1_RX_PKTS,
            SAI_PORT_STAT_PFC_2_RX_PKTS,
            SAI_PORT_STAT_PFC_3_RX_PKTS,
            SAI_PORT_STAT_PFC_4_RX_PKTS,
            SAI_PORT_STAT_PFC_5_RX_PKTS,
            SAI_PORT_STAT_PFC_6_RX_PKTS,
            SAI_PORT_STAT_PFC_7_RX_PKTS,
            SAI_PORT_STAT_PFC_0_ON2OFF_RX_PKTS,
            SAI_PORT_STAT_PFC_1_ON2OFF_RX_PKTS,
            SAI_PORT_STAT_PFC_2_ON2OFF_RX_PKTS,
            SAI_PORT_STAT_PFC_3_ON2OFF_RX_PKTS,
            SAI_PORT_STAT_PFC_4_ON2OFF_RX_PKTS,
            SAI_PORT_STAT_PFC_5_ON2OFF_RX_PKTS,
            SAI_PORT_STAT_PFC_6_ON2OFF_RX_PKTS,
            SAI_PORT_STAT_PFC_7_ON2OFF_RX_PKTS,
        };

        static const vector<sai_queue_stat_t> queueStatIds =
        {
            SAI_QUEUE_STAT_PACKETS,
            SAI_QUEUE_STAT_CURR_OCCUPANCY_BYTES,
        };

        static const vector<sai_queue_attr_t> queueAttrIds =
        {
            SAI_QUEUE_ATTR_PAUSE_STATUS,
        };

        bool pfcDlrInit = gSwitchOrch->checkPfcDlrInitEnable();

        // Override pfcDlrInit if needed, and this change is only for PFC tests.
        if(getenv("PFC_DLR_INIT_ENABLE"))
        {
            string envPfcDlrInit = getenv("PFC_DLR_INIT_ENABLE");
            if(envPfcDlrInit == "1")
            {
                pfcDlrInit = true;
                SWSS_LOG_NOTICE("Override PfcDlrInitEnable to true");
            }
            else if(envPfcDlrInit == "0")
            {
                pfcDlrInit = false;
                SWSS_LOG_NOTICE("Override PfcDlrInitEnable to false");
            }
        }

        if(pfcDlrInit)
        {
            m_orchList.push_back(new PfcWdSwOrch<PfcWdDlrHandler, PfcWdDlrHandler>(
                        m_configDb,
                        pfc_wd_tables,
                        portStatIds,
                        queueStatIds,
                        queueAttrIds,
                        PFC_WD_POLL_MSECS));
        }
        else
        {
            m_orchList.push_back(new PfcWdSwOrch<PfcWdAclHandler, PfcWdLossyHandler>(
                        m_configDb,
                        pfc_wd_tables,
                        portStatIds,
                        queueStatIds,
                        queueAttrIds,
                        PFC_WD_POLL_MSECS));
        }
    } else if (platform == CISCO_8000_PLATFORM_SUBSTRING)
    {
        static const vector<sai_port_stat_t> portStatIds =
        {
            SAI_PORT_STAT_PFC_0_RX_PKTS,
            SAI_PORT_STAT_PFC_1_RX_PKTS,
            SAI_PORT_STAT_PFC_2_RX_PKTS,
            SAI_PORT_STAT_PFC_3_RX_PKTS,
            SAI_PORT_STAT_PFC_4_RX_PKTS,
            SAI_PORT_STAT_PFC_5_RX_PKTS,
            SAI_PORT_STAT_PFC_6_RX_PKTS,
            SAI_PORT_STAT_PFC_7_RX_PKTS,
            SAI_PORT_STAT_PFC_0_TX_PKTS,
            SAI_PORT_STAT_PFC_1_TX_PKTS,
            SAI_PORT_STAT_PFC_2_TX_PKTS,
            SAI_PORT_STAT_PFC_3_TX_PKTS,
            SAI_PORT_STAT_PFC_4_TX_PKTS,
            SAI_PORT_STAT_PFC_5_TX_PKTS,
            SAI_PORT_STAT_PFC_6_TX_PKTS,
            SAI_PORT_STAT_PFC_7_TX_PKTS,
        };

        static const vector<sai_queue_stat_t> queueStatIds =
        {
            SAI_QUEUE_STAT_PACKETS,
        };

        static const vector<sai_queue_attr_t> queueAttrIds =
        {
            SAI_QUEUE_ATTR_PAUSE_STATUS,
        };

        m_orchList.push_back(new PfcWdSwOrch<PfcWdSaiDlrInitHandler, PfcWdActionHandler>(
                    m_configDb,
                    pfc_wd_tables,
                    portStatIds,
                    queueStatIds,
                    queueAttrIds,
                    PFC_WD_POLL_MSECS));
    }

    m_orchList.push_back(&CounterCheckOrch::getInstance(m_configDb));

    vector<string> p4rt_tables = {APP_P4RT_TABLE_NAME};
    gP4Orch = new P4Orch(m_applDb, p4rt_tables, vrf_orch, gCoppOrch);
    m_orchList.push_back(gP4Orch);

    TableConnector confDbTwampTable(m_configDb, CFG_TWAMP_SESSION_TABLE_NAME);
    TableConnector stateDbTwampTable(m_stateDb, STATE_TWAMP_SESSION_TABLE_NAME);
    TwampOrch *twamp_orch = new TwampOrch(confDbTwampTable, stateDbTwampTable, gSwitchOrch, gPortsOrch, vrf_orch);
    m_orchList.push_back(twamp_orch);

    if (WarmStart::isWarmStart())
    {
        bool suc = warmRestoreAndSyncUp();
        if (!suc)
        {
            return false;
        }
    }

    return true;
}

/* Flush redis through sairedis interface */
void OrchDaemon::flush()
{
    SWSS_LOG_ENTER();

    sai_attribute_t attr;
    attr.id = SAI_REDIS_SWITCH_ATTR_FLUSH;
    sai_status_t status = sai_switch_api->set_switch_attribute(gSwitchId, &attr);
    if (status != SAI_STATUS_SUCCESS)
    {
        SWSS_LOG_ERROR("Failed to flush redis pipeline %d", status);
        handleSaiFailure(true);
    }

    for (auto* orch: m_orchList)
    {
        orch->flushResponses();
    }
}

/* Release the file handle so the log can be rotated */
void OrchDaemon::logRotate() {
    SWSS_LOG_ENTER();
    sai_attribute_t attr;
    attr.id = SAI_REDIS_SWITCH_ATTR_PERFORM_LOG_ROTATE;
    attr.value.booldata = true;
    sai_status_t status = sai_switch_api->set_switch_attribute(gSwitchId, &attr);
    if (status != SAI_STATUS_SUCCESS)
    {
        SWSS_LOG_ERROR("Failed to release the file handle on sairedis log %d", status);
    }
}


void OrchDaemon::start(long heartBeatInterval)
{
    SWSS_LOG_ENTER();

    Recorder::Instance().sairedis.setRotate(false);

    for (Orch *o : m_orchList)
    {
        m_select->addSelectables(o->getSelectables());
    }

    auto tstart = std::chrono::high_resolution_clock::now();

    while (true)
    {
        Selectable *s;
        int ret;

        ret = m_select->select(&s, SELECT_TIMEOUT);

        auto tend = std::chrono::high_resolution_clock::now();
        heartBeat(tend, heartBeatInterval);

        auto diff = std::chrono::duration_cast<std::chrono::milliseconds>(tend - tstart);

        if (diff.count() >= SELECT_TIMEOUT)
        {
            tstart = std::chrono::high_resolution_clock::now();

            flush();
        }

        if (ret == Select::ERROR)
        {
            SWSS_LOG_NOTICE("Error: %s!\n", strerror(errno));
            continue;
        }

        if (ret == Select::TIMEOUT)
        {
            /* Let sairedis to flush all SAI function call to ASIC DB.
             * Normally the redis pipeline will flush when enough request
             * accumulated. Still it is possible that small amount of
             * requests live in it. When the daemon has nothing to do, it
             * is a good chance to flush the pipeline  */
            flush();
            continue;
        }

        // check if logroate is requested
        if (Recorder::Instance().sairedis.isRotate())
        {
            SWSS_LOG_NOTICE("Performing %s log rotate", Recorder::Instance().sairedis.getName().c_str());
            Recorder::Instance().sairedis.setRotate(false);
            logRotate();
        }

        auto *c = (Executor *)s;
        c->execute();

        /* After each iteration, periodically check all m_toSync map to
         * execute all the remaining tasks that need to be retried. */

        /* TODO: Abstract Orch class to have a specific todo list */
        for (Orch *o : m_orchList)
            o->doTask();

        /*
         * Asked to check warm restart readiness.
         * Not doing this under Select::TIMEOUT condition because of
         * the existence of finer granularity ExecutableTimer with select
         */
        if (gSwitchOrch && gSwitchOrch->checkRestartReady())
        {
            bool ret = warmRestartCheck();
            if (ret)
            {
                // Orchagent is ready to perform warm restart, stop processing any new db data.
                // Should sleep here or continue handling timers and etc.??
                if (!gSwitchOrch->checkRestartNoFreeze())
                {
                    // Disable FDB aging
                    gSwitchOrch->setAgingFDB(0);

                    // Disable FDB learning on all bridge ports
                    if (gPortsOrch)
                    {
                        for (auto& pair: gPortsOrch->getAllPorts())
                        {
                            auto& port = pair.second;
                            gPortsOrch->setBridgePortLearningFDB(port, SAI_BRIDGE_PORT_FDB_LEARNING_MODE_DISABLE);
                        }
                    }

                    // Flush sairedis's redis pipeline
                    flush();

                    SWSS_LOG_WARN("Orchagent is frozen for warm restart!");
                    freezeAndHeartBeat(UINT_MAX, heartBeatInterval);
                }
            }
        }
    }
}

/*
 * Try to perform orchagent state restore and dynamic states sync up if
 * warm start request is detected.
 */
bool OrchDaemon::warmRestoreAndSyncUp()
{
    WarmStart::setWarmStartState("orchagent", WarmStart::INITIALIZED);

    for (Orch *o : m_orchList)
    {
        o->bake();
    }

    // let's cache the neighbor updates in mux orch and
    // process them after everything being settled.
    gMuxOrch->enableCachingNeighborUpdate();

    /*
     * Three iterations are needed.
     *
     * First iteration: switchorch, Port init/hostif create part of portorch, buffers configuration
     *
     * Second iteration: port speed/mtu/fec_mode/pfc_asym/admin_status config,
     * other orch(s) which wait for port to become ready.
     *
     * Third iteration: Drain remaining data that are out of order.
     */

    for (auto it = 0; it < 3; it++)
    {
        SWSS_LOG_DEBUG("The current doTask iteration is %d", it);

        for (Orch *o : m_orchList)
        {
            if (o == gMirrorOrch) {
                SWSS_LOG_DEBUG("Skipping mirror processing until the end");
                continue;
            }

            o->doTask();
        }
    }

    gMuxOrch->updateCachedNeighbors();
    gMuxOrch->disableCachingNeighborUpdate();

    // MirrorOrch depends on everything else being settled before it can run,
    // and mirror ACL rules depend on MirrorOrch, so run these two at the end
    // after the rest of the data has been processed.
    gMirrorOrch->doTask();
    gAclOrch->doTask();

    /*
     * At this point, all the pre-existing data should have been processed properly, and
     * orchagent should be in exact same state of pre-shutdown.
     * Perform restore validation as needed.
     */
    bool suc = warmRestoreValidation();
    if (!suc)
    {
        SWSS_LOG_ERROR("Orchagent state restore failed");
        return false;
    }

    SWSS_LOG_NOTICE("Orchagent state restore done");

    syncd_apply_view();

    /* Start dynamic state sync up */
    gPortsOrch->refreshPortStatus();

    /*
     * Note. Arp sync up is handled in neighsyncd.
     * The "RECONCILED" state of orchagent doesn't mean the state related to neighbor is up to date.
     */
    WarmStart::setWarmStartState("orchagent", WarmStart::RECONCILED);
    return true;
}

/*
 * Get tasks to sync for consumers of each orch being managed by this orch daemon
 */
void OrchDaemon::getTaskToSync(vector<string> &ts)
{
    for (Orch *o : m_orchList)
    {
        o->dumpPendingTasks(ts);
    }
}


/* Perform basic validation after start restore for warm start */
bool OrchDaemon::warmRestoreValidation()
{
    /*
     * No pending task should exist for any of the consumer at this point.
     * All the prexisting data in appDB and configDb have been read and processed.
     */
    vector<string> ts;
    getTaskToSync(ts);
    if (ts.size() != 0)
    {
        // TODO: Update this section accordingly once pre-warmStart consistency validation is ready.
        SWSS_LOG_NOTICE("There are pending consumer tasks after restore: ");
        for(auto &s : ts)
        {
            SWSS_LOG_NOTICE("%s", s.c_str());
        }
    }
    WarmStart::setWarmStartState("orchagent", WarmStart::RESTORED);
    return ts.empty();
}

/*
 * Reply with "READY" notification if no pending tasks, and return true.
 * Ortherwise reply with "NOT_READY" notification and return false.
 * Further consideration is needed as to when orchagent is treated as warm restart ready.
 * For now, no pending task should exist in any orch agent.
 */
bool OrchDaemon::warmRestartCheck()
{
    std::vector<swss::FieldValueTuple> values;
    std::string op = "orchagent";
    std::string data = "READY";
    bool ret = true;

    vector<string> ts;
    getTaskToSync(ts);

    if (ts.size() != 0)
    {
        SWSS_LOG_NOTICE("WarmRestart check found pending tasks: ");
        for(auto &s : ts)
        {
            SWSS_LOG_NOTICE("    %s", s.c_str());
        }
        if (!gSwitchOrch->skipPendingTaskCheck())
        {
            data = "NOT_READY";
            ret = false;
        }
        else
        {
            SWSS_LOG_NOTICE("Orchagent objects dependency check skipped");
        }
    }

    SWSS_LOG_NOTICE("Restart check result: %s", data.c_str());
    gSwitchOrch->restartCheckReply(op,  data, values);
    return ret;
}

void OrchDaemon::addOrchList(Orch *o)
{
    m_orchList.push_back(o);
}

void OrchDaemon::heartBeat(std::chrono::time_point<std::chrono::high_resolution_clock> tcurrent, long interval)
{
    if (interval == 0)
    {
        // disable heart beat feature when interval is 0
        return;
    }

    // output heart beat message to SYSLOG
    auto diff = std::chrono::duration_cast<std::chrono::milliseconds>(tcurrent - m_lastHeartBeat);
    if (diff.count() >= interval)
    {
        m_lastHeartBeat = tcurrent;
        // output heart beat message to supervisord with 'PROCESS_COMMUNICATION_STDOUT' event: http://supervisord.org/events.html
        cout << "<!--XSUPERVISOR:BEGIN-->heartbeat<!--XSUPERVISOR:END-->" << endl;
    }
}

void OrchDaemon::freezeAndHeartBeat(unsigned int duration, long interval)
{
    while (duration > 0)
    {
        // Send heartbeat message to prevent Orchagent stuck alert.
        auto tend = std::chrono::high_resolution_clock::now();
        heartBeat(tend, interval);

        duration--;
        sleep(1);
    }
}

FabricOrchDaemon::FabricOrchDaemon(DBConnector *applDb, DBConnector *configDb, DBConnector *stateDb, DBConnector *chassisAppDb, ZmqServer *zmqServer) :
    OrchDaemon(applDb, configDb, stateDb, chassisAppDb, zmqServer),
    m_applDb(applDb),
    m_configDb(configDb)
{
    SWSS_LOG_ENTER();
    SWSS_LOG_NOTICE("FabricOrchDaemon starting...");
}

bool FabricOrchDaemon::init()
{
    SWSS_LOG_ENTER();
    SWSS_LOG_NOTICE("FabricOrchDaemon init");

    const int fabric_portsorch_base_pri = 30;
    vector<table_name_with_pri_t> fabric_port_tables = {
        { APP_FABRIC_MONITOR_PORT_TABLE_NAME, fabric_portsorch_base_pri },
        { APP_FABRIC_MONITOR_DATA_TABLE_NAME, fabric_portsorch_base_pri }
    };
    gFabricPortsOrch = new FabricPortsOrch(m_applDb, fabric_port_tables);
    addOrchList(gFabricPortsOrch);

    vector<string> flex_counter_tables = {
        CFG_FLEX_COUNTER_TABLE_NAME
    };
    addOrchList(new FlexCounterOrch(m_configDb, flex_counter_tables));

    return true;
}<|MERGE_RESOLUTION|>--- conflicted
+++ resolved
@@ -217,21 +217,16 @@
     gFgNhgOrch = new FgNhgOrch(m_configDb, m_applDb, m_stateDb, fgnhg_tables, gNeighOrch, gIntfsOrch, vrf_orch);
     gDirectory.set(gFgNhgOrch);
 
-<<<<<<< HEAD
     TableConnector srv6_sid_list_table(m_applDb, APP_SRV6_SID_LIST_TABLE_NAME);
     TableConnector srv6_my_sid_table(m_applDb, APP_SRV6_MY_SID_TABLE_NAME);
+    TableConnector pic_context_table(m_applDb, APP_PIC_CONTEXT_TABLE_NAME);
     TableConnector srv6_my_sid_cfg_table(m_configDb, CFG_SRV6_MY_SID_TABLE_NAME);
 
     vector<TableConnector> srv6_tables = {
         srv6_sid_list_table,
         srv6_my_sid_table,
+        pic_context_table,
         srv6_my_sid_cfg_table
-=======
-    vector<string> srv6_tables = {
-        APP_SRV6_SID_LIST_TABLE_NAME,
-        APP_SRV6_MY_SID_TABLE_NAME,
-        APP_PIC_CONTEXT_TABLE_NAME
->>>>>>> 257d32d2
     };
 
     gSrv6Orch = new Srv6Orch(m_configDb, m_applDb, srv6_tables, gSwitchOrch, vrf_orch, gNeighOrch);
