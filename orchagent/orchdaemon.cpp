--- conflicted
+++ resolved
@@ -103,11 +103,6 @@
         CFG_ACL_TABLE_NAME,
         CFG_ACL_RULE_TABLE_NAME
     };
-<<<<<<< HEAD
-    gAclOrch = new AclOrch(m_configDb, acl_tables, gPortsOrch, mirror_orch, gNeighOrch, gRouteOrch);
-
-    m_orchList = { switch_orch, /*gCrmOrch,*/ gPortsOrch, intfs_orch, gNeighOrch, gRouteOrch, copp_orch, tunnel_decap_orch, qos_orch, buffer_orch, mirror_orch, gAclOrch, gFdbOrch, vrf_orch };
-=======
 
     vector<string> dtel_tables = {
         CFG_DTEL_TABLE_NAME,
@@ -117,7 +112,7 @@
         CFG_DTEL_EVENT_TABLE_NAME
     };
 
-    m_orchList = { switch_orch, gPortsOrch, intfs_orch, neigh_orch, route_orch, copp_orch, /*tunnel_decap_orch,*/ qos_orch, buffer_orch, mirror_orch };
+    m_orchList = { switch_orch, /*gCrmOrch,*/ gPortsOrch, intfs_orch, gNeighOrch, gRouteOrch, copp_orch, tunnel_decap_orch, qos_orch, buffer_orch, mirror_orch };
 
     bool initialize_dtel = false;
     if (strstr(platform, "barefoot"))
@@ -145,11 +140,11 @@
         m_orchList.push_back(dtel_orch);
     }
 
-    gAclOrch = new AclOrch(m_configDb, acl_tables, gPortsOrch, mirror_orch, neigh_orch, route_orch, dtel_orch);
+    gAclOrch = new AclOrch(m_configDb, acl_tables, gPortsOrch, mirror_orch, gNeighOrch, gRouteOrch, dtel_orch);
     m_orchList.push_back(gAclOrch);
     m_orchList.push_back(gFdbOrch);
+    m_orchList.push_back(vrf_orch);
     
->>>>>>> bd2bf438
     m_select = new Select();
 
     vector<string> pfc_wd_tables = {
