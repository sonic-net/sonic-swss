#include <assert.h>
#include <stdlib.h>
#include <time.h>
#include <inttypes.h>
#include <algorithm>
#include "routeorch.h"
#include "nhgorch.h"
#include "tunneldecaporch.h"
#include "cbf/cbfnhgorch.h"
#include "logger.h"
#include "flowcounterrouteorch.h"
#include "muxorch.h"
#include "swssnet.h"
#include "crmorch.h"
#include "directory.h"

extern sai_object_id_t gVirtualRouterId;
extern sai_object_id_t gSwitchId;

extern sai_next_hop_group_api_t*    sai_next_hop_group_api;
extern sai_route_api_t*             sai_route_api;
extern sai_mpls_api_t*              sai_mpls_api;
extern sai_switch_api_t*            sai_switch_api;

extern PortsOrch *gPortsOrch;
extern CrmOrch *gCrmOrch;
extern Directory<Orch*> gDirectory;
extern NhgOrch *gNhgOrch;
extern CbfNhgOrch *gCbfNhgOrch;
extern FlowCounterRouteOrch *gFlowCounterRouteOrch;
extern TunnelDecapOrch *gTunneldecapOrch;

extern size_t gMaxBulkSize;
extern string gMySwitchType;

/* Default maximum number of next hop groups */
#define DEFAULT_NUMBER_OF_ECMP_GROUPS   128
#define DEFAULT_MAX_ECMP_GROUP_SIZE     32

RouteOrch::RouteOrch(DBConnector *db, vector<table_name_with_pri_t> &tableNames, SwitchOrch *switchOrch, NeighOrch *neighOrch, IntfsOrch *intfsOrch, VRFOrch *vrfOrch, FgNhgOrch *fgNhgOrch, Srv6Orch *srv6Orch, swss::ZmqServer *zmqServer) :
        gRouteBulker(sai_route_api, gMaxBulkSize),
        gLabelRouteBulker(sai_mpls_api, gMaxBulkSize),
        gNextHopGroupMemberBulker(sai_next_hop_group_api, gSwitchId, gMaxBulkSize),
        ZmqOrch(db, tableNames, zmqServer),
        m_switchOrch(switchOrch),
        m_neighOrch(neighOrch),
        m_intfsOrch(intfsOrch),
        m_vrfOrch(vrfOrch),
        m_fgNhgOrch(fgNhgOrch),
        m_nextHopGroupCount(0),
        m_srv6Orch(srv6Orch),
        m_resync(false),
        m_appTunnelDecapTermProducer(db, APP_TUNNEL_DECAP_TERM_TABLE_NAME)
{
    SWSS_LOG_ENTER();

    m_publisher.setBuffered(true);

    sai_attribute_t attr;
    attr.id = SAI_SWITCH_ATTR_NUMBER_OF_ECMP_GROUPS;

    sai_status_t status = sai_switch_api->get_switch_attribute(gSwitchId, 1, &attr);
    if (status != SAI_STATUS_SUCCESS)
    {
        SWSS_LOG_WARN("Failed to get switch attribute number of ECMP groups. \
                       Use default value. rv:%d", status);
        m_maxNextHopGroupCount = DEFAULT_NUMBER_OF_ECMP_GROUPS;
    }
    else
    {
        m_maxNextHopGroupCount = attr.value.s32;

        /*
         * ASIC specific workaround to re-calculate maximum ECMP groups
         * according to different ECMP mode used.
         *
         * On Mellanox platform, the maximum ECMP groups returned is the value
         * under the condition that the ECMP group size is 1. Dividing this
         * number by DEFAULT_MAX_ECMP_GROUP_SIZE gets the maximum number of
         * ECMP groups when the maximum ECMP group size is 32.
         */
        char *platform = getenv("platform");
        if (platform && strstr(platform, MLNX_PLATFORM_SUBSTRING))
        {
            m_maxNextHopGroupCount /= DEFAULT_MAX_ECMP_GROUP_SIZE;
        }
    }
    vector<FieldValueTuple> fvTuple;
    fvTuple.emplace_back("MAX_NEXTHOP_GROUP_COUNT", to_string(m_maxNextHopGroupCount));
    m_switchOrch->set_switch_capability(fvTuple);

    SWSS_LOG_NOTICE("Maximum number of ECMP groups supported is %d", m_maxNextHopGroupCount);

    /* fetch the MAX_ECMP_MEMBER_COUNT and for voq platform, set it to 128 */
    attr.id = SAI_SWITCH_ATTR_MAX_ECMP_MEMBER_COUNT;
    status = sai_switch_api->get_switch_attribute(gSwitchId, 1, &attr);
    
    if (status != SAI_STATUS_SUCCESS)
    {
        SWSS_LOG_WARN("Failed to get switch attribute max ECMP Group size. rv:%d", status);
    }
    else
    {
        uint32_t maxEcmpGroupSize = attr.value.u32;
        SWSS_LOG_NOTICE("Switch Type: %s, Max ECMP Group Size supported: %d", gMySwitchType.c_str(), attr.value.u32);

        /*If the switch type is voq, and max Ecmp group size supported is greater or equal to 128, set it to 128 */
        if (gMySwitchType == "voq" && maxEcmpGroupSize >= 128)
        {
            maxEcmpGroupSize = 128;
            attr.id = SAI_SWITCH_ATTR_ECMP_MEMBER_COUNT;
            attr.value.s32 = maxEcmpGroupSize;
            status = sai_switch_api->set_switch_attribute(gSwitchId, &attr);
            if (status != SAI_STATUS_SUCCESS)
            {
                SWSS_LOG_ERROR("Failed to set switch attribute ECMP member count to 128. rv:%d", status);
            }
            else 
            {
                SWSS_LOG_NOTICE("Set switch attribute ECMP member count to 128");
            }
        }
    }

    m_stateDb = shared_ptr<DBConnector>(new DBConnector("STATE_DB", 0));
    m_stateDefaultRouteTb = unique_ptr<swss::Table>(new Table(m_stateDb.get(), STATE_ROUTE_TABLE_NAME));

    IpPrefix default_ip_prefix("0.0.0.0/0");
    updateDefRouteState("0.0.0.0/0");

    sai_route_entry_t unicast_route_entry;
    unicast_route_entry.vr_id = gVirtualRouterId;
    unicast_route_entry.switch_id = gSwitchId;
    copy(unicast_route_entry.destination, default_ip_prefix);
    subnet(unicast_route_entry.destination, unicast_route_entry.destination);

    attr.id = SAI_ROUTE_ENTRY_ATTR_PACKET_ACTION;
    attr.value.s32 = SAI_PACKET_ACTION_DROP;

    status = sai_route_api->create_route_entry(&unicast_route_entry, 1, &attr);
    if (status != SAI_STATUS_SUCCESS)
    {
        SWSS_LOG_ERROR("Failed to create IPv4 default route with packet action drop");
        throw runtime_error("Failed to create IPv4 default route with packet action drop");
    }

    gCrmOrch->incCrmResUsedCounter(CrmResourceType::CRM_IPV4_ROUTE);

    /* Add default IPv4 route into the m_syncdRoutes */
    m_syncdRoutes[gVirtualRouterId][default_ip_prefix] = RouteNhg();

    SWSS_LOG_NOTICE("Create IPv4 default route with packet action drop");

    IpPrefix v6_default_ip_prefix("::/0");
    updateDefRouteState("::/0");

    copy(unicast_route_entry.destination, v6_default_ip_prefix);
    subnet(unicast_route_entry.destination, unicast_route_entry.destination);

    status = sai_route_api->create_route_entry(&unicast_route_entry, 1, &attr);
    if (status != SAI_STATUS_SUCCESS)
    {
        SWSS_LOG_ERROR("Failed to create IPv6 default route with packet action drop");
        throw runtime_error("Failed to create IPv6 default route with packet action drop");
    }

    gCrmOrch->incCrmResUsedCounter(CrmResourceType::CRM_IPV6_ROUTE);

    /* Add default IPv6 route into the m_syncdRoutes */
    m_syncdRoutes[gVirtualRouterId][v6_default_ip_prefix] = RouteNhg();

    SWSS_LOG_NOTICE("Create IPv6 default route with packet action drop");

    /* All the interfaces have the same MAC address and hence the same
     * auto-generated link-local ipv6 address with eui64 interface-id.
     * Hence add a single /128 route entry for the link-local interface
     * address pointing to the CPU port.
     */
    IpPrefix linklocal_prefix = getLinkLocalEui64Addr();

    addLinkLocalRouteToMe(gVirtualRouterId, linklocal_prefix);
    SWSS_LOG_NOTICE("Created link local ipv6 route %s to cpu", linklocal_prefix.to_string().c_str());

    /* Add fe80::/10 subnet route to forward all link-local packets
     * destined to us, to CPU */
    IpPrefix default_link_local_prefix("fe80::/10");

    addLinkLocalRouteToMe(gVirtualRouterId, default_link_local_prefix);
    SWSS_LOG_NOTICE("Created link local ipv6 route %s to cpu", default_link_local_prefix.to_string().c_str());
}

std::string RouteOrch::getLinkLocalEui64Addr(void)
{
    SWSS_LOG_ENTER();

    string        ip_prefix;
    const uint8_t *gmac = gMacAddress.getMac();

    uint8_t        eui64_interface_id[EUI64_INTF_ID_LEN];
    char           ipv6_ll_addr[INET6_ADDRSTRLEN] = {0};

    /* Link-local IPv6 address autogenerated by kernel with eui64 interface-id
     * derived from the MAC address of the host interface.
     */
    eui64_interface_id[0] = gmac[0] ^ 0x02;
    eui64_interface_id[1] = gmac[1];
    eui64_interface_id[2] = gmac[2];
    eui64_interface_id[3] = 0xff;
    eui64_interface_id[4] = 0xfe;
    eui64_interface_id[5] = gmac[3];
    eui64_interface_id[6] = gmac[4];
    eui64_interface_id[7] = gmac[5];

    snprintf(ipv6_ll_addr, INET6_ADDRSTRLEN, "fe80::%02x%02x:%02x%02x:%02x%02x:%02x%02x",
             eui64_interface_id[0], eui64_interface_id[1], eui64_interface_id[2],
             eui64_interface_id[3], eui64_interface_id[4], eui64_interface_id[5],
             eui64_interface_id[6], eui64_interface_id[7]);

    ip_prefix = string(ipv6_ll_addr);

    return ip_prefix;
}

void RouteOrch::addLinkLocalRouteToMe(sai_object_id_t vrf_id, IpPrefix linklocal_prefix)
{
    sai_route_entry_t unicast_route_entry;
    unicast_route_entry.switch_id = gSwitchId;
    unicast_route_entry.vr_id = vrf_id;
    copy(unicast_route_entry.destination, linklocal_prefix);
    subnet(unicast_route_entry.destination, unicast_route_entry.destination);

    sai_attribute_t attr;
    vector<sai_attribute_t> attrs;

    attr.id = SAI_ROUTE_ENTRY_ATTR_PACKET_ACTION;
    attr.value.s32 = SAI_PACKET_ACTION_FORWARD;
    attrs.push_back(attr);

    Port cpu_port;
    gPortsOrch->getCpuPort(cpu_port);

    attr.id = SAI_ROUTE_ENTRY_ATTR_NEXT_HOP_ID;
    attr.value.oid = cpu_port.m_port_id;
    attrs.push_back(attr);

    sai_status_t status = sai_route_api->create_route_entry(&unicast_route_entry, (uint32_t)attrs.size(), attrs.data());
    if (status != SAI_STATUS_SUCCESS)
    {
        SWSS_LOG_ERROR("Failed to create link local ipv6 route %s to cpu, rv:%d",
                       linklocal_prefix.getIp().to_string().c_str(), status);
        throw runtime_error("Failed to create link local ipv6 route to cpu.");
    }

    gCrmOrch->incCrmResUsedCounter(CrmResourceType::CRM_IPV6_ROUTE);

    gFlowCounterRouteOrch->onAddMiscRouteEntry(vrf_id, linklocal_prefix.getSubnet());

    SWSS_LOG_NOTICE("Created link local ipv6 route  %s to cpu", linklocal_prefix.to_string().c_str());
}

void RouteOrch::delLinkLocalRouteToMe(sai_object_id_t vrf_id, IpPrefix linklocal_prefix)
{
    sai_route_entry_t unicast_route_entry;
    unicast_route_entry.switch_id = gSwitchId;
    unicast_route_entry.vr_id = vrf_id;
    copy(unicast_route_entry.destination, linklocal_prefix);
    subnet(unicast_route_entry.destination, unicast_route_entry.destination);

    sai_status_t status = sai_route_api->remove_route_entry(&unicast_route_entry);
    if (status != SAI_STATUS_SUCCESS)
    {
        SWSS_LOG_ERROR("Failed to delete link local ipv6 route %s to cpu, rv:%d",
                       linklocal_prefix.getIp().to_string().c_str(), status);
        return;
    }

    gCrmOrch->decCrmResUsedCounter(CrmResourceType::CRM_IPV6_ROUTE);

    gFlowCounterRouteOrch->onRemoveMiscRouteEntry(vrf_id, linklocal_prefix.getSubnet());

    SWSS_LOG_NOTICE("Deleted link local ipv6 route  %s to cpu", linklocal_prefix.to_string().c_str());
}

void RouteOrch::updateDefRouteState(string ip, bool add)
{
    vector<FieldValueTuple> tuples;
    string state = add?"ok":"na";
    FieldValueTuple tuple("state", state);
    tuples.push_back(tuple);

    m_stateDefaultRouteTb->set(ip, tuples);
}

bool RouteOrch::hasNextHopGroup(const NextHopGroupKey& nexthops) const
{
    return m_syncdNextHopGroups.find(nexthops) != m_syncdNextHopGroups.end();
}

sai_object_id_t RouteOrch::getNextHopGroupId(const NextHopGroupKey& nexthops)
{
    assert(hasNextHopGroup(nexthops));
    return m_syncdNextHopGroups[nexthops].next_hop_group_id;
}

void RouteOrch::attach(Observer *observer, const IpAddress& dstAddr, sai_object_id_t vrf_id)
{
    SWSS_LOG_ENTER();

    Host host = std::make_pair(vrf_id, dstAddr);
    auto observerEntry = m_nextHopObservers.find(host);

    /* Create a new observer entry if no current observer is observing this
     * IP address */
    if (observerEntry == m_nextHopObservers.end())
    {
        m_nextHopObservers.emplace(host, NextHopObserverEntry());
        observerEntry = m_nextHopObservers.find(host);

        /* Find the prefixes that cover the destination IP */
        if (m_syncdRoutes.find(vrf_id) != m_syncdRoutes.end())
        {
            for (auto route : m_syncdRoutes.at(vrf_id))
            {
                if (route.first.isAddressInSubnet(dstAddr))
                {
                    SWSS_LOG_INFO("Prefix %s covers destination address",
                            route.first.to_string().c_str());
                    observerEntry->second.routeTable.emplace(
                            route.first, route.second);
                }
            }
        }
    }

    observerEntry->second.observers.push_back(observer);

    // Trigger next hop change for the first time the observer is attached
    // Note that rbegin() is pointing to the entry with longest prefix match
    auto route = observerEntry->second.routeTable.rbegin();
    if (route != observerEntry->second.routeTable.rend())
    {
        SWSS_LOG_NOTICE("Attached next hop observer of route %s for destination IP %s",
                observerEntry->second.routeTable.rbegin()->first.to_string().c_str(),
                dstAddr.to_string().c_str());
        NextHopUpdate update = { vrf_id, dstAddr, route->first, route->second.nhg_key };
        observer->update(SUBJECT_TYPE_NEXTHOP_CHANGE, static_cast<void *>(&update));
    }
}

void RouteOrch::detach(Observer *observer, const IpAddress& dstAddr, sai_object_id_t vrf_id)
{
    SWSS_LOG_ENTER();

    auto observerEntry = m_nextHopObservers.find(std::make_pair(vrf_id, dstAddr));

    if (observerEntry == m_nextHopObservers.end())
    {
        SWSS_LOG_ERROR("Failed to locate observer for destination IP %s",
                dstAddr.to_string().c_str());
        assert(false);
        return;
    }

    // Find the observer
    for (auto iter = observerEntry->second.observers.begin();
            iter != observerEntry->second.observers.end(); ++iter)
    {
        if (observer == *iter)
        {
            observerEntry->second.observers.erase(iter);

            SWSS_LOG_NOTICE("Detached next hop observer for destination IP %s",
                    dstAddr.to_string().c_str());

            // Remove NextHopObserverEntry if no observer is tracking this
            // destination IP.
            if (observerEntry->second.observers.empty())
            {
                m_nextHopObservers.erase(observerEntry);
            }
            break;
        }
    }
}

void RouteOrch::updateDefaultRouteSwapSet(const NextHopGroupKey default_nhg_key, std::set<NextHopKey>& active_default_route_nhops)
{
    std::set<NextHopKey> current_default_route_nhops;
    current_default_route_nhops.clear();

    if (default_nhg_key.getSize() == 1)
    {
        current_default_route_nhops.insert(*default_nhg_key.getNextHops().begin());
    }
    else
    {
        auto nhgm = m_syncdNextHopGroups[default_nhg_key].nhopgroup_members;
        for (auto nhop = nhgm.begin(); nhop != nhgm.end(); ++nhop)
        {
            current_default_route_nhops.insert(nhop->first);
        }
    }

    active_default_route_nhops.clear();
    std::copy(current_default_route_nhops.begin(), current_default_route_nhops.end(), std::inserter(active_default_route_nhops, active_default_route_nhops.begin()));
}

bool RouteOrch::addDefaultRouteNexthopsInNextHopGroup(NextHopGroupEntry& original_next_hop_group, std::set<NextHopKey>& default_route_next_hop_set)
{
    /* In the function we update the member of existing NexthopGroup to the Default Route Nexthop's */
    SWSS_LOG_ENTER();
    sai_object_id_t nexthop_group_member_id;
    sai_status_t status;

    for (auto it : default_route_next_hop_set)
    {
        vector<sai_attribute_t> nhgm_attrs;
        sai_attribute_t nhgm_attr;
        nhgm_attr.id = SAI_NEXT_HOP_GROUP_MEMBER_ATTR_NEXT_HOP_GROUP_ID;
        nhgm_attr.value.oid = original_next_hop_group.next_hop_group_id;
        nhgm_attrs.push_back(nhgm_attr);

        nhgm_attr.id = SAI_NEXT_HOP_GROUP_MEMBER_ATTR_NEXT_HOP_ID;
        nhgm_attr.value.oid = m_neighOrch->getNextHopId(it);
        nhgm_attrs.push_back(nhgm_attr);

        status = sai_next_hop_group_api->create_next_hop_group_member(&nexthop_group_member_id, gSwitchId,
                                                                     (uint32_t)nhgm_attrs.size(),
                                                                     nhgm_attrs.data());

        if (status != SAI_STATUS_SUCCESS)
        {
            SWSS_LOG_ERROR("Default Route Swap Failed to add next hop member to group %" PRIx64 ": %d\n",
                           original_next_hop_group.next_hop_group_id, status);
            task_process_status handle_status = handleSaiCreateStatus(SAI_API_NEXT_HOP_GROUP, status);
            if (handle_status != task_success)
            {
                return parseHandleSaiStatusFailure(handle_status);
            }
        }
        // Increment the Default Route Active NH Reference Count
        m_neighOrch->increaseNextHopRefCount(it);
        gCrmOrch->incCrmResUsedCounter(CrmResourceType::CRM_NEXTHOP_GROUP_MEMBER);
        original_next_hop_group.default_route_nhopgroup_members[it].next_hop_id = nexthop_group_member_id;
        original_next_hop_group.default_route_nhopgroup_members[it].seq_id = 0;
        original_next_hop_group.is_default_route_nh_swap = true;
    }
    return true;
}

bool RouteOrch::validnexthopinNextHopGroup(const NextHopKey &nexthop, uint32_t& count)
{
    SWSS_LOG_ENTER();

    sai_object_id_t nexthop_id;
    sai_status_t status;
    count = 0;

    for (auto nhopgroup = m_syncdNextHopGroups.begin();
         nhopgroup != m_syncdNextHopGroups.end(); ++nhopgroup)
    {

        if (!(nhopgroup->first.contains(nexthop)))
        {
            continue;
        }

       // Route NHOP Group is swapped by default route nh memeber . do not add Nexthop again.
       // Wait for Nexthop Group Cleanup
        if (nhopgroup->second.is_default_route_nh_swap)
        {
           continue;
        }
        
        vector<sai_attribute_t> nhgm_attrs;
        sai_attribute_t nhgm_attr;

        /* get updated nhkey with possible weight */
        auto nhkey = nhopgroup->first.getNextHops().find(nexthop);

        nhgm_attr.id = SAI_NEXT_HOP_GROUP_MEMBER_ATTR_NEXT_HOP_GROUP_ID;
        nhgm_attr.value.oid = nhopgroup->second.next_hop_group_id;
        nhgm_attrs.push_back(nhgm_attr);

        nhgm_attr.id = SAI_NEXT_HOP_GROUP_MEMBER_ATTR_NEXT_HOP_ID;
        nhgm_attr.value.oid = m_neighOrch->getNextHopId(nexthop);
        nhgm_attrs.push_back(nhgm_attr);

        if (nhkey->weight)
        {
            nhgm_attr.id = SAI_NEXT_HOP_GROUP_MEMBER_ATTR_WEIGHT;
            nhgm_attr.value.s32 = nhkey->weight;
            nhgm_attrs.push_back(nhgm_attr);
        }

        if (m_switchOrch->checkOrderedEcmpEnable())
        {
            nhgm_attr.id = SAI_NEXT_HOP_GROUP_MEMBER_ATTR_SEQUENCE_ID;
            nhgm_attr.value.u32 = nhopgroup->second.nhopgroup_members[nexthop].seq_id;
            nhgm_attrs.push_back(nhgm_attr);
        }

        status = sai_next_hop_group_api->create_next_hop_group_member(&nexthop_id, gSwitchId,
                                                                      (uint32_t)nhgm_attrs.size(),
                                                                      nhgm_attrs.data());

        if (status != SAI_STATUS_SUCCESS)
        {
            SWSS_LOG_ERROR("Failed to add next hop member to group %" PRIx64 ": %d\n",
                           nhopgroup->second.next_hop_group_id, status);
            task_process_status handle_status = handleSaiCreateStatus(SAI_API_NEXT_HOP_GROUP, status);
            if (handle_status != task_success)
            {
                return parseHandleSaiStatusFailure(handle_status);
            }
        }

        ++count;
        gCrmOrch->incCrmResUsedCounter(CrmResourceType::CRM_NEXTHOP_GROUP_MEMBER);
        nhopgroup->second.nhopgroup_members[nexthop].next_hop_id = nexthop_id;
        /* Keep the count of number of nexthop members are present in Nexthop Group
         * when the links became active again*/
        nhopgroup->second.nh_member_install_count++;
    }

    if (!m_fgNhgOrch->validNextHopInNextHopGroup(nexthop))
    {
        return false;
    }

    return true;
}

bool RouteOrch::invalidnexthopinNextHopGroup(const NextHopKey &nexthop, uint32_t& count)
{
    SWSS_LOG_ENTER();

    sai_object_id_t nexthop_id;
    sai_status_t status;
    count = 0;

    for (auto nhopgroup = m_syncdNextHopGroups.begin();
         nhopgroup != m_syncdNextHopGroups.end(); ++nhopgroup)
    {

        if (!(nhopgroup->first.contains(nexthop)))
        {
            continue;
        }

        // Route NHOP Group is already swapped by default route nh memeber . do not delete actual nexthop again.
   
        if (nhopgroup->second.is_default_route_nh_swap)
        {
           continue;
        }
 

        nexthop_id = nhopgroup->second.nhopgroup_members[nexthop].next_hop_id;
        status = sai_next_hop_group_api->remove_next_hop_group_member(nexthop_id);

        if (status != SAI_STATUS_SUCCESS)
        {
            SWSS_LOG_ERROR("Failed to remove next hop member %" PRIx64 " from group %" PRIx64 ": %d\n",
                           nexthop_id, nhopgroup->second.next_hop_group_id, status);
            task_process_status handle_status = handleSaiRemoveStatus(SAI_API_NEXT_HOP_GROUP, status);
            if (handle_status != task_success)
            {
                return parseHandleSaiStatusFailure(handle_status);
            }
        }
        // Reduce the member install count when links down
        if (nhopgroup->second.nh_member_install_count)
        {
            nhopgroup->second.nh_member_install_count--;
        }
        // Nexthop Group member count has become zero so swap it's memebers with default route
        // nexthop's if this route is eligible for such a swap
        if (nhopgroup->second.nh_member_install_count == 0 && nhopgroup->second.eligible_for_default_route_nh_swap && !nhopgroup->second.is_default_route_nh_swap)
        {
            if(nexthop.ip_address.isV4())
            { 
                addDefaultRouteNexthopsInNextHopGroup(nhopgroup->second, v4_active_default_route_nhops);
            }
            else
            {
                addDefaultRouteNexthopsInNextHopGroup(nhopgroup->second, v6_active_default_route_nhops);
            }
        }
        ++count;
        gCrmOrch->decCrmResUsedCounter(CrmResourceType::CRM_NEXTHOP_GROUP_MEMBER);
    }

    if (!m_fgNhgOrch->invalidNextHopInNextHopGroup(nexthop))
    {
        return false;
    }

    return true;
}

void RouteOrch::doTask(ConsumerBase& consumer)
{
    SWSS_LOG_ENTER();

    if (!gPortsOrch->allPortsReady())
    {
        return;
    }

    string table_name = consumer.getTableName();

    if (table_name == APP_LABEL_ROUTE_TABLE_NAME)
    {
        doLabelTask(consumer);
        return;
    }

    /* Default handling is for APP_ROUTE_TABLE_NAME */
    auto it = consumer.m_toSync.begin();
    while (it != consumer.m_toSync.end())
    {
        // Route bulk results will be stored in a map
        std::map<
                std::pair<
                        std::string,            // Key
                        std::string             // Op
                >,
                RouteBulkContext
        >                                       toBulk;

        // Add or remove routes with a route bulker
        while (it != consumer.m_toSync.end())
        {
            KeyOpFieldsValuesTuple t = it->second;

            string key = kfvKey(t);
            string op = kfvOp(t);

            auto rc = toBulk.emplace(std::piecewise_construct,
                    std::forward_as_tuple(key, op),
                    std::forward_as_tuple(key, (op == SET_COMMAND)));

            bool inserted = rc.second;
            auto& ctx = rc.first->second;
            if (!inserted)
            {
                ctx.clear();
            }

            /* Get notification from application */
            /* resync application:
             * When routeorch receives 'resync' message, it marks all current
             * routes as dirty and waits for 'resync complete' message. For all
             * newly received routes, if they match current dirty routes, it unmarks
             * them dirty. After receiving 'resync complete' message, it creates all
             * newly added routes and removes all dirty routes.
             */
            if (key == "resync")
            {
                if (op == "SET")
                {
                    /* Mark all current routes as dirty (DEL) in consumer.m_toSync map */
                    SWSS_LOG_NOTICE("Start resync routes\n");
                    for (auto j : m_syncdRoutes)
                    {
                        string vrf;

                        if (j.first != gVirtualRouterId)
                        {
                            vrf = m_vrfOrch->getVRFname(j.first) + ":";
                        }

                        for (auto i : j.second)
                        {
                            vector<FieldValueTuple> v;
                            key = vrf + i.first.to_string();
                            auto x = KeyOpFieldsValuesTuple(key, DEL_COMMAND, v);
                            consumer.addToSync(x);
                        }
                    }
                    m_resync = true;
                }
                else
                {
                    SWSS_LOG_NOTICE("Complete resync routes\n");
                    m_resync = false;
                }

                it = consumer.m_toSync.erase(it);
                continue;
            }

            if (m_resync)
            {
                it++;
                continue;
            }

            sai_object_id_t& vrf_id = ctx.vrf_id;
            IpPrefix& ip_prefix = ctx.ip_prefix;

            if (!key.compare(0, strlen(VRF_PREFIX), VRF_PREFIX))
            {
                size_t found = key.find(':');
                string vrf_name = key.substr(0, found);

                if (!m_vrfOrch->isVRFexists(vrf_name))
                {
                    it++;
                    continue;
                }
                vrf_id = m_vrfOrch->getVRFid(vrf_name);
                ip_prefix = IpPrefix(key.substr(found+1));
            }
            else
            {
                vrf_id = gVirtualRouterId;
                ip_prefix = IpPrefix(key);
            }

            if (op == SET_COMMAND)
            {
                string ips;
                string aliases;
                string mpls_nhs;
                string vni_labels;
                string remote_macs;
                string weights;
                string nhg_index;
                string context_index;
                bool& excp_intfs_flag = ctx.excp_intfs_flag;
                bool overlay_nh = false;
                bool blackhole = false;
                string srv6_segments;
                string srv6_source;
                string srv6_vpn_sids;
                bool srv6_seg = false;
                bool srv6_vpn = false;
                bool srv6_nh = false;
                bool fallback_to_default_route = false;

                for (auto i : kfvFieldsValues(t))
                {
                    if (fvField(i) == "nexthop" && fvValue(i) != "")
                        ips = fvValue(i);

                    if (fvField(i) == "ifname" && fvValue(i) != "")
                        aliases = fvValue(i);

                    if (fvField(i) == "mpls_nh" && fvValue(i) != "")
                        mpls_nhs = fvValue(i);

                    if (fvField(i) == "vni_label" && fvValue(i) != "") {
                        vni_labels = fvValue(i);
                        overlay_nh = true;
                    }

                    if (fvField(i) == "router_mac" && fvValue(i) != "")
                        remote_macs = fvValue(i);

                    if (fvField(i) == "blackhole")
                        blackhole = fvValue(i) == "true";

                    if (fvField(i) == "weight" && fvValue(i) != "")
                        weights = fvValue(i);

                    if (fvField(i) == "nexthop_group" && fvValue(i) != "")
                        nhg_index = fvValue(i);

                    if (fvField(i) == "segment" && fvValue(i) != "") {
                        srv6_segments = fvValue(i);
                        srv6_seg = true;
                        srv6_nh = true;
                    }

                    if (fvField(i) == "seg_src" && fvValue(i) != "") {
                        srv6_source = fvValue(i);
                        srv6_nh = true;
                    }

                    if (fvField(i) == "protocol" && fvValue(i) != "")
                    {
                        ctx.protocol = fvValue(i);
                    }

                    if (fvField(i) == "fallback_to_default_route")
                        fallback_to_default_route = fvValue(i) == "true";

                    if (fvField(i) == "vpn_sid" && fvValue(i) != "") {
                        srv6_vpn_sids = fvValue(i);
                        srv6_nh = true;
                        srv6_vpn = true;
                    }

                    if (fvField(i) == "pic_context_id" && fvValue(i) != "")
                    {
                        context_index = fvValue(i);
                        srv6_vpn = true;
                    }
                }

                /*
                 * A route should not fill both nexthop_group and ips /
                 * aliases.
                 */
                if (!nhg_index.empty() && (!ips.empty() || !aliases.empty()))
                {
                    SWSS_LOG_ERROR("Route %s has both nexthop_group and ips/aliases", key.c_str());
                    it = consumer.m_toSync.erase(it);
                    continue;
                }

                ctx.fallback_to_default_route = fallback_to_default_route;
                ctx.nhg_index = nhg_index;
                ctx.context_index = context_index;

                /*
                 * If the nexthop_group is empty, create the next hop group key
                 * based on the IPs and aliases.  Otherwise, get the key from
                 * the NhgOrch.
                 */
                vector<string> ipv;
                vector<string> alsv;
                vector<string> mpls_nhv;
                vector<string> vni_labelv;
                vector<string> rmacv;
                NextHopGroupKey& nhg = ctx.nhg;
                vector<string> srv6_segv;
                vector<string> srv6_src;
                vector<string> srv6_vpn_sidv;
                bool l3Vni = true;
                uint32_t vni = 0;

                /* Check if the next hop group is owned by the NhgOrch. */
                if (nhg_index.empty())
                {
                    ipv = tokenize(ips, ',');
                    alsv = tokenize(aliases, ',');
                    mpls_nhv = tokenize(mpls_nhs, ',');
                    vni_labelv = tokenize(vni_labels, ',');
                    rmacv = tokenize(remote_macs, ',');
                    srv6_segv = tokenize(srv6_segments, ',');
                    srv6_src = tokenize(srv6_source, ',');
                    srv6_vpn_sidv = tokenize(srv6_vpn_sids, ',');

                    /*
                    * For backward compatibility, adjust ip string from old format to
                    * new format. Meanwhile it can deal with some abnormal cases.
                    */

                    /* Resize the ip vector to match ifname vector
                    * as tokenize(",", ',') will miss the last empty segment. */
                    if (alsv.size() == 0 && !blackhole && !srv6_nh)
                    {
                        SWSS_LOG_WARN("Skip the route %s, for it has an empty ifname field.", key.c_str());
                        it = consumer.m_toSync.erase(it);
                        continue;
                    }
                    else if (alsv.size() != ipv.size())
                    {
                        SWSS_LOG_NOTICE("Route %s: resize ipv to match alsv, %zd -> %zd.", key.c_str(), ipv.size(), alsv.size());
                        ipv.resize(alsv.size());
                    }

                    for (auto &vni_str: vni_labelv)
                    {
                        vni = static_cast<uint32_t>(std::stoul(vni_str));
                        if (!m_vrfOrch->isL3VniVlan(vni))
                        {
                            SWSS_LOG_WARN("Route %s is received on non L3 VNI %s", key.c_str(), vni_str.c_str());
                            l3Vni = false;
                            break;
                        }
                    }

                    if (!l3Vni)
                    {
                        it++;
                        continue;
                    }

                    /* Set the empty ip(s) to zero
                     * as IpAddress("") will construct a incorrect ip. */
                    for (auto &ip : ipv)
                    {
                        if (ip.empty())
                        {
                            SWSS_LOG_NOTICE("Route %s: set the empty nexthop ip to zero.", key.c_str());
                            ip = ip_prefix.isV4() ? "0.0.0.0" : "::";
                        }
                    }

                    for (auto alias : alsv)
                    {
                        /* skip route to management, docker, loopback
                        * TODO: for route to loopback interface, the proper
                        * way is to create loopback interface and then create
                        * route pointing to it, so that we can traps packets to
                        * CPU */
                        if (alias == "eth0" || alias == "docker0" ||
                            alias == "lo" || !alias.compare(0, strlen(LOOPBACK_PREFIX), LOOPBACK_PREFIX))
                        {
                            excp_intfs_flag = true;
                            break;
                        }
                    }

                    // TODO: cannot trust m_portsOrch->getPortIdByAlias because sometimes alias is empty
                    if (excp_intfs_flag)
                    {
                        /* If any existing routes are updated to point to the
                        * above interfaces, remove them from the ASIC. */
                        if (removeRoute(ctx))
                            it = consumer.m_toSync.erase(it);
                        else
                            it++;

                        /* Publish route state to advertise routes to Loopback interface */
                        publishRouteState(ctx);
                        continue;
                    }

                    string nhg_str = "";

                    if (blackhole)
                    {
                        nhg = NextHopGroupKey();
                    }
                    else if (srv6_nh == true)
                    {
                        if (srv6_vpn && (srv6_vpn_sidv.size() != srv6_src.size()))
                        {
                            SWSS_LOG_ERROR("inconsistent number of endpoints and srv6 vpn sids.");
                            it = consumer.m_toSync.erase(it);
                            continue;
                        }

                        if (srv6_seg && (srv6_segv.size() != srv6_src.size()))
                        {
                            SWSS_LOG_ERROR("inconsistent number of srv6_segv and srv6_srcs.");
                            it = consumer.m_toSync.erase(it);
                            continue;
                        }

                        for (uint32_t i = 0; i < srv6_src.size(); i++)
                        {
                            if (i) nhg_str += NHG_DELIMITER;
                            nhg_str += (ipv.size() > i ? ipv[i] : "0.0.0.0") + NH_DELIMITER;  // ip address
                            nhg_str += (srv6_seg ? srv6_segv[i] : "") + NH_DELIMITER;     // srv6 segment
                            nhg_str += srv6_src[i] + NH_DELIMITER; // srv6 source
                            nhg_str += (srv6_vpn ? srv6_vpn_sidv[i] : "") + NH_DELIMITER; // srv6 vpn sid
                        }

                        nhg = NextHopGroupKey(nhg_str, overlay_nh, srv6_nh);
                        SWSS_LOG_INFO("SRV6 route with nhg %s", nhg.to_string().c_str());
                    }
                    else if (overlay_nh == false)
                    {
                        for (uint32_t i = 0; i < ipv.size(); i++)
                        {
                            if (i) nhg_str += NHG_DELIMITER;
                            if (alsv[i] == "tun0" && !(IpAddress(ipv[i]).isZero()))
                            {
                                alsv[i] = gIntfsOrch->getRouterIntfsAlias(ipv[i]);
                            }
                            if (!mpls_nhv.empty() && mpls_nhv[i] != "na")
                            {
                                nhg_str += mpls_nhv[i] + LABELSTACK_DELIMITER;
                            }
                            nhg_str += ipv[i] + NH_DELIMITER + alsv[i];
                        }

                        nhg = NextHopGroupKey(nhg_str, weights);
                    }
                    else
                    {
                        if(ipv.size() != rmacv.size()){
                            SWSS_LOG_ERROR("Skip route %s, it has an invalid router mac field %s", key.c_str(), remote_macs.c_str());
                            it = consumer.m_toSync.erase(it);
                            continue;
                        }

                        if(ipv.size() != vni_labelv.size()){
                            SWSS_LOG_ERROR("Skip route %s, it has an invalid vni label field %s", key.c_str(), vni_labels.c_str());
                            it = consumer.m_toSync.erase(it);
                            continue;
                        }

                        for (uint32_t i = 0; i < ipv.size(); i++)
                        {
                            if (i) nhg_str += NHG_DELIMITER;
                            nhg_str += ipv[i] + NH_DELIMITER + "vni" + alsv[i] + NH_DELIMITER + vni_labelv[i] + NH_DELIMITER + rmacv[i];
                        }

                        nhg = NextHopGroupKey(nhg_str, overlay_nh, srv6_nh);
                    }
                }
                else
                {
                    try
                    {
                        const NhgBase& nh_group = getNhg(nhg_index);
                        nhg = nh_group.getNhgKey();
                        ctx.using_temp_nhg = nh_group.isTemp();
                    }
                    catch (const std::out_of_range& e)
                    {
                        SWSS_LOG_ERROR("Next hop group %s does not exist", nhg_index.c_str());
                        ++it;
                        continue;
                    }
                }

                sai_route_entry_t route_entry;
                route_entry.vr_id = vrf_id;
                route_entry.switch_id = gSwitchId;
                copy(route_entry.destination, ip_prefix);

                if (nhg.getSize() == 1 && nhg.hasIntfNextHop())
                {
                    if (alsv[0] == "unknown")
                    {
                        it = consumer.m_toSync.erase(it);
                    }
                    /* skip direct routes to tun0 */
                    else if (alsv[0] == "tun0")
                    {
                        it = consumer.m_toSync.erase(it);
                    }
                    /* directly connected route to VRF interface which come from kernel */
                    else if (!alsv[0].compare(0, strlen(VRF_PREFIX), VRF_PREFIX))
                    {
                        it = consumer.m_toSync.erase(it);
                    }
                    /* skip prefix which is linklocal or multicast */
                    else if (ip_prefix.getIp().getAddrScope() != IpAddress::GLOBAL_SCOPE)
                    {
                        it = consumer.m_toSync.erase(it);
                    }
                    /* fullmask subnet route is same as ip2me route */
                    else if (ip_prefix.isFullMask() && m_intfsOrch->isPrefixSubnet(ip_prefix, alsv[0]))
                    {
                        /* The prefix is full mask (/32 or /128) and it is an interface subnet route, so IntfOrch has already
                         * created an IP2ME route for it and we skip programming such route here as it already exists.
                         * However, to keep APPL_DB and APPL_STATE_DB consistent we have to publish it. */
                        publishRouteState(ctx);
                        it = consumer.m_toSync.erase(it);
                    }
                    /* subnet route, vrf leaked route, etc */
                    else
                    {
                        if (addRoute(ctx, nhg))
                            it = consumer.m_toSync.erase(it);
                        else
                            it++;
                    }
                }
                /*
                 * Check if the route does not exist or needs to be updated or
                 * if the route is using a temporary next hop group owned by
                 * NhgOrch.
                 */
                else if (m_syncdRoutes.find(vrf_id) == m_syncdRoutes.end() ||
                    m_syncdRoutes.at(vrf_id).find(ip_prefix) == m_syncdRoutes.at(vrf_id).end() ||
                    m_syncdRoutes.at(vrf_id).at(ip_prefix) != RouteNhg(nhg, ctx.nhg_index, ctx.context_index) ||
                    gRouteBulker.bulk_entry_pending_removal(route_entry) ||
                    ctx.using_temp_nhg)
                {
                    if (addRoute(ctx, nhg))
                        it = consumer.m_toSync.erase(it);
                    else
                        it++;
                }
                else
                {
                    /* Duplicate entry. Publish route state anyway since there could be multiple DEL, SET operations
                     * consolidated by ConsumerStateTable leading to orchagent receiving only the last SET update. */
                    publishRouteState(ctx);
                    it = consumer.m_toSync.erase(it);
                }

                // If already exhaust the nexthop groups, and there are pending removing routes in bulker,
                // flush the bulker and possibly collect some released nexthop groups
                if (m_nextHopGroupCount + NhgOrch::getSyncedNhgCount() >= m_maxNextHopGroupCount &&
                    gRouteBulker.removing_entries_count() > 0)
                {
                    break;
                }
            }
            else if (op == DEL_COMMAND)
            {
                if (removeRoute(ctx))
                    it = consumer.m_toSync.erase(it);
                else
                    it++;
            }
            else
            {
                SWSS_LOG_ERROR("Unknown operation type %s\n", op.c_str());
                it = consumer.m_toSync.erase(it);
            }
        }

        // Flush the route bulker, so routes will be written to syncd and ASIC
        gRouteBulker.flush();

        // Go through the bulker results
        auto it_prev = consumer.m_toSync.begin();
        m_bulkNhgReducedRefCnt.clear();
        NextHopGroupKey v4_default_nhg_key;
        NextHopGroupKey v6_default_nhg_key;
        m_bulkSrv6NhgReducedVec.clear();

        while (it_prev != it)
        {
            KeyOpFieldsValuesTuple t = it_prev->second;

            string key = kfvKey(t);
            string op = kfvOp(t);
            auto found = toBulk.find(make_pair(key, op));
            if (found == toBulk.end())
            {
                it_prev++;
                continue;
            }

            const auto& ctx = found->second;
            const auto& object_statuses = ctx.object_statuses;
            if (object_statuses.empty())
            {
                it_prev++;
                continue;
            }

            const sai_object_id_t& vrf_id = ctx.vrf_id;
            const IpPrefix& ip_prefix = ctx.ip_prefix;

            sai_route_entry_t route_entry;
            route_entry.vr_id = vrf_id;
            route_entry.switch_id = gSwitchId;
            copy(route_entry.destination, ip_prefix);
            
            if (op == SET_COMMAND)
            {
                const bool& excp_intfs_flag = ctx.excp_intfs_flag;

                if (excp_intfs_flag)
                {
                    /* If any existing routes are updated to point to the
                     * above interfaces, remove them from the ASIC. */
                    if (removeRoutePost(ctx))
                        it_prev = consumer.m_toSync.erase(it_prev);
                    else
                        it_prev++;
                    continue;
                }

                const NextHopGroupKey& nhg = ctx.nhg;

                if (nhg.getSize() == 1 && nhg.hasIntfNextHop())
                {
                    if (addRoutePost(ctx, nhg))
                        it_prev = consumer.m_toSync.erase(it_prev);
                    else
                        it_prev++;
                }
                else if (m_syncdRoutes.find(vrf_id) == m_syncdRoutes.end() ||
                         m_syncdRoutes.at(vrf_id).find(ip_prefix) == m_syncdRoutes.at(vrf_id).end() ||
                         m_syncdRoutes.at(vrf_id).at(ip_prefix) != RouteNhg(nhg, ctx.nhg_index, ctx.context_index) ||
                         gRouteBulker.bulk_entry_pending_removal(route_entry) ||
                         ctx.using_temp_nhg)
                {
                    if (addRoutePost(ctx, nhg))
                        it_prev = consumer.m_toSync.erase(it_prev);
                    else
                        it_prev++;

		    // Save the Default Route of Default VRF to be used for 
		    // enabling fallback to it as needed
                    if (ip_prefix.isDefaultRoute() && vrf_id == gVirtualRouterId)
                    {
                       if (ip_prefix.isV4())
                       {
                            v4_default_nhg_key = getSyncdRouteNhgKey(gVirtualRouterId, ip_prefix);
                       }
                       else
                       {
                            v6_default_nhg_key = getSyncdRouteNhgKey(gVirtualRouterId, ip_prefix);
                       }
                    }
                }
            }
            else if (op == DEL_COMMAND)
            {
                /* Cannot locate the route or remove succeed */
                if (removeRoutePost(ctx))
                    it_prev = consumer.m_toSync.erase(it_prev);
                else
                    it_prev++;
            }
        }

        /* Remove next hop group if the reference count decreases to zero */
        for (auto& it_nhg : m_bulkNhgReducedRefCnt)
        {
            if (it_nhg.first.is_overlay_nexthop() && it_nhg.second != 0)
            {
                removeOverlayNextHops(it_nhg.second, it_nhg.first);
            }
            else if (m_syncdNextHopGroups[it_nhg.first].ref_count == 0)
            {
                // Pass the flag to indicate if the NextHop Group as Default Route NH Members as swapped.
                removeNextHopGroup(it_nhg.first, m_syncdNextHopGroups[it_nhg.first].is_default_route_nh_swap);
            }
        }
        /* Reduce reference for srv6 next hop group */
        /* Later delete for increase refcnt early */
        if (!m_bulkSrv6NhgReducedVec.empty())
        {
            m_srv6Orch->removeSrv6Nexthops(m_bulkSrv6NhgReducedVec);
        }
        /* No Update to Default Route so we can return */
        if (!(v4_default_nhg_key.getSize()) && !(v6_default_nhg_key.getSize()))
        {
            return;
        }
	/* Update to v4 Default Route so update the data structure */
        if (v4_default_nhg_key.getSize())
        {
            updateDefaultRouteSwapSet(v4_default_nhg_key, v4_active_default_route_nhops);
        }
	/* Update to v6 Default Route so update the data structure */
        if (v6_default_nhg_key.getSize())
        {
            updateDefaultRouteSwapSet(v6_default_nhg_key, v6_active_default_route_nhops);
        }
    }
}

void RouteOrch::notifyNextHopChangeObservers(sai_object_id_t vrf_id, const IpPrefix &prefix, const NextHopGroupKey &nexthops, bool add)
{
    SWSS_LOG_ENTER();

    for (auto& entry : m_nextHopObservers)
    {
        if (vrf_id != entry.first.first || !prefix.isAddressInSubnet(entry.first.second))
        {
            continue;
        }

        if (add)
        {
            bool update_required = false;
            NextHopUpdate update = { vrf_id, entry.first.second, prefix, nexthops };

            /* Table should not be empty. Default route should always exists. */
            assert(!entry.second.routeTable.empty());

            auto route = entry.second.routeTable.find(prefix);
            if (route == entry.second.routeTable.end())
            {
                /* If added route is best match update observers */
                if (entry.second.routeTable.rbegin()->first < prefix)
                {
                    update_required = true;
                }

                entry.second.routeTable.emplace(prefix, RouteNhg(nexthops, ""));
            }
            else
            {
                if (route->second.nhg_key != nexthops)
                {
                    route->second.nhg_key = nexthops;
                    /* If changed route is best match update observers */
                    if (entry.second.routeTable.rbegin()->first == route->first)
                    {
                        update_required = true;
                    }
                }
            }

            if (update_required)
            {
                for (auto observer : entry.second.observers)
                {
                    observer->update(SUBJECT_TYPE_NEXTHOP_CHANGE, static_cast<void *>(&update));
                }
            }
        }
        else
        {
            auto route = entry.second.routeTable.find(prefix);
            if (route != entry.second.routeTable.end())
            {
                /* If removed route was best match find another best match route */
                if (route->first == entry.second.routeTable.rbegin()->first)
                {
                    entry.second.routeTable.erase(route);

                    /* Table should not be empty. Default route should always exists. */
                    assert(!entry.second.routeTable.empty());

                    auto route = entry.second.routeTable.rbegin();
                    NextHopUpdate update = { vrf_id, entry.first.second, route->first, route->second.nhg_key };

                    for (auto observer : entry.second.observers)
                    {
                        observer->update(SUBJECT_TYPE_NEXTHOP_CHANGE, static_cast<void *>(&update));
                    }
                }
                else
                {
                    entry.second.routeTable.erase(route);
                }
            }
        }
    }
}

void RouteOrch::increaseNextHopRefCount(const NextHopGroupKey &nexthops)
{
    /* Return when there is no next hop (dropped) */
    if (nexthops.getSize() == 0)
    {
        return;
    }
    else if (nexthops.getSize() == 1)
    {
        const NextHopKey& nexthop = *nexthops.getNextHops().begin();
        if (nexthop.isIntfNextHop())
            m_intfsOrch->increaseRouterIntfsRefCount(nexthop.alias);
        else
            m_neighOrch->increaseNextHopRefCount(nexthop);
    }
    else
    {
        m_syncdNextHopGroups[nexthops].ref_count ++;
        SWSS_LOG_INFO("Routeorch inc Ref count %u for next_hops: %s", m_syncdNextHopGroups[nexthops].ref_count, nexthops.to_string().c_str());
    }
}

void RouteOrch::decreaseNextHopRefCount(const NextHopGroupKey &nexthops)
{
    /* Return when there is no next hop (dropped) */
    if (nexthops.getSize() == 0)
    {
        return;
    }
    else if (nexthops.getSize() == 1)
    {
        const NextHopKey& nexthop = *nexthops.getNextHops().begin();
        if (nexthop.isIntfNextHop())
            m_intfsOrch->decreaseRouterIntfsRefCount(nexthop.alias);
        else
            m_neighOrch->decreaseNextHopRefCount(nexthop);
    }
    else
    {
        m_syncdNextHopGroups[nexthops].ref_count --;
        SWSS_LOG_INFO("Routeorch dec Ref count %u for next_hops: %s", m_syncdNextHopGroups[nexthops].ref_count, nexthops.to_string().c_str());
    }
}

bool RouteOrch::isRefCounterZero(const NextHopGroupKey &nexthops) const
{
    if (!hasNextHopGroup(nexthops))
    {
        return true;
    }

    return m_syncdNextHopGroups.at(nexthops).ref_count == 0;
}

const NextHopGroupKey RouteOrch::getSyncdRouteNhgKey(sai_object_id_t vrf_id, const IpPrefix& ipPrefix)
{
    NextHopGroupKey nhg;
    auto route_table = m_syncdRoutes.find(vrf_id);
    if (route_table != m_syncdRoutes.end())
    {
        auto route_entry = route_table->second.find(ipPrefix);
        if (route_entry != route_table->second.end())
        {
            nhg = route_entry->second.nhg_key;
        }
    }
    return nhg;
}

bool RouteOrch::createFineGrainedNextHopGroup(sai_object_id_t &next_hop_group_id, vector<sai_attribute_t> &nhg_attrs)
{
    SWSS_LOG_ENTER();

    if (m_nextHopGroupCount + NhgOrch::getSyncedNhgCount() >= m_maxNextHopGroupCount)
    {
        SWSS_LOG_DEBUG("Failed to create new next hop group. \
                Reaching maximum number of next hop groups.");
        return false;
    }

    sai_status_t status = sai_next_hop_group_api->create_next_hop_group(&next_hop_group_id,
                                                      gSwitchId,
                                                      (uint32_t)nhg_attrs.size(),
                                                      nhg_attrs.data());
    if (status != SAI_STATUS_SUCCESS)
    {
        SWSS_LOG_ERROR("Failed to create next hop group rv:%d", status);
        task_process_status handle_status = handleSaiCreateStatus(SAI_API_NEXT_HOP_GROUP, status);
        if (handle_status != task_success)
        {
            return parseHandleSaiStatusFailure(handle_status);
        }
    }

    gCrmOrch->incCrmResUsedCounter(CrmResourceType::CRM_NEXTHOP_GROUP);
    m_nextHopGroupCount++;

    return true;
}

bool RouteOrch::removeFineGrainedNextHopGroup(sai_object_id_t &next_hop_group_id)
{
    SWSS_LOG_ENTER();

    sai_status_t status = sai_next_hop_group_api->remove_next_hop_group(next_hop_group_id);
    if (status != SAI_STATUS_SUCCESS)
    {
        SWSS_LOG_ERROR("Failed to remove next hop group %" PRIx64 ", rv:%d",
                next_hop_group_id, status);
        task_process_status handle_status = handleSaiRemoveStatus(SAI_API_NEXT_HOP_GROUP, status);
        if (handle_status != task_success)
        {
            return parseHandleSaiStatusFailure(handle_status);
        }
    }

    gCrmOrch->decCrmResUsedCounter(CrmResourceType::CRM_NEXTHOP_GROUP);
    m_nextHopGroupCount--;

    return true;
}

bool RouteOrch::addNextHopGroup(const NextHopGroupKey &nexthops)
{
    SWSS_LOG_ENTER();

    assert(!hasNextHopGroup(nexthops));

    if (m_nextHopGroupCount + NhgOrch::getSyncedNhgCount() >= m_maxNextHopGroupCount)
    {
        SWSS_LOG_DEBUG("Failed to create new next hop group. \
                        Reaching maximum number of next hop groups.");
        return false;
    }

    vector<sai_object_id_t> next_hop_ids;
    set<NextHopKey> next_hop_set = nexthops.getNextHops();
    set<NextHopKey> valid_next_hops_for_refcount;  // Track valid next hops for reference counting
    std::map<sai_object_id_t, NextHopKey> nhopgroup_members_set;
    std::map<sai_object_id_t, set<NextHopKey>> nhopgroup_shared_set;
    MuxOrch* mux_orch = gDirectory.get<MuxOrch*>();
    sai_object_id_t mux_tunnel_nh_id = mux_orch->getTunnelNextHopId();

    /* Assert each IP address exists in m_syncdNextHops table,
     * and add the corresponding next_hop_id to next_hop_ids. */
    for (auto it : next_hop_set)
    {
        sai_object_id_t next_hop_id;
        if (m_neighOrch->hasNextHop(it))
        {
            // this can be tunnel nh id when mux neighbor is disabled
            next_hop_id = m_neighOrch->getNextHopId(it);
        }
        /* See if there is an IP neighbor NH for MPLS NH*/
        else if (it.isMplsNextHop() &&
                 m_neighOrch->hasNextHop(NextHopKey(it.ip_address, it.alias)))
        {
            NeighborContext ctx = NeighborContext(it);
            m_neighOrch->addNextHop(ctx);
            next_hop_id = m_neighOrch->getNextHopId(it);
        }
        else
        {
            SWSS_LOG_INFO("Failed to get next hop %s in %s",
                    it.to_string().c_str(), nexthops.to_string().c_str());
            return false;
        }

        // Skip tunnel_nh for reference counting
        if (next_hop_id != mux_tunnel_nh_id)
        {
            valid_next_hops_for_refcount.insert(it);
        }

        // skip next hop group member create for neighbor from down port
        if (m_neighOrch->isNextHopFlagSet(it, NHFLAGS_IFDOWN))
        {
            SWSS_LOG_INFO("Interface down for NH %s, skip this NH", it.to_string().c_str());
            continue;
        }

        next_hop_ids.push_back(next_hop_id);
        if (nhopgroup_members_set.find(next_hop_id) == nhopgroup_members_set.end())
        {
            nhopgroup_members_set[next_hop_id] = it;
        }
        else
        {
            nhopgroup_shared_set[next_hop_id].insert(it);
        }
    }
    if (!next_hop_ids.size())
    {
        SWSS_LOG_INFO("Skipping creation of nexthop group as none of nexthop are active");
        return false;
    }
    sai_attribute_t nhg_attr;
    vector<sai_attribute_t> nhg_attrs;

    nhg_attr.id = SAI_NEXT_HOP_GROUP_ATTR_TYPE;
    nhg_attr.value.s32 = m_switchOrch->checkOrderedEcmpEnable() ? SAI_NEXT_HOP_GROUP_TYPE_DYNAMIC_ORDERED_ECMP : SAI_NEXT_HOP_GROUP_TYPE_ECMP;
    nhg_attrs.push_back(nhg_attr);

    sai_object_id_t next_hop_group_id;
    sai_status_t status = sai_next_hop_group_api->create_next_hop_group(&next_hop_group_id,
                                                                        gSwitchId,
                                                                        (uint32_t)nhg_attrs.size(),
                                                                        nhg_attrs.data());

    if (status != SAI_STATUS_SUCCESS)
    {
        SWSS_LOG_ERROR("Failed to create next hop group %s, rv:%d",
                       nexthops.to_string().c_str(), status);
        task_process_status handle_status = handleSaiCreateStatus(SAI_API_NEXT_HOP_GROUP, status);
        if (handle_status != task_success)
        {
            return parseHandleSaiStatusFailure(handle_status);
        }
    }

    m_nextHopGroupCount++;
    SWSS_LOG_NOTICE("Create next hop group %s", nexthops.to_string().c_str());

    gCrmOrch->incCrmResUsedCounter(CrmResourceType::CRM_NEXTHOP_GROUP);

    NextHopGroupEntry next_hop_group_entry;
    next_hop_group_entry.next_hop_group_id = next_hop_group_id;
    next_hop_group_entry.nh_member_install_count = 0;

    size_t npid_count = next_hop_ids.size();
    vector<sai_object_id_t> nhgm_ids(npid_count);
    for (size_t i = 0; i < npid_count; i++)
    {
        auto nhid = next_hop_ids[i];
        auto weight = nhopgroup_members_set[nhid].weight;

        // Create a next hop group member
        vector<sai_attribute_t> nhgm_attrs;

        sai_attribute_t nhgm_attr;
        nhgm_attr.id = SAI_NEXT_HOP_GROUP_MEMBER_ATTR_NEXT_HOP_GROUP_ID;
        nhgm_attr.value.oid = next_hop_group_id;
        nhgm_attrs.push_back(nhgm_attr);

        nhgm_attr.id = SAI_NEXT_HOP_GROUP_MEMBER_ATTR_NEXT_HOP_ID;
        nhgm_attr.value.oid = nhid;
        nhgm_attrs.push_back(nhgm_attr);

        if (weight)
        {
            nhgm_attr.id = SAI_NEXT_HOP_GROUP_MEMBER_ATTR_WEIGHT;
            nhgm_attr.value.s32 = weight;
            nhgm_attrs.push_back(nhgm_attr);
        }

        if (m_switchOrch->checkOrderedEcmpEnable())
        {
            nhgm_attr.id = SAI_NEXT_HOP_GROUP_MEMBER_ATTR_SEQUENCE_ID;
            nhgm_attr.value.u32 = ((uint32_t)i) + 1; // To make non-zero sequence id
            nhgm_attrs.push_back(nhgm_attr);
        }

        gNextHopGroupMemberBulker.create_entry(&nhgm_ids[i],
                                                 (uint32_t)nhgm_attrs.size(),
                                                 nhgm_attrs.data());
    }

    gNextHopGroupMemberBulker.flush();
    for (size_t i = 0; i < npid_count; i++)
    {
        auto nhid = next_hop_ids[i];
        auto nhgm_id = nhgm_ids[i];
        if (nhgm_id == SAI_NULL_OBJECT_ID)
        {
            // TODO: do we need to clean up?
            SWSS_LOG_ERROR("Failed to create next hop group %" PRIx64 " member %" PRIx64 ": %d\n",
                           next_hop_group_id, nhgm_ids[i], status);
            return false;
        }

        gCrmOrch->incCrmResUsedCounter(CrmResourceType::CRM_NEXTHOP_GROUP_MEMBER);

        // Save the membership into next hop structure
        if (nhopgroup_shared_set.find(nhid) != nhopgroup_shared_set.end())
        {
            auto it = nhopgroup_shared_set[nhid].begin();
            next_hop_group_entry.nhopgroup_members[*it].next_hop_id = nhgm_id;
            next_hop_group_entry.nhopgroup_members[*it].seq_id = (uint32_t)i + 1;
            nhopgroup_shared_set[nhid].erase(it);
            if (nhopgroup_shared_set[nhid].empty())
            {
                nhopgroup_shared_set.erase(nhid);
            }
        }
        else
        {
            next_hop_group_entry.nhopgroup_members[nhopgroup_members_set.find(nhid)->second].next_hop_id = nhgm_id;
            next_hop_group_entry.nhopgroup_members[nhopgroup_members_set.find(nhid)->second].seq_id = ((uint32_t)i) + 1;
            /* Keep the count of number of nexthop members are present in Nexthop Group*/
            next_hop_group_entry.nh_member_install_count++;
        }
    }

    /* Increment the ref_count for the valid next hops used by the next hop group. */
    for (auto it : valid_next_hops_for_refcount)
    {
        m_neighOrch->increaseNextHopRefCount(it);
    }

    /*
     * Initialize the next hop group structure with ref_count as 0. This
     * count will increase once the route is successfully syncd.
     */
    next_hop_group_entry.ref_count = 0;
    m_syncdNextHopGroups[nexthops] = next_hop_group_entry;

    return true;
}

bool RouteOrch::removeNextHopGroup(const NextHopGroupKey &nexthops, const bool is_default_route_nh_swap)
{
    SWSS_LOG_ENTER();

    sai_object_id_t next_hop_group_id;
    auto next_hop_group_entry = m_syncdNextHopGroups.find(nexthops);
    sai_status_t status;
    bool overlay_nh = nexthops.is_overlay_nexthop();
    bool srv6_nh = nexthops.is_srv6_nexthop();

    assert(next_hop_group_entry != m_syncdNextHopGroups.end());

    if (next_hop_group_entry->second.ref_count != 0)
    {
        return true;
    }

    next_hop_group_id = next_hop_group_entry->second.next_hop_group_id;
    SWSS_LOG_NOTICE("Delete next hop group %s", nexthops.to_string().c_str());

    vector<sai_object_id_t> next_hop_ids;
    /* If the NexthopGroup is the one that has been swapped with default route members
     * than when deleting such Nexthop Group we have to remove default route nexthop group members */
    auto& nhgm = is_default_route_nh_swap ? next_hop_group_entry->second.default_route_nhopgroup_members : next_hop_group_entry->second.nhopgroup_members;
    for (auto nhop = nhgm.begin(); nhop != nhgm.end();)
    {
        /* This check we skip for Nexthop Group that has been swapped 
         * as Nexthop Group Members are not original member which are already removed 
         * as part of API invalidnexthopinNextHopGroup */
        if (m_neighOrch->isNextHopFlagSet(nhop->first, NHFLAGS_IFDOWN) && (!is_default_route_nh_swap))
        {
            SWSS_LOG_WARN("NHFLAGS_IFDOWN set for next hop group member %s with next_hop_id %" PRIx64,
                           nhop->first.to_string().c_str(), nhop->second.next_hop_id);
            nhop = nhgm.erase(nhop);
            continue;
        }

        next_hop_ids.push_back(nhop->second.next_hop_id);
        nhop = nhgm.erase(nhop);
    }

    size_t nhid_count = next_hop_ids.size();
    vector<sai_status_t> statuses(nhid_count);
    for (size_t i = 0; i < nhid_count; i++)
    {
        gNextHopGroupMemberBulker.remove_entry(&statuses[i], next_hop_ids[i]);
    }
    gNextHopGroupMemberBulker.flush();
    for (size_t i = 0; i < nhid_count; i++)
    {
        if (statuses[i] != SAI_STATUS_SUCCESS)
        {
            SWSS_LOG_ERROR("Failed to remove next hop group member[%zu] %" PRIx64 ", rv:%d",
                           i, next_hop_ids[i], statuses[i]);
            task_process_status handle_status = handleSaiRemoveStatus(SAI_API_NEXT_HOP_GROUP, statuses[i]);
            if (handle_status != task_success)
            {
                return parseHandleSaiStatusFailure(handle_status);
            }
        }

        gCrmOrch->decCrmResUsedCounter(CrmResourceType::CRM_NEXTHOP_GROUP_MEMBER);
    }

    status = sai_next_hop_group_api->remove_next_hop_group(next_hop_group_id);
    if (status != SAI_STATUS_SUCCESS)
    {
        SWSS_LOG_ERROR("Failed to remove next hop group %" PRIx64 ", rv:%d", next_hop_group_id, status);
        task_process_status handle_status = handleSaiRemoveStatus(SAI_API_NEXT_HOP_GROUP, status);
        if (handle_status != task_success)
        {
            return parseHandleSaiStatusFailure(handle_status);
        }
    }

    m_nextHopGroupCount--;
    gCrmOrch->decCrmResUsedCounter(CrmResourceType::CRM_NEXTHOP_GROUP);
    MuxOrch* mux_orch = gDirectory.get<MuxOrch*>();
    sai_object_id_t mux_tunnel_nh_id = mux_orch->getTunnelNextHopId();

    // Filter valid next hops for reference counting (consistent with addNextHopGroup)
    set<NextHopKey> next_hop_set = nexthops.getNextHops();
    for (auto it : next_hop_set)
    {
        // Skip mux tunnel next hops (consistent with addNextHopGroup)
        auto nh_id = m_neighOrch->getNextHopId(it);
        if (nh_id != mux_tunnel_nh_id)
        {
            m_neighOrch->decreaseNextHopRefCount(it);
        }
    }

    // Process all next hops for overlay/SRv6/MPLS cleanup
    for (auto it : next_hop_set)
    {

        if (overlay_nh && !srv6_nh && !m_neighOrch->getNextHopRefCount(it))
        {
            if(!m_neighOrch->removeTunnelNextHop(it))
            {
                SWSS_LOG_ERROR("Tunnel Nexthop %s delete failed", nexthops.to_string().c_str());
            }
            else
            {
                m_neighOrch->removeOverlayNextHop(it);
                SWSS_LOG_INFO("Tunnel Nexthop %s delete success", nexthops.to_string().c_str());
                SWSS_LOG_INFO("delete remote vtep %s", it.to_string(overlay_nh, srv6_nh).c_str());
                status = deleteRemoteVtep(SAI_NULL_OBJECT_ID, it);
                if (status == false)
                {
                    SWSS_LOG_ERROR("Failed to delete remote vtep %s ecmp", it.to_string(overlay_nh, srv6_nh).c_str());
                }
            }
        }
        /* Remove any MPLS-specific NH that was created */
        else if (it.isMplsNextHop() &&
                 (m_neighOrch->getNextHopRefCount(it) == 0))
        {
            m_neighOrch->removeMplsNextHop(it);
        }
    }

    // Decrement Nexthop Reference Count for Default Route NH Member used as swapped
    if (is_default_route_nh_swap)
    {
        auto& nhgm = next_hop_group_entry->second.default_route_nhopgroup_members;
        for (auto nhop = nhgm.begin(); nhop != nhgm.end(); ++nhop)
        {
            m_neighOrch->decreaseNextHopRefCount(nhop->first);
        }
    }
 
    m_syncdNextHopGroups.erase(nexthops);

    return true;
}

void RouteOrch::addNextHopRoute(const NextHopKey& nextHop, const RouteKey& routeKey)
{
    auto it = m_nextHops.find((nextHop));

    if (it != m_nextHops.end())
    {
        if (it->second.find(routeKey) != it->second.end())
        {
            SWSS_LOG_INFO("Route already present in nh table %s",
                          routeKey.prefix.to_string().c_str());
            return;
        }

        it->second.insert(routeKey);
    }
    else
    {
        set<RouteKey> routes;
        routes.insert(routeKey);
        m_nextHops.insert(make_pair(nextHop, routes));
    }
}

void RouteOrch::removeNextHopRoute(const NextHopKey& nextHop, const RouteKey& routeKey)
{
    auto it = m_nextHops.find((nextHop));

    if (it != m_nextHops.end())
    {
        if (it->second.find(routeKey) == it->second.end())
        {
            SWSS_LOG_INFO("Route not present in nh table %s", routeKey.prefix.to_string().c_str());
            return;
        }

        it->second.erase(routeKey);
        if (it->second.empty())
        {
            m_nextHops.erase(nextHop);
        }
    }
    else
    {
        SWSS_LOG_INFO("Nexthop %s not found in nexthop table", nextHop.to_string().c_str());
    }
}

bool RouteOrch::updateNextHopRoutes(const NextHopKey& nextHop, uint32_t& numRoutes)
{
    numRoutes = 0;
    auto it = m_nextHops.find((nextHop));

    if (it == m_nextHops.end())
    {
        SWSS_LOG_INFO("No routes found for NH %s", nextHop.ip_address.to_string().c_str());
        return true;
    }

    sai_route_entry_t route_entry;
    sai_attribute_t route_attr;
    sai_object_id_t next_hop_id;

    auto rt = it->second.begin();
    while(rt != it->second.end())
    {
        /* Check if route points to nexthop group and skip */
        NextHopGroupKey nhg_key = gRouteOrch->getSyncdRouteNhgKey(gVirtualRouterId, (*rt).prefix);
        if (nhg_key.getSize() > 1)
        {
            /* multiple mux nexthop case:
             * skip for now, muxOrch::updateRoute() will handle route
             */
            SWSS_LOG_INFO("Route %s is mux multi nexthop route, skipping.",
                        (*rt).prefix.to_string().c_str());

            ++rt;
            continue;
        }

<<<<<<< HEAD
        // TODO: Form a bulker context and use the bulker set operation
        SWSS_LOG_INFO("Updating route %s", (*rt).prefix.to_string().c_str());
=======
>>>>>>> 3ccfa629
        next_hop_id = m_neighOrch->getNextHopId(nextHop);
        SWSS_LOG_INFO("Updating route %s with nexthop %" PRIu64, (*rt).prefix.to_string().c_str(), (uint64_t)next_hop_id);

        route_entry.vr_id = (*rt).vrf_id;
        route_entry.switch_id = gSwitchId;
        copy(route_entry.destination, (*rt).prefix);

        route_attr.id = SAI_ROUTE_ENTRY_ATTR_NEXT_HOP_ID;
        route_attr.value.oid = next_hop_id;

        sai_status_t status = sai_route_api->set_route_entry_attribute(&route_entry, &route_attr);
        if (status != SAI_STATUS_SUCCESS)
        {
            SWSS_LOG_ERROR("Failed to update route %s, rv:%d", (*rt).prefix.to_string().c_str(), status);
            task_process_status handle_status = handleSaiSetStatus(SAI_API_ROUTE, status);
            if (handle_status != task_success)
            {
                return parseHandleSaiStatusFailure(handle_status);
            }
        }

        ++numRoutes;
        ++rt;
    }

    return true;
}

/**
 * @brief returns a route prefix associated with nexthopkey
 * @param routeKeys empty set of routekeys to populate
 * @param nexthopKey nexthop key to lookup
 * @return true if found, false if not found.
 */
bool RouteOrch::getRoutesForNexthop(std::set<RouteKey>& routeKeys, const NextHopKey& nexthopKey)
{
    auto it = m_nextHops.find(nexthopKey);

    if (it != m_nextHops.end())
    {
        routeKeys = it->second;
    }

    return it != m_nextHops.end();
}

void RouteOrch::addTempRoute(RouteBulkContext& ctx, const NextHopGroupKey &nextHops)
{
    SWSS_LOG_ENTER();

    IpPrefix& ipPrefix = ctx.ip_prefix;

    auto next_hop_set = nextHops.getNextHops();

    /* Remove next hops that are not in m_syncdNextHops */
    for (auto it = next_hop_set.begin(); it != next_hop_set.end();)
    {
        /*
         * Check if the IP next hop exists in NeighOrch.  The next hop may be
         * a labeled one, which are created by RouteOrch or NhgOrch if the IP
         * next hop exists.
         */
        if (!m_neighOrch->isNeighborResolved(*it))
        {
            SWSS_LOG_INFO("Failed to get next hop %s for %s",
                   (*it).to_string().c_str(), ipPrefix.to_string().c_str());
            it = next_hop_set.erase(it);
            continue;
        }
        if(m_neighOrch->isNextHopFlagSet(*it, NHFLAGS_IFDOWN))
        {
            SWSS_LOG_INFO("Interface down for NH %s, skip this NH", (*it).to_string().c_str());
            it = next_hop_set.erase(it);
            continue;
        }
        it++;
    }

    /* Return if next_hop_set is empty */
    if (next_hop_set.empty())
        return;

    /* Randomly pick an address from the set */
    auto it = next_hop_set.begin();
    advance(it, rand() % next_hop_set.size());

    /* Set the route's temporary next hop to be the randomly picked one */
    NextHopGroupKey tmp_next_hop((*it).to_string());
    ctx.tmp_next_hop = tmp_next_hop;

    addRoute(ctx, tmp_next_hop);
}

bool RouteOrch::addRoute(RouteBulkContext& ctx, const NextHopGroupKey &nextHops)
{
    SWSS_LOG_ENTER();

    sai_object_id_t& vrf_id = ctx.vrf_id;
    IpPrefix& ipPrefix = ctx.ip_prefix;

    /* next_hop_id indicates the next hop id or next hop group id of this route */
    sai_object_id_t next_hop_id = SAI_NULL_OBJECT_ID;
    bool overlay_nh = false;
    bool status = false;
    bool curNhgIsFineGrained = false;
    bool isFineGrainedNextHopIdChanged = false;
    bool blackhole = false;
    bool srv6_nh = false;

    if (m_syncdRoutes.find(vrf_id) == m_syncdRoutes.end())
    {
        m_syncdRoutes.emplace(vrf_id, RouteTable());
        m_vrfOrch->increaseVrfRefCount(vrf_id);
    }

    if (nextHops.is_overlay_nexthop())
    {
        overlay_nh = true;
    }

    if (nextHops.is_srv6_nexthop())
    {
        srv6_nh = true;
    }

    auto it_route = m_syncdRoutes.at(vrf_id).find(ipPrefix);

    if (m_fgNhgOrch->isRouteFineGrained(vrf_id, ipPrefix, nextHops))
    {
        /* The route is pointing to a Fine Grained nexthop group */
        curNhgIsFineGrained = true;
        /* We get 3 return values from setFgNhg:
         * 1. success/failure: on addition/modification of nexthop group/members
         * 2. next_hop_id: passed as a param to fn, used for sai route creation
         * 3. isFineGrainedNextHopIdChanged: passed as a param to fn, used to determine transitions
         * between regular and FG ECMP, this is an optimization to prevent multiple lookups */
        if (!m_fgNhgOrch->setFgNhg(vrf_id, ipPrefix, nextHops, next_hop_id, isFineGrainedNextHopIdChanged))
        {
            return false;
        }
    }
    /* NhgOrch owns the NHG */
    else if (!ctx.nhg_index.empty())
    {
        try
        {
            const NhgBase& nhg = getNhg(ctx.nhg_index);
            next_hop_id = nhg.getId();
        }
        catch(const std::out_of_range& e)
        {
            SWSS_LOG_INFO("Next hop group key %s does not exist", ctx.nhg_index.c_str());
            return false;
        }
    }
    /* RouteOrch owns the NHG */
    else if (nextHops.getSize() == 0)
    {
        /* The route is pointing to a blackhole */
        blackhole = true;
    }
    else if (nextHops.getSize() == 1)
    {
        /* The route is pointing to a next hop */
        const NextHopKey& nexthop = *nextHops.getNextHops().begin();
        if (nexthop.isIntfNextHop())
        {
            if(gPortsOrch->isInbandPort(nexthop.alias))
            {
                //This routes is the static route added for the remote system neighbors
                //We do not need this route in the ASIC since the static neighbor creation
                //in ASIC adds the same full mask route (host route) in ASIC automatically
                //So skip.
                return true;
            }

            next_hop_id = m_intfsOrch->getRouterIntfsId(nexthop.alias);
            /* rif is not created yet */
            if (next_hop_id == SAI_NULL_OBJECT_ID)
            {
                SWSS_LOG_INFO("Failed to get next hop %s for %s",
                        nextHops.to_string().c_str(), ipPrefix.to_string().c_str());
                return false;
            }
        }
        else
        {
            if (m_neighOrch->hasNextHop(nexthop))
            {
                next_hop_id = m_neighOrch->getNextHopId(nexthop);
                if (srv6_nh)
                {
                    SWSS_LOG_INFO("Single NH: create srv6 vpn %s", nextHops.to_string().c_str());
                    if (!m_srv6Orch->srv6Nexthops(nextHops, next_hop_id))
                    {
                        SWSS_LOG_ERROR("Failed to create SRV6 vpn %s", nextHops.to_string().c_str());
                        return false;
                    }
                }
                else if (m_neighOrch->isNextHopFlagSet(nexthop, NHFLAGS_IFDOWN))
                {
                    SWSS_LOG_INFO("Interface down for NH %s, skip this Route for programming", nexthop.to_string().c_str());
                    return false;
                }
            }
            /* For non-existent MPLS NH, check if IP neighbor NH exists */
            else if (nexthop.isMplsNextHop() &&
                     m_neighOrch->isNeighborResolved(nexthop))
            {
                /* since IP neighbor NH exists, neighbor is resolved, add MPLS NH */
                NeighborContext ctx = NeighborContext(nexthop);
                m_neighOrch->addNextHop(ctx);
                next_hop_id = m_neighOrch->getNextHopId(nexthop);
            }
            /* IP neighbor is not yet resolved */
            else
            {
                if(overlay_nh && !srv6_nh)
                {
                    SWSS_LOG_INFO("create remote vtep %s", nexthop.to_string(overlay_nh, srv6_nh).c_str());
                    status = createRemoteVtep(vrf_id, nexthop);
                    if (status == false)
                    {
                        SWSS_LOG_ERROR("Failed to create remote vtep %s", nexthop.to_string(overlay_nh, srv6_nh).c_str());
                        return false;
                    }
                    next_hop_id = m_neighOrch->addTunnelNextHop(nexthop);
                    if (next_hop_id == SAI_NULL_OBJECT_ID)
                    {
                        SWSS_LOG_ERROR("Failed to create Tunnel Nexthop %s", nexthop.to_string(overlay_nh, srv6_nh).c_str());
                        return false;
                    }
                }
                else if (srv6_nh)
                {
                    SWSS_LOG_INFO("Single NH: create srv6 nexthop %s", nextHops.to_string().c_str());
                    if (!m_srv6Orch->srv6Nexthops(nextHops, next_hop_id))
                    {
                        SWSS_LOG_ERROR("Failed to create SRV6 nexthop %s", nextHops.to_string().c_str());
                        return false;
                    }
                }
                else
                {
                    SWSS_LOG_INFO("Failed to get next hop %s for %s, resolving neighbor",
                            nextHops.to_string().c_str(), ipPrefix.to_string().c_str());
                    m_neighOrch->resolveNeighbor(nexthop);
                    return false;
                }
            }
        }
    }
    /* The route is pointing to a next hop group */
    else
    {
        /* Need to call srv6nexthops() always for srv6 route, */
        /* regardless of whether there is already an existing next hop group */
        /* because vpn refcount need to be add if need */
        if (srv6_nh)
        {
            sai_object_id_t temp_nh_id;
            SWSS_LOG_INFO("ECMP SRV6 NH: handle srv6 nexthops %s", nextHops.to_string().c_str());
            if(!m_srv6Orch->srv6Nexthops(nextHops, temp_nh_id))
            {
                SWSS_LOG_ERROR("Failed to handle SRV6 nexthops for %s", nextHops.to_string().c_str());
                return false;
            }
        }

        /* Check if there is already an existing next hop group */
        if (!hasNextHopGroup(nextHops))
        {
            /* Try to create a new next hop group */
            if (!addNextHopGroup(nextHops))
            {
                /* If the nexthop is a srv6 nexthop, not create tempRoute
                 * retry to add route */
                if (nextHops.is_srv6_nexthop())
                {
                    return false;
                }

                if (it_route != m_syncdRoutes.at(vrf_id).end() && it_route->second.nhg_key.is_srv6_nexthop())
                {
                    return false;
                }

                for(auto it = nextHops.getNextHops().begin(); it != nextHops.getNextHops().end(); ++it)
                {
                    const NextHopKey& nextHop = *it;
                    if(!m_neighOrch->hasNextHop(nextHop))
                    {
                        if(overlay_nh)
                        {
                            SWSS_LOG_INFO("create remote vtep %s ecmp", nextHop.to_string(overlay_nh, srv6_nh).c_str());
                            status = createRemoteVtep(vrf_id, nextHop);
                            if (status == false)
                            {
                                SWSS_LOG_ERROR("Failed to create remote vtep %s ecmp", nextHop.to_string(overlay_nh, srv6_nh).c_str());
                                return false;
                            }
                            next_hop_id = m_neighOrch->addTunnelNextHop(nextHop);
                            if (next_hop_id == SAI_NULL_OBJECT_ID)
                            {
                                SWSS_LOG_ERROR("Failed to create Tunnel Nexthop %s", nextHop.to_string(overlay_nh, srv6_nh).c_str());
                                return false;
                            }
                        }
                        else
                        {
                            SWSS_LOG_INFO("Failed to get next hop %s in %s, resolving neighbor",
                                    nextHop.to_string().c_str(), nextHops.to_string().c_str());
                            m_neighOrch->resolveNeighbor(nextHop);
                        }
                    }
                }

                /* Failed to create the next hop group and check if a temporary route is needed */

                /* If the current next hop is part of the next hop group to sync,
                 * then return false and no need to add another temporary route. */
                if (it_route != m_syncdRoutes.at(vrf_id).end() && it_route->second.nhg_key.getSize() == 1)
                {
                    const NextHopKey& nexthop = *it_route->second.nhg_key.getNextHops().begin();
                    if (nextHops.contains(nexthop))
                    {
                        return false;
                    }
                }

                /* Add a temporary route when a next hop group cannot be added,
                 * and there is no temporary route right now or the current temporary
                 * route is not pointing to a member of the next hop group to sync. */
                addTempRoute(ctx, nextHops);
                /* Return false since the original route is not successfully added */
                return false;
            }
            else
            {
                /* Nexthop Creation Successful. So the save the state if eligible to fallback to default route
                 * based on APP_DB value for the route. Also initialize the present to False as swap did not happen */
                m_syncdNextHopGroups[nextHops].eligible_for_default_route_nh_swap = ctx.fallback_to_default_route;
                m_syncdNextHopGroups[nextHops].is_default_route_nh_swap = false;
            }
        }

        next_hop_id = m_syncdNextHopGroups[nextHops].next_hop_group_id;
    }

    /* Sync the route entry */
    sai_route_entry_t route_entry;
    route_entry.vr_id = vrf_id;
    route_entry.switch_id = gSwitchId;
    copy(route_entry.destination, ipPrefix);

    sai_attribute_t route_attr;
    vector<sai_attribute_t> attrs;
    vector<_sai_attribute_t> route_attrs;
    auto& object_statuses = ctx.object_statuses;

    /* If the prefix is not in m_syncdRoutes, then we need to create the route
     * for this prefix with the new next hop (group) id. If the prefix is already
     * in m_syncdRoutes, then we need to update the route with a new next hop
     * (group) id. The old next hop (group) is then not used and the reference
     * count will decrease by 1.
     *
     * In case the entry is already pending removal in the bulk, it would be removed
     * from m_syncdRoutes during the bulk call. Therefore, such entries need to be
     * re-created rather than set attribute.
     */
    if (it_route == m_syncdRoutes.at(vrf_id).end() || gRouteBulker.bulk_entry_pending_removal(route_entry))
    {
        if (blackhole)
        {
            route_attr.id = SAI_ROUTE_ENTRY_ATTR_PACKET_ACTION;
            route_attr.value.s32 = SAI_PACKET_ACTION_DROP;
            route_attrs.push_back(route_attr);
        }
        else
        {
            route_attr.id = SAI_ROUTE_ENTRY_ATTR_NEXT_HOP_ID;
            route_attr.value.oid = next_hop_id;
            route_attrs.push_back(route_attr);
        }

        if (!ctx.context_index.empty() || nextHops.is_srv6_vpn())
        {
            if (!ctx.context_index.empty() && !m_srv6Orch->contextIdExists(ctx.context_index))
            {
                SWSS_LOG_INFO("Context id %s does not exist", ctx.context_index.c_str());
                return false;
            }
            route_attr.id = SAI_ROUTE_ENTRY_ATTR_PREFIX_AGG_ID;
            route_attr.value.u32 = ctx.nhg_index.empty() ? m_srv6Orch->getAggId(nextHops) : m_srv6Orch->getAggId(ctx.context_index);
            route_attrs.push_back(route_attr);
        }

        /* Default SAI_ROUTE_ATTR_PACKET_ACTION is SAI_PACKET_ACTION_FORWARD */
        object_statuses.emplace_back();
        sai_status_t status = gRouteBulker.create_entry(&object_statuses.back(), &route_entry, (uint32_t)route_attrs.size(), route_attrs.data());
        if (status == SAI_STATUS_ITEM_ALREADY_EXISTS)
        {
            SWSS_LOG_ERROR("Failed to create route %s with next hop(s) %s: already exists in bulker",
                    ipPrefix.to_string().c_str(), nextHops.to_string().c_str());
            return false;
        }
    }
    else
    {
        /* Set the packet action to forward when there was no next hop (dropped) and not pointing to blackhole*/
        if (it_route->second.nhg_key.getSize() == 0 && !blackhole)
        {
            route_attr.id = SAI_ROUTE_ENTRY_ATTR_PACKET_ACTION;
            route_attr.value.s32 = SAI_PACKET_ACTION_FORWARD;

            object_statuses.emplace_back();
            gRouteBulker.set_entry_attribute(&object_statuses.back(), &route_entry, &route_attr);
        }

        if (curNhgIsFineGrained && !isFineGrainedNextHopIdChanged)
        {
            /* Don't change route entry if the route is previously fine grained and new nhg is also fine grained.
             * We already modifed sai nhg objs as part of setFgNhg to account for nhg change. */
            object_statuses.emplace_back(SAI_STATUS_SUCCESS);
        }
        else
        {
            if (!blackhole && vrf_id == gVirtualRouterId && ipPrefix.isDefaultRoute())
            {
                // Always set packet action for default route to avoid conflict settings
                // in case a SET follows a DEL on the default route in the same bulk.
                // - On DEL default route, the packet action will be set to DROP
                // - On SET default route, as the default route has NOT been removed from m_syncdRoute
                //   it calls SAI set_route_attributes instead of crate_route
                //   However, packet action is called only when a route entry is created
                //   This leads to conflict settings:
                //   - packet action: DROP
                //   - next hop: a valid next hop id
                // To avoid this, we always set packet action for default route.
                route_attr.id = SAI_ROUTE_ENTRY_ATTR_PACKET_ACTION;
                route_attr.value.s32 = SAI_PACKET_ACTION_FORWARD;

                object_statuses.emplace_back();
                gRouteBulker.set_entry_attribute(&object_statuses.back(), &route_entry, &route_attr);
            }

            // Set update preifx agg id if need
            if (nextHops.is_srv6_vpn() ||
                    (it_route->second.context_index != ctx.context_index && !ctx.context_index.empty()))
            {
                if (!ctx.context_index.empty() && !m_srv6Orch->contextIdExists(ctx.context_index))
                {
                    SWSS_LOG_INFO("Context id %s does not exist", ctx.context_index.c_str());
                    return false;
                }
                route_attr.id = SAI_ROUTE_ENTRY_ATTR_PREFIX_AGG_ID;
                route_attr.value.u32 = ctx.nhg_index.empty() ? m_srv6Orch->getAggId(nextHops) : m_srv6Orch->getAggId(ctx.context_index);
                object_statuses.emplace_back();
                gRouteBulker.set_entry_attribute(&object_statuses.back(), &route_entry, &route_attr);
            }

            route_attr.id = SAI_ROUTE_ENTRY_ATTR_NEXT_HOP_ID;
            route_attr.value.oid = next_hop_id;

            /* Set the next hop ID to a new value */
            object_statuses.emplace_back();
            gRouteBulker.set_entry_attribute(&object_statuses.back(), &route_entry, &route_attr);
        }

        if (blackhole)
        {
            route_attr.id = SAI_ROUTE_ENTRY_ATTR_PACKET_ACTION;
            route_attr.value.s32 = SAI_PACKET_ACTION_DROP;

            object_statuses.emplace_back();
            gRouteBulker.set_entry_attribute(&object_statuses.back(), &route_entry, &route_attr);
        }
    }
    return false;
}

bool RouteOrch::addRoutePost(const RouteBulkContext& ctx, const NextHopGroupKey &nextHops)
{
    SWSS_LOG_ENTER();

    const sai_object_id_t& vrf_id = ctx.vrf_id;
    const IpPrefix& ipPrefix = ctx.ip_prefix;
    bool isFineGrained = false;
    bool blackhole = false;

    const auto& object_statuses = ctx.object_statuses;

    if (object_statuses.empty())
    {
        // Something went wrong before router bulker, will retry
        return false;
    }

    // Ensure VRF exists in m_syncdRoutes
    auto routeTableIter = m_syncdRoutes.find(vrf_id);
    if (routeTableIter == m_syncdRoutes.end())
    {
        SWSS_LOG_INFO("VRF 0x%" PRIx64 " doesn't exist in syncd routes for route %s, will retry later",
                      vrf_id, ipPrefix.to_string().c_str());
        return false;
    }

    if (m_fgNhgOrch->isRouteFineGrained(vrf_id, ipPrefix, nextHops))
    {
        /* Route is pointing to Fine Grained ECMP nexthop group */
        isFineGrained = true;
    }
    /* NhgOrch owns the NHG. */
    else if (!ctx.nhg_index.empty())
    {
        if (!gNhgOrch->hasNhg(ctx.nhg_index) && !gCbfNhgOrch->hasNhg(ctx.nhg_index))
        {
            SWSS_LOG_INFO("Failed to get next hop group with index %s", ctx.nhg_index.c_str());
            return false;
        }
    }
    /* RouteOrch owns the NHG */
    else if (nextHops.getSize() == 0)
    {
        /* The route is pointing to a blackhole */
        blackhole = true;
    }
    else if (nextHops.getSize() == 1)
    {
        /* The route is pointing to a next hop */
        const NextHopKey& nexthop = *nextHops.getNextHops().begin();
        if (nexthop.isIntfNextHop())
        {
            auto next_hop_id = m_intfsOrch->getRouterIntfsId(nexthop.alias);
            /* rif is not created yet */
            if (next_hop_id == SAI_NULL_OBJECT_ID)
            {
                SWSS_LOG_INFO("Failed to get next hop %s for %s",
                        nextHops.to_string().c_str(), ipPrefix.to_string().c_str());
                return false;
            }
        }
        else
        {
            if (!m_neighOrch->hasNextHop(nexthop))
            {
                SWSS_LOG_INFO("Failed to get next hop %s for %s",
                        nextHops.to_string().c_str(), ipPrefix.to_string().c_str());
                return false;
            }
        }
    }
    /* The route is pointing to a next hop group */
    else
    {
        if (!hasNextHopGroup(nextHops))
        {
            // Previous added an temporary route
            auto& tmp_next_hop = ctx.tmp_next_hop;
            if (tmp_next_hop.getSize() > 0) {
                addRoutePost(ctx, tmp_next_hop);
            }
            return false;
        }
    }

    auto it_status = object_statuses.begin();
    auto it_route = routeTableIter->second.find(ipPrefix);
    MuxOrch* mux_orch = gDirectory.get<MuxOrch*>();
    if (isFineGrained)
    {
        if (it_route == routeTableIter->second.end())
        {
            /* First time route addition pointing to FG nhg */
            if (*it_status++ != SAI_STATUS_SUCCESS)
            {
                SWSS_LOG_ERROR("Failed to create route %s with next hop(s) %s",
                        ipPrefix.to_string().c_str(), nextHops.to_string().c_str());
                /* Clean up the newly created next hop group entry */
                m_fgNhgOrch->removeFgNhg(vrf_id, ipPrefix);
                return false;
            }

            if (ipPrefix.isV4())
            {
                gCrmOrch->incCrmResUsedCounter(CrmResourceType::CRM_IPV4_ROUTE);
            }
            else
            {
                gCrmOrch->incCrmResUsedCounter(CrmResourceType::CRM_IPV6_ROUTE);
            }
            SWSS_LOG_INFO("FG Post create route %s with next hop(s) %s",
                    ipPrefix.to_string().c_str(), nextHops.to_string().c_str());
        }
        else
        {
            /* Route already exists */
            auto nh_entry = m_syncdNextHopGroups.find(it_route->second.nhg_key);
            if (nh_entry != m_syncdNextHopGroups.end())
            {
                /* Case where route was pointing to non-fine grained nhs in the past,
                 * and transitioned to Fine Grained ECMP */
                decreaseNextHopRefCount(it_route->second.nhg_key);
                if (it_route->second.nhg_key.getSize() > 1
                    && m_syncdNextHopGroups[it_route->second.nhg_key].ref_count == 0)
                {
                    m_bulkNhgReducedRefCnt.emplace(it_route->second.nhg_key, 0);
                }
            }
            SWSS_LOG_INFO("FG Post set route %s with next hop(s) %s",
                    ipPrefix.to_string().c_str(), nextHops.to_string().c_str());
        }
    }
    else if (it_route == routeTableIter->second.end())
    {
        sai_status_t status = *it_status++;
        if (status != SAI_STATUS_SUCCESS)
        {
            SWSS_LOG_ERROR("Failed to create route %s with next hop(s) %s",
                    ipPrefix.to_string().c_str(), nextHops.to_string().c_str());

            /* Check that the next hop group is not owned by NhgOrch. */
            if (ctx.nhg_index.empty() && nextHops.getSize() > 1)
            {
                /* Clean up the newly created next hop group entry */
                removeNextHopGroup(nextHops);
            }
            task_process_status handle_status = handleSaiCreateStatus(SAI_API_ROUTE, status);
            if (handle_status != task_success)
            {
                return parseHandleSaiStatusFailure(handle_status);
            }
        }

        if (ipPrefix.isV4())
        {
            gCrmOrch->incCrmResUsedCounter(CrmResourceType::CRM_IPV4_ROUTE);
        }
        else
        {
            gCrmOrch->incCrmResUsedCounter(CrmResourceType::CRM_IPV6_ROUTE);
        }

        /* Increase the ref_count for the next hop group. */
        if (ctx.nhg_index.empty())
        {
            increaseNextHopRefCount(nextHops);
        }
        else
        {
            incNhgRefCount(ctx.nhg_index, ctx.context_index);
        }

        SWSS_LOG_INFO("Post create route %s with next hop(s) %s",
                ipPrefix.to_string().c_str(), nextHops.to_string().c_str());
    }
    else
    {
        sai_status_t status;

        /* Set the packet action to forward when there was no next hop (dropped) and not pointing to blackhole */
        if (it_route->second.nhg_key.getSize() == 0 && !blackhole)
        {
            status = *it_status++;
            if (status != SAI_STATUS_SUCCESS)
            {
                SWSS_LOG_ERROR("Failed to set route %s with packet action forward, %d",
                               ipPrefix.to_string().c_str(), status);
                task_process_status handle_status = handleSaiSetStatus(SAI_API_ROUTE, status);
                if (handle_status != task_success)
                {
                    return parseHandleSaiStatusFailure(handle_status);
                }
            }
        }

        status = *it_status++;
        if (status != SAI_STATUS_SUCCESS)
        {
            if (status == SAI_STATUS_ITEM_NOT_FOUND)
            {
                // Routeorch internal cache has an entry, but it has already been removed in sai.
                // This can happen in dualtor when a tunnel route is removed that matches a learned route
                // remove the entry from the cache and retry route creation
                m_syncdRoutes.at(vrf_id).erase(ipPrefix);
                return false;
            }
            SWSS_LOG_ERROR("Failed to set route %s with next hop(s) %s",
                    ipPrefix.to_string().c_str(), nextHops.to_string().c_str());
            task_process_status handle_status = handleSaiSetStatus(SAI_API_ROUTE, status);
            if (handle_status != task_success)
            {
                return parseHandleSaiStatusFailure(handle_status);
            }
        }

        if (m_fgNhgOrch->syncdContainsFgNhg(vrf_id, ipPrefix))
        {
            /* Remove FG nhg since prefix now points to standard nhg/nhs */
            m_fgNhgOrch->removeFgNhg(vrf_id, ipPrefix);
        }
        /* Decrease the ref count for the previous next hop group. */
        else if (it_route->second.nhg_index.empty())
        {
            decreaseNextHopRefCount(it_route->second.nhg_key);
            auto ol_nextHops = it_route->second.nhg_key;
            if (ol_nextHops.is_srv6_nexthop())
            {
                m_bulkSrv6NhgReducedVec.emplace_back(ol_nextHops);
            }
            if (ol_nextHops.getSize() > 1)
            {
                if (m_syncdNextHopGroups[ol_nextHops].ref_count == 0)
                {
                    SWSS_LOG_NOTICE("Update Nexthop Group %s", ol_nextHops.to_string().c_str());
                    m_bulkNhgReducedRefCnt.emplace(ol_nextHops, 0);
                }
                if (mux_orch->isMuxNexthops(ol_nextHops))
                {
                    SWSS_LOG_NOTICE("Remove mux Nexthop %s", ol_nextHops.to_string().c_str());
                    RouteKey routekey = { vrf_id, ipPrefix };
                    auto nexthop_list = ol_nextHops.getNextHops();
                    for (auto nh = nexthop_list.begin(); nh != nexthop_list.end(); nh++)
                    {
                        if (!nh->ip_address.isZero())
                        {
                            removeNextHopRoute(*nh, routekey);
                        }
                    }
                }
            }
            else if (ol_nextHops.is_overlay_nexthop())
            {
                const NextHopKey& nexthop = *it_route->second.nhg_key.getNextHops().begin();
                if (m_neighOrch->getNextHopRefCount(nexthop) == 0)
                {
                    SWSS_LOG_NOTICE("Update overlay Nexthop %s", ol_nextHops.to_string().c_str());
                    m_bulkNhgReducedRefCnt.emplace(ol_nextHops, vrf_id);
                }
            }
            else if (ol_nextHops.getSize() == 1 && !ol_nextHops.is_srv6_nexthop())
            {
                RouteKey r_key = { vrf_id, ipPrefix };
                auto nexthop = NextHopKey(ol_nextHops.to_string());
                removeNextHopRoute(nexthop, r_key);
            }
        }
        /* The next hop group is owned by (Cbf)NhgOrch. */
        else
        {
            decNhgRefCount(it_route->second.nhg_index, it_route->second.context_index);
        }

        if (blackhole)
        {
            /* Set the packet action to drop for blackhole routes */
            status = *it_status++;
            if (status != SAI_STATUS_SUCCESS)
            {
                SWSS_LOG_ERROR("Failed to set blackhole route %s with packet action drop, %d",
                                ipPrefix.to_string().c_str(), status);
                task_process_status handle_status = handleSaiSetStatus(SAI_API_ROUTE, status);
                if (handle_status != task_success)
                {
                    return parseHandleSaiStatusFailure(handle_status);
                }
            }
        }

        if (ctx.nhg_index.empty())
        {
            /* Increase the ref_count for the next hop (group) entry */
            increaseNextHopRefCount(nextHops);
        }
        else
        {
            incNhgRefCount(ctx.nhg_index, ctx.context_index);
        }

        SWSS_LOG_INFO("Post set route %s with next hop(s) %s",
                ipPrefix.to_string().c_str(), nextHops.to_string().c_str());
    }

    if (ctx.nhg_index.empty() && nextHops.getSize() == 1 && !nextHops.is_overlay_nexthop() && !nextHops.is_srv6_nexthop())
    {
        RouteKey r_key = { vrf_id, ipPrefix };
        auto nexthop = NextHopKey(nextHops.to_string());
        if (!nexthop.ip_address.isZero())
        {
            addNextHopRoute(nexthop, r_key);
        }
    }
    else if (nextHops.getSize() > 1 && mux_orch->isMuxNexthops(nextHops) && !nextHops.is_overlay_nexthop() && !nextHops.is_srv6_nexthop())
    {
        RouteKey routekey = { vrf_id, ipPrefix };
        auto nexthop_list = nextHops.getNextHops();
        for (auto nh = nexthop_list.begin(); nh != nexthop_list.end(); nh++)
        {
            if (!nh->ip_address.isZero())
            {
                addNextHopRoute(*nh, routekey);
            }
        }
    }

    if (ipPrefix.isDefaultRoute())
    {
        updateDefRouteState(ipPrefix.to_string(), true);
    }

    if (it_route == routeTableIter->second.end())
    {
        gFlowCounterRouteOrch->handleRouteAdd(vrf_id, ipPrefix);
    }

    m_syncdRoutes[vrf_id][ipPrefix] = RouteNhg(nextHops, ctx.nhg_index, ctx.context_index);

    /* add subnet decap term for VIP route */
    const SubnetDecapConfig &config = gTunneldecapOrch->getSubnetDecapConfig();
    if (config.enable && isVipRoute(ipPrefix, nextHops))
    {
        createVipRouteSubnetDecapTerm(ipPrefix);
    }

    // update routes to reflect mux state
    if (mux_orch->isMuxNexthops(nextHops))
    {
        mux_orch->updateRoute(ipPrefix);
    }

    notifyNextHopChangeObservers(vrf_id, ipPrefix, nextHops, true);

    /* Publish and update APPL STATE DB route entry programming status */
    publishRouteState(ctx);

    /*
     * If the route uses a temporary synced NHG owned by NhgOrch, return false
     * in order to keep trying to update the route in case the NHG is updated,
     * which will update the SAI ID of the group as well.
     */
    return !ctx.using_temp_nhg;
}

bool RouteOrch::removeRoute(RouteBulkContext& ctx)
{
    SWSS_LOG_ENTER();

    sai_object_id_t& vrf_id = ctx.vrf_id;
    IpPrefix& ipPrefix = ctx.ip_prefix;

    auto it_route_table = m_syncdRoutes.find(vrf_id);
    if (it_route_table == m_syncdRoutes.end())
    {
        SWSS_LOG_INFO("Failed to find route table, vrf_id 0x%" PRIx64 "\n", vrf_id);
        return true;
    }

    sai_route_entry_t route_entry;
    route_entry.vr_id = vrf_id;
    route_entry.switch_id = gSwitchId;
    copy(route_entry.destination, ipPrefix);

    auto it_route = it_route_table->second.find(ipPrefix);
    size_t creating = gRouteBulker.creating_entries_count(route_entry);
    if (it_route == it_route_table->second.end() && creating == 0)
    {
        /*
         * Clean up the VRF routing table if
         * 1. there is no routing entry in the VRF routing table and
         * 2. there is no pending bulk creation routing entry in gRouteBulker
         * The ideal way of the 2nd condition is to check pending bulk creation entries of a certain VRF.
         * However, we can not do that unless going over all entries in gRouteBulker.
         * So, we use above strict conditions here
         */
        if (it_route_table->second.size() == 0 && gRouteBulker.creating_entries_count() == 0)
        {
            m_syncdRoutes.erase(vrf_id);
            m_vrfOrch->decreaseVrfRefCount(vrf_id);
        }
        SWSS_LOG_INFO("Failed to find route entry, vrf_id 0x%" PRIx64 ", prefix %s\n", vrf_id,
                      ipPrefix.to_string().c_str());
 
        return true;
    }

    auto& object_statuses = ctx.object_statuses;

    // set to blackhole for default route
    if (ipPrefix.isDefaultRoute() && vrf_id == gVirtualRouterId)
    {
        sai_attribute_t attr;
        attr.id = SAI_ROUTE_ENTRY_ATTR_PACKET_ACTION;
        attr.value.s32 = SAI_PACKET_ACTION_DROP;

        object_statuses.emplace_back();
        gRouteBulker.set_entry_attribute(&object_statuses.back(), &route_entry, &attr);

        attr.id = SAI_ROUTE_ENTRY_ATTR_NEXT_HOP_ID;
        attr.value.oid = SAI_NULL_OBJECT_ID;

        object_statuses.emplace_back();
        gRouteBulker.set_entry_attribute(&object_statuses.back(), &route_entry, &attr);
    }
    else
    {
        object_statuses.emplace_back();
        gRouteBulker.remove_entry(&object_statuses.back(), &route_entry);
    }

    return false;
}

bool RouteOrch::removeRoutePost(const RouteBulkContext& ctx)
{
    SWSS_LOG_ENTER();

    const sai_object_id_t& vrf_id = ctx.vrf_id;
    const IpPrefix& ipPrefix = ctx.ip_prefix;

    auto& object_statuses = ctx.object_statuses;

    if (object_statuses.empty())
    {
        // Something went wrong before router bulker, will retry
        return false;
    }

    auto it_route_table = m_syncdRoutes.find(vrf_id);
    auto it_route = it_route_table->second.find(ipPrefix);
    auto it_status = object_statuses.begin();

    // set to blackhole for default route
    if (ipPrefix.isDefaultRoute() && vrf_id == gVirtualRouterId)
    {
        sai_status_t status = *it_status++;
        if (status != SAI_STATUS_SUCCESS)
        {
            SWSS_LOG_ERROR("Failed to set route %s packet action to drop, rv:%d",
                    ipPrefix.to_string().c_str(), status);
            task_process_status handle_status = handleSaiSetStatus(SAI_API_ROUTE, status);
            if (handle_status != task_success)
            {
                return parseHandleSaiStatusFailure(handle_status);
            }
        }

        SWSS_LOG_INFO("Set route %s packet action to drop", ipPrefix.to_string().c_str());

        status = *it_status++;
        if (status != SAI_STATUS_SUCCESS)
        {
            SWSS_LOG_ERROR("Failed to set route %s next hop ID to NULL, rv:%d",
                    ipPrefix.to_string().c_str(), status);
            task_process_status handle_status = handleSaiSetStatus(SAI_API_ROUTE, status);
            if (handle_status != task_success)
            {
                return parseHandleSaiStatusFailure(handle_status);
            }
        }

        updateDefRouteState(ipPrefix.to_string());

        SWSS_LOG_INFO("Set route %s next hop ID to NULL", ipPrefix.to_string().c_str());

        if (ipPrefix.isV4())
        {
            v4_active_default_route_nhops.clear();
        }
        else
        {
            v6_active_default_route_nhops.clear();
        }
    }
    else
    {
        sai_status_t status = *it_status++;
        if (status != SAI_STATUS_SUCCESS)
        {
            SWSS_LOG_ERROR("Failed to remove route prefix:%s\n", ipPrefix.to_string().c_str());
            task_process_status handle_status = handleSaiRemoveStatus(SAI_API_ROUTE, status);
            if (handle_status != task_success)
            {
                return parseHandleSaiStatusFailure(handle_status);
            }
        }

        if (ipPrefix.isV4())
        {
            gCrmOrch->decCrmResUsedCounter(CrmResourceType::CRM_IPV4_ROUTE);
        }
        else
        {
            gCrmOrch->decCrmResUsedCounter(CrmResourceType::CRM_IPV6_ROUTE);
        }
    }

    if (m_fgNhgOrch->syncdContainsFgNhg(vrf_id, ipPrefix))
    {
        /* Delete Fine Grained nhg if the revmoved route pointed to it */
        m_fgNhgOrch->removeFgNhg(vrf_id, ipPrefix);
    }
    /* Check if the next hop group is not owned by NhgOrch. */
    else if (!it_route->second.nhg_index.empty())
    {
        decNhgRefCount(it_route->second.nhg_index, it_route->second.context_index);
    }
    /* The NHG is owned by RouteOrch */
    else
    {
        /*
         * Decrease the reference count only when the route is pointing to a next hop.
         */
        decreaseNextHopRefCount(it_route->second.nhg_key);

        auto ol_nextHops = it_route->second.nhg_key;

        if (ol_nextHops.is_srv6_nexthop())
        {
            m_bulkSrv6NhgReducedVec.emplace_back(ol_nextHops);
        }
        
        MuxOrch* mux_orch = gDirectory.get<MuxOrch*>();
        if (it_route->second.nhg_key.getSize() > 1)
        {
            if (m_syncdNextHopGroups[it_route->second.nhg_key].ref_count == 0)
            {
                SWSS_LOG_NOTICE("Remove Nexthop Group %s", ol_nextHops.to_string().c_str());
                m_bulkNhgReducedRefCnt.emplace(it_route->second.nhg_key, 0);
            }
            if (mux_orch->isMuxNexthops(ol_nextHops))
            {
                SWSS_LOG_NOTICE("Remove mux Nexthop %s", ol_nextHops.to_string().c_str());
                RouteKey routekey = { vrf_id, ipPrefix };
                auto nexthop_list = ol_nextHops.getNextHops();
                for (auto nh = nexthop_list.begin(); nh != nexthop_list.end(); nh++)
                {
                    if (!nh->ip_address.isZero())
                    {
                        removeNextHopRoute(*nh, routekey);
                    }
                }
            }
        }
        else if (ol_nextHops.is_overlay_nexthop())
        {
            const NextHopKey& nexthop = *it_route->second.nhg_key.getNextHops().begin();
            if (m_neighOrch->getNextHopRefCount(nexthop) == 0)
            {
                SWSS_LOG_NOTICE("Remove overlay Nexthop %s", ol_nextHops.to_string().c_str());
                m_bulkNhgReducedRefCnt.emplace(ol_nextHops, vrf_id);
            }
        }
        /*
         * Additionally check if the NH has label and its ref count == 0, then
         * remove the label next hop.
         */
        else if (it_route->second.nhg_key.getSize() == 1)
        {
            const NextHopKey& nexthop = *it_route->second.nhg_key.getNextHops().begin();
            if (nexthop.isMplsNextHop() &&
                (m_neighOrch->getNextHopRefCount(nexthop) == 0))
            {
                m_neighOrch->removeMplsNextHop(nexthop);
            }

            RouteKey r_key = { vrf_id, ipPrefix };
            removeNextHopRoute(nexthop, r_key);
        }
    }

    SWSS_LOG_INFO("Remove route %s with next hop(s) %s",
            ipPrefix.to_string().c_str(), it_route->second.nhg_key.to_string().c_str());

    /* Publish removal status, removes route entry from APPL STATE DB */
    publishRouteState(ctx);

    /* Remove the VIP route subnet decap term */
    removeVipRouteSubnetDecapTerm(ipPrefix);


    if (ipPrefix.isDefaultRoute() && vrf_id == gVirtualRouterId)
    {
        it_route_table->second[ipPrefix] = RouteNhg();

        /* Notify about default route next hop change */
        notifyNextHopChangeObservers(vrf_id, ipPrefix, it_route_table->second[ipPrefix].nhg_key, true);
    }
    else
    {
        it_route_table->second.erase(ipPrefix);

        /* Notify about the route next hop removal */
        notifyNextHopChangeObservers(vrf_id, ipPrefix, NextHopGroupKey(), false);

        if (it_route_table->second.size() == 0)
        {
            m_syncdRoutes.erase(vrf_id);
            m_vrfOrch->decreaseVrfRefCount(vrf_id);
        }

        gFlowCounterRouteOrch->handleRouteRemove(vrf_id, ipPrefix);
    }

    return true;
}

bool RouteOrch::isRouteExists(const IpPrefix& prefix)
{
    SWSS_LOG_ENTER();

    sai_object_id_t& vrf_id = gVirtualRouterId;

    sai_route_entry_t route_entry;
    route_entry.vr_id = vrf_id;
    route_entry.switch_id = gSwitchId;
    copy(route_entry.destination, prefix);
    auto it_route_table = m_syncdRoutes.find(vrf_id);
    if (it_route_table == m_syncdRoutes.end())
    {
        SWSS_LOG_INFO("Failed to find route table, vrf_id 0x%" PRIx64 "\n", vrf_id);
        return true;
    }
    auto it_route = it_route_table->second.find(prefix);
    size_t creating = gRouteBulker.creating_entries_count(route_entry);
    if (it_route == it_route_table->second.end() && creating == 0)
    {
        SWSS_LOG_INFO("No Route exists for vrf_id 0x%" PRIx64 ", prefix %s\n", vrf_id,
                      prefix.to_string().c_str());
        return false;
    }
    return true;
}

bool RouteOrch::removeRoutePrefix(const IpPrefix& prefix)
{
    // This function removes the route if it exists.

    string key = prefix.to_string();
    RouteBulkContext context(key, false);
    context.ip_prefix = prefix;
    context.vrf_id = gVirtualRouterId;
    if (removeRoute(context))
    {
        SWSS_LOG_INFO("Could not find the route  with prefix %s", prefix.to_string().c_str());
        return true;
    }
    gRouteBulker.flush();
    return removeRoutePost(context);

}

bool RouteOrch::createRemoteVtep(sai_object_id_t vrf_id, const NextHopKey &nextHop)
{
    SWSS_LOG_ENTER();
    EvpnNvoOrch* evpn_orch = gDirectory.get<EvpnNvoOrch*>();
    VxlanTunnelOrch* tunnel_orch = gDirectory.get<VxlanTunnelOrch*>();
    bool status = false;
    int ip_refcnt = 0;

    status = tunnel_orch->addTunnelUser(nextHop.ip_address.to_string(), nextHop.vni, 0, TUNNEL_USER_IP, vrf_id);

    auto vtep_ptr = evpn_orch->getEVPNVtep();
    if (vtep_ptr)
    {
        ip_refcnt = vtep_ptr->getRemoteEndPointIPRefCnt(nextHop.ip_address.to_string());
    }
    SWSS_LOG_INFO("Routeorch Add Remote VTEP %s, VNI %d, VR_ID %" PRIx64 ", IP ref_cnt %d",
            nextHop.ip_address.to_string().c_str(), nextHop.vni, vrf_id, ip_refcnt);
    return status;
}

bool RouteOrch::deleteRemoteVtep(sai_object_id_t vrf_id, const NextHopKey &nextHop)
{
    SWSS_LOG_ENTER();
    EvpnNvoOrch* evpn_orch = gDirectory.get<EvpnNvoOrch*>();
    VxlanTunnelOrch* tunnel_orch = gDirectory.get<VxlanTunnelOrch*>();
    bool status = false;
    int ip_refcnt = 0;

    status = tunnel_orch->delTunnelUser(nextHop.ip_address.to_string(), nextHop.vni, 0, TUNNEL_USER_IP, vrf_id);

    auto vtep_ptr = evpn_orch->getEVPNVtep();
    if (vtep_ptr)
    {
        ip_refcnt = vtep_ptr->getRemoteEndPointIPRefCnt(nextHop.ip_address.to_string());
    }

    SWSS_LOG_INFO("Routeorch Del Remote VTEP %s, VNI %d, VR_ID %" PRIx64 ", IP ref_cnt %d",
            nextHop.ip_address.to_string().c_str(), nextHop.vni, vrf_id, ip_refcnt);
    return status;
}

bool RouteOrch::removeOverlayNextHops(sai_object_id_t vrf_id, const NextHopGroupKey &ol_nextHops)
{
    SWSS_LOG_ENTER();
    bool status = false;

    SWSS_LOG_NOTICE("Remove overlay Nexthop %s", ol_nextHops.to_string().c_str());
    for (auto &tunnel_nh : ol_nextHops.getNextHops())
    {
        if (!m_neighOrch->getNextHopRefCount(tunnel_nh))
        {
            if(!m_neighOrch->removeTunnelNextHop(tunnel_nh))
            {
                SWSS_LOG_ERROR("Tunnel Nexthop %s delete failed", ol_nextHops.to_string().c_str());
            }
            else
            {
                m_neighOrch->removeOverlayNextHop(tunnel_nh);
                SWSS_LOG_INFO("Tunnel Nexthop %s delete success", ol_nextHops.to_string().c_str());
                SWSS_LOG_INFO("delete remote vtep %s", tunnel_nh.to_string(true, false).c_str());
                status = deleteRemoteVtep(vrf_id, tunnel_nh);
                if (status == false)
                {
                    SWSS_LOG_ERROR("Failed to delete remote vtep %s ecmp", tunnel_nh.to_string(true, false).c_str());
                    return false;
                }
            }
        }
    }

    return true;
}

void RouteOrch::increaseNextHopGroupCount()
{
    m_nextHopGroupCount ++;
}

void RouteOrch::decreaseNextHopGroupCount()
{
    m_nextHopGroupCount --;
}

bool RouteOrch::checkNextHopGroupCount()
{
    return m_nextHopGroupCount < m_maxNextHopGroupCount;
}

const NhgBase &RouteOrch::getNhg(const std::string &nhg_index)
{
    SWSS_LOG_ENTER();

    try
    {
        return gNhgOrch->getNhg(nhg_index);
    }
    catch (const std::out_of_range& e)
    {
        return gCbfNhgOrch->getNhg(nhg_index);
    }
}

void RouteOrch::incNhgRefCount(const std::string &nhg_index, const std::string &context_index)
{
    SWSS_LOG_ENTER();

    if (gNhgOrch->hasNhg(nhg_index))
    {
        gNhgOrch->incNhgRefCount(nhg_index);
    }
    else
    {
        gCbfNhgOrch->incNhgRefCount(nhg_index);
    }

    if (!context_index.empty())
    {
        m_srv6Orch->increasePicContextIdRefCount(context_index);
    }
}

void RouteOrch::decNhgRefCount(const std::string &nhg_index, const std::string &context_index)
{
    SWSS_LOG_ENTER();

    if (gNhgOrch->hasNhg(nhg_index))
    {
        gNhgOrch->decNhgRefCount(nhg_index);
    }
    else
    {
        gCbfNhgOrch->decNhgRefCount(nhg_index);
    }

    if (!context_index.empty())
    {
        m_srv6Orch->decreasePicContextIdRefCount(context_index);
    }
}

void RouteOrch::publishRouteState(const RouteBulkContext& ctx, const ReturnCode& status)
{
    SWSS_LOG_ENTER();

    std::vector<FieldValueTuple> fvs;

    /* Leave the fvs empty if the operation type is "DEL".
     * An empty fvs makes ResponsePublisher::publish() remove the state entry from APPL_STATE_DB
     */
    if (ctx.is_set)
    {
        fvs.emplace_back("protocol", ctx.protocol);
    }

    const bool replace = false;

    m_publisher.publish(APP_ROUTE_TABLE_NAME, ctx.key, fvs, status, replace);
}

inline bool RouteOrch::isVipRoute(const IpPrefix &ipPrefix, const NextHopGroupKey &nextHops)
{
    bool res = true;
    /* Ensure all next hops are vlan devices */
    for (const auto &nextHop : nextHops.getNextHops())
    {
        res &= (!nextHop.alias.compare(0, strlen(VLAN_PREFIX), VLAN_PREFIX));
    }
    /* Ensure the prefix is non-local */
    if (nextHops.getSize() == 1)
    {
        res &= (!m_intfsOrch->isPrefixSubnet(ipPrefix, nextHops.getNextHops().begin()->alias));
    }
    return res;
}

inline void RouteOrch::createVipRouteSubnetDecapTerm(const IpPrefix &ipPrefix)
{
    const SubnetDecapConfig &config = gTunneldecapOrch->getSubnetDecapConfig();
    if (!config.enable || m_SubnetDecapTermsCreated.find(ipPrefix) != m_SubnetDecapTermsCreated.end())
    {
        return;
    }
    SWSS_LOG_NOTICE("Add subnet decap term for %s", ipPrefix.to_string().c_str());
    static const vector<FieldValueTuple> data = {
        {"term_type", "MP2MP"},
        {"subnet_type", "vip"}
    };
    string tunnel_name = ipPrefix.isV4() ? config.tunnel : config.tunnel_v6;
    string key = tunnel_name + ":" + ipPrefix.to_string();
    m_appTunnelDecapTermProducer.set(key, data);
    m_SubnetDecapTermsCreated.insert(ipPrefix);
}

inline void RouteOrch::removeVipRouteSubnetDecapTerm(const IpPrefix &ipPrefix)
{
    auto it = m_SubnetDecapTermsCreated.find(ipPrefix);
    if (it == m_SubnetDecapTermsCreated.end())
    {
        return;
    }
    const SubnetDecapConfig &config = gTunneldecapOrch->getSubnetDecapConfig();
    SWSS_LOG_NOTICE("Remove subnet decap term for %s", ipPrefix.to_string().c_str());
    string tunnel_name = ipPrefix.isV4() ? config.tunnel : config.tunnel_v6;
    string key = tunnel_name + ":" + ipPrefix.to_string();
    m_appTunnelDecapTermProducer.del(key);
    m_SubnetDecapTermsCreated.erase(it);
}<|MERGE_RESOLUTION|>--- conflicted
+++ resolved
@@ -1854,11 +1854,7 @@
             continue;
         }
 
-<<<<<<< HEAD
         // TODO: Form a bulker context and use the bulker set operation
-        SWSS_LOG_INFO("Updating route %s", (*rt).prefix.to_string().c_str());
-=======
->>>>>>> 3ccfa629
         next_hop_id = m_neighOrch->getNextHopId(nextHop);
         SWSS_LOG_INFO("Updating route %s with nexthop %" PRIu64, (*rt).prefix.to_string().c_str(), (uint64_t)next_hop_id);
 
