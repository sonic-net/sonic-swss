#include <assert.h>
#include <inttypes.h>
#include <algorithm>
#include "routeorch.h"
#include "logger.h"
#include "swssnet.h"
#include "crmorch.h"
#include "directory.h"

extern sai_object_id_t gVirtualRouterId;
extern sai_object_id_t gSwitchId;

extern sai_next_hop_group_api_t*    sai_next_hop_group_api;
extern sai_route_api_t*             sai_route_api;
extern sai_switch_api_t*            sai_switch_api;

extern PortsOrch *gPortsOrch;
extern CrmOrch *gCrmOrch;
extern Directory<Orch*> gDirectory;

/* Default maximum number of next hop groups */
#define DEFAULT_NUMBER_OF_ECMP_GROUPS   128
#define DEFAULT_MAX_ECMP_GROUP_SIZE     32

const int routeorch_pri = 5;

RouteOrch::RouteOrch(DBConnector *db, string tableName, SwitchOrch *switchOrch, NeighOrch *neighOrch, IntfsOrch *intfsOrch, VRFOrch *vrfOrch, FgNhgOrch *fgNhgOrch) :
        gRouteBulker(sai_route_api),
        gNextHopGroupMemberBulker(sai_next_hop_group_api, gSwitchId),
        Orch(db, tableName, routeorch_pri),
        m_switchOrch(switchOrch),
        m_neighOrch(neighOrch),
        m_intfsOrch(intfsOrch),
        m_vrfOrch(vrfOrch),
        m_fgNhgOrch(fgNhgOrch),
        m_nextHopGroupCount(0),
        m_resync(false)
{
    SWSS_LOG_ENTER();

    sai_attribute_t attr;
    attr.id = SAI_SWITCH_ATTR_NUMBER_OF_ECMP_GROUPS;

    sai_status_t status = sai_switch_api->get_switch_attribute(gSwitchId, 1, &attr);
    if (status != SAI_STATUS_SUCCESS)
    {
        SWSS_LOG_WARN("Failed to get switch attribute number of ECMP groups. \
                       Use default value. rv:%d", status);
        m_maxNextHopGroupCount = DEFAULT_NUMBER_OF_ECMP_GROUPS;
    }
    else
    {
        m_maxNextHopGroupCount = attr.value.s32;

        /*
         * ASIC specific workaround to re-calculate maximum ECMP groups
         * according to diferent ECMP mode used.
         *
         * On Mellanox platform, the maximum ECMP groups returned is the value
         * under the condition that the ECMP group size is 1. Deviding this
         * number by DEFAULT_MAX_ECMP_GROUP_SIZE gets the maximum number of
         * ECMP groups when the maximum ECMP group size is 32.
         */
        char *platform = getenv("platform");
        if (platform && strstr(platform, MLNX_PLATFORM_SUBSTRING))
        {
            m_maxNextHopGroupCount /= DEFAULT_MAX_ECMP_GROUP_SIZE;
        }
    }
    vector<FieldValueTuple> fvTuple;
    fvTuple.emplace_back("MAX_NEXTHOP_GROUP_COUNT", to_string(m_maxNextHopGroupCount));
    m_switchOrch->set_switch_capability(fvTuple);

    SWSS_LOG_NOTICE("Maximum number of ECMP groups supported is %d", m_maxNextHopGroupCount);

    IpPrefix default_ip_prefix("0.0.0.0/0");

    sai_route_entry_t unicast_route_entry;
    unicast_route_entry.vr_id = gVirtualRouterId;
    unicast_route_entry.switch_id = gSwitchId;
    copy(unicast_route_entry.destination, default_ip_prefix);
    subnet(unicast_route_entry.destination, unicast_route_entry.destination);

    attr.id = SAI_ROUTE_ENTRY_ATTR_PACKET_ACTION;
    attr.value.s32 = SAI_PACKET_ACTION_DROP;

    status = sai_route_api->create_route_entry(&unicast_route_entry, 1, &attr);
    if (status != SAI_STATUS_SUCCESS)
    {
        SWSS_LOG_ERROR("Failed to create IPv4 default route with packet action drop");
        throw runtime_error("Failed to create IPv4 default route with packet action drop");
    }

    gCrmOrch->incCrmResUsedCounter(CrmResourceType::CRM_IPV4_ROUTE);

    /* Add default IPv4 route into the m_syncdRoutes */
    m_syncdRoutes[gVirtualRouterId][default_ip_prefix] = NextHopGroupKey();

    SWSS_LOG_NOTICE("Create IPv4 default route with packet action drop");

    IpPrefix v6_default_ip_prefix("::/0");

    copy(unicast_route_entry.destination, v6_default_ip_prefix);
    subnet(unicast_route_entry.destination, unicast_route_entry.destination);

    status = sai_route_api->create_route_entry(&unicast_route_entry, 1, &attr);
    if (status != SAI_STATUS_SUCCESS)
    {
        SWSS_LOG_ERROR("Failed to create IPv6 default route with packet action drop");
        throw runtime_error("Failed to create IPv6 default route with packet action drop");
    }

    gCrmOrch->incCrmResUsedCounter(CrmResourceType::CRM_IPV6_ROUTE);

    /* Add default IPv6 route into the m_syncdRoutes */
    m_syncdRoutes[gVirtualRouterId][v6_default_ip_prefix] = NextHopGroupKey();

    SWSS_LOG_NOTICE("Create IPv6 default route with packet action drop");

    /* All the interfaces have the same MAC address and hence the same
     * auto-generated link-local ipv6 address with eui64 interface-id.
     * Hence add a single /128 route entry for the link-local interface
     * address pointing to the CPU port.
     */
    IpPrefix linklocal_prefix = getLinkLocalEui64Addr();

    addLinkLocalRouteToMe(gVirtualRouterId, linklocal_prefix);

    /* Add fe80::/10 subnet route to forward all link-local packets
     * destined to us, to CPU */
    IpPrefix default_link_local_prefix("fe80::/10");

    addLinkLocalRouteToMe(gVirtualRouterId, default_link_local_prefix);

    /* TODO: Add the link-local fe80::/10 route to cpu in every VRF created from
     * vrforch::addOperation. */
}

std::string RouteOrch::getLinkLocalEui64Addr(void)
{
    SWSS_LOG_ENTER();

    string        ip_prefix;
    const uint8_t *gmac = gMacAddress.getMac();

    uint8_t        eui64_interface_id[EUI64_INTF_ID_LEN];
    char           ipv6_ll_addr[INET6_ADDRSTRLEN] = {0};

    /* Link-local IPv6 address autogenerated by kernel with eui64 interface-id
     * derived from the MAC address of the host interface.
     */
    eui64_interface_id[0] = gmac[0] ^ 0x02;
    eui64_interface_id[1] = gmac[1];
    eui64_interface_id[2] = gmac[2];
    eui64_interface_id[3] = 0xff;
    eui64_interface_id[4] = 0xfe;
    eui64_interface_id[5] = gmac[3];
    eui64_interface_id[6] = gmac[4];
    eui64_interface_id[7] = gmac[5];

    snprintf(ipv6_ll_addr, INET6_ADDRSTRLEN, "fe80::%02x%02x:%02x%02x:%02x%02x:%02x%02x",
             eui64_interface_id[0], eui64_interface_id[1], eui64_interface_id[2],
             eui64_interface_id[3], eui64_interface_id[4], eui64_interface_id[5],
             eui64_interface_id[6], eui64_interface_id[7]);

    ip_prefix = string(ipv6_ll_addr);

    return ip_prefix;
}

void RouteOrch::addLinkLocalRouteToMe(sai_object_id_t vrf_id, IpPrefix linklocal_prefix)
{
    sai_route_entry_t unicast_route_entry;
    unicast_route_entry.switch_id = gSwitchId;
    unicast_route_entry.vr_id = vrf_id;
    copy(unicast_route_entry.destination, linklocal_prefix);
    subnet(unicast_route_entry.destination, unicast_route_entry.destination);

    sai_attribute_t attr;
    vector<sai_attribute_t> attrs;

    attr.id = SAI_ROUTE_ENTRY_ATTR_PACKET_ACTION;
    attr.value.s32 = SAI_PACKET_ACTION_FORWARD;
    attrs.push_back(attr);

    Port cpu_port;
    gPortsOrch->getCpuPort(cpu_port);

    attr.id = SAI_ROUTE_ENTRY_ATTR_NEXT_HOP_ID;
    attr.value.oid = cpu_port.m_port_id;
    attrs.push_back(attr);

    sai_status_t status = sai_route_api->create_route_entry(&unicast_route_entry, (uint32_t)attrs.size(), attrs.data());
    if (status != SAI_STATUS_SUCCESS)
    {
        SWSS_LOG_ERROR("Failed to create link local ipv6 route %s to cpu, rv:%d",
                       linklocal_prefix.getIp().to_string().c_str(), status);
        throw runtime_error("Failed to create link local ipv6 route to cpu.");
    }

    gCrmOrch->incCrmResUsedCounter(CrmResourceType::CRM_IPV6_ROUTE);

    SWSS_LOG_NOTICE("Created link local ipv6 route  %s to cpu", linklocal_prefix.to_string().c_str());
}

bool RouteOrch::hasNextHopGroup(const NextHopGroupKey& nexthops) const
{
    return m_syncdNextHopGroups.find(nexthops) != m_syncdNextHopGroups.end();
}

sai_object_id_t RouteOrch::getNextHopGroupId(const NextHopGroupKey& nexthops)
{
    assert(hasNextHopGroup(nexthops));
    return m_syncdNextHopGroups[nexthops].next_hop_group_id;
}

void RouteOrch::attach(Observer *observer, const IpAddress& dstAddr, sai_object_id_t vrf_id)
{
    SWSS_LOG_ENTER();

    Host host = std::make_pair(vrf_id, dstAddr);
    auto observerEntry = m_nextHopObservers.find(host);

    /* Create a new observer entry if no current observer is observing this
     * IP address */
    if (observerEntry == m_nextHopObservers.end())
    {
        m_nextHopObservers.emplace(host, NextHopObserverEntry());
        observerEntry = m_nextHopObservers.find(host);

        /* Find the prefixes that cover the destination IP */
        if (m_syncdRoutes.find(vrf_id) != m_syncdRoutes.end())
        {
            for (auto route : m_syncdRoutes.at(vrf_id))
            {
                if (route.first.isAddressInSubnet(dstAddr))
                {
                    SWSS_LOG_INFO("Prefix %s covers destination address",
                            route.first.to_string().c_str());
                    observerEntry->second.routeTable.emplace(
                            route.first, route.second);
                }
            }
        }
    }

    observerEntry->second.observers.push_back(observer);

    // Trigger next hop change for the first time the observer is attached
    // Note that rbegin() is pointing to the entry with longest prefix match
    auto route = observerEntry->second.routeTable.rbegin();
    if (route != observerEntry->second.routeTable.rend())
    {
        SWSS_LOG_NOTICE("Attached next hop observer of route %s for destination IP %s",
                observerEntry->second.routeTable.rbegin()->first.to_string().c_str(),
                dstAddr.to_string().c_str());
        NextHopUpdate update = { vrf_id, dstAddr, route->first, route->second };
        observer->update(SUBJECT_TYPE_NEXTHOP_CHANGE, static_cast<void *>(&update));
    }
}

void RouteOrch::detach(Observer *observer, const IpAddress& dstAddr, sai_object_id_t vrf_id)
{
    SWSS_LOG_ENTER();

    auto observerEntry = m_nextHopObservers.find(std::make_pair(vrf_id, dstAddr));

    if (observerEntry == m_nextHopObservers.end())
    {
        SWSS_LOG_ERROR("Failed to locate observer for destination IP %s",
                dstAddr.to_string().c_str());
        assert(false);
        return;
    }

    // Find the observer
    for (auto iter = observerEntry->second.observers.begin();
            iter != observerEntry->second.observers.end(); ++iter)
    {
        if (observer == *iter)
        {
            observerEntry->second.observers.erase(iter);

            SWSS_LOG_NOTICE("Detached next hop observer for destination IP %s",
                    dstAddr.to_string().c_str());

            // Remove NextHopObserverEntry if no observer is tracking this
            // destination IP.
            if (observerEntry->second.observers.empty())
            {
                m_nextHopObservers.erase(observerEntry);
            }
            break;
        }
    }
}

bool RouteOrch::validnexthopinNextHopGroup(const NextHopKey &nexthop)
{
    SWSS_LOG_ENTER();

    sai_object_id_t nexthop_id;
    sai_status_t status;

    for (auto nhopgroup = m_syncdNextHopGroups.begin();
         nhopgroup != m_syncdNextHopGroups.end(); ++nhopgroup)
    {

        if (!(nhopgroup->first.contains(nexthop)))
        {
            continue;
        }

        vector<sai_attribute_t> nhgm_attrs;
        sai_attribute_t nhgm_attr;

        nhgm_attr.id = SAI_NEXT_HOP_GROUP_MEMBER_ATTR_NEXT_HOP_GROUP_ID;
        nhgm_attr.value.oid = nhopgroup->second.next_hop_group_id;
        nhgm_attrs.push_back(nhgm_attr);

        nhgm_attr.id = SAI_NEXT_HOP_GROUP_MEMBER_ATTR_NEXT_HOP_ID;
        nhgm_attr.value.oid = m_neighOrch->getNextHopId(nexthop);
        nhgm_attrs.push_back(nhgm_attr);

        status = sai_next_hop_group_api->create_next_hop_group_member(&nexthop_id, gSwitchId,
                                                                      (uint32_t)nhgm_attrs.size(),
                                                                      nhgm_attrs.data());

        if (status != SAI_STATUS_SUCCESS)
        {
            SWSS_LOG_ERROR("Failed to add next hop member to group %" PRIx64 ": %d\n",
                           nhopgroup->second.next_hop_group_id, status);
            return false;
        }

        gCrmOrch->incCrmResUsedCounter(CrmResourceType::CRM_NEXTHOP_GROUP_MEMBER);
        nhopgroup->second.nhopgroup_members[nexthop] = nexthop_id;
    }

    if (!m_fgNhgOrch->validNextHopInNextHopGroup(nexthop))
    {
        return false;
    }

    return true;
}

bool RouteOrch::invalidnexthopinNextHopGroup(const NextHopKey &nexthop)
{
    SWSS_LOG_ENTER();

    sai_object_id_t nexthop_id;
    sai_status_t status;

    for (auto nhopgroup = m_syncdNextHopGroups.begin();
         nhopgroup != m_syncdNextHopGroups.end(); ++nhopgroup)
    {

        if (!(nhopgroup->first.contains(nexthop)))
        {
            continue;
        }

        nexthop_id = nhopgroup->second.nhopgroup_members[nexthop];
        status = sai_next_hop_group_api->remove_next_hop_group_member(nexthop_id);

        if (status != SAI_STATUS_SUCCESS)
        {
            SWSS_LOG_ERROR("Failed to remove next hop member %" PRIx64 " from group %" PRIx64 ": %d\n",
                           nexthop_id, nhopgroup->second.next_hop_group_id, status);
            return false;
        }

        gCrmOrch->decCrmResUsedCounter(CrmResourceType::CRM_NEXTHOP_GROUP_MEMBER);
    }

    if (!m_fgNhgOrch->invalidNextHopInNextHopGroup(nexthop))
    {
        return false;
    }

    return true;
}

void RouteOrch::doTask(Consumer& consumer)
{
    SWSS_LOG_ENTER();

    if (!gPortsOrch->allPortsReady())
    {
        return;
    }

    auto it = consumer.m_toSync.begin();
    while (it != consumer.m_toSync.end())
    {
        // Route bulk results will be stored in a map
        std::map<
                std::pair<
                        std::string,            // Key
                        std::string             // Op
                >,
                RouteBulkContext
        >                                       toBulk;

        // Add or remove routes with a route bulker
        while (it != consumer.m_toSync.end())
        {
            KeyOpFieldsValuesTuple t = it->second;

            string key = kfvKey(t);
            string op = kfvOp(t);

            auto rc = toBulk.emplace(std::piecewise_construct,
                    std::forward_as_tuple(key, op),
                    std::forward_as_tuple());

            bool inserted = rc.second;
            auto& ctx = rc.first->second;
            if (!inserted)
            {
                ctx.clear();
            }

            /* Get notification from application */
            /* resync application:
             * When routeorch receives 'resync' message, it marks all current
             * routes as dirty and waits for 'resync complete' message. For all
             * newly received routes, if they match current dirty routes, it unmarks
             * them dirty. After receiving 'resync complete' message, it creates all
             * newly added routes and removes all dirty routes.
             */
            if (key == "resync")
            {
                if (op == "SET")
                {
                    /* Mark all current routes as dirty (DEL) in consumer.m_toSync map */
                    SWSS_LOG_NOTICE("Start resync routes\n");
                    for (auto j : m_syncdRoutes)
                    {
                        string vrf;

                        if (j.first != gVirtualRouterId)
                        {
                            vrf = m_vrfOrch->getVRFname(j.first) + ":";
                        }

                        for (auto i : j.second)
                        {
                            vector<FieldValueTuple> v;
                            key = vrf + i.first.to_string();
                            auto x = KeyOpFieldsValuesTuple(key, DEL_COMMAND, v);
                            consumer.addToSync(x);
                        }
                    }
                    m_resync = true;
                }
                else
                {
                    SWSS_LOG_NOTICE("Complete resync routes\n");
                    m_resync = false;
                }

                it = consumer.m_toSync.erase(it);
                continue;
            }

            if (m_resync)
            {
                it++;
                continue;
            }

<<<<<<< HEAD
        if (op == SET_COMMAND)
        {
            string ips;
            string aliases;
            string vni_labels;
            string remote_macs;
            bool excp_intfs_flag = false;
            bool overlay_nh = false;
=======
            sai_object_id_t& vrf_id = ctx.vrf_id;
            IpPrefix& ip_prefix = ctx.ip_prefix;
>>>>>>> eff5456b

            if (!key.compare(0, strlen(VRF_PREFIX), VRF_PREFIX))
            {
                size_t found = key.find(':');
                string vrf_name = key.substr(0, found);

<<<<<<< HEAD
                if (fvField(i) == "ifname")
                    aliases = fvValue(i);

                if (fvField(i) == "vni_label") {
                    vni_labels = fvValue(i);
                    overlay_nh = true;
                }

                if (fvField(i) == "router_mac")
                    remote_macs = fvValue(i);
            }

            vector<string> ipv = tokenize(ips, ',');
            vector<string> alsv = tokenize(aliases, ',');
            vector<string> vni_labelv = tokenize(vni_labels, ',');
            vector<string> rmacv = tokenize(remote_macs, ',');

            for (auto alias : alsv)
            {
                if (alias == "eth0" || alias == "lo" || alias == "docker0")
=======
                if (!m_vrfOrch->isVRFexists(vrf_name))
>>>>>>> eff5456b
                {
                    it++;
                    continue;
                }
                vrf_id = m_vrfOrch->getVRFid(vrf_name);
                ip_prefix = IpPrefix(key.substr(found+1));
            }
            else
            {
                vrf_id = gVirtualRouterId;
                ip_prefix = IpPrefix(key);
            }

<<<<<<< HEAD
            string nhg_str = "";
            NextHopGroupKey nhg;

            if (overlay_nh == false) {
                nhg_str = ipv[0] + NH_DELIMITER + alsv[0];

                for (uint32_t i = 1; i < ipv.size(); i++)
                {
                    nhg_str += NHG_DELIMITER + ipv[i] + NH_DELIMITER + alsv[i];
                }

                nhg = NextHopGroupKey(nhg_str);

            } else {
                nhg_str = ipv[0] + NH_DELIMITER + "vni" + alsv[0] + NH_DELIMITER + vni_labelv[0] + NH_DELIMITER + rmacv[0];
                for (uint32_t i = 1; i < ipv.size(); i++)
                {
                    nhg_str += NHG_DELIMITER + ipv[i] + NH_DELIMITER + "vni" + alsv[i] + NH_DELIMITER + vni_labelv[i] + NH_DELIMITER + rmacv[i];
                }

                nhg = NextHopGroupKey(nhg_str, overlay_nh);
            }
=======
            if (op == SET_COMMAND)
            {
                string ips;
                string aliases;
                bool& excp_intfs_flag = ctx.excp_intfs_flag;

                for (auto i : kfvFieldsValues(t))
                {
                    if (fvField(i) == "nexthop")
                        ips = fvValue(i);
>>>>>>> eff5456b

                    if (fvField(i) == "ifname")
                        aliases = fvValue(i);
                }
                vector<string>& ipv = ctx.ipv;
                ipv = tokenize(ips, ',');
                vector<string> alsv = tokenize(aliases, ',');

                /*
                 * For backward compatibility, adjust ip string from old format to
                 * new format. Meanwhile it can deal with some abnormal cases.
                 */

                /* Resize the ip vector to match ifname vector
                 * as tokenize(",", ',') will miss the last empty segment. */
                if (alsv.size() == 0)
                {
                    SWSS_LOG_WARN("Skip the route %s, for it has an empty ifname field.", key.c_str());
                    it = consumer.m_toSync.erase(it);
                    continue;
                }
                else if (alsv.size() != ipv.size())
                {
                    SWSS_LOG_NOTICE("Route %s: resize ipv to match alsv, %zd -> %zd.", key.c_str(), ipv.size(), alsv.size());
                    ipv.resize(alsv.size());
                }

                /* Set the empty ip(s) to zero
                 * as IpAddress("") will construst a incorrect ip. */
                for (auto &ip : ipv)
                {
                    if (ip.empty())
                    {
                        SWSS_LOG_NOTICE("Route %s: set the empty nexthop ip to zero.", key.c_str());
                        ip = ip_prefix.isV4() ? "0.0.0.0" : "::";
                    }
                }

                for (auto alias : alsv)
                {
                    if (alias == "eth0" || alias == "lo" || alias == "docker0")
                    {
                        excp_intfs_flag = true;
                        break;
                    }
                }

                // TODO: cannot trust m_portsOrch->getPortIdByAlias because sometimes alias is empty
                if (excp_intfs_flag)
                {
                    /* If any existing routes are updated to point to the
                     * above interfaces, remove them from the ASIC. */
                    if (removeRoute(ctx))
                        it = consumer.m_toSync.erase(it);
                    else
                        it++;
                    continue;
                }

                string nhg_str = ipv[0] + NH_DELIMITER + alsv[0];
                for (uint32_t i = 1; i < ipv.size(); i++)
                {
                    nhg_str += NHG_DELIMITER + ipv[i] + NH_DELIMITER + alsv[i];
                }

                NextHopGroupKey& nhg = ctx.nhg;
                nhg = NextHopGroupKey(nhg_str);

                if (ipv.size() == 1 && IpAddress(ipv[0]).isZero())
                {
                    /* blackhole to be done */
                    if (alsv[0] == "unknown")
                    {
                        /* add addBlackholeRoute or addRoute support empty nhg */
                        it = consumer.m_toSync.erase(it);
                    }
                    /* directly connected route to VRF interface which come from kernel */
                    else if (!alsv[0].compare(0, strlen(VRF_PREFIX), VRF_PREFIX))
                    {
                        it = consumer.m_toSync.erase(it);
                    }
                    /* skip prefix which is linklocal or multicast */
                    else if (ip_prefix.getIp().getAddrScope() != IpAddress::GLOBAL_SCOPE)
                    {
                        it = consumer.m_toSync.erase(it);
                    }
                    /* fullmask subnet route is same as ip2me route */
                    else if (ip_prefix.isFullMask() && m_intfsOrch->isPrefixSubnet(ip_prefix, alsv[0]))
                    {
                        it = consumer.m_toSync.erase(it);
                    }
                    /* subnet route, vrf leaked route, etc */
                    else
                    {
                        if (addRoute(ctx, nhg))
                             it = consumer.m_toSync.erase(it);
                        else
                            it++;
                    }
                }
                else if (m_syncdRoutes.find(vrf_id) == m_syncdRoutes.end() ||
                    m_syncdRoutes.at(vrf_id).find(ip_prefix) == m_syncdRoutes.at(vrf_id).end() ||
                    m_syncdRoutes.at(vrf_id).at(ip_prefix) != nhg)
                {
                    if (addRoute(ctx, nhg))
                        it = consumer.m_toSync.erase(it);
                    else
                        it++;
                }
                else
                    /* Duplicate entry */
                    it = consumer.m_toSync.erase(it);

                // If already exhaust the nexthop groups, and there are pending removing routes in bulker,
                // flush the bulker and possibly collect some released nexthop groups
                if (m_nextHopGroupCount >= m_maxNextHopGroupCount && gRouteBulker.removing_entries_count() > 0)
                {
                    break;
                }
            }
            else if (op == DEL_COMMAND)
            {
                if (removeRoute(ctx))
                    it = consumer.m_toSync.erase(it);
                else
                    it++;
            }
            else
            {
                SWSS_LOG_ERROR("Unknown operation type %s\n", op.c_str());
                it = consumer.m_toSync.erase(it);
            }
        }

        // Flush the route bulker, so routes will be written to syncd and ASIC
        gRouteBulker.flush();

        // Go through the bulker results
        auto it_prev = consumer.m_toSync.begin();
        while (it_prev != it)
        {
            KeyOpFieldsValuesTuple t = it_prev->second;

            string key = kfvKey(t);
            string op = kfvOp(t);
            auto found = toBulk.find(make_pair(key, op));
            if (found == toBulk.end())
            {
                it_prev++;
                continue;
            }

            const auto& ctx = found->second;
            const auto& object_statuses = ctx.object_statuses;
            if (object_statuses.empty())
            {
                it_prev++;
                continue;
            }

            const sai_object_id_t& vrf_id = ctx.vrf_id;
            const IpPrefix& ip_prefix = ctx.ip_prefix;

            if (op == SET_COMMAND)
            {
                const bool& excp_intfs_flag = ctx.excp_intfs_flag;
                const vector<string>& ipv = ctx.ipv;

                if (excp_intfs_flag)
                {
                    /* If any existing routes are updated to point to the
                     * above interfaces, remove them from the ASIC. */
                    if (removeRoutePost(ctx))
                        it_prev = consumer.m_toSync.erase(it_prev);
                    else
                        it_prev++;
                    continue;
                }

                const NextHopGroupKey& nhg = ctx.nhg;

                if (ipv.size() == 1 && IpAddress(ipv[0]).isZero())
                {
                    if (addRoutePost(ctx, nhg))
                        it_prev = consumer.m_toSync.erase(it_prev);
                    else
                        it_prev++;
                }
                else if (m_syncdRoutes.find(vrf_id) == m_syncdRoutes.end() ||
                    m_syncdRoutes.at(vrf_id).find(ip_prefix) == m_syncdRoutes.at(vrf_id).end() ||
                    m_syncdRoutes.at(vrf_id).at(ip_prefix) != nhg)
                {
                    if (addRoutePost(ctx, nhg))
                        it_prev = consumer.m_toSync.erase(it_prev);
                    else
                        it_prev++;
                }
            }
            else if (op == DEL_COMMAND)
            {
                /* Cannot locate the route or remove succeed */
                if (removeRoutePost(ctx))
                    it_prev = consumer.m_toSync.erase(it_prev);
                else
                    it_prev++;
            }
        }
    }
}

void RouteOrch::notifyNextHopChangeObservers(sai_object_id_t vrf_id, const IpPrefix &prefix, const NextHopGroupKey &nexthops, bool add)
{
    SWSS_LOG_ENTER();

    for (auto& entry : m_nextHopObservers)
    {
        if (vrf_id != entry.first.first || !prefix.isAddressInSubnet(entry.first.second))
        {
            continue;
        }

        if (add)
        {
            bool update_required = false;
            NextHopUpdate update = { vrf_id, entry.first.second, prefix, nexthops };

            /* Table should not be empty. Default route should always exists. */
            assert(!entry.second.routeTable.empty());

            auto route = entry.second.routeTable.find(prefix);
            if (route == entry.second.routeTable.end())
            {
                /* If added route is best match update observers */
                if (entry.second.routeTable.rbegin()->first < prefix)
                {
                    update_required = true;
                }

                entry.second.routeTable.emplace(prefix, nexthops);
            }
            else
            {
                if (route->second != nexthops)
                {
                    route->second = nexthops;
                    /* If changed route is best match update observers */
                    if (entry.second.routeTable.rbegin()->first == route->first)
                    {
                        update_required = true;
                    }
                }
            }

            if (update_required)
            {
                for (auto observer : entry.second.observers)
                {
                    observer->update(SUBJECT_TYPE_NEXTHOP_CHANGE, static_cast<void *>(&update));
                }
            }
        }
        else
        {
            auto route = entry.second.routeTable.find(prefix);
            if (route != entry.second.routeTable.end())
            {
                /* If removed route was best match find another best match route */
                if (route->first == entry.second.routeTable.rbegin()->first)
                {
                    entry.second.routeTable.erase(route);

                    /* Table should not be empty. Default route should always exists. */
                    assert(!entry.second.routeTable.empty());

                    auto route = entry.second.routeTable.rbegin();
                    NextHopUpdate update = { vrf_id, entry.first.second, route->first, route->second };

                    for (auto observer : entry.second.observers)
                    {
                        observer->update(SUBJECT_TYPE_NEXTHOP_CHANGE, static_cast<void *>(&update));
                    }
                }
                else
                {
                    entry.second.routeTable.erase(route);
                }
            }
        }
    }
}

void RouteOrch::increaseNextHopRefCount(const NextHopGroupKey &nexthops)
{
    /* Return when there is no next hop (dropped) */
    if (nexthops.getSize() == 0)
    {
        return;
    }
    else if (nexthops.getSize() == 1)
    {
        NextHopKey nexthop;
        bool overlay_nh = nexthops.is_overlay_nexthop();
        if (overlay_nh) {
            nexthop = NextHopKey (nexthops.to_string(), overlay_nh);
        } else {
            nexthop = NextHopKey (nexthops.to_string());
        }

        if (nexthop.ip_address.isZero())
            m_intfsOrch->increaseRouterIntfsRefCount(nexthop.alias);
        else
            m_neighOrch->increaseNextHopRefCount(nexthop);
    }
    else
    {
        m_syncdNextHopGroups[nexthops].ref_count ++;
    }
}

void RouteOrch::decreaseNextHopRefCount(const NextHopGroupKey &nexthops)
{
    /* Return when there is no next hop (dropped) */
    if (nexthops.getSize() == 0)
    {
        return;
    }
    else if (nexthops.getSize() == 1)
    {
        NextHopKey nexthop;
        bool overlay_nh = nexthops.is_overlay_nexthop();
        if (overlay_nh) {
            nexthop = NextHopKey (nexthops.to_string(), overlay_nh);
        } else {
            nexthop = NextHopKey (nexthops.to_string());
        }

        if (nexthop.ip_address.isZero())
            m_intfsOrch->decreaseRouterIntfsRefCount(nexthop.alias);
        else
            m_neighOrch->decreaseNextHopRefCount(nexthop);
    }
    else
    {
        m_syncdNextHopGroups[nexthops].ref_count --;
    }
}

bool RouteOrch::isRefCounterZero(const NextHopGroupKey &nexthops) const
{
    if (!hasNextHopGroup(nexthops))
    {
        return true;
    }

    return m_syncdNextHopGroups.at(nexthops).ref_count == 0;
}

const NextHopGroupKey RouteOrch::getSyncdRouteNhgKey(sai_object_id_t vrf_id, const IpPrefix& ipPrefix)
{
    NextHopGroupKey nhg;
    auto route_table = m_syncdRoutes.find(vrf_id);
    if (route_table != m_syncdRoutes.end())
    {
        auto route_entry = route_table->second.find(ipPrefix);
        if (route_entry != route_table->second.end())
        {
            nhg = route_entry->second;
        }
    }
    return nhg;
}

bool RouteOrch::createFineGrainedNextHopGroup(sai_object_id_t &next_hop_group_id, vector<sai_attribute_t> &nhg_attrs)
{
    SWSS_LOG_ENTER();

    if (m_nextHopGroupCount >= m_maxNextHopGroupCount)
    {
        SWSS_LOG_DEBUG("Failed to create new next hop group. \
                Reaching maximum number of next hop groups.");
        return false;
    }

    sai_status_t status = sai_next_hop_group_api->create_next_hop_group(&next_hop_group_id,
                                                      gSwitchId,
                                                      (uint32_t)nhg_attrs.size(),
                                                      nhg_attrs.data());
    if (status != SAI_STATUS_SUCCESS)
    {
        SWSS_LOG_ERROR("Failed to create next hop group rv:%d", status);
        return false;
    }

    gCrmOrch->incCrmResUsedCounter(CrmResourceType::CRM_NEXTHOP_GROUP);
    m_nextHopGroupCount++;

    return true;
}

bool RouteOrch::removeFineGrainedNextHopGroup(sai_object_id_t &next_hop_group_id)
{
    SWSS_LOG_ENTER();

    sai_status_t status = sai_next_hop_group_api->remove_next_hop_group(next_hop_group_id);
    if (status != SAI_STATUS_SUCCESS)
    {
        SWSS_LOG_ERROR("Failed to remove next hop group %" PRIx64 ", rv:%d",
                next_hop_group_id, status);
        return false;
    }

    gCrmOrch->decCrmResUsedCounter(CrmResourceType::CRM_NEXTHOP_GROUP);
    m_nextHopGroupCount--;

    return true;
}

bool RouteOrch::addNextHopGroup(const NextHopGroupKey &nexthops)
{
    SWSS_LOG_ENTER();

    assert(!hasNextHopGroup(nexthops));

    if (m_nextHopGroupCount >= m_maxNextHopGroupCount)
    {
        SWSS_LOG_DEBUG("Failed to create new next hop group. \
                        Reaching maximum number of next hop groups.");
        return false;
    }

    vector<sai_object_id_t> next_hop_ids;
    set<NextHopKey> next_hop_set = nexthops.getNextHops();
    std::map<sai_object_id_t, NextHopKey> nhopgroup_members_set;

    /* Assert each IP address exists in m_syncdNextHops table,
     * and add the corresponding next_hop_id to next_hop_ids. */
    for (auto it : next_hop_set)
    {
        if (!m_neighOrch->hasNextHop(it))
        {
            SWSS_LOG_INFO("Failed to get next hop %s in %s",
                    it.to_string().c_str(), nexthops.to_string().c_str());
            return false;
        }

        // skip next hop group member create for neighbor from down port
        if (m_neighOrch->isNextHopFlagSet(it, NHFLAGS_IFDOWN))
        {
            continue;
        }

        sai_object_id_t next_hop_id = m_neighOrch->getNextHopId(it);
        next_hop_ids.push_back(next_hop_id);
        nhopgroup_members_set[next_hop_id] = it;
    }

    sai_attribute_t nhg_attr;
    vector<sai_attribute_t> nhg_attrs;

    nhg_attr.id = SAI_NEXT_HOP_GROUP_ATTR_TYPE;
    nhg_attr.value.s32 = SAI_NEXT_HOP_GROUP_TYPE_ECMP;
    nhg_attrs.push_back(nhg_attr);

    sai_object_id_t next_hop_group_id;
    sai_status_t status = sai_next_hop_group_api->create_next_hop_group(&next_hop_group_id,
                                                                        gSwitchId,
                                                                        (uint32_t)nhg_attrs.size(),
                                                                        nhg_attrs.data());

    if (status != SAI_STATUS_SUCCESS)
    {
        SWSS_LOG_ERROR("Failed to create next hop group %s, rv:%d",
                       nexthops.to_string().c_str(), status);
        return false;
    }

    m_nextHopGroupCount ++;
    SWSS_LOG_NOTICE("Create next hop group %s", nexthops.to_string().c_str());

    gCrmOrch->incCrmResUsedCounter(CrmResourceType::CRM_NEXTHOP_GROUP);

    NextHopGroupEntry next_hop_group_entry;
    next_hop_group_entry.next_hop_group_id = next_hop_group_id;

    size_t npid_count = next_hop_ids.size();
    vector<sai_object_id_t> nhgm_ids(npid_count);
    for (size_t i = 0; i < npid_count; i++)
    {
        auto nhid = next_hop_ids[i];

        // Create a next hop group member
        vector<sai_attribute_t> nhgm_attrs;

        sai_attribute_t nhgm_attr;
        nhgm_attr.id = SAI_NEXT_HOP_GROUP_MEMBER_ATTR_NEXT_HOP_GROUP_ID;
        nhgm_attr.value.oid = next_hop_group_id;
        nhgm_attrs.push_back(nhgm_attr);

        nhgm_attr.id = SAI_NEXT_HOP_GROUP_MEMBER_ATTR_NEXT_HOP_ID;
        nhgm_attr.value.oid = nhid;
        nhgm_attrs.push_back(nhgm_attr);

        gNextHopGroupMemberBulker.create_entry(&nhgm_ids[i],
                                                 (uint32_t)nhgm_attrs.size(),
                                                 nhgm_attrs.data());
    }

    gNextHopGroupMemberBulker.flush();
    for (size_t i = 0; i < npid_count; i++)
    {
        auto nhid = next_hop_ids[i];
        auto nhgm_id = nhgm_ids[i];
        if (nhgm_id == SAI_NULL_OBJECT_ID)
        {
            // TODO: do we need to clean up?
            SWSS_LOG_ERROR("Failed to create next hop group %" PRIx64 " member %" PRIx64 ": %d\n",
                           next_hop_group_id, nhgm_ids[i], status);
            return false;
        }

        gCrmOrch->incCrmResUsedCounter(CrmResourceType::CRM_NEXTHOP_GROUP_MEMBER);

        // Save the membership into next hop structure
        next_hop_group_entry.nhopgroup_members[nhopgroup_members_set.find(nhid)->second] =
                                                                nhgm_id;
    }

    /* Increment the ref_count for the next hops used by the next hop group. */
    for (auto it : next_hop_set)
        m_neighOrch->increaseNextHopRefCount(it);

    /*
     * Initialize the next hop group structure with ref_count as 0. This
     * count will increase once the route is successfully syncd.
     */
    next_hop_group_entry.ref_count = 0;
    m_syncdNextHopGroups[nexthops] = next_hop_group_entry;


    return true;
}

bool RouteOrch::removeNextHopGroup(const NextHopGroupKey &nexthops)
{
    SWSS_LOG_ENTER();

    sai_object_id_t next_hop_group_id;
    auto next_hop_group_entry = m_syncdNextHopGroups.find(nexthops);
    sai_status_t status;
    bool overlay_nh = nexthops.is_overlay_nexthop();

    assert(next_hop_group_entry != m_syncdNextHopGroups.end());

    if (next_hop_group_entry->second.ref_count != 0)
    {
        return true;
    }

    next_hop_group_id = next_hop_group_entry->second.next_hop_group_id;
    SWSS_LOG_NOTICE("Delete next hop group %s", nexthops.to_string().c_str());

    vector<sai_object_id_t> next_hop_ids;
    auto& nhgm = next_hop_group_entry->second.nhopgroup_members;
    for (auto nhop = nhgm.begin(); nhop != nhgm.end();)
    {
        if (m_neighOrch->isNextHopFlagSet(nhop->first, NHFLAGS_IFDOWN))
        {
            SWSS_LOG_WARN("NHFLAGS_IFDOWN set for next hop group member %s with next_hop_id %" PRIx64,
                           nhop->first.to_string().c_str(), nhop->second);
            nhop = nhgm.erase(nhop);
            continue;
        }

        next_hop_ids.push_back(nhop->second);
        nhop = nhgm.erase(nhop);
    }

    size_t nhid_count = next_hop_ids.size();
    vector<sai_status_t> statuses(nhid_count);
    for (size_t i = 0; i < nhid_count; i++)
    {
        gNextHopGroupMemberBulker.remove_entry(&statuses[i], next_hop_ids[i]);
    }
    gNextHopGroupMemberBulker.flush();
    for (size_t i = 0; i < nhid_count; i++)
    {
        if (statuses[i] != SAI_STATUS_SUCCESS)
        {
            SWSS_LOG_ERROR("Failed to remove next hop group member[%zu] %" PRIx64 ", rv:%d",
                           i, next_hop_ids[i], statuses[i]);
            return false;
        }

        gCrmOrch->decCrmResUsedCounter(CrmResourceType::CRM_NEXTHOP_GROUP_MEMBER);
    }

    status = sai_next_hop_group_api->remove_next_hop_group(next_hop_group_id);
    if (status != SAI_STATUS_SUCCESS)
    {
        SWSS_LOG_ERROR("Failed to remove next hop group %" PRIx64 ", rv:%d", next_hop_group_id, status);
        return false;
    }

    m_nextHopGroupCount --;
    gCrmOrch->decCrmResUsedCounter(CrmResourceType::CRM_NEXTHOP_GROUP);

    set<NextHopKey> next_hop_set = nexthops.getNextHops();
    for (auto it : next_hop_set)
    {
        m_neighOrch->decreaseNextHopRefCount(it);
        if (overlay_nh && !m_neighOrch->getNextHopRefCount(it))
        {
            if(!m_neighOrch->removeTunnelNextHop(it))
            {
                SWSS_LOG_ERROR("Tunnel Nexthop %s delete failed", nexthops.to_string().c_str());
            }
            else
            {
                m_neighOrch->removeOverlayNextHop(it);
                SWSS_LOG_NOTICE("Tunnel Nexthop %s delete success", nexthops.to_string().c_str());
                SWSS_LOG_NOTICE("delete remote vtep %s", it.to_string(true).c_str());
                status = deleteRemoteVtep(SAI_NULL_OBJECT_ID, it);
                if (status == false)
                {
                    SWSS_LOG_NOTICE("Failed to delete remote vtep %s ecmp", it.to_string(true).c_str());
                }
            }
        }
    }
    m_syncdNextHopGroups.erase(nexthops);

    return true;
}

void RouteOrch::addTempRoute(RouteBulkContext& ctx, const NextHopGroupKey &nextHops)
{
    SWSS_LOG_ENTER();

    IpPrefix& ipPrefix = ctx.ip_prefix;

    auto next_hop_set = nextHops.getNextHops();

    /* Remove next hops that are not in m_syncdNextHops */
    for (auto it = next_hop_set.begin(); it != next_hop_set.end();)
    {
        if (!m_neighOrch->hasNextHop(*it))
        {
            SWSS_LOG_INFO("Failed to get next hop %s for %s",
                   (*it).to_string().c_str(), ipPrefix.to_string().c_str());
            it = next_hop_set.erase(it);
        }
        else
            it++;
    }

    /* Return if next_hop_set is empty */
    if (next_hop_set.empty())
        return;

    /* Randomly pick an address from the set */
    auto it = next_hop_set.begin();
    advance(it, rand() % next_hop_set.size());

    /* Set the route's temporary next hop to be the randomly picked one */
    NextHopGroupKey tmp_next_hop((*it).to_string());
    ctx.tmp_next_hop = tmp_next_hop;

    addRoute(ctx, tmp_next_hop);
}

bool RouteOrch::addRoute(RouteBulkContext& ctx, const NextHopGroupKey &nextHops)
{
    SWSS_LOG_ENTER();

    sai_object_id_t& vrf_id = ctx.vrf_id;
    IpPrefix& ipPrefix = ctx.ip_prefix;

    if (m_fgNhgOrch->fgNhgPrefixes.find(ipPrefix) != m_fgNhgOrch->fgNhgPrefixes.end()
            && vrf_id == gVirtualRouterId)
    {
        /* Only support the default vrf for Fine Grained ECMP */
        SWSS_LOG_INFO("Reroute %s:%s to fgNhgOrch", ipPrefix.to_string().c_str(), 
                nextHops.to_string().c_str());
        return m_fgNhgOrch->addRoute(vrf_id, ipPrefix, nextHops);
    }

    /* next_hop_id indicates the next hop id or next hop group id of this route */
    sai_object_id_t next_hop_id = SAI_NULL_OBJECT_ID;
    bool overlay_nh = false;
    bool status = false;

    if (m_syncdRoutes.find(vrf_id) == m_syncdRoutes.end())
    {
        m_syncdRoutes.emplace(vrf_id, RouteTable());
        m_vrfOrch->increaseVrfRefCount(vrf_id);
    }

    if(nextHops.is_overlay_nexthop())
    {
        overlay_nh = true;
    }

    auto it_route = m_syncdRoutes.at(vrf_id).find(ipPrefix);

    /* The route is pointing to a next hop */
    if (nextHops.getSize() == 1)
    {
        NextHopKey nexthop;
        if (overlay_nh) {
            nexthop = NextHopKey(nextHops.to_string(), overlay_nh);
        } else {
            nexthop = NextHopKey(nextHops.to_string());
        }

        if (nexthop.ip_address.isZero())
        {
            next_hop_id = m_intfsOrch->getRouterIntfsId(nexthop.alias);
            /* rif is not created yet */
            if (next_hop_id == SAI_NULL_OBJECT_ID)
            {
                SWSS_LOG_INFO("Failed to get next hop %s for %s",
                        nextHops.to_string().c_str(), ipPrefix.to_string().c_str());
                return false;
            }
        }
        else
        {
            if (m_neighOrch->hasNextHop(nexthop))
            {
                next_hop_id = m_neighOrch->getNextHopId(nexthop);
            }
            else
            {
                if(overlay_nh)
                {
                    SWSS_LOG_NOTICE("create remote vtep %s", nexthop.to_string(overlay_nh).c_str());
                    status = createRemoteVtep(vrf_id, nexthop);
                    if (status == false)
                    {
                        SWSS_LOG_NOTICE("Failed to create remote vtep %s", nexthop.to_string(overlay_nh).c_str());
                        return false;
                    }
                    next_hop_id = m_neighOrch->addTunnelNextHop(nexthop);
                }
                else
                {
                    SWSS_LOG_INFO("Failed to get next hop %s for %s",
                            nextHops.to_string().c_str(), ipPrefix.to_string().c_str());
                    return false;
                }
            }
        }
    }
    /* The route is pointing to a next hop group */
    else
    {
        /* Check if there is already an existing next hop group */
        if (!hasNextHopGroup(nextHops))
        {
            /* Try to create a new next hop group */
            if (!addNextHopGroup(nextHops))
            {
                /* NextHopGroup is in "Ip1|alias1,Ip2|alias2,..." format*/
                std::vector<std::string> nhops = tokenize(nextHops.to_string(), ',');
                for(auto it = nhops.begin(); it != nhops.end(); ++it)
                {
                    NextHopKey nextHop;
                    if (overlay_nh) {
                        nextHop = NextHopKey(*it, overlay_nh);
                    } else {
                        nextHop = NextHopKey(*it);
                    }

                    if(!m_neighOrch->hasNextHop(nextHop))
                    {
                        if(overlay_nh)
                        {
                            SWSS_LOG_NOTICE("create remote vtep %s ecmp", nextHop.to_string(overlay_nh).c_str());
                            status = createRemoteVtep(vrf_id, nextHop);
                            if (status == false)
                            {
                                SWSS_LOG_NOTICE("Failed to create remote vtep %s ecmp", nextHop.to_string(overlay_nh).c_str());
                                return false;
                            }
                            next_hop_id = m_neighOrch->addTunnelNextHop(nextHop);
                        }
                    }
                }
                /* Failed to create the next hop group and check if a temporary route is needed */

                /* If the current next hop is part of the next hop group to sync,
                 * then return false and no need to add another temporary route. */
                if (it_route != m_syncdRoutes.at(vrf_id).end() && it_route->second.getSize() == 1)
                {
                    NextHopKey nexthop;
                    auto old_nextHops = it_route->second;

                    if (old_nextHops.is_overlay_nexthop()) {
                        nexthop = NextHopKey(it_route->second.to_string(), true);
                    } else {
                        nexthop = NextHopKey(it_route->second.to_string());
                    }

                    if (nextHops.contains(nexthop))
                    {
                        return false;
                    }
                }

                /* Add a temporary route when a next hop group cannot be added,
                 * and there is no temporary route right now or the current temporary
                 * route is not pointing to a member of the next hop group to sync. */
                addTempRoute(ctx, nextHops);
                /* Return false since the original route is not successfully added */
                return false;
            }
        }

        next_hop_id = m_syncdNextHopGroups[nextHops].next_hop_group_id;
    }

    /* Sync the route entry */
    sai_route_entry_t route_entry;
    route_entry.vr_id = vrf_id;
    route_entry.switch_id = gSwitchId;
    copy(route_entry.destination, ipPrefix);

    sai_attribute_t route_attr;
    auto& object_statuses = ctx.object_statuses;

    /* If the prefix is not in m_syncdRoutes, then we need to create the route
     * for this prefix with the new next hop (group) id. If the prefix is already
     * in m_syncdRoutes, then we need to update the route with a new next hop
     * (group) id. The old next hop (group) is then not used and the reference
     * count will decrease by 1.
     */
    if (it_route == m_syncdRoutes.at(vrf_id).end())
    {
        route_attr.id = SAI_ROUTE_ENTRY_ATTR_NEXT_HOP_ID;
        route_attr.value.oid = next_hop_id;

        /* Default SAI_ROUTE_ATTR_PACKET_ACTION is SAI_PACKET_ACTION_FORWARD */
        object_statuses.emplace_back();
        sai_status_t status = gRouteBulker.create_entry(&object_statuses.back(), &route_entry, 1, &route_attr);
        if (status == SAI_STATUS_ITEM_ALREADY_EXISTS)
        {
            SWSS_LOG_ERROR("Failed to create route %s with next hop(s) %s: already exists in bulker",
                    ipPrefix.to_string().c_str(), nextHops.to_string().c_str());
            return false;
        }
    }
    else
    {
        /* Set the packet action to forward when there was no next hop (dropped) */
        if (it_route->second.getSize() == 0)
        {
            route_attr.id = SAI_ROUTE_ENTRY_ATTR_PACKET_ACTION;
            route_attr.value.s32 = SAI_PACKET_ACTION_FORWARD;

            object_statuses.emplace_back();
            gRouteBulker.set_entry_attribute(&object_statuses.back(), &route_entry, &route_attr);
        }

        route_attr.id = SAI_ROUTE_ENTRY_ATTR_NEXT_HOP_ID;
        route_attr.value.oid = next_hop_id;

        /* Set the next hop ID to a new value */
        object_statuses.emplace_back();
        gRouteBulker.set_entry_attribute(&object_statuses.back(), &route_entry, &route_attr);
    }
    return false;
}

bool RouteOrch::addRoutePost(const RouteBulkContext& ctx, const NextHopGroupKey &nextHops)
{
    SWSS_LOG_ENTER();

    const sai_object_id_t& vrf_id = ctx.vrf_id;
    const IpPrefix& ipPrefix = ctx.ip_prefix;

    const auto& object_statuses = ctx.object_statuses;

    if (object_statuses.empty())
    {
        // Something went wrong before router bulker, will retry
        return false;
    }

    /* next_hop_id indicates the next hop id or next hop group id of this route */
    sai_object_id_t next_hop_id;

    /* The route is pointing to a next hop */
    if (nextHops.getSize() == 1)
    {
        NextHopKey nexthop(nextHops.to_string());
        if (nexthop.ip_address.isZero())
        {
            next_hop_id = m_intfsOrch->getRouterIntfsId(nexthop.alias);
            /* rif is not created yet */
            if (next_hop_id == SAI_NULL_OBJECT_ID)
            {
                SWSS_LOG_INFO("Failed to get next hop %s for %s",
                        nextHops.to_string().c_str(), ipPrefix.to_string().c_str());
                return false;
            }
        }
        else
        {
            if (!m_neighOrch->hasNextHop(nexthop))
            {
                SWSS_LOG_INFO("Failed to get next hop %s for %s",
                        nextHops.to_string().c_str(), ipPrefix.to_string().c_str());
                return false;
            }
        }
    }
    /* The route is pointing to a next hop group */
    else
    {
        if (!hasNextHopGroup(nextHops))
        {
            // Previous added an temporary route
            auto& tmp_next_hop = ctx.tmp_next_hop;
            addRoutePost(ctx, tmp_next_hop);
            return false;
        }
    }

    auto it_status = object_statuses.begin();
    auto it_route = m_syncdRoutes.at(vrf_id).find(ipPrefix);
    if (it_route == m_syncdRoutes.at(vrf_id).end())
    {
        if (*it_status++ != SAI_STATUS_SUCCESS)
        {
            SWSS_LOG_ERROR("Failed to create route %s with next hop(s) %s",
                    ipPrefix.to_string().c_str(), nextHops.to_string().c_str());
            /* Clean up the newly created next hop group entry */
            if (nextHops.getSize() > 1)
            {
                removeNextHopGroup(nextHops);
            }
            return false;
        }

        if (ipPrefix.isV4())
        {
            gCrmOrch->incCrmResUsedCounter(CrmResourceType::CRM_IPV4_ROUTE);
        }
        else
        {
            gCrmOrch->incCrmResUsedCounter(CrmResourceType::CRM_IPV6_ROUTE);
        }

        /* Increase the ref_count for the next hop (group) entry */
        increaseNextHopRefCount(nextHops);
<<<<<<< HEAD
        SWSS_LOG_NOTICE("Create route %s with next hop(s) %s",
=======
        SWSS_LOG_INFO("Post create route %s with next hop(s) %s",
>>>>>>> eff5456b
                ipPrefix.to_string().c_str(), nextHops.to_string().c_str());
    }
    else
    {
        sai_status_t status;

        /* Set the packet action to forward when there was no next hop (dropped) */
        if (it_route->second.getSize() == 0)
        {
            status = *it_status++;
            if (status != SAI_STATUS_SUCCESS)
            {
                SWSS_LOG_ERROR("Failed to set route %s with packet action forward, %d",
                               ipPrefix.to_string().c_str(), status);
                return false;
            }
        }

        status = *it_status++;
        if (status != SAI_STATUS_SUCCESS)
        {
            SWSS_LOG_ERROR("Failed to set route %s with next hop(s) %s",
                    ipPrefix.to_string().c_str(), nextHops.to_string().c_str());
            return false;
        }

        /* Increase the ref_count for the next hop (group) entry */
        increaseNextHopRefCount(nextHops);

        decreaseNextHopRefCount(it_route->second);
        auto ol_nextHops = it_route->second;
        if (it_route->second.getSize() > 1
            && m_syncdNextHopGroups[it_route->second].ref_count == 0)
        {
            removeNextHopGroup(it_route->second);
        } else if (ol_nextHops.is_overlay_nexthop()){

            SWSS_LOG_NOTICE("Update overlay Nexthop %s", ol_nextHops.to_string().c_str());
            removeOverlayNextHops(vrf_id, ol_nextHops);
        }
<<<<<<< HEAD
        SWSS_LOG_NOTICE("Set route %s with next hop(s) %s",
=======
        SWSS_LOG_INFO("Post set route %s with next hop(s) %s",
>>>>>>> eff5456b
                ipPrefix.to_string().c_str(), nextHops.to_string().c_str());
    }

    m_syncdRoutes[vrf_id][ipPrefix] = nextHops;

    notifyNextHopChangeObservers(vrf_id, ipPrefix, nextHops, true);
    return true;
}

bool RouteOrch::removeRoute(RouteBulkContext& ctx)
{
    SWSS_LOG_ENTER();

    sai_object_id_t& vrf_id = ctx.vrf_id;
    IpPrefix& ipPrefix = ctx.ip_prefix;

    if (m_fgNhgOrch->fgNhgPrefixes.find(ipPrefix) != m_fgNhgOrch->fgNhgPrefixes.end()
            && vrf_id == gVirtualRouterId)
    {
        /* Only support the default vrf for Fine Grained ECMP */
        SWSS_LOG_INFO("Reroute %s to fgNhgOrch", ipPrefix.to_string().c_str());
        return m_fgNhgOrch->removeRoute(vrf_id, ipPrefix);
    }

    auto it_route_table = m_syncdRoutes.find(vrf_id);
    if (it_route_table == m_syncdRoutes.end())
    {
        SWSS_LOG_INFO("Failed to find route table, vrf_id 0x%" PRIx64 "\n", vrf_id);
        return true;
    }

    sai_route_entry_t route_entry;
    route_entry.vr_id = vrf_id;
    route_entry.switch_id = gSwitchId;
    copy(route_entry.destination, ipPrefix);

    auto it_route = it_route_table->second.find(ipPrefix);
    size_t creating = gRouteBulker.creating_entries_count(route_entry);
    if (it_route == it_route_table->second.end() && creating == 0)
    {
        SWSS_LOG_INFO("Failed to find route entry, vrf_id 0x%" PRIx64 ", prefix %s\n", vrf_id,
                ipPrefix.to_string().c_str());
        return true;
    }

    auto& object_statuses = ctx.object_statuses;

    // set to blackhole for default route
    if (ipPrefix.isDefaultRoute())
    {
        sai_attribute_t attr;
        attr.id = SAI_ROUTE_ENTRY_ATTR_PACKET_ACTION;
        attr.value.s32 = SAI_PACKET_ACTION_DROP;

        object_statuses.emplace_back();
        gRouteBulker.set_entry_attribute(&object_statuses.back(), &route_entry, &attr);

        attr.id = SAI_ROUTE_ENTRY_ATTR_NEXT_HOP_ID;
        attr.value.oid = SAI_NULL_OBJECT_ID;

        object_statuses.emplace_back();
        gRouteBulker.set_entry_attribute(&object_statuses.back(), &route_entry, &attr);
    }
    else
    {
        object_statuses.emplace_back();
        gRouteBulker.remove_entry(&object_statuses.back(), &route_entry);
    }

    return false;
}

bool RouteOrch::removeRoutePost(const RouteBulkContext& ctx)
{
    SWSS_LOG_ENTER();

    const sai_object_id_t& vrf_id = ctx.vrf_id;
    const IpPrefix& ipPrefix = ctx.ip_prefix;

    auto& object_statuses = ctx.object_statuses;

    if (object_statuses.empty())
    {
        // Something went wrong before router bulker, will retry
        return false;
    }

    auto it_route_table = m_syncdRoutes.find(vrf_id);
    auto it_route = it_route_table->second.find(ipPrefix);
    auto it_status = object_statuses.begin();

    // set to blackhole for default route
    if (ipPrefix.isDefaultRoute())
    {
        sai_status_t status = *it_status++;
        if (status != SAI_STATUS_SUCCESS)
        {
            SWSS_LOG_ERROR("Failed to set route %s packet action to drop, rv:%d",
                    ipPrefix.to_string().c_str(), status);
            return false;
        }

        SWSS_LOG_INFO("Set route %s packet action to drop", ipPrefix.to_string().c_str());

        status = *it_status++;
        if (status != SAI_STATUS_SUCCESS)
        {
            SWSS_LOG_ERROR("Failed to set route %s next hop ID to NULL, rv:%d",
                    ipPrefix.to_string().c_str(), status);
            return false;
        }

        SWSS_LOG_INFO("Set route %s next hop ID to NULL", ipPrefix.to_string().c_str());
    }
    else
    {
        sai_status_t status = *it_status++;
        if (status != SAI_STATUS_SUCCESS)
        {
            SWSS_LOG_ERROR("Failed to remove route prefix:%s\n", ipPrefix.to_string().c_str());
            return false;
        }

        if (ipPrefix.isV4())
        {
            gCrmOrch->decCrmResUsedCounter(CrmResourceType::CRM_IPV4_ROUTE);
        }
        else
        {
            gCrmOrch->decCrmResUsedCounter(CrmResourceType::CRM_IPV6_ROUTE);
        }
    }

    /*
     * Decrease the reference count only when the route is pointing to a next hop.
     * Decrease the reference count when the route is pointing to a next hop group,
     * and check whether the reference count decreases to zero. If yes, then we need
     * to remove the next hop group.
     */
    decreaseNextHopRefCount(it_route->second);

    auto ol_nextHops = it_route->second;

    if (it_route->second.getSize() > 1
        && m_syncdNextHopGroups[it_route->second].ref_count == 0)
    {
        removeNextHopGroup(it_route->second);
    } else if (ol_nextHops.is_overlay_nexthop()){

        SWSS_LOG_NOTICE("Remove overlay Nexthop %s", ol_nextHops.to_string().c_str());
        removeOverlayNextHops(vrf_id, ol_nextHops);
    }

    SWSS_LOG_INFO("Remove route %s with next hop(s) %s",
            ipPrefix.to_string().c_str(), it_route->second.to_string().c_str());

    if (ipPrefix.isDefaultRoute())
    {
        it_route_table->second[ipPrefix] = NextHopGroupKey();

        /* Notify about default route next hop change */
        notifyNextHopChangeObservers(vrf_id, ipPrefix, it_route_table->second[ipPrefix], true);
    }
    else
    {
        it_route_table->second.erase(ipPrefix);

        /* Notify about the route next hop removal */
        notifyNextHopChangeObservers(vrf_id, ipPrefix, NextHopGroupKey(), false);

        if (it_route_table->second.size() == 0)
        {
            m_syncdRoutes.erase(vrf_id);
            m_vrfOrch->decreaseVrfRefCount(vrf_id);
        }
    }

    return true;
}

bool RouteOrch::createRemoteVtep(sai_object_id_t vrf_id, const NextHopKey &nextHop)
{
    SWSS_LOG_ENTER();
    EvpnNvoOrch* evpn_orch = gDirectory.get<EvpnNvoOrch*>();
    VxlanTunnelOrch* tunnel_orch = gDirectory.get<VxlanTunnelOrch*>();
    bool status = false;
    int ip_refcnt = -2;

    SWSS_LOG_NOTICE("Routeorch Add Remote VTEP %s, VNI %d, VR_ID %lx",
            nextHop.ip_address.to_string().c_str(), nextHop.vni, vrf_id);
    status = tunnel_orch->addTunnelUser(nextHop.ip_address.to_string(), nextHop.vni, 0, TNL_SRC_IP, vrf_id);

    auto vtep_ptr = evpn_orch->getEVPNVtep();
    if (vtep_ptr)
    {
        ip_refcnt = vtep_ptr->getDipTunnelIPRefCnt(nextHop.ip_address.to_string());
    }
    SWSS_LOG_NOTICE("Routeorch Add Remote VTEP %s, VNI %d, VR_ID %lx, IP ref_cnt %d",
            nextHop.ip_address.to_string().c_str(), nextHop.vni, vrf_id, ip_refcnt);
    return status;
}

bool RouteOrch::deleteRemoteVtep(sai_object_id_t vrf_id, const NextHopKey &nextHop)
{
    SWSS_LOG_ENTER();
    EvpnNvoOrch* evpn_orch = gDirectory.get<EvpnNvoOrch*>();
    VxlanTunnelOrch* tunnel_orch = gDirectory.get<VxlanTunnelOrch*>();
    bool status = false;
    int ip_refcnt = -2;

    SWSS_LOG_NOTICE("Routeorch Del Remote VTEP %s, VNI %d, VR_ID %lx",
            nextHop.ip_address.to_string().c_str(), nextHop.vni, vrf_id);
    status = tunnel_orch->delTunnelUser(nextHop.ip_address.to_string(), nextHop.vni, 0, TNL_SRC_IP, vrf_id);

    auto vtep_ptr = evpn_orch->getEVPNVtep();
    if (vtep_ptr)
    {
        ip_refcnt = vtep_ptr->getDipTunnelIPRefCnt(nextHop.ip_address.to_string());
    }

    SWSS_LOG_NOTICE("Routeorch Del Remote VTEP %s, VNI %d, VR_ID %lx, IP ref_cnt %d",
            nextHop.ip_address.to_string().c_str(), nextHop.vni, vrf_id, ip_refcnt);
    return status;
}

bool RouteOrch::removeOverlayNextHops(sai_object_id_t vrf_id, const NextHopGroupKey &ol_nextHops)
{
    SWSS_LOG_ENTER();
    bool status = false;

    SWSS_LOG_NOTICE("Remove overlay Nexthop %s", ol_nextHops.to_string().c_str());
    for (auto &tunnel_nh : ol_nextHops.getNextHops())
    {
        if (!m_neighOrch->getNextHopRefCount(tunnel_nh))
        {
            if(!m_neighOrch->removeTunnelNextHop(tunnel_nh))
            {
                SWSS_LOG_ERROR("Tunnel Nexthop %s delete failed", ol_nextHops.to_string().c_str());
            }
            else
            {
                m_neighOrch->removeOverlayNextHop(tunnel_nh);
                SWSS_LOG_NOTICE("Tunnel Nexthop %s delete success", ol_nextHops.to_string().c_str());
                SWSS_LOG_NOTICE("delete remote vtep %s", tunnel_nh.to_string(true).c_str());
                status = deleteRemoteVtep(vrf_id, tunnel_nh);
                if (status == false)
                {
                    SWSS_LOG_NOTICE("Failed to delete remote vtep %s ecmp", tunnel_nh.to_string(true).c_str());
                }
            }
        }
    }

    return true;
}
<|MERGE_RESOLUTION|>--- conflicted
+++ resolved
@@ -471,49 +471,15 @@
                 continue;
             }
 
-<<<<<<< HEAD
-        if (op == SET_COMMAND)
-        {
-            string ips;
-            string aliases;
-            string vni_labels;
-            string remote_macs;
-            bool excp_intfs_flag = false;
-            bool overlay_nh = false;
-=======
             sai_object_id_t& vrf_id = ctx.vrf_id;
             IpPrefix& ip_prefix = ctx.ip_prefix;
->>>>>>> eff5456b
-
+          
             if (!key.compare(0, strlen(VRF_PREFIX), VRF_PREFIX))
             {
                 size_t found = key.find(':');
                 string vrf_name = key.substr(0, found);
 
-<<<<<<< HEAD
-                if (fvField(i) == "ifname")
-                    aliases = fvValue(i);
-
-                if (fvField(i) == "vni_label") {
-                    vni_labels = fvValue(i);
-                    overlay_nh = true;
-                }
-
-                if (fvField(i) == "router_mac")
-                    remote_macs = fvValue(i);
-            }
-
-            vector<string> ipv = tokenize(ips, ',');
-            vector<string> alsv = tokenize(aliases, ',');
-            vector<string> vni_labelv = tokenize(vni_labels, ',');
-            vector<string> rmacv = tokenize(remote_macs, ',');
-
-            for (auto alias : alsv)
-            {
-                if (alias == "eth0" || alias == "lo" || alias == "docker0")
-=======
                 if (!m_vrfOrch->isVRFexists(vrf_name))
->>>>>>> eff5456b
                 {
                     it++;
                     continue;
@@ -526,49 +492,38 @@
                 vrf_id = gVirtualRouterId;
                 ip_prefix = IpPrefix(key);
             }
-
-<<<<<<< HEAD
-            string nhg_str = "";
-            NextHopGroupKey nhg;
-
-            if (overlay_nh == false) {
-                nhg_str = ipv[0] + NH_DELIMITER + alsv[0];
-
-                for (uint32_t i = 1; i < ipv.size(); i++)
-                {
-                    nhg_str += NHG_DELIMITER + ipv[i] + NH_DELIMITER + alsv[i];
-                }
-
-                nhg = NextHopGroupKey(nhg_str);
-
-            } else {
-                nhg_str = ipv[0] + NH_DELIMITER + "vni" + alsv[0] + NH_DELIMITER + vni_labelv[0] + NH_DELIMITER + rmacv[0];
-                for (uint32_t i = 1; i < ipv.size(); i++)
-                {
-                    nhg_str += NHG_DELIMITER + ipv[i] + NH_DELIMITER + "vni" + alsv[i] + NH_DELIMITER + vni_labelv[i] + NH_DELIMITER + rmacv[i];
-                }
-
-                nhg = NextHopGroupKey(nhg_str, overlay_nh);
-            }
-=======
+          
             if (op == SET_COMMAND)
             {
                 string ips;
                 string aliases;
-                bool& excp_intfs_flag = ctx.excp_intfs_flag;
+                string vni_labels;
+                string remote_macs;
+                bool excp_intfs_flag = false;
+                bool overlay_nh = false;
 
                 for (auto i : kfvFieldsValues(t))
                 {
                     if (fvField(i) == "nexthop")
-                        ips = fvValue(i);
->>>>>>> eff5456b
+                        ips = fvValue(i);              
 
                     if (fvField(i) == "ifname")
                         aliases = fvValue(i);
-                }
+
+                    if (fvField(i) == "vni_label") {
+                        vni_labels = fvValue(i);
+                        overlay_nh = true;
+                    }
+
+                    if (fvField(i) == "router_mac")
+                        remote_macs = fvValue(i);
+                }
+
                 vector<string>& ipv = ctx.ipv;
                 ipv = tokenize(ips, ',');
-                vector<string> alsv = tokenize(aliases, ',');
+                vector<string> alsv = tokenize(aliases, ',');              
+                vector<string> vni_labelv = tokenize(vni_labels, ',');
+                vector<string> rmacv = tokenize(remote_macs, ',');
 
                 /*
                  * For backward compatibility, adjust ip string from old format to
@@ -621,15 +576,29 @@
                     continue;
                 }
 
-                string nhg_str = ipv[0] + NH_DELIMITER + alsv[0];
-                for (uint32_t i = 1; i < ipv.size(); i++)
-                {
-                    nhg_str += NHG_DELIMITER + ipv[i] + NH_DELIMITER + alsv[i];
-                }
-
+                string nhg_str = "";
                 NextHopGroupKey& nhg = ctx.nhg;
-                nhg = NextHopGroupKey(nhg_str);
-
+              
+                if (overlay_nh == false) {
+                    nhg_str = ipv[0] + NH_DELIMITER + alsv[0];
+
+                    for (uint32_t i = 1; i < ipv.size(); i++)
+                    {
+                        nhg_str += NHG_DELIMITER + ipv[i] + NH_DELIMITER + alsv[i];
+                    }
+
+                    nhg = NextHopGroupKey(nhg_str);
+
+                } else {
+                    nhg_str = ipv[0] + NH_DELIMITER + "vni" + alsv[0] + NH_DELIMITER + vni_labelv[0] + NH_DELIMITER + rmacv[0];
+                    for (uint32_t i = 1; i < ipv.size(); i++)
+                    {
+                        nhg_str += NHG_DELIMITER + ipv[i] + NH_DELIMITER + "vni" + alsv[i] + NH_DELIMITER + vni_labelv[i] + NH_DELIMITER + rmacv[i];
+                    }
+
+                    nhg = NextHopGroupKey(nhg_str, overlay_nh);
+                }              
+              
                 if (ipv.size() == 1 && IpAddress(ipv[0]).isZero())
                 {
                     /* blackhole to be done */
@@ -1517,11 +1486,8 @@
 
         /* Increase the ref_count for the next hop (group) entry */
         increaseNextHopRefCount(nextHops);
-<<<<<<< HEAD
-        SWSS_LOG_NOTICE("Create route %s with next hop(s) %s",
-=======
+
         SWSS_LOG_INFO("Post create route %s with next hop(s) %s",
->>>>>>> eff5456b
                 ipPrefix.to_string().c_str(), nextHops.to_string().c_str());
     }
     else
@@ -1562,11 +1528,8 @@
             SWSS_LOG_NOTICE("Update overlay Nexthop %s", ol_nextHops.to_string().c_str());
             removeOverlayNextHops(vrf_id, ol_nextHops);
         }
-<<<<<<< HEAD
-        SWSS_LOG_NOTICE("Set route %s with next hop(s) %s",
-=======
+
         SWSS_LOG_INFO("Post set route %s with next hop(s) %s",
->>>>>>> eff5456b
                 ipPrefix.to_string().c_str(), nextHops.to_string().c_str());
     }
 
