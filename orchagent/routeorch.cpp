--- conflicted
+++ resolved
@@ -1544,11 +1544,7 @@
         /* We get 3 return values from setFgNhg:
          * 1. success/failure: on addition/modification of nexthop group/members
          * 2. next_hop_id: passed as a param to fn, used for sai route creation
-<<<<<<< HEAD
-         * 3. prevNhgWasFineGrained: passed as a param to fn, used to determine transitions
-=======
          * 3. isFineGrainedNextHopIdChanged: passed as a param to fn, used to determine transitions
->>>>>>> d95823d0
          * between regular and FG ECMP, this is an optimization to prevent multiple lookups */
         if (!m_fgNhgOrch->setFgNhg(vrf_id, ipPrefix, nextHops, next_hop_id, isFineGrainedNextHopIdChanged))
         {
