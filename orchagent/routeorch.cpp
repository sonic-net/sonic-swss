#include <assert.h>
#include <stdlib.h>
#include <time.h>
#include <inttypes.h>
#include <algorithm>
#include "routeorch.h"
#include "nhgorch.h"
#include "tunneldecaporch.h"
#include "cbf/cbfnhgorch.h"
#include "logger.h"
#include "flowcounterrouteorch.h"
#include "muxorch.h"
#include "swssnet.h"
#include "crmorch.h"
#include "directory.h"

extern sai_object_id_t gVirtualRouterId;
extern sai_object_id_t gSwitchId;

extern sai_next_hop_group_api_t*    sai_next_hop_group_api;
extern sai_route_api_t*             sai_route_api;
extern sai_mpls_api_t*              sai_mpls_api;
extern sai_switch_api_t*            sai_switch_api;

extern PortsOrch *gPortsOrch;
extern CrmOrch *gCrmOrch;
extern Directory<Orch*> gDirectory;
extern NhgOrch *gNhgOrch;
extern CbfNhgOrch *gCbfNhgOrch;
extern FlowCounterRouteOrch *gFlowCounterRouteOrch;
extern TunnelDecapOrch *gTunneldecapOrch;

extern size_t gMaxBulkSize;
extern string gMySwitchType;

/* Default maximum number of next hop groups */
#define DEFAULT_NUMBER_OF_ECMP_GROUPS   128
#define DEFAULT_MAX_ECMP_GROUP_SIZE     32

RouteOrch::RouteOrch(DBConnector *db, vector<table_name_with_pri_t> &tableNames, SwitchOrch *switchOrch, NeighOrch *neighOrch, IntfsOrch *intfsOrch, VRFOrch *vrfOrch, FgNhgOrch *fgNhgOrch, Srv6Orch *srv6Orch) :
        gRouteBulker(sai_route_api, gMaxBulkSize),
        gLabelRouteBulker(sai_mpls_api, gMaxBulkSize),
        gNextHopGroupMemberBulker(sai_next_hop_group_api, gSwitchId, gMaxBulkSize),
        Orch(db, tableNames),
        m_switchOrch(switchOrch),
        m_neighOrch(neighOrch),
        m_intfsOrch(intfsOrch),
        m_vrfOrch(vrfOrch),
        m_fgNhgOrch(fgNhgOrch),
        m_nextHopGroupCount(0),
        m_srv6Orch(srv6Orch),
        m_resync(false),
        m_appTunnelDecapTermProducer(db, APP_TUNNEL_DECAP_TERM_TABLE_NAME)
{
    SWSS_LOG_ENTER();

    m_publisher.setBuffered(true);

    sai_attribute_t attr;
    attr.id = SAI_SWITCH_ATTR_NUMBER_OF_ECMP_GROUPS;

    sai_status_t status = sai_switch_api->get_switch_attribute(gSwitchId, 1, &attr);
    if (status != SAI_STATUS_SUCCESS)
    {
        SWSS_LOG_WARN("Failed to get switch attribute number of ECMP groups. \
                       Use default value. rv:%d", status);
        m_maxNextHopGroupCount = DEFAULT_NUMBER_OF_ECMP_GROUPS;
    }
    else
    {
        m_maxNextHopGroupCount = attr.value.s32;

        /*
         * ASIC specific workaround to re-calculate maximum ECMP groups
         * according to different ECMP mode used.
         *
         * On Mellanox platform, the maximum ECMP groups returned is the value
         * under the condition that the ECMP group size is 1. Dividing this
         * number by DEFAULT_MAX_ECMP_GROUP_SIZE gets the maximum number of
         * ECMP groups when the maximum ECMP group size is 32.
         */
        char *platform = getenv("platform");
        if (platform && strstr(platform, MLNX_PLATFORM_SUBSTRING))
        {
            m_maxNextHopGroupCount /= DEFAULT_MAX_ECMP_GROUP_SIZE;
        }
    }
    vector<FieldValueTuple> fvTuple;
    fvTuple.emplace_back("MAX_NEXTHOP_GROUP_COUNT", to_string(m_maxNextHopGroupCount));
    m_switchOrch->set_switch_capability(fvTuple);

    SWSS_LOG_NOTICE("Maximum number of ECMP groups supported is %d", m_maxNextHopGroupCount);

    /* fetch the MAX_ECMP_MEMBER_COUNT and for voq platform, set it to 128 */
    attr.id = SAI_SWITCH_ATTR_MAX_ECMP_MEMBER_COUNT;
    status = sai_switch_api->get_switch_attribute(gSwitchId, 1, &attr);
    
    if (status != SAI_STATUS_SUCCESS)
    {
        SWSS_LOG_WARN("Failed to get switch attribute max ECMP Group size. rv:%d", status);
    }
    else
    {
        uint32_t maxEcmpGroupSize = attr.value.u32;
        SWSS_LOG_NOTICE("Switch Type: %s, Max ECMP Group Size supported: %d", gMySwitchType.c_str(), attr.value.u32);

        /*If the switch type is voq, and max Ecmp group size supported is greater or equal to 128, set it to 128 */
        if (gMySwitchType == "voq" && maxEcmpGroupSize >= 128)
        {
            maxEcmpGroupSize = 128;
            attr.id = SAI_SWITCH_ATTR_ECMP_MEMBER_COUNT;
            attr.value.s32 = maxEcmpGroupSize;
            status = sai_switch_api->set_switch_attribute(gSwitchId, &attr);
            if (status != SAI_STATUS_SUCCESS)
            {
                SWSS_LOG_ERROR("Failed to set switch attribute ECMP member count to 128. rv:%d", status);
            }
            else 
            {
                SWSS_LOG_NOTICE("Set switch attribute ECMP member count to 128");
            }
        }
    }

    m_stateDb = shared_ptr<DBConnector>(new DBConnector("STATE_DB", 0));
    m_stateDefaultRouteTb = unique_ptr<swss::Table>(new Table(m_stateDb.get(), STATE_ROUTE_TABLE_NAME));

    IpPrefix default_ip_prefix("0.0.0.0/0");
    updateDefRouteState("0.0.0.0/0");

    sai_route_entry_t unicast_route_entry;
    unicast_route_entry.vr_id = gVirtualRouterId;
    unicast_route_entry.switch_id = gSwitchId;
    copy(unicast_route_entry.destination, default_ip_prefix);
    subnet(unicast_route_entry.destination, unicast_route_entry.destination);

    attr.id = SAI_ROUTE_ENTRY_ATTR_PACKET_ACTION;
    attr.value.s32 = SAI_PACKET_ACTION_DROP;

    status = sai_route_api->create_route_entry(&unicast_route_entry, 1, &attr);
    if (status != SAI_STATUS_SUCCESS)
    {
        SWSS_LOG_ERROR("Failed to create IPv4 default route with packet action drop");
        throw runtime_error("Failed to create IPv4 default route with packet action drop");
    }

    gCrmOrch->incCrmResUsedCounter(CrmResourceType::CRM_IPV4_ROUTE);

    /* Add default IPv4 route into the m_syncdRoutes */
    m_syncdRoutes[gVirtualRouterId][default_ip_prefix] = RouteNhg();

    SWSS_LOG_NOTICE("Create IPv4 default route with packet action drop");

    IpPrefix v6_default_ip_prefix("::/0");
    updateDefRouteState("::/0");

    copy(unicast_route_entry.destination, v6_default_ip_prefix);
    subnet(unicast_route_entry.destination, unicast_route_entry.destination);

    status = sai_route_api->create_route_entry(&unicast_route_entry, 1, &attr);
    if (status != SAI_STATUS_SUCCESS)
    {
        SWSS_LOG_ERROR("Failed to create IPv6 default route with packet action drop");
        throw runtime_error("Failed to create IPv6 default route with packet action drop");
    }

    gCrmOrch->incCrmResUsedCounter(CrmResourceType::CRM_IPV6_ROUTE);

    /* Add default IPv6 route into the m_syncdRoutes */
    m_syncdRoutes[gVirtualRouterId][v6_default_ip_prefix] = RouteNhg();

    SWSS_LOG_NOTICE("Create IPv6 default route with packet action drop");

    /* All the interfaces have the same MAC address and hence the same
     * auto-generated link-local ipv6 address with eui64 interface-id.
     * Hence add a single /128 route entry for the link-local interface
     * address pointing to the CPU port.
     */
    IpPrefix linklocal_prefix = getLinkLocalEui64Addr();

    addLinkLocalRouteToMe(gVirtualRouterId, linklocal_prefix);
    SWSS_LOG_NOTICE("Created link local ipv6 route %s to cpu", linklocal_prefix.to_string().c_str());

    /* Add fe80::/10 subnet route to forward all link-local packets
     * destined to us, to CPU */
    IpPrefix default_link_local_prefix("fe80::/10");

    addLinkLocalRouteToMe(gVirtualRouterId, default_link_local_prefix);
    SWSS_LOG_NOTICE("Created link local ipv6 route %s to cpu", default_link_local_prefix.to_string().c_str());
}

std::string RouteOrch::getLinkLocalEui64Addr(void)
{
    SWSS_LOG_ENTER();

    string        ip_prefix;
    const uint8_t *gmac = gMacAddress.getMac();

    uint8_t        eui64_interface_id[EUI64_INTF_ID_LEN];
    char           ipv6_ll_addr[INET6_ADDRSTRLEN] = {0};

    /* Link-local IPv6 address autogenerated by kernel with eui64 interface-id
     * derived from the MAC address of the host interface.
     */
    eui64_interface_id[0] = gmac[0] ^ 0x02;
    eui64_interface_id[1] = gmac[1];
    eui64_interface_id[2] = gmac[2];
    eui64_interface_id[3] = 0xff;
    eui64_interface_id[4] = 0xfe;
    eui64_interface_id[5] = gmac[3];
    eui64_interface_id[6] = gmac[4];
    eui64_interface_id[7] = gmac[5];

    snprintf(ipv6_ll_addr, INET6_ADDRSTRLEN, "fe80::%02x%02x:%02x%02x:%02x%02x:%02x%02x",
             eui64_interface_id[0], eui64_interface_id[1], eui64_interface_id[2],
             eui64_interface_id[3], eui64_interface_id[4], eui64_interface_id[5],
             eui64_interface_id[6], eui64_interface_id[7]);

    ip_prefix = string(ipv6_ll_addr);

    return ip_prefix;
}

void RouteOrch::addLinkLocalRouteToMe(sai_object_id_t vrf_id, IpPrefix linklocal_prefix)
{
    sai_route_entry_t unicast_route_entry;
    unicast_route_entry.switch_id = gSwitchId;
    unicast_route_entry.vr_id = vrf_id;
    copy(unicast_route_entry.destination, linklocal_prefix);
    subnet(unicast_route_entry.destination, unicast_route_entry.destination);

    sai_attribute_t attr;
    vector<sai_attribute_t> attrs;

    attr.id = SAI_ROUTE_ENTRY_ATTR_PACKET_ACTION;
    attr.value.s32 = SAI_PACKET_ACTION_FORWARD;
    attrs.push_back(attr);

    Port cpu_port;
    gPortsOrch->getCpuPort(cpu_port);

    attr.id = SAI_ROUTE_ENTRY_ATTR_NEXT_HOP_ID;
    attr.value.oid = cpu_port.m_port_id;
    attrs.push_back(attr);

    sai_status_t status = sai_route_api->create_route_entry(&unicast_route_entry, (uint32_t)attrs.size(), attrs.data());
    if (status != SAI_STATUS_SUCCESS)
    {
        SWSS_LOG_ERROR("Failed to create link local ipv6 route %s to cpu, rv:%d",
                       linklocal_prefix.getIp().to_string().c_str(), status);
        throw runtime_error("Failed to create link local ipv6 route to cpu.");
    }

    gCrmOrch->incCrmResUsedCounter(CrmResourceType::CRM_IPV6_ROUTE);

    gFlowCounterRouteOrch->onAddMiscRouteEntry(vrf_id, linklocal_prefix.getSubnet());

    SWSS_LOG_NOTICE("Created link local ipv6 route  %s to cpu", linklocal_prefix.to_string().c_str());
}

void RouteOrch::delLinkLocalRouteToMe(sai_object_id_t vrf_id, IpPrefix linklocal_prefix)
{
    sai_route_entry_t unicast_route_entry;
    unicast_route_entry.switch_id = gSwitchId;
    unicast_route_entry.vr_id = vrf_id;
    copy(unicast_route_entry.destination, linklocal_prefix);
    subnet(unicast_route_entry.destination, unicast_route_entry.destination);

    sai_status_t status = sai_route_api->remove_route_entry(&unicast_route_entry);
    if (status != SAI_STATUS_SUCCESS)
    {
        SWSS_LOG_ERROR("Failed to delete link local ipv6 route %s to cpu, rv:%d",
                       linklocal_prefix.getIp().to_string().c_str(), status);
        return;
    }

    gCrmOrch->decCrmResUsedCounter(CrmResourceType::CRM_IPV6_ROUTE);

    gFlowCounterRouteOrch->onRemoveMiscRouteEntry(vrf_id, linklocal_prefix.getSubnet());

    SWSS_LOG_NOTICE("Deleted link local ipv6 route  %s to cpu", linklocal_prefix.to_string().c_str());
}

void RouteOrch::updateDefRouteState(string ip, bool add)
{
    vector<FieldValueTuple> tuples;
    string state = add?"ok":"na";
    FieldValueTuple tuple("state", state);
    tuples.push_back(tuple);

    m_stateDefaultRouteTb->set(ip, tuples);
}

bool RouteOrch::hasNextHopGroup(const NextHopGroupKey& nexthops) const
{
    return m_syncdNextHopGroups.find(nexthops) != m_syncdNextHopGroups.end();
}

sai_object_id_t RouteOrch::getNextHopGroupId(const NextHopGroupKey& nexthops)
{
    assert(hasNextHopGroup(nexthops));
    return m_syncdNextHopGroups[nexthops].next_hop_group_id;
}

void RouteOrch::attach(Observer *observer, const IpAddress& dstAddr, sai_object_id_t vrf_id)
{
    SWSS_LOG_ENTER();

    Host host = std::make_pair(vrf_id, dstAddr);
    auto observerEntry = m_nextHopObservers.find(host);

    /* Create a new observer entry if no current observer is observing this
     * IP address */
    if (observerEntry == m_nextHopObservers.end())
    {
        m_nextHopObservers.emplace(host, NextHopObserverEntry());
        observerEntry = m_nextHopObservers.find(host);

        /* Find the prefixes that cover the destination IP */
        if (m_syncdRoutes.find(vrf_id) != m_syncdRoutes.end())
        {
            for (auto route : m_syncdRoutes.at(vrf_id))
            {
                if (route.first.isAddressInSubnet(dstAddr))
                {
                    SWSS_LOG_INFO("Prefix %s covers destination address",
                            route.first.to_string().c_str());
                    observerEntry->second.routeTable.emplace(
                            route.first, route.second);
                }
            }
        }
    }

    observerEntry->second.observers.push_back(observer);

    // Trigger next hop change for the first time the observer is attached
    // Note that rbegin() is pointing to the entry with longest prefix match
    auto route = observerEntry->second.routeTable.rbegin();
    if (route != observerEntry->second.routeTable.rend())
    {
        SWSS_LOG_NOTICE("Attached next hop observer of route %s for destination IP %s",
                observerEntry->second.routeTable.rbegin()->first.to_string().c_str(),
                dstAddr.to_string().c_str());
        NextHopUpdate update = { vrf_id, dstAddr, route->first, route->second.nhg_key };
        observer->update(SUBJECT_TYPE_NEXTHOP_CHANGE, static_cast<void *>(&update));
    }
}

void RouteOrch::detach(Observer *observer, const IpAddress& dstAddr, sai_object_id_t vrf_id)
{
    SWSS_LOG_ENTER();

    auto observerEntry = m_nextHopObservers.find(std::make_pair(vrf_id, dstAddr));

    if (observerEntry == m_nextHopObservers.end())
    {
        SWSS_LOG_ERROR("Failed to locate observer for destination IP %s",
                dstAddr.to_string().c_str());
        assert(false);
        return;
    }

    // Find the observer
    for (auto iter = observerEntry->second.observers.begin();
            iter != observerEntry->second.observers.end(); ++iter)
    {
        if (observer == *iter)
        {
            observerEntry->second.observers.erase(iter);

            SWSS_LOG_NOTICE("Detached next hop observer for destination IP %s",
                    dstAddr.to_string().c_str());

            // Remove NextHopObserverEntry if no observer is tracking this
            // destination IP.
            if (observerEntry->second.observers.empty())
            {
                m_nextHopObservers.erase(observerEntry);
            }
            break;
        }
    }
}

void RouteOrch::updateDefaultRouteSwapSet(const NextHopGroupKey default_nhg_key, std::set<NextHopKey>& active_default_route_nhops)
{
    std::set<NextHopKey> current_default_route_nhops;
    current_default_route_nhops.clear();

    if (default_nhg_key.getSize() == 1)
    {
        current_default_route_nhops.insert(*default_nhg_key.getNextHops().begin());
    }
    else
    {
        auto nhgm = m_syncdNextHopGroups[default_nhg_key].nhopgroup_members;
        for (auto nhop = nhgm.begin(); nhop != nhgm.end(); ++nhop)
        {
            current_default_route_nhops.insert(nhop->first);
        }
    }

    active_default_route_nhops.clear();
    std::copy(current_default_route_nhops.begin(), current_default_route_nhops.end(), std::inserter(active_default_route_nhops, active_default_route_nhops.begin()));
}

bool RouteOrch::addDefaultRouteNexthopsInNextHopGroup(NextHopGroupEntry& original_next_hop_group, std::set<NextHopKey>& default_route_next_hop_set)
{
    SWSS_LOG_ENTER();
    sai_object_id_t nexthop_group_member_id;
    sai_status_t status;

    for (auto it : default_route_next_hop_set)
    {
        vector<sai_attribute_t> nhgm_attrs;
        sai_attribute_t nhgm_attr;
        nhgm_attr.id = SAI_NEXT_HOP_GROUP_MEMBER_ATTR_NEXT_HOP_GROUP_ID;
        nhgm_attr.value.oid = original_next_hop_group.next_hop_group_id;
        nhgm_attrs.push_back(nhgm_attr);

        nhgm_attr.id = SAI_NEXT_HOP_GROUP_MEMBER_ATTR_NEXT_HOP_ID;
        nhgm_attr.value.oid = m_neighOrch->getNextHopId(it);
        nhgm_attrs.push_back(nhgm_attr);

        status = sai_next_hop_group_api->create_next_hop_group_member(&nexthop_group_member_id, gSwitchId,
                                                                     (uint32_t)nhgm_attrs.size(),
                                                                     nhgm_attrs.data());

        if (status != SAI_STATUS_SUCCESS)
        {
            SWSS_LOG_ERROR("Default Route Swap Failed to add next hop member to group %" PRIx64 ": %d\n",
                           original_next_hop_group.next_hop_group_id, status);
            task_process_status handle_status = handleSaiCreateStatus(SAI_API_NEXT_HOP_GROUP, status);
            if (handle_status != task_success)
            {
                return parseHandleSaiStatusFailure(handle_status);
            }
        }
        // Increment the Default Route Active NH Reference Count
        m_neighOrch->increaseNextHopRefCount(it);
        gCrmOrch->incCrmResUsedCounter(CrmResourceType::CRM_NEXTHOP_GROUP_MEMBER);
        original_next_hop_group.default_route_nhopgroup_members[it].next_hop_id = nexthop_group_member_id;
        original_next_hop_group.default_route_nhopgroup_members[it].seq_id = 0;
        original_next_hop_group.is_default_route_nh_swap = true;
    }
    return true;
}

bool RouteOrch::validnexthopinNextHopGroup(const NextHopKey &nexthop, uint32_t& count)
{
    SWSS_LOG_ENTER();

    sai_object_id_t nexthop_id;
    sai_status_t status;
    count = 0;

    for (auto nhopgroup = m_syncdNextHopGroups.begin();
         nhopgroup != m_syncdNextHopGroups.end(); ++nhopgroup)
    {

        if (!(nhopgroup->first.contains(nexthop)))
        {
            continue;
        }

       // Route NHOP Group is swapped by default route nh memeber . do not add Nexthop again.
       // Wait for Nexthop Group Cleanup
        if (nhopgroup->second.is_default_route_nh_swap)
        {
           continue;
        }
        
        vector<sai_attribute_t> nhgm_attrs;
        sai_attribute_t nhgm_attr;

        /* get updated nhkey with possible weight */
        auto nhkey = nhopgroup->first.getNextHops().find(nexthop);

        nhgm_attr.id = SAI_NEXT_HOP_GROUP_MEMBER_ATTR_NEXT_HOP_GROUP_ID;
        nhgm_attr.value.oid = nhopgroup->second.next_hop_group_id;
        nhgm_attrs.push_back(nhgm_attr);

        nhgm_attr.id = SAI_NEXT_HOP_GROUP_MEMBER_ATTR_NEXT_HOP_ID;
        nhgm_attr.value.oid = m_neighOrch->getNextHopId(nexthop);
        nhgm_attrs.push_back(nhgm_attr);

        if (nhkey->weight)
        {
            nhgm_attr.id = SAI_NEXT_HOP_GROUP_MEMBER_ATTR_WEIGHT;
            nhgm_attr.value.s32 = nhkey->weight;
            nhgm_attrs.push_back(nhgm_attr);
        }

        if (m_switchOrch->checkOrderedEcmpEnable())
        {
            nhgm_attr.id = SAI_NEXT_HOP_GROUP_MEMBER_ATTR_SEQUENCE_ID;
            nhgm_attr.value.u32 = nhopgroup->second.nhopgroup_members[nexthop].seq_id;
            nhgm_attrs.push_back(nhgm_attr);
        }

        status = sai_next_hop_group_api->create_next_hop_group_member(&nexthop_id, gSwitchId,
                                                                      (uint32_t)nhgm_attrs.size(),
                                                                      nhgm_attrs.data());

        if (status != SAI_STATUS_SUCCESS)
        {
            SWSS_LOG_ERROR("Failed to add next hop member to group %" PRIx64 ": %d\n",
                           nhopgroup->second.next_hop_group_id, status);
            task_process_status handle_status = handleSaiCreateStatus(SAI_API_NEXT_HOP_GROUP, status);
            if (handle_status != task_success)
            {
                return parseHandleSaiStatusFailure(handle_status);
            }
        }

        ++count;
        gCrmOrch->incCrmResUsedCounter(CrmResourceType::CRM_NEXTHOP_GROUP_MEMBER);
        nhopgroup->second.nhopgroup_members[nexthop].next_hop_id = nexthop_id;
        nhopgroup->second.nh_member_install_count++;
    }

    if (!m_fgNhgOrch->validNextHopInNextHopGroup(nexthop))
    {
        return false;
    }

    return true;
}

bool RouteOrch::invalidnexthopinNextHopGroup(const NextHopKey &nexthop, uint32_t& count)
{
    SWSS_LOG_ENTER();

    sai_object_id_t nexthop_id;
    sai_status_t status;
    count = 0;

    for (auto nhopgroup = m_syncdNextHopGroups.begin();
         nhopgroup != m_syncdNextHopGroups.end(); ++nhopgroup)
    {

        if (!(nhopgroup->first.contains(nexthop)))
        {
            continue;
        }

        // Route NHOP Group is already swapped by default route nh memeber . do not delete actual nexthop again.
   
        if (nhopgroup->second.is_default_route_nh_swap)
        {
           continue;
        }
 

        nexthop_id = nhopgroup->second.nhopgroup_members[nexthop].next_hop_id;
        status = sai_next_hop_group_api->remove_next_hop_group_member(nexthop_id);

        if (status != SAI_STATUS_SUCCESS)
        {
            SWSS_LOG_ERROR("Failed to remove next hop member %" PRIx64 " from group %" PRIx64 ": %d\n",
                           nexthop_id, nhopgroup->second.next_hop_group_id, status);
            task_process_status handle_status = handleSaiRemoveStatus(SAI_API_NEXT_HOP_GROUP, status);
            if (handle_status != task_success)
            {
                return parseHandleSaiStatusFailure(handle_status);
            }
        }
        if (nhopgroup->second.nh_member_install_count)
        {
            nhopgroup->second.nh_member_install_count--;
        }
        
        if (nhopgroup->second.nh_member_install_count == 0 && nhopgroup->second.eligible_for_default_route_nh_swap && !nhopgroup->second.is_default_route_nh_swap)
        {
            if(nexthop.ip_address.isV4())
            { 
                addDefaultRouteNexthopsInNextHopGroup(nhopgroup->second, v4_active_default_route_nhops);
            }
            else
            {
                addDefaultRouteNexthopsInNextHopGroup(nhopgroup->second, v6_active_default_route_nhops);
            }
        }
        ++count;
        gCrmOrch->decCrmResUsedCounter(CrmResourceType::CRM_NEXTHOP_GROUP_MEMBER);
    }

    if (!m_fgNhgOrch->invalidNextHopInNextHopGroup(nexthop))
    {
        return false;
    }

    return true;
}

void RouteOrch::doTask(Consumer& consumer)
{
    SWSS_LOG_ENTER();

    if (!gPortsOrch->allPortsReady())
    {
        return;
    }

    string table_name = consumer.getTableName();

    if (table_name == APP_LABEL_ROUTE_TABLE_NAME)
    {
        doLabelTask(consumer);
        return;
    }

    /* Default handling is for APP_ROUTE_TABLE_NAME */
    auto it = consumer.m_toSync.begin();
    while (it != consumer.m_toSync.end())
    {
        // Route bulk results will be stored in a map
        std::map<
                std::pair<
                        std::string,            // Key
                        std::string             // Op
                >,
                RouteBulkContext
        >                                       toBulk;

        // Add or remove routes with a route bulker
        while (it != consumer.m_toSync.end())
        {
            KeyOpFieldsValuesTuple t = it->second;

            string key = kfvKey(t);
            string op = kfvOp(t);

            auto rc = toBulk.emplace(std::piecewise_construct,
                    std::forward_as_tuple(key, op),
                    std::forward_as_tuple(key, (op == SET_COMMAND)));

            bool inserted = rc.second;
            auto& ctx = rc.first->second;
            if (!inserted)
            {
                ctx.clear();
            }

            /* Get notification from application */
            /* resync application:
             * When routeorch receives 'resync' message, it marks all current
             * routes as dirty and waits for 'resync complete' message. For all
             * newly received routes, if they match current dirty routes, it unmarks
             * them dirty. After receiving 'resync complete' message, it creates all
             * newly added routes and removes all dirty routes.
             */
            if (key == "resync")
            {
                if (op == "SET")
                {
                    /* Mark all current routes as dirty (DEL) in consumer.m_toSync map */
                    SWSS_LOG_NOTICE("Start resync routes\n");
                    for (auto j : m_syncdRoutes)
                    {
                        string vrf;

                        if (j.first != gVirtualRouterId)
                        {
                            vrf = m_vrfOrch->getVRFname(j.first) + ":";
                        }

                        for (auto i : j.second)
                        {
                            vector<FieldValueTuple> v;
                            key = vrf + i.first.to_string();
                            auto x = KeyOpFieldsValuesTuple(key, DEL_COMMAND, v);
                            consumer.addToSync(x);
                        }
                    }
                    m_resync = true;
                }
                else
                {
                    SWSS_LOG_NOTICE("Complete resync routes\n");
                    m_resync = false;
                }

                it = consumer.m_toSync.erase(it);
                continue;
            }

            if (m_resync)
            {
                it++;
                continue;
            }

            sai_object_id_t& vrf_id = ctx.vrf_id;
            IpPrefix& ip_prefix = ctx.ip_prefix;

            if (!key.compare(0, strlen(VRF_PREFIX), VRF_PREFIX))
            {
                size_t found = key.find(':');
                string vrf_name = key.substr(0, found);

                if (!m_vrfOrch->isVRFexists(vrf_name))
                {
                    it++;
                    continue;
                }
                vrf_id = m_vrfOrch->getVRFid(vrf_name);
                ip_prefix = IpPrefix(key.substr(found+1));
            }
            else
            {
                vrf_id = gVirtualRouterId;
                ip_prefix = IpPrefix(key);
            }

            if (op == SET_COMMAND)
            {
                string ips;
                string aliases;
                string mpls_nhs;
                string vni_labels;
                string remote_macs;
                string weights;
                string nhg_index;
                string context_index;
                bool& excp_intfs_flag = ctx.excp_intfs_flag;
                bool overlay_nh = false;
                bool blackhole = false;
                string srv6_segments;
                string srv6_source;
                string srv6_vpn_sids;
                bool srv6_seg = false;
                bool srv6_vpn = false;
                bool srv6_nh = false;
                bool fallback_to_default_route = false;

                for (auto i : kfvFieldsValues(t))
                {
                    if (fvField(i) == "nexthop")
                        ips = fvValue(i);

                    if (fvField(i) == "ifname")
                        aliases = fvValue(i);

                    if (fvField(i) == "mpls_nh")
                        mpls_nhs = fvValue(i);

                    if (fvField(i) == "vni_label") {
                        vni_labels = fvValue(i);
                        overlay_nh = true;
                    }

                    if (fvField(i) == "router_mac")
                        remote_macs = fvValue(i);

                    if (fvField(i) == "blackhole")
                        blackhole = fvValue(i) == "true";

                    if (fvField(i) == "weight")
                        weights = fvValue(i);

                    if (fvField(i) == "nexthop_group")
                        nhg_index = fvValue(i);

                    if (fvField(i) == "segment") {
                        srv6_segments = fvValue(i);
                        srv6_seg = true;
                        srv6_nh = true;
                    }

                    if (fvField(i) == "seg_src") {
                        srv6_source = fvValue(i);
                        srv6_nh = true;
                    }

                    if (fvField(i) == "protocol")
                    {
                        ctx.protocol = fvValue(i);
                    }
<<<<<<< HEAD
                    if (fvField(i) == "fallback_to_default_route")
                    {
                        fallback_to_default_route = fvValue(i) == "true";
=======

                    if (fvField(i) == "vpn_sid") {
                        srv6_vpn_sids = fvValue(i);
                        srv6_nh = true;
                        srv6_vpn = true;
                    }

                    if (fvField(i) == "pic_context_id")
                    {
                        context_index = fvValue(i);
                        srv6_vpn = true;
>>>>>>> 2f004527
                    }
                }

                /*
                 * A route should not fill both nexthop_group and ips /
                 * aliases.
                 */
                if (!nhg_index.empty() && (!ips.empty() || !aliases.empty()))
                {
                    SWSS_LOG_ERROR("Route %s has both nexthop_group and ips/aliases", key.c_str());
                    it = consumer.m_toSync.erase(it);
                    continue;
                }

                ctx.nhg_index = nhg_index;
<<<<<<< HEAD
                ctx.fallback_to_default_route = fallback_to_default_route;
=======
                ctx.context_index = context_index;
>>>>>>> 2f004527

                /*
                 * If the nexthop_group is empty, create the next hop group key
                 * based on the IPs and aliases.  Otherwise, get the key from
                 * the NhgOrch.
                 */
                vector<string> ipv;
                vector<string> alsv;
                vector<string> mpls_nhv;
                vector<string> vni_labelv;
                vector<string> rmacv;
                NextHopGroupKey& nhg = ctx.nhg;
                vector<string> srv6_segv;
                vector<string> srv6_src;
                vector<string> srv6_vpn_sidv;
                bool l3Vni = true;
                uint32_t vni = 0;

                /* Check if the next hop group is owned by the NhgOrch. */
                if (nhg_index.empty())
                {
                    ipv = tokenize(ips, ',');
                    alsv = tokenize(aliases, ',');
                    mpls_nhv = tokenize(mpls_nhs, ',');
                    vni_labelv = tokenize(vni_labels, ',');
                    rmacv = tokenize(remote_macs, ',');
                    srv6_segv = tokenize(srv6_segments, ',');
                    srv6_src = tokenize(srv6_source, ',');
                    srv6_vpn_sidv = tokenize(srv6_vpn_sids, ',');

                    /*
                    * For backward compatibility, adjust ip string from old format to
                    * new format. Meanwhile it can deal with some abnormal cases.
                    */

                    /* Resize the ip vector to match ifname vector
                    * as tokenize(",", ',') will miss the last empty segment. */
                    if (alsv.size() == 0 && !blackhole && !srv6_nh)
                    {
                        SWSS_LOG_WARN("Skip the route %s, for it has an empty ifname field.", key.c_str());
                        it = consumer.m_toSync.erase(it);
                        continue;
                    }
                    else if (alsv.size() != ipv.size())
                    {
                        SWSS_LOG_NOTICE("Route %s: resize ipv to match alsv, %zd -> %zd.", key.c_str(), ipv.size(), alsv.size());
                        ipv.resize(alsv.size());
                    }

                    for (auto &vni_str: vni_labelv)
                    {
                        vni = static_cast<uint32_t>(std::stoul(vni_str));
                        if (!m_vrfOrch->isL3VniVlan(vni))
                        {
                            SWSS_LOG_WARN("Route %s is received on non L3 VNI %s", key.c_str(), vni_str.c_str());
                            l3Vni = false;
                            break;
                        }
                    }

                    if (!l3Vni)
                    {
                        it++;
                        continue;
                    }

                    /* Set the empty ip(s) to zero
                     * as IpAddress("") will construct a incorrect ip. */
                    for (auto &ip : ipv)
                    {
                        if (ip.empty())
                        {
                            SWSS_LOG_NOTICE("Route %s: set the empty nexthop ip to zero.", key.c_str());
                            ip = ip_prefix.isV4() ? "0.0.0.0" : "::";
                        }
                    }

                    for (auto alias : alsv)
                    {
                        /* skip route to management, docker, loopback
                        * TODO: for route to loopback interface, the proper
                        * way is to create loopback interface and then create
                        * route pointing to it, so that we can traps packets to
                        * CPU */
                        if (alias == "eth0" || alias == "docker0" ||
                            alias == "lo" || !alias.compare(0, strlen(LOOPBACK_PREFIX), LOOPBACK_PREFIX))
                        {
                            excp_intfs_flag = true;
                            break;
                        }
                    }

                    // TODO: cannot trust m_portsOrch->getPortIdByAlias because sometimes alias is empty
                    if (excp_intfs_flag)
                    {
                        /* If any existing routes are updated to point to the
                        * above interfaces, remove them from the ASIC. */
                        if (removeRoute(ctx))
                            it = consumer.m_toSync.erase(it);
                        else
                            it++;

                        /* Publish route state to advertise routes to Loopback interface */
                        publishRouteState(ctx);
                        continue;
                    }

                    string nhg_str = "";

                    if (blackhole)
                    {
                        nhg = NextHopGroupKey();
                    }
                    else if (srv6_nh == true)
                    {
                        if (srv6_vpn && (srv6_vpn_sidv.size() != srv6_src.size()))
                        {
                            SWSS_LOG_ERROR("inconsistent number of endpoints and srv6 vpn sids.");
                            it = consumer.m_toSync.erase(it);
                            continue;
                        }

                        if (srv6_seg && (srv6_segv.size() != srv6_src.size()))
                        {
                            SWSS_LOG_ERROR("inconsistent number of srv6_segv and srv6_srcs.");
                            it = consumer.m_toSync.erase(it);
                            continue;
                        }

                        for (uint32_t i = 0; i < srv6_src.size(); i++)
                        {
                            if (i) nhg_str += NHG_DELIMITER;
                            nhg_str += (ipv.size() > i ? ipv[i] : "0.0.0.0") + NH_DELIMITER;  // ip address
                            nhg_str += (srv6_seg ? srv6_segv[i] : "") + NH_DELIMITER;     // srv6 segment
                            nhg_str += srv6_src[i] + NH_DELIMITER; // srv6 source
                            nhg_str += (srv6_vpn ? srv6_vpn_sidv[i] : "") + NH_DELIMITER; // srv6 vpn sid
                        }

                        nhg = NextHopGroupKey(nhg_str, overlay_nh, srv6_nh);
                        SWSS_LOG_INFO("SRV6 route with nhg %s", nhg.to_string().c_str());
                    }
                    else if (overlay_nh == false)
                    {
                        for (uint32_t i = 0; i < ipv.size(); i++)
                        {
                            if (i) nhg_str += NHG_DELIMITER;
                            if (alsv[i] == "tun0" && !(IpAddress(ipv[i]).isZero()))
                            {
                                alsv[i] = gIntfsOrch->getRouterIntfsAlias(ipv[i]);
                            }
                            if (!mpls_nhv.empty() && mpls_nhv[i] != "na")
                            {
                                nhg_str += mpls_nhv[i] + LABELSTACK_DELIMITER;
                            }
                            nhg_str += ipv[i] + NH_DELIMITER + alsv[i];
                        }

                        nhg = NextHopGroupKey(nhg_str, weights);
                    }
                    else
                    {
                        if(ipv.size() != rmacv.size()){
                            SWSS_LOG_ERROR("Skip route %s, it has an invalid router mac field %s", key.c_str(), remote_macs.c_str());
                            it = consumer.m_toSync.erase(it);
                            continue;
                        }

                        if(ipv.size() != vni_labelv.size()){
                            SWSS_LOG_ERROR("Skip route %s, it has an invalid vni label field %s", key.c_str(), vni_labels.c_str());
                            it = consumer.m_toSync.erase(it);
                            continue;
                        }

                        for (uint32_t i = 0; i < ipv.size(); i++)
                        {
                            if (i) nhg_str += NHG_DELIMITER;
                            nhg_str += ipv[i] + NH_DELIMITER + "vni" + alsv[i] + NH_DELIMITER + vni_labelv[i] + NH_DELIMITER + rmacv[i];
                        }

                        nhg = NextHopGroupKey(nhg_str, overlay_nh, srv6_nh);
                    }
                }
                else
                {
                    try
                    {
                        const NhgBase& nh_group = getNhg(nhg_index);
                        nhg = nh_group.getNhgKey();
                        ctx.using_temp_nhg = nh_group.isTemp();
                    }
                    catch (const std::out_of_range& e)
                    {
                        SWSS_LOG_ERROR("Next hop group %s does not exist", nhg_index.c_str());
                        ++it;
                        continue;
                    }
                }

                sai_route_entry_t route_entry;
                route_entry.vr_id = vrf_id;
                route_entry.switch_id = gSwitchId;
                copy(route_entry.destination, ip_prefix);

                if (nhg.getSize() == 1 && nhg.hasIntfNextHop())
                {
                    if (alsv[0] == "unknown")
                    {
                        it = consumer.m_toSync.erase(it);
                    }
                    /* skip direct routes to tun0 */
                    else if (alsv[0] == "tun0")
                    {
                        it = consumer.m_toSync.erase(it);
                    }
                    /* directly connected route to VRF interface which come from kernel */
                    else if (!alsv[0].compare(0, strlen(VRF_PREFIX), VRF_PREFIX))
                    {
                        it = consumer.m_toSync.erase(it);
                    }
                    /* skip prefix which is linklocal or multicast */
                    else if (ip_prefix.getIp().getAddrScope() != IpAddress::GLOBAL_SCOPE)
                    {
                        it = consumer.m_toSync.erase(it);
                    }
                    /* fullmask subnet route is same as ip2me route */
                    else if (ip_prefix.isFullMask() && m_intfsOrch->isPrefixSubnet(ip_prefix, alsv[0]))
                    {
                        /* The prefix is full mask (/32 or /128) and it is an interface subnet route, so IntfOrch has already
                         * created an IP2ME route for it and we skip programming such route here as it already exists.
                         * However, to keep APPL_DB and APPL_STATE_DB consistent we have to publish it. */
                        publishRouteState(ctx);
                        it = consumer.m_toSync.erase(it);
                    }
                    /* subnet route, vrf leaked route, etc */
                    else
                    {
                        if (addRoute(ctx, nhg))
                            it = consumer.m_toSync.erase(it);
                        else
                            it++;
                    }
                }
                /*
                 * Check if the route does not exist or needs to be updated or
                 * if the route is using a temporary next hop group owned by
                 * NhgOrch.
                 */
                else if (m_syncdRoutes.find(vrf_id) == m_syncdRoutes.end() ||
                    m_syncdRoutes.at(vrf_id).find(ip_prefix) == m_syncdRoutes.at(vrf_id).end() ||
                    m_syncdRoutes.at(vrf_id).at(ip_prefix) != RouteNhg(nhg, ctx.nhg_index, ctx.context_index) ||
                    gRouteBulker.bulk_entry_pending_removal(route_entry) ||
                    ctx.using_temp_nhg)
                {
                    if (addRoute(ctx, nhg))
                        it = consumer.m_toSync.erase(it);
                    else
                        it++;
                }
                else
                {
                    /* Duplicate entry. Publish route state anyway since there could be multiple DEL, SET operations
                     * consolidated by ConsumerStateTable leading to orchagent receiving only the last SET update. */
                    publishRouteState(ctx);
                    it = consumer.m_toSync.erase(it);
                }

                // If already exhaust the nexthop groups, and there are pending removing routes in bulker,
                // flush the bulker and possibly collect some released nexthop groups
                if (m_nextHopGroupCount + NhgOrch::getSyncedNhgCount() >= m_maxNextHopGroupCount &&
                    gRouteBulker.removing_entries_count() > 0)
                {
                    break;
                }
            }
            else if (op == DEL_COMMAND)
            {
                if (removeRoute(ctx))
                    it = consumer.m_toSync.erase(it);
                else
                    it++;
            }
            else
            {
                SWSS_LOG_ERROR("Unknown operation type %s\n", op.c_str());
                it = consumer.m_toSync.erase(it);
            }
        }

        // Flush the route bulker, so routes will be written to syncd and ASIC
        gRouteBulker.flush();

        // Go through the bulker results
        auto it_prev = consumer.m_toSync.begin();
        m_bulkNhgReducedRefCnt.clear();
<<<<<<< HEAD
        NextHopGroupKey v4_default_nhg_key;
        NextHopGroupKey v6_default_nhg_key;
=======
        m_bulkSrv6NhgReducedVec.clear();

>>>>>>> 2f004527
        while (it_prev != it)
        {
            KeyOpFieldsValuesTuple t = it_prev->second;

            string key = kfvKey(t);
            string op = kfvOp(t);
            auto found = toBulk.find(make_pair(key, op));
            if (found == toBulk.end())
            {
                it_prev++;
                continue;
            }

            const auto& ctx = found->second;
            const auto& object_statuses = ctx.object_statuses;
            if (object_statuses.empty())
            {
                it_prev++;
                continue;
            }

            const sai_object_id_t& vrf_id = ctx.vrf_id;
            const IpPrefix& ip_prefix = ctx.ip_prefix;

            sai_route_entry_t route_entry;
            route_entry.vr_id = vrf_id;
            route_entry.switch_id = gSwitchId;
            copy(route_entry.destination, ip_prefix);
            
            if (op == SET_COMMAND)
            {
                const bool& excp_intfs_flag = ctx.excp_intfs_flag;

                if (excp_intfs_flag)
                {
                    /* If any existing routes are updated to point to the
                     * above interfaces, remove them from the ASIC. */
                    if (removeRoutePost(ctx))
                        it_prev = consumer.m_toSync.erase(it_prev);
                    else
                        it_prev++;
                    continue;
                }

                const NextHopGroupKey& nhg = ctx.nhg;

                if (nhg.getSize() == 1 && nhg.hasIntfNextHop())
                {
                    if (addRoutePost(ctx, nhg))
                        it_prev = consumer.m_toSync.erase(it_prev);
                    else
                        it_prev++;
                }
                else if (m_syncdRoutes.find(vrf_id) == m_syncdRoutes.end() ||
                         m_syncdRoutes.at(vrf_id).find(ip_prefix) == m_syncdRoutes.at(vrf_id).end() ||
                         m_syncdRoutes.at(vrf_id).at(ip_prefix) != RouteNhg(nhg, ctx.nhg_index, ctx.context_index) ||
                         gRouteBulker.bulk_entry_pending_removal(route_entry) ||
                         ctx.using_temp_nhg)
                {
                    if (addRoutePost(ctx, nhg))
                        it_prev = consumer.m_toSync.erase(it_prev);
                    else
                        it_prev++;

                    if (ip_prefix.isDefaultRoute() && vrf_id == gVirtualRouterId)
                    {
                       if (ip_prefix.isV4())
                       {
                            v4_default_nhg_key = getSyncdRouteNhgKey(gVirtualRouterId, ip_prefix);
                       }
                       else
                       {
                            v6_default_nhg_key = getSyncdRouteNhgKey(gVirtualRouterId, ip_prefix);
                       }
                    }
                }
            }
            else if (op == DEL_COMMAND)
            {
                /* Cannot locate the route or remove succeed */
                if (removeRoutePost(ctx))
                    it_prev = consumer.m_toSync.erase(it_prev);
                else
                    it_prev++;
            }
        }

        /* Remove next hop group if the reference count decreases to zero */
        for (auto& it_nhg : m_bulkNhgReducedRefCnt)
        {
            if (it_nhg.first.is_overlay_nexthop() && it_nhg.second != 0)
            {
                removeOverlayNextHops(it_nhg.second, it_nhg.first);
            }
            else if (m_syncdNextHopGroups[it_nhg.first].ref_count == 0)
            {
                // Pass the flag to indicate if the NextHop Group as Default Route NH Members as swapped.
                removeNextHopGroup(it_nhg.first, m_syncdNextHopGroups[it_nhg.first].is_default_route_nh_swap);
            }
        }

<<<<<<< HEAD
        if (!(v4_default_nhg_key.getSize()) && !(v6_default_nhg_key.getSize()))
        {
            return;
        }
        if (v4_default_nhg_key.getSize())
        {
            updateDefaultRouteSwapSet(v4_default_nhg_key, v4_active_default_route_nhops);
        }
        if (v6_default_nhg_key.getSize())
        {
            updateDefaultRouteSwapSet(v6_default_nhg_key, v6_active_default_route_nhops);
=======
        /* Reduce reference for srv6 next hop group */
        /* Later delete for increase refcnt early */
        if (!m_bulkSrv6NhgReducedVec.empty())
        {
            m_srv6Orch->removeSrv6Nexthops(m_bulkSrv6NhgReducedVec);
>>>>>>> 2f004527
        }
    }
}

void RouteOrch::notifyNextHopChangeObservers(sai_object_id_t vrf_id, const IpPrefix &prefix, const NextHopGroupKey &nexthops, bool add)
{
    SWSS_LOG_ENTER();

    for (auto& entry : m_nextHopObservers)
    {
        if (vrf_id != entry.first.first || !prefix.isAddressInSubnet(entry.first.second))
        {
            continue;
        }

        if (add)
        {
            bool update_required = false;
            NextHopUpdate update = { vrf_id, entry.first.second, prefix, nexthops };

            /* Table should not be empty. Default route should always exists. */
            assert(!entry.second.routeTable.empty());

            auto route = entry.second.routeTable.find(prefix);
            if (route == entry.second.routeTable.end())
            {
                /* If added route is best match update observers */
                if (entry.second.routeTable.rbegin()->first < prefix)
                {
                    update_required = true;
                }

                entry.second.routeTable.emplace(prefix, RouteNhg(nexthops, ""));
            }
            else
            {
                if (route->second.nhg_key != nexthops)
                {
                    route->second.nhg_key = nexthops;
                    /* If changed route is best match update observers */
                    if (entry.second.routeTable.rbegin()->first == route->first)
                    {
                        update_required = true;
                    }
                }
            }

            if (update_required)
            {
                for (auto observer : entry.second.observers)
                {
                    observer->update(SUBJECT_TYPE_NEXTHOP_CHANGE, static_cast<void *>(&update));
                }
            }
        }
        else
        {
            auto route = entry.second.routeTable.find(prefix);
            if (route != entry.second.routeTable.end())
            {
                /* If removed route was best match find another best match route */
                if (route->first == entry.second.routeTable.rbegin()->first)
                {
                    entry.second.routeTable.erase(route);

                    /* Table should not be empty. Default route should always exists. */
                    assert(!entry.second.routeTable.empty());

                    auto route = entry.second.routeTable.rbegin();
                    NextHopUpdate update = { vrf_id, entry.first.second, route->first, route->second.nhg_key };

                    for (auto observer : entry.second.observers)
                    {
                        observer->update(SUBJECT_TYPE_NEXTHOP_CHANGE, static_cast<void *>(&update));
                    }
                }
                else
                {
                    entry.second.routeTable.erase(route);
                }
            }
        }
    }
}

void RouteOrch::increaseNextHopRefCount(const NextHopGroupKey &nexthops)
{
    /* Return when there is no next hop (dropped) */
    if (nexthops.getSize() == 0)
    {
        return;
    }
    else if (nexthops.getSize() == 1)
    {
        const NextHopKey& nexthop = *nexthops.getNextHops().begin();
        if (nexthop.isIntfNextHop())
            m_intfsOrch->increaseRouterIntfsRefCount(nexthop.alias);
        else
            m_neighOrch->increaseNextHopRefCount(nexthop);
    }
    else
    {
        m_syncdNextHopGroups[nexthops].ref_count ++;
    }
}

void RouteOrch::decreaseNextHopRefCount(const NextHopGroupKey &nexthops)
{
    /* Return when there is no next hop (dropped) */
    if (nexthops.getSize() == 0)
    {
        return;
    }
    else if (nexthops.getSize() == 1)
    {
        const NextHopKey& nexthop = *nexthops.getNextHops().begin();
        if (nexthop.isIntfNextHop())
            m_intfsOrch->decreaseRouterIntfsRefCount(nexthop.alias);
        else
            m_neighOrch->decreaseNextHopRefCount(nexthop);
    }
    else
    {
        m_syncdNextHopGroups[nexthops].ref_count --;
    }
}

bool RouteOrch::isRefCounterZero(const NextHopGroupKey &nexthops) const
{
    if (!hasNextHopGroup(nexthops))
    {
        return true;
    }

    return m_syncdNextHopGroups.at(nexthops).ref_count == 0;
}

const NextHopGroupKey RouteOrch::getSyncdRouteNhgKey(sai_object_id_t vrf_id, const IpPrefix& ipPrefix)
{
    NextHopGroupKey nhg;
    auto route_table = m_syncdRoutes.find(vrf_id);
    if (route_table != m_syncdRoutes.end())
    {
        auto route_entry = route_table->second.find(ipPrefix);
        if (route_entry != route_table->second.end())
        {
            nhg = route_entry->second.nhg_key;
        }
    }
    return nhg;
}

bool RouteOrch::createFineGrainedNextHopGroup(sai_object_id_t &next_hop_group_id, vector<sai_attribute_t> &nhg_attrs)
{
    SWSS_LOG_ENTER();

    if (m_nextHopGroupCount + NhgOrch::getSyncedNhgCount() >= m_maxNextHopGroupCount)
    {
        SWSS_LOG_DEBUG("Failed to create new next hop group. \
                Reaching maximum number of next hop groups.");
        return false;
    }

    sai_status_t status = sai_next_hop_group_api->create_next_hop_group(&next_hop_group_id,
                                                      gSwitchId,
                                                      (uint32_t)nhg_attrs.size(),
                                                      nhg_attrs.data());
    if (status != SAI_STATUS_SUCCESS)
    {
        SWSS_LOG_ERROR("Failed to create next hop group rv:%d", status);
        task_process_status handle_status = handleSaiCreateStatus(SAI_API_NEXT_HOP_GROUP, status);
        if (handle_status != task_success)
        {
            return parseHandleSaiStatusFailure(handle_status);
        }
    }

    gCrmOrch->incCrmResUsedCounter(CrmResourceType::CRM_NEXTHOP_GROUP);
    m_nextHopGroupCount++;

    return true;
}

bool RouteOrch::removeFineGrainedNextHopGroup(sai_object_id_t &next_hop_group_id)
{
    SWSS_LOG_ENTER();

    sai_status_t status = sai_next_hop_group_api->remove_next_hop_group(next_hop_group_id);
    if (status != SAI_STATUS_SUCCESS)
    {
        SWSS_LOG_ERROR("Failed to remove next hop group %" PRIx64 ", rv:%d",
                next_hop_group_id, status);
        task_process_status handle_status = handleSaiRemoveStatus(SAI_API_NEXT_HOP_GROUP, status);
        if (handle_status != task_success)
        {
            return parseHandleSaiStatusFailure(handle_status);
        }
    }

    gCrmOrch->decCrmResUsedCounter(CrmResourceType::CRM_NEXTHOP_GROUP);
    m_nextHopGroupCount--;

    return true;
}

bool RouteOrch::addNextHopGroup(const NextHopGroupKey &nexthops)
{
    SWSS_LOG_ENTER();

    assert(!hasNextHopGroup(nexthops));

    if (m_nextHopGroupCount + NhgOrch::getSyncedNhgCount() >= m_maxNextHopGroupCount)
    {
        SWSS_LOG_DEBUG("Failed to create new next hop group. \
                        Reaching maximum number of next hop groups.");
        return false;
    }

    vector<sai_object_id_t> next_hop_ids;
    set<NextHopKey> next_hop_set = nexthops.getNextHops();
    std::map<sai_object_id_t, NextHopKey> nhopgroup_members_set;
    std::map<sai_object_id_t, set<NextHopKey>> nhopgroup_shared_set;

    /* Assert each IP address exists in m_syncdNextHops table,
     * and add the corresponding next_hop_id to next_hop_ids. */
    for (auto it : next_hop_set)
    {
        sai_object_id_t next_hop_id;
        if (m_neighOrch->hasNextHop(it))
        {
            next_hop_id = m_neighOrch->getNextHopId(it);
        }
        /* See if there is an IP neighbor NH for MPLS NH*/
        else if (it.isMplsNextHop() &&
                 m_neighOrch->hasNextHop(NextHopKey(it.ip_address, it.alias)))
        {
            NeighborContext ctx = NeighborContext(it);
            m_neighOrch->addNextHop(ctx);
            next_hop_id = m_neighOrch->getNextHopId(it);
        }
        else
        {
            SWSS_LOG_INFO("Failed to get next hop %s in %s",
                    it.to_string().c_str(), nexthops.to_string().c_str());
            return false;
        }
        // skip next hop group member create for neighbor from down port
        if (m_neighOrch->isNextHopFlagSet(it, NHFLAGS_IFDOWN))
        {
            SWSS_LOG_INFO("Interface down for NH %s, skip this NH", it.to_string().c_str());
            continue;
        }

        next_hop_ids.push_back(next_hop_id);
        if (nhopgroup_members_set.find(next_hop_id) == nhopgroup_members_set.end())
        {
            nhopgroup_members_set[next_hop_id] = it;
        }
        else
        {
            nhopgroup_shared_set[next_hop_id].insert(it);
        }
    }
    if (!next_hop_ids.size())
    {
        SWSS_LOG_INFO("Skipping creation of nexthop group as none of nexthop are active");
        return false;
    }
    sai_attribute_t nhg_attr;
    vector<sai_attribute_t> nhg_attrs;

    nhg_attr.id = SAI_NEXT_HOP_GROUP_ATTR_TYPE;
    nhg_attr.value.s32 = m_switchOrch->checkOrderedEcmpEnable() ? SAI_NEXT_HOP_GROUP_TYPE_DYNAMIC_ORDERED_ECMP : SAI_NEXT_HOP_GROUP_TYPE_ECMP;
    nhg_attrs.push_back(nhg_attr);

    sai_object_id_t next_hop_group_id;
    sai_status_t status = sai_next_hop_group_api->create_next_hop_group(&next_hop_group_id,
                                                                        gSwitchId,
                                                                        (uint32_t)nhg_attrs.size(),
                                                                        nhg_attrs.data());

    if (status != SAI_STATUS_SUCCESS)
    {
        SWSS_LOG_ERROR("Failed to create next hop group %s, rv:%d",
                       nexthops.to_string().c_str(), status);
        task_process_status handle_status = handleSaiCreateStatus(SAI_API_NEXT_HOP_GROUP, status);
        if (handle_status != task_success)
        {
            return parseHandleSaiStatusFailure(handle_status);
        }
    }

    m_nextHopGroupCount++;
    SWSS_LOG_NOTICE("Create next hop group %s", nexthops.to_string().c_str());

    gCrmOrch->incCrmResUsedCounter(CrmResourceType::CRM_NEXTHOP_GROUP);

    NextHopGroupEntry next_hop_group_entry;
    next_hop_group_entry.next_hop_group_id = next_hop_group_id;
    next_hop_group_entry.nh_member_install_count = 0;

    size_t npid_count = next_hop_ids.size();
    vector<sai_object_id_t> nhgm_ids(npid_count);
    for (size_t i = 0; i < npid_count; i++)
    {
        auto nhid = next_hop_ids[i];
        auto weight = nhopgroup_members_set[nhid].weight;

        // Create a next hop group member
        vector<sai_attribute_t> nhgm_attrs;

        sai_attribute_t nhgm_attr;
        nhgm_attr.id = SAI_NEXT_HOP_GROUP_MEMBER_ATTR_NEXT_HOP_GROUP_ID;
        nhgm_attr.value.oid = next_hop_group_id;
        nhgm_attrs.push_back(nhgm_attr);

        nhgm_attr.id = SAI_NEXT_HOP_GROUP_MEMBER_ATTR_NEXT_HOP_ID;
        nhgm_attr.value.oid = nhid;
        nhgm_attrs.push_back(nhgm_attr);

        if (weight)
        {
            nhgm_attr.id = SAI_NEXT_HOP_GROUP_MEMBER_ATTR_WEIGHT;
            nhgm_attr.value.s32 = weight;
            nhgm_attrs.push_back(nhgm_attr);
        }

        if (m_switchOrch->checkOrderedEcmpEnable())
        {
            nhgm_attr.id = SAI_NEXT_HOP_GROUP_MEMBER_ATTR_SEQUENCE_ID;
            nhgm_attr.value.u32 = ((uint32_t)i) + 1; // To make non-zero sequence id
            nhgm_attrs.push_back(nhgm_attr);
        }

        gNextHopGroupMemberBulker.create_entry(&nhgm_ids[i],
                                                 (uint32_t)nhgm_attrs.size(),
                                                 nhgm_attrs.data());
    }

    gNextHopGroupMemberBulker.flush();
    for (size_t i = 0; i < npid_count; i++)
    {
        auto nhid = next_hop_ids[i];
        auto nhgm_id = nhgm_ids[i];
        if (nhgm_id == SAI_NULL_OBJECT_ID)
        {
            // TODO: do we need to clean up?
            SWSS_LOG_ERROR("Failed to create next hop group %" PRIx64 " member %" PRIx64 ": %d\n",
                           next_hop_group_id, nhgm_ids[i], status);
            return false;
        }

        gCrmOrch->incCrmResUsedCounter(CrmResourceType::CRM_NEXTHOP_GROUP_MEMBER);

        // Save the membership into next hop structure
        if (nhopgroup_shared_set.find(nhid) != nhopgroup_shared_set.end())
        {
            auto it = nhopgroup_shared_set[nhid].begin();
            next_hop_group_entry.nhopgroup_members[*it].next_hop_id = nhgm_id;
            next_hop_group_entry.nhopgroup_members[*it].seq_id = (uint32_t)i + 1;
            nhopgroup_shared_set[nhid].erase(it);
            if (nhopgroup_shared_set[nhid].empty())
            {
                nhopgroup_shared_set.erase(nhid);
            }
        }
        else
        {
            next_hop_group_entry.nhopgroup_members[nhopgroup_members_set.find(nhid)->second].next_hop_id = nhgm_id;
            next_hop_group_entry.nhopgroup_members[nhopgroup_members_set.find(nhid)->second].seq_id = ((uint32_t)i) + 1;
            next_hop_group_entry.nh_member_install_count++;
        }
    }

    /* Increment the ref_count for the next hops used by the next hop group. */
    for (auto it : next_hop_set)
        m_neighOrch->increaseNextHopRefCount(it);

    /*
     * Initialize the next hop group structure with ref_count as 0. This
     * count will increase once the route is successfully syncd.
     */
    next_hop_group_entry.ref_count = 0;
    m_syncdNextHopGroups[nexthops] = next_hop_group_entry;

    return true;
}

bool RouteOrch::removeNextHopGroup(const NextHopGroupKey &nexthops, const bool is_default_route_nh_swap)
{
    SWSS_LOG_ENTER();

    sai_object_id_t next_hop_group_id;
    auto next_hop_group_entry = m_syncdNextHopGroups.find(nexthops);
    sai_status_t status;
    bool overlay_nh = nexthops.is_overlay_nexthop();
    bool srv6_nh = nexthops.is_srv6_nexthop();

    assert(next_hop_group_entry != m_syncdNextHopGroups.end());

    if (next_hop_group_entry->second.ref_count != 0)
    {
        return true;
    }

    next_hop_group_id = next_hop_group_entry->second.next_hop_group_id;
    SWSS_LOG_NOTICE("Delete next hop group %s", nexthops.to_string().c_str());

    vector<sai_object_id_t> next_hop_ids;
    auto& nhgm = is_default_route_nh_swap ? next_hop_group_entry->second.default_route_nhopgroup_members : next_hop_group_entry->second.nhopgroup_members;
    for (auto nhop = nhgm.begin(); nhop != nhgm.end();)
    {
        if (m_neighOrch->isNextHopFlagSet(nhop->first, NHFLAGS_IFDOWN) && (!is_default_route_nh_swap))
        {
            SWSS_LOG_WARN("NHFLAGS_IFDOWN set for next hop group member %s with next_hop_id %" PRIx64,
                           nhop->first.to_string().c_str(), nhop->second.next_hop_id);
            nhop = nhgm.erase(nhop);
            continue;
        }

        next_hop_ids.push_back(nhop->second.next_hop_id);
        nhop = nhgm.erase(nhop);
    }

    size_t nhid_count = next_hop_ids.size();
    vector<sai_status_t> statuses(nhid_count);
    for (size_t i = 0; i < nhid_count; i++)
    {
        gNextHopGroupMemberBulker.remove_entry(&statuses[i], next_hop_ids[i]);
    }
    gNextHopGroupMemberBulker.flush();
    for (size_t i = 0; i < nhid_count; i++)
    {
        if (statuses[i] != SAI_STATUS_SUCCESS)
        {
            SWSS_LOG_ERROR("Failed to remove next hop group member[%zu] %" PRIx64 ", rv:%d",
                           i, next_hop_ids[i], statuses[i]);
            task_process_status handle_status = handleSaiRemoveStatus(SAI_API_NEXT_HOP_GROUP, statuses[i]);
            if (handle_status != task_success)
            {
                return parseHandleSaiStatusFailure(handle_status);
            }
        }

        gCrmOrch->decCrmResUsedCounter(CrmResourceType::CRM_NEXTHOP_GROUP_MEMBER);
    }

    status = sai_next_hop_group_api->remove_next_hop_group(next_hop_group_id);
    if (status != SAI_STATUS_SUCCESS)
    {
        SWSS_LOG_ERROR("Failed to remove next hop group %" PRIx64 ", rv:%d", next_hop_group_id, status);
        task_process_status handle_status = handleSaiRemoveStatus(SAI_API_NEXT_HOP_GROUP, status);
        if (handle_status != task_success)
        {
            return parseHandleSaiStatusFailure(handle_status);
        }
    }

    m_nextHopGroupCount--;
    gCrmOrch->decCrmResUsedCounter(CrmResourceType::CRM_NEXTHOP_GROUP);

    set<NextHopKey> next_hop_set = nexthops.getNextHops();
    for (auto it : next_hop_set)
    {
        m_neighOrch->decreaseNextHopRefCount(it);
        if (overlay_nh && !srv6_nh && !m_neighOrch->getNextHopRefCount(it))
        {
            if(!m_neighOrch->removeTunnelNextHop(it))
            {
                SWSS_LOG_ERROR("Tunnel Nexthop %s delete failed", nexthops.to_string().c_str());
            }
            else
            {
                m_neighOrch->removeOverlayNextHop(it);
                SWSS_LOG_INFO("Tunnel Nexthop %s delete success", nexthops.to_string().c_str());
                SWSS_LOG_INFO("delete remote vtep %s", it.to_string(overlay_nh, srv6_nh).c_str());
                status = deleteRemoteVtep(SAI_NULL_OBJECT_ID, it);
                if (status == false)
                {
                    SWSS_LOG_ERROR("Failed to delete remote vtep %s ecmp", it.to_string(overlay_nh, srv6_nh).c_str());
                }
            }
        }
        /* Remove any MPLS-specific NH that was created */
        else if (it.isMplsNextHop() &&
                 (m_neighOrch->getNextHopRefCount(it) == 0))
        {
            m_neighOrch->removeMplsNextHop(it);
        }
    }

<<<<<<< HEAD
    if (srv6_nh)
    {
        if (!m_srv6Orch->removeSrv6Nexthops(nexthops))
        {
            SWSS_LOG_ERROR("Failed to remove Srv6 Nexthop %s", nexthops.to_string().c_str());
        }
        else
        {
            SWSS_LOG_INFO("Remove ECMP Srv6 nexthops %s", nexthops.to_string().c_str());
        }
    }

    // Decrement Nexthop Reference Count for Default Route NH Member used as swapped
    if (is_default_route_nh_swap)
    {
        auto& nhgm = next_hop_group_entry->second.default_route_nhopgroup_members;
        for (auto nhop = nhgm.begin(); nhop != nhgm.end(); ++nhop)
        {
            m_neighOrch->decreaseNextHopRefCount(nhop->first);
        }
    }
 
=======
>>>>>>> 2f004527
    m_syncdNextHopGroups.erase(nexthops);

    return true;
}

void RouteOrch::addNextHopRoute(const NextHopKey& nextHop, const RouteKey& routeKey)
{
    auto it = m_nextHops.find((nextHop));

    if (it != m_nextHops.end())
    {
        if (it->second.find(routeKey) != it->second.end())
        {
            SWSS_LOG_INFO("Route already present in nh table %s",
                          routeKey.prefix.to_string().c_str());
            return;
        }

        it->second.insert(routeKey);
    }
    else
    {
        set<RouteKey> routes;
        routes.insert(routeKey);
        m_nextHops.insert(make_pair(nextHop, routes));
    }
}

void RouteOrch::removeNextHopRoute(const NextHopKey& nextHop, const RouteKey& routeKey)
{
    auto it = m_nextHops.find((nextHop));

    if (it != m_nextHops.end())
    {
        if (it->second.find(routeKey) == it->second.end())
        {
            SWSS_LOG_INFO("Route not present in nh table %s", routeKey.prefix.to_string().c_str());
            return;
        }

        it->second.erase(routeKey);
        if (it->second.empty())
        {
            m_nextHops.erase(nextHop);
        }
    }
    else
    {
        SWSS_LOG_INFO("Nexthop %s not found in nexthop table", nextHop.to_string().c_str());
    }
}

bool RouteOrch::updateNextHopRoutes(const NextHopKey& nextHop, uint32_t& numRoutes)
{
    numRoutes = 0;
    auto it = m_nextHops.find((nextHop));

    if (it == m_nextHops.end())
    {
        SWSS_LOG_INFO("No routes found for NH %s", nextHop.ip_address.to_string().c_str());
        return true;
    }

    sai_route_entry_t route_entry;
    sai_attribute_t route_attr;
    sai_object_id_t next_hop_id;

    auto rt = it->second.begin();
    while(rt != it->second.end())
    {
        /* Check if route points to nexthop group and skip */
        NextHopGroupKey nhg_key = gRouteOrch->getSyncdRouteNhgKey(gVirtualRouterId, (*rt).prefix);
        if (nhg_key.getSize() > 1)
        {
            /* multiple mux nexthop case:
             * skip for now, muxOrch::updateRoute() will handle route
             */
            SWSS_LOG_INFO("Route %s is mux multi nexthop route, skipping.",
                        (*rt).prefix.to_string().c_str());

            ++rt;
            continue;
        }

        SWSS_LOG_INFO("Updating route %s", (*rt).prefix.to_string().c_str());
        next_hop_id = m_neighOrch->getNextHopId(nextHop);

        route_entry.vr_id = (*rt).vrf_id;
        route_entry.switch_id = gSwitchId;
        copy(route_entry.destination, (*rt).prefix);

        route_attr.id = SAI_ROUTE_ENTRY_ATTR_NEXT_HOP_ID;
        route_attr.value.oid = next_hop_id;

        sai_status_t status = sai_route_api->set_route_entry_attribute(&route_entry, &route_attr);
        if (status != SAI_STATUS_SUCCESS)
        {
            SWSS_LOG_ERROR("Failed to update route %s, rv:%d", (*rt).prefix.to_string().c_str(), status);
            task_process_status handle_status = handleSaiSetStatus(SAI_API_ROUTE, status);
            if (handle_status != task_success)
            {
                return parseHandleSaiStatusFailure(handle_status);
            }
        }

        ++numRoutes;
        ++rt;
    }

    return true;
}

/**
 * @brief returns a route prefix associated with nexthopkey
 * @param routeKeys empty set of routekeys to populate
 * @param nexthopKey nexthop key to lookup
 * @return true if found, false if not found.
 */
bool RouteOrch::getRoutesForNexthop(std::set<RouteKey>& routeKeys, const NextHopKey& nexthopKey)
{
    auto it = m_nextHops.find(nexthopKey);

    if (it != m_nextHops.end())
    {
        routeKeys = it->second;
    }

    return it != m_nextHops.end();
}

void RouteOrch::addTempRoute(RouteBulkContext& ctx, const NextHopGroupKey &nextHops)
{
    SWSS_LOG_ENTER();

    IpPrefix& ipPrefix = ctx.ip_prefix;

    auto next_hop_set = nextHops.getNextHops();

    /* Remove next hops that are not in m_syncdNextHops */
    for (auto it = next_hop_set.begin(); it != next_hop_set.end();)
    {
        /*
         * Check if the IP next hop exists in NeighOrch.  The next hop may be
         * a labeled one, which are created by RouteOrch or NhgOrch if the IP
         * next hop exists.
         */
        if (!m_neighOrch->isNeighborResolved(*it))
        {
            SWSS_LOG_INFO("Failed to get next hop %s for %s",
                   (*it).to_string().c_str(), ipPrefix.to_string().c_str());
            it = next_hop_set.erase(it);
            continue;
        }
        if(m_neighOrch->isNextHopFlagSet(*it, NHFLAGS_IFDOWN))
        {
            SWSS_LOG_INFO("Interface down for NH %s, skip this NH", (*it).to_string().c_str());
            it = next_hop_set.erase(it);
            continue;
        }
        it++;
    }

    /* Return if next_hop_set is empty */
    if (next_hop_set.empty())
        return;

    /* Randomly pick an address from the set */
    auto it = next_hop_set.begin();
    advance(it, rand() % next_hop_set.size());

    /* Set the route's temporary next hop to be the randomly picked one */
    NextHopGroupKey tmp_next_hop((*it).to_string());
    ctx.tmp_next_hop = tmp_next_hop;

    addRoute(ctx, tmp_next_hop);
}

bool RouteOrch::addRoute(RouteBulkContext& ctx, const NextHopGroupKey &nextHops)
{
    SWSS_LOG_ENTER();

    sai_object_id_t& vrf_id = ctx.vrf_id;
    IpPrefix& ipPrefix = ctx.ip_prefix;

    /* next_hop_id indicates the next hop id or next hop group id of this route */
    sai_object_id_t next_hop_id = SAI_NULL_OBJECT_ID;
    bool overlay_nh = false;
    bool status = false;
    bool curNhgIsFineGrained = false;
    bool isFineGrainedNextHopIdChanged = false;
    bool blackhole = false;
    bool srv6_nh = false;

    if (m_syncdRoutes.find(vrf_id) == m_syncdRoutes.end())
    {
        m_syncdRoutes.emplace(vrf_id, RouteTable());
        m_vrfOrch->increaseVrfRefCount(vrf_id);
    }

    if (nextHops.is_overlay_nexthop())
    {
        overlay_nh = true;
    }

    if (nextHops.is_srv6_nexthop())
    {
        srv6_nh = true;
    }

    auto it_route = m_syncdRoutes.at(vrf_id).find(ipPrefix);

    if (m_fgNhgOrch->isRouteFineGrained(vrf_id, ipPrefix, nextHops))
    {
        /* The route is pointing to a Fine Grained nexthop group */
        curNhgIsFineGrained = true;
        /* We get 3 return values from setFgNhg:
         * 1. success/failure: on addition/modification of nexthop group/members
         * 2. next_hop_id: passed as a param to fn, used for sai route creation
         * 3. isFineGrainedNextHopIdChanged: passed as a param to fn, used to determine transitions
         * between regular and FG ECMP, this is an optimization to prevent multiple lookups */
        if (!m_fgNhgOrch->setFgNhg(vrf_id, ipPrefix, nextHops, next_hop_id, isFineGrainedNextHopIdChanged))
        {
            return false;
        }
    }
    /* NhgOrch owns the NHG */
    else if (!ctx.nhg_index.empty())
    {
        try
        {
            const NhgBase& nhg = getNhg(ctx.nhg_index);
            next_hop_id = nhg.getId();
        }
        catch(const std::out_of_range& e)
        {
            SWSS_LOG_INFO("Next hop group key %s does not exist", ctx.nhg_index.c_str());
            return false;
        }
    }
    /* RouteOrch owns the NHG */
    else if (nextHops.getSize() == 0)
    {
        /* The route is pointing to a blackhole */
        blackhole = true;
    }
    else if (nextHops.getSize() == 1)
    {
        /* The route is pointing to a next hop */
        const NextHopKey& nexthop = *nextHops.getNextHops().begin();
        if (nexthop.isIntfNextHop())
        {
            if(gPortsOrch->isInbandPort(nexthop.alias))
            {
                //This routes is the static route added for the remote system neighbors
                //We do not need this route in the ASIC since the static neighbor creation
                //in ASIC adds the same full mask route (host route) in ASIC automatically
                //So skip.
                return true;
            }

            next_hop_id = m_intfsOrch->getRouterIntfsId(nexthop.alias);
            /* rif is not created yet */
            if (next_hop_id == SAI_NULL_OBJECT_ID)
            {
                SWSS_LOG_INFO("Failed to get next hop %s for %s",
                        nextHops.to_string().c_str(), ipPrefix.to_string().c_str());
                return false;
            }
        }
        else
        {
            if (m_neighOrch->hasNextHop(nexthop))
            {
                next_hop_id = m_neighOrch->getNextHopId(nexthop);
                if (srv6_nh)
                {
                    SWSS_LOG_INFO("Single NH: create srv6 vpn %s", nextHops.to_string().c_str());
                    if (!m_srv6Orch->srv6Nexthops(nextHops, next_hop_id))
                    {
                        SWSS_LOG_ERROR("Failed to create SRV6 vpn %s", nextHops.to_string().c_str());
                        return false;
                    }
                }
            }
            /* For non-existent MPLS NH, check if IP neighbor NH exists */
            else if (nexthop.isMplsNextHop() &&
                     m_neighOrch->isNeighborResolved(nexthop))
            {
                /* since IP neighbor NH exists, neighbor is resolved, add MPLS NH */
                NeighborContext ctx = NeighborContext(nexthop);
                m_neighOrch->addNextHop(ctx);
                next_hop_id = m_neighOrch->getNextHopId(nexthop);
            }
            /* IP neighbor is not yet resolved */
            else
            {
                if(overlay_nh && !srv6_nh)
                {
                    SWSS_LOG_INFO("create remote vtep %s", nexthop.to_string(overlay_nh, srv6_nh).c_str());
                    status = createRemoteVtep(vrf_id, nexthop);
                    if (status == false)
                    {
                        SWSS_LOG_ERROR("Failed to create remote vtep %s", nexthop.to_string(overlay_nh, srv6_nh).c_str());
                        return false;
                    }
                    next_hop_id = m_neighOrch->addTunnelNextHop(nexthop);
                    if (next_hop_id == SAI_NULL_OBJECT_ID)
                    {
                        SWSS_LOG_ERROR("Failed to create Tunnel Nexthop %s", nexthop.to_string(overlay_nh, srv6_nh).c_str());
                        return false;
                    }
                }
                else if (srv6_nh)
                {
                    SWSS_LOG_INFO("Single NH: create srv6 nexthop %s", nextHops.to_string().c_str());
                    if (!m_srv6Orch->srv6Nexthops(nextHops, next_hop_id))
                    {
                        SWSS_LOG_ERROR("Failed to create SRV6 nexthop %s", nextHops.to_string().c_str());
                        return false;
                    }
                }
                else
                {
                    SWSS_LOG_INFO("Failed to get next hop %s for %s, resolving neighbor",
                            nextHops.to_string().c_str(), ipPrefix.to_string().c_str());
                    m_neighOrch->resolveNeighbor(nexthop);
                    return false;
                }
            }
        }
    }
    /* The route is pointing to a next hop group */
    else
    {
        /* Need to call srv6nexthops() always for srv6 route, */
        /* regardless of whether there is already an existing next hop group */
        /* because vpn refcount need to be add if need */
        if (srv6_nh)
        {
            sai_object_id_t temp_nh_id;
            SWSS_LOG_INFO("ECMP SRV6 NH: handle srv6 nexthops %s", nextHops.to_string().c_str());
            if(!m_srv6Orch->srv6Nexthops(nextHops, temp_nh_id))
            {
                SWSS_LOG_ERROR("Failed to handle SRV6 nexthops for %s", nextHops.to_string().c_str());
                return false;
            }
        }

        /* Check if there is already an existing next hop group */
        if (!hasNextHopGroup(nextHops))
        {
            /* Try to create a new next hop group */
            if (!addNextHopGroup(nextHops))
            {
                /* If the nexthop is a srv6 nexthop, not create tempRoute
                 * retry to add route */
                if (nextHops.is_srv6_nexthop())
                {
                    return false;
                }

                if (it_route != m_syncdRoutes.at(vrf_id).end() && it_route->second.nhg_key.is_srv6_nexthop())
                {
                    return false;
                }

                for(auto it = nextHops.getNextHops().begin(); it != nextHops.getNextHops().end(); ++it)
                {
                    const NextHopKey& nextHop = *it;
                    if(!m_neighOrch->hasNextHop(nextHop))
                    {
                        if(overlay_nh)
                        {
                            SWSS_LOG_INFO("create remote vtep %s ecmp", nextHop.to_string(overlay_nh, srv6_nh).c_str());
                            status = createRemoteVtep(vrf_id, nextHop);
                            if (status == false)
                            {
                                SWSS_LOG_ERROR("Failed to create remote vtep %s ecmp", nextHop.to_string(overlay_nh, srv6_nh).c_str());
                                return false;
                            }
                            next_hop_id = m_neighOrch->addTunnelNextHop(nextHop);
                            if (next_hop_id == SAI_NULL_OBJECT_ID)
                            {
                                SWSS_LOG_ERROR("Failed to create Tunnel Nexthop %s", nextHop.to_string(overlay_nh, srv6_nh).c_str());
                                return false;
                            }
                        }
                        else
                        {
                            SWSS_LOG_INFO("Failed to get next hop %s in %s, resolving neighbor",
                                    nextHop.to_string().c_str(), nextHops.to_string().c_str());
                            m_neighOrch->resolveNeighbor(nextHop);
                        }
                    }
                }

                /* Failed to create the next hop group and check if a temporary route is needed */

                /* If the current next hop is part of the next hop group to sync,
                 * then return false and no need to add another temporary route. */
                if (it_route != m_syncdRoutes.at(vrf_id).end() && it_route->second.nhg_key.getSize() == 1)
                {
                    const NextHopKey& nexthop = *it_route->second.nhg_key.getNextHops().begin();
                    if (nextHops.contains(nexthop))
                    {
                        return false;
                    }
                }

                /* Add a temporary route when a next hop group cannot be added,
                 * and there is no temporary route right now or the current temporary
                 * route is not pointing to a member of the next hop group to sync. */
                addTempRoute(ctx, nextHops);
                /* Return false since the original route is not successfully added */
                return false;
            }
            else
            {
                m_syncdNextHopGroups[nextHops].eligible_for_default_route_nh_swap = ctx.fallback_to_default_route;
                m_syncdNextHopGroups[nextHops].is_default_route_nh_swap = false;
            }
        }

        next_hop_id = m_syncdNextHopGroups[nextHops].next_hop_group_id;
    }

    /* Sync the route entry */
    sai_route_entry_t route_entry;
    route_entry.vr_id = vrf_id;
    route_entry.switch_id = gSwitchId;
    copy(route_entry.destination, ipPrefix);

    sai_attribute_t route_attr;
    vector<sai_attribute_t> attrs;
    vector<_sai_attribute_t> route_attrs;
    auto& object_statuses = ctx.object_statuses;

    /* If the prefix is not in m_syncdRoutes, then we need to create the route
     * for this prefix with the new next hop (group) id. If the prefix is already
     * in m_syncdRoutes, then we need to update the route with a new next hop
     * (group) id. The old next hop (group) is then not used and the reference
     * count will decrease by 1.
     *
     * In case the entry is already pending removal in the bulk, it would be removed
     * from m_syncdRoutes during the bulk call. Therefore, such entries need to be
     * re-created rather than set attribute.
     */
    if (it_route == m_syncdRoutes.at(vrf_id).end() || gRouteBulker.bulk_entry_pending_removal(route_entry))
    {
        if (blackhole)
        {
            route_attr.id = SAI_ROUTE_ENTRY_ATTR_PACKET_ACTION;
            route_attr.value.s32 = SAI_PACKET_ACTION_DROP;
            route_attrs.push_back(route_attr);
        }
        else
        {
            route_attr.id = SAI_ROUTE_ENTRY_ATTR_NEXT_HOP_ID;
            route_attr.value.oid = next_hop_id;
            route_attrs.push_back(route_attr);
        }

        if (!ctx.context_index.empty() || nextHops.is_srv6_vpn())
        {
            if (!ctx.context_index.empty() && !m_srv6Orch->contextIdExists(ctx.context_index))
            {
                SWSS_LOG_INFO("Context id %s does not exist", ctx.context_index.c_str());
                return false;
            }
            route_attr.id = SAI_ROUTE_ENTRY_ATTR_PREFIX_AGG_ID;
            route_attr.value.u32 = ctx.nhg_index.empty() ? m_srv6Orch->getAggId(nextHops) : m_srv6Orch->getAggId(ctx.context_index);
            route_attrs.push_back(route_attr);
        }

        /* Default SAI_ROUTE_ATTR_PACKET_ACTION is SAI_PACKET_ACTION_FORWARD */
        object_statuses.emplace_back();
        sai_status_t status = gRouteBulker.create_entry(&object_statuses.back(), &route_entry, (uint32_t)route_attrs.size(), route_attrs.data());
        if (status == SAI_STATUS_ITEM_ALREADY_EXISTS)
        {
            SWSS_LOG_ERROR("Failed to create route %s with next hop(s) %s: already exists in bulker",
                    ipPrefix.to_string().c_str(), nextHops.to_string().c_str());
            return false;
        }
    }
    else
    {
        /* Set the packet action to forward when there was no next hop (dropped) and not pointing to blackhole*/
        if (it_route->second.nhg_key.getSize() == 0 && !blackhole)
        {
            route_attr.id = SAI_ROUTE_ENTRY_ATTR_PACKET_ACTION;
            route_attr.value.s32 = SAI_PACKET_ACTION_FORWARD;

            object_statuses.emplace_back();
            gRouteBulker.set_entry_attribute(&object_statuses.back(), &route_entry, &route_attr);
        }

        if (curNhgIsFineGrained && !isFineGrainedNextHopIdChanged)
        {
            /* Don't change route entry if the route is previously fine grained and new nhg is also fine grained.
             * We already modifed sai nhg objs as part of setFgNhg to account for nhg change. */
            object_statuses.emplace_back(SAI_STATUS_SUCCESS);
        }
        else
        {
            if (!blackhole && vrf_id == gVirtualRouterId && ipPrefix.isDefaultRoute())
            {
                // Always set packet action for default route to avoid conflict settings
                // in case a SET follows a DEL on the default route in the same bulk.
                // - On DEL default route, the packet action will be set to DROP
                // - On SET default route, as the default route has NOT been removed from m_syncdRoute
                //   it calls SAI set_route_attributes instead of crate_route
                //   However, packet action is called only when a route entry is created
                //   This leads to conflict settings:
                //   - packet action: DROP
                //   - next hop: a valid next hop id
                // To avoid this, we always set packet action for default route.
                route_attr.id = SAI_ROUTE_ENTRY_ATTR_PACKET_ACTION;
                route_attr.value.s32 = SAI_PACKET_ACTION_FORWARD;

                object_statuses.emplace_back();
                gRouteBulker.set_entry_attribute(&object_statuses.back(), &route_entry, &route_attr);
            }

            // Set update preifx agg id if need
            if (nextHops.is_srv6_vpn() ||
                    (it_route->second.context_index != ctx.context_index && !ctx.context_index.empty()))
            {
                if (!ctx.context_index.empty() && !m_srv6Orch->contextIdExists(ctx.context_index))
                {
                    SWSS_LOG_INFO("Context id %s does not exist", ctx.context_index.c_str());
                    return false;
                }
                route_attr.id = SAI_ROUTE_ENTRY_ATTR_PREFIX_AGG_ID;
                route_attr.value.u32 = ctx.nhg_index.empty() ? m_srv6Orch->getAggId(nextHops) : m_srv6Orch->getAggId(ctx.context_index);
                object_statuses.emplace_back();
                gRouteBulker.set_entry_attribute(&object_statuses.back(), &route_entry, &route_attr);
            }

            route_attr.id = SAI_ROUTE_ENTRY_ATTR_NEXT_HOP_ID;
            route_attr.value.oid = next_hop_id;

            /* Set the next hop ID to a new value */
            object_statuses.emplace_back();
            gRouteBulker.set_entry_attribute(&object_statuses.back(), &route_entry, &route_attr);
        }

        if (blackhole)
        {
            route_attr.id = SAI_ROUTE_ENTRY_ATTR_PACKET_ACTION;
            route_attr.value.s32 = SAI_PACKET_ACTION_DROP;

            object_statuses.emplace_back();
            gRouteBulker.set_entry_attribute(&object_statuses.back(), &route_entry, &route_attr);
        }
    }
    return false;
}

bool RouteOrch::addRoutePost(const RouteBulkContext& ctx, const NextHopGroupKey &nextHops)
{
    SWSS_LOG_ENTER();

    const sai_object_id_t& vrf_id = ctx.vrf_id;
    const IpPrefix& ipPrefix = ctx.ip_prefix;
    bool isFineGrained = false;
    bool blackhole = false;

    const auto& object_statuses = ctx.object_statuses;

    if (object_statuses.empty())
    {
        // Something went wrong before router bulker, will retry
        return false;
    }

    if (m_fgNhgOrch->isRouteFineGrained(vrf_id, ipPrefix, nextHops))
    {
        /* Route is pointing to Fine Grained ECMP nexthop group */
        isFineGrained = true;
    }
    /* NhgOrch owns the NHG. */
    else if (!ctx.nhg_index.empty())
    {
        if (!gNhgOrch->hasNhg(ctx.nhg_index) && !gCbfNhgOrch->hasNhg(ctx.nhg_index))
        {
            SWSS_LOG_INFO("Failed to get next hop group with index %s", ctx.nhg_index.c_str());
            return false;
        }
    }
    /* RouteOrch owns the NHG */
    else if (nextHops.getSize() == 0)
    {
        /* The route is pointing to a blackhole */
        blackhole = true;
    }
    else if (nextHops.getSize() == 1)
    {
        /* The route is pointing to a next hop */
        const NextHopKey& nexthop = *nextHops.getNextHops().begin();
        if (nexthop.isIntfNextHop())
        {
            auto next_hop_id = m_intfsOrch->getRouterIntfsId(nexthop.alias);
            /* rif is not created yet */
            if (next_hop_id == SAI_NULL_OBJECT_ID)
            {
                SWSS_LOG_INFO("Failed to get next hop %s for %s",
                        nextHops.to_string().c_str(), ipPrefix.to_string().c_str());
                return false;
            }
        }
        else
        {
            if (!m_neighOrch->hasNextHop(nexthop))
            {
                SWSS_LOG_INFO("Failed to get next hop %s for %s",
                        nextHops.to_string().c_str(), ipPrefix.to_string().c_str());
                return false;
            }
        }
    }
    /* The route is pointing to a next hop group */
    else
    {
        if (!hasNextHopGroup(nextHops))
        {
            // Previous added an temporary route
            auto& tmp_next_hop = ctx.tmp_next_hop;
            if (tmp_next_hop.getSize() > 0) {
                addRoutePost(ctx, tmp_next_hop);
            }
            return false;
        }
    }

    auto it_status = object_statuses.begin();
    auto it_route = m_syncdRoutes.at(vrf_id).find(ipPrefix);
    MuxOrch* mux_orch = gDirectory.get<MuxOrch*>();
    if (isFineGrained)
    {
        if (it_route == m_syncdRoutes.at(vrf_id).end())
        {
            /* First time route addition pointing to FG nhg */
            if (*it_status++ != SAI_STATUS_SUCCESS)
            {
                SWSS_LOG_ERROR("Failed to create route %s with next hop(s) %s",
                        ipPrefix.to_string().c_str(), nextHops.to_string().c_str());
                /* Clean up the newly created next hop group entry */
                m_fgNhgOrch->removeFgNhg(vrf_id, ipPrefix);
                return false;
            }

            if (ipPrefix.isV4())
            {
                gCrmOrch->incCrmResUsedCounter(CrmResourceType::CRM_IPV4_ROUTE);
            }
            else
            {
                gCrmOrch->incCrmResUsedCounter(CrmResourceType::CRM_IPV6_ROUTE);
            }
            SWSS_LOG_INFO("FG Post create route %s with next hop(s) %s",
                    ipPrefix.to_string().c_str(), nextHops.to_string().c_str());
        }
        else
        {
            /* Route already exists */
            auto nh_entry = m_syncdNextHopGroups.find(it_route->second.nhg_key);
            if (nh_entry != m_syncdNextHopGroups.end())
            {
                /* Case where route was pointing to non-fine grained nhs in the past,
                 * and transitioned to Fine Grained ECMP */
                decreaseNextHopRefCount(it_route->second.nhg_key);
                if (it_route->second.nhg_key.getSize() > 1
                    && m_syncdNextHopGroups[it_route->second.nhg_key].ref_count == 0)
                {
                    m_bulkNhgReducedRefCnt.emplace(it_route->second.nhg_key, 0);
                }
            }
            SWSS_LOG_INFO("FG Post set route %s with next hop(s) %s",
                    ipPrefix.to_string().c_str(), nextHops.to_string().c_str());
        }
    }
    else if (it_route == m_syncdRoutes.at(vrf_id).end())
    {
        sai_status_t status = *it_status++;
        if (status != SAI_STATUS_SUCCESS)
        {
            SWSS_LOG_ERROR("Failed to create route %s with next hop(s) %s",
                    ipPrefix.to_string().c_str(), nextHops.to_string().c_str());

            /* Check that the next hop group is not owned by NhgOrch. */
            if (ctx.nhg_index.empty() && nextHops.getSize() > 1)
            {
                /* Clean up the newly created next hop group entry */
                removeNextHopGroup(nextHops);
            }
            task_process_status handle_status = handleSaiCreateStatus(SAI_API_ROUTE, status);
            if (handle_status != task_success)
            {
                return parseHandleSaiStatusFailure(handle_status);
            }
        }

        if (ipPrefix.isV4())
        {
            gCrmOrch->incCrmResUsedCounter(CrmResourceType::CRM_IPV4_ROUTE);
        }
        else
        {
            gCrmOrch->incCrmResUsedCounter(CrmResourceType::CRM_IPV6_ROUTE);
        }

        /* Increase the ref_count for the next hop group. */
        if (ctx.nhg_index.empty())
        {
            increaseNextHopRefCount(nextHops);
        }
        else
        {
            incNhgRefCount(ctx.nhg_index, ctx.context_index);
        }

        SWSS_LOG_INFO("Post create route %s with next hop(s) %s",
                ipPrefix.to_string().c_str(), nextHops.to_string().c_str());
    }
    else
    {
        sai_status_t status;

        /* Set the packet action to forward when there was no next hop (dropped) and not pointing to blackhole */
        if (it_route->second.nhg_key.getSize() == 0 && !blackhole)
        {
            status = *it_status++;
            if (status != SAI_STATUS_SUCCESS)
            {
                SWSS_LOG_ERROR("Failed to set route %s with packet action forward, %d",
                               ipPrefix.to_string().c_str(), status);
                task_process_status handle_status = handleSaiSetStatus(SAI_API_ROUTE, status);
                if (handle_status != task_success)
                {
                    return parseHandleSaiStatusFailure(handle_status);
                }
            }
        }

        status = *it_status++;
        if (status != SAI_STATUS_SUCCESS)
        {
            SWSS_LOG_ERROR("Failed to set route %s with next hop(s) %s",
                    ipPrefix.to_string().c_str(), nextHops.to_string().c_str());
            task_process_status handle_status = handleSaiSetStatus(SAI_API_ROUTE, status);
            if (handle_status != task_success)
            {
                return parseHandleSaiStatusFailure(handle_status);
            }
        }

        if (m_fgNhgOrch->syncdContainsFgNhg(vrf_id, ipPrefix))
        {
            /* Remove FG nhg since prefix now points to standard nhg/nhs */
            m_fgNhgOrch->removeFgNhg(vrf_id, ipPrefix);
        }
        /* Decrease the ref count for the previous next hop group. */
        else if (it_route->second.nhg_index.empty())
        {
            decreaseNextHopRefCount(it_route->second.nhg_key);
            auto ol_nextHops = it_route->second.nhg_key;
            if (ol_nextHops.is_srv6_nexthop())
            {
                m_bulkSrv6NhgReducedVec.emplace_back(ol_nextHops);
            }
            if (ol_nextHops.getSize() > 1)
            {
                if (m_syncdNextHopGroups[ol_nextHops].ref_count == 0)
                {
                    SWSS_LOG_NOTICE("Update Nexthop Group %s", ol_nextHops.to_string().c_str());
                    m_bulkNhgReducedRefCnt.emplace(ol_nextHops, 0);
                }
                if (mux_orch->isMuxNexthops(ol_nextHops))
                {
                    SWSS_LOG_NOTICE("Remove mux Nexthop %s", ol_nextHops.to_string().c_str());
                    RouteKey routekey = { vrf_id, ipPrefix };
                    auto nexthop_list = ol_nextHops.getNextHops();
                    for (auto nh = nexthop_list.begin(); nh != nexthop_list.end(); nh++)
                    {
                        if (!nh->ip_address.isZero())
                        {
                            removeNextHopRoute(*nh, routekey);
                        }
                    }
                }
            }
            else if (ol_nextHops.is_overlay_nexthop())
            {
                const NextHopKey& nexthop = *it_route->second.nhg_key.getNextHops().begin();
                if (m_neighOrch->getNextHopRefCount(nexthop) == 0)
                {
                    SWSS_LOG_NOTICE("Update overlay Nexthop %s", ol_nextHops.to_string().c_str());
                    m_bulkNhgReducedRefCnt.emplace(ol_nextHops, vrf_id);
                }
            }
            else if (ol_nextHops.getSize() == 1 && !ol_nextHops.is_srv6_nexthop())
            {
                RouteKey r_key = { vrf_id, ipPrefix };
                auto nexthop = NextHopKey(ol_nextHops.to_string());
                removeNextHopRoute(nexthop, r_key);
            }
        }
        /* The next hop group is owned by (Cbf)NhgOrch. */
        else
        {
            decNhgRefCount(it_route->second.nhg_index, it_route->second.context_index);
        }

        if (blackhole)
        {
            /* Set the packet action to drop for blackhole routes */
            status = *it_status++;
            if (status != SAI_STATUS_SUCCESS)
            {
                SWSS_LOG_ERROR("Failed to set blackhole route %s with packet action drop, %d",
                                ipPrefix.to_string().c_str(), status);
                task_process_status handle_status = handleSaiSetStatus(SAI_API_ROUTE, status);
                if (handle_status != task_success)
                {
                    return parseHandleSaiStatusFailure(handle_status);
                }
            }
        }

        if (ctx.nhg_index.empty())
        {
            /* Increase the ref_count for the next hop (group) entry */
            increaseNextHopRefCount(nextHops);
        }
        else
        {
            incNhgRefCount(ctx.nhg_index, ctx.context_index);
        }

        SWSS_LOG_INFO("Post set route %s with next hop(s) %s",
                ipPrefix.to_string().c_str(), nextHops.to_string().c_str());
    }

    if (ctx.nhg_index.empty() && nextHops.getSize() == 1 && !nextHops.is_overlay_nexthop() && !nextHops.is_srv6_nexthop())
    {
        RouteKey r_key = { vrf_id, ipPrefix };
        auto nexthop = NextHopKey(nextHops.to_string());
        if (!nexthop.ip_address.isZero())
        {
            addNextHopRoute(nexthop, r_key);
        }
    }
    else if (mux_orch->isMuxNexthops(nextHops))
    {
        RouteKey routekey = { vrf_id, ipPrefix };
        auto nexthop_list = nextHops.getNextHops();
        for (auto nh = nexthop_list.begin(); nh != nexthop_list.end(); nh++)
        {
            if (!nh->ip_address.isZero())
            {
                addNextHopRoute(*nh, routekey);
            }
        }
    }

    if (ipPrefix.isDefaultRoute())
    {
        updateDefRouteState(ipPrefix.to_string(), true);
    }

    if (it_route == m_syncdRoutes.at(vrf_id).end())
    {
        gFlowCounterRouteOrch->handleRouteAdd(vrf_id, ipPrefix);
    }

    m_syncdRoutes[vrf_id][ipPrefix] = RouteNhg(nextHops, ctx.nhg_index, ctx.context_index);

    /* add subnet decap term for VIP route */
    const SubnetDecapConfig &config = gTunneldecapOrch->getSubnetDecapConfig();
    if (config.enable && isVipRoute(ipPrefix, nextHops))
    {
        createVipRouteSubnetDecapTerm(ipPrefix);
    }

    // update routes to reflect mux state
    if (mux_orch->isMuxNexthops(nextHops))
    {
        mux_orch->updateRoute(ipPrefix, true);
    }

    notifyNextHopChangeObservers(vrf_id, ipPrefix, nextHops, true);

    /* Publish and update APPL STATE DB route entry programming status */
    publishRouteState(ctx);

    /*
     * If the route uses a temporary synced NHG owned by NhgOrch, return false
     * in order to keep trying to update the route in case the NHG is updated,
     * which will update the SAI ID of the group as well.
     */
    return !ctx.using_temp_nhg;
}

bool RouteOrch::removeRoute(RouteBulkContext& ctx)
{
    SWSS_LOG_ENTER();

    sai_object_id_t& vrf_id = ctx.vrf_id;
    IpPrefix& ipPrefix = ctx.ip_prefix;

    auto it_route_table = m_syncdRoutes.find(vrf_id);
    if (it_route_table == m_syncdRoutes.end())
    {
        SWSS_LOG_INFO("Failed to find route table, vrf_id 0x%" PRIx64 "\n", vrf_id);
        return true;
    }

    sai_route_entry_t route_entry;
    route_entry.vr_id = vrf_id;
    route_entry.switch_id = gSwitchId;
    copy(route_entry.destination, ipPrefix);

    auto it_route = it_route_table->second.find(ipPrefix);
    size_t creating = gRouteBulker.creating_entries_count(route_entry);
    if (it_route == it_route_table->second.end() && creating == 0)
    {
        /*
         * Clean up the VRF routing table if
         * 1. there is no routing entry in the VRF routing table and
         * 2. there is no pending bulk creation routing entry in gRouteBulker
         * The ideal way of the 2nd condition is to check pending bulk creation entries of a certain VRF.
         * However, we can not do that unless going over all entries in gRouteBulker.
         * So, we use above strict conditions here
         */
        if (it_route_table->second.size() == 0 && gRouteBulker.creating_entries_count() == 0)
        {
            m_syncdRoutes.erase(vrf_id);
            m_vrfOrch->decreaseVrfRefCount(vrf_id);
        }
        SWSS_LOG_INFO("Failed to find route entry, vrf_id 0x%" PRIx64 ", prefix %s\n", vrf_id,
                      ipPrefix.to_string().c_str());
 
        return true;
    }

    auto& object_statuses = ctx.object_statuses;

    // set to blackhole for default route
    if (ipPrefix.isDefaultRoute() && vrf_id == gVirtualRouterId)
    {
        sai_attribute_t attr;
        attr.id = SAI_ROUTE_ENTRY_ATTR_PACKET_ACTION;
        attr.value.s32 = SAI_PACKET_ACTION_DROP;

        object_statuses.emplace_back();
        gRouteBulker.set_entry_attribute(&object_statuses.back(), &route_entry, &attr);

        attr.id = SAI_ROUTE_ENTRY_ATTR_NEXT_HOP_ID;
        attr.value.oid = SAI_NULL_OBJECT_ID;

        object_statuses.emplace_back();
        gRouteBulker.set_entry_attribute(&object_statuses.back(), &route_entry, &attr);
    }
    else
    {
        object_statuses.emplace_back();
        gRouteBulker.remove_entry(&object_statuses.back(), &route_entry);
    }

    return false;
}

bool RouteOrch::removeRoutePost(const RouteBulkContext& ctx)
{
    SWSS_LOG_ENTER();

    const sai_object_id_t& vrf_id = ctx.vrf_id;
    const IpPrefix& ipPrefix = ctx.ip_prefix;

    auto& object_statuses = ctx.object_statuses;

    if (object_statuses.empty())
    {
        // Something went wrong before router bulker, will retry
        return false;
    }

    auto it_route_table = m_syncdRoutes.find(vrf_id);
    auto it_route = it_route_table->second.find(ipPrefix);
    auto it_status = object_statuses.begin();

    // set to blackhole for default route
    if (ipPrefix.isDefaultRoute() && vrf_id == gVirtualRouterId)
    {
        sai_status_t status = *it_status++;
        if (status != SAI_STATUS_SUCCESS)
        {
            SWSS_LOG_ERROR("Failed to set route %s packet action to drop, rv:%d",
                    ipPrefix.to_string().c_str(), status);
            task_process_status handle_status = handleSaiSetStatus(SAI_API_ROUTE, status);
            if (handle_status != task_success)
            {
                return parseHandleSaiStatusFailure(handle_status);
            }
        }

        SWSS_LOG_INFO("Set route %s packet action to drop", ipPrefix.to_string().c_str());

        status = *it_status++;
        if (status != SAI_STATUS_SUCCESS)
        {
            SWSS_LOG_ERROR("Failed to set route %s next hop ID to NULL, rv:%d",
                    ipPrefix.to_string().c_str(), status);
            task_process_status handle_status = handleSaiSetStatus(SAI_API_ROUTE, status);
            if (handle_status != task_success)
            {
                return parseHandleSaiStatusFailure(handle_status);
            }
        }

        updateDefRouteState(ipPrefix.to_string());

        SWSS_LOG_INFO("Set route %s next hop ID to NULL", ipPrefix.to_string().c_str());

        if (ipPrefix.isV4())
        {
            v4_active_default_route_nhops.clear();
        }
        else
        {
            v6_active_default_route_nhops.clear();
        }
    }
    else
    {
        sai_status_t status = *it_status++;
        if (status != SAI_STATUS_SUCCESS)
        {
            SWSS_LOG_ERROR("Failed to remove route prefix:%s\n", ipPrefix.to_string().c_str());
            task_process_status handle_status = handleSaiRemoveStatus(SAI_API_ROUTE, status);
            if (handle_status != task_success)
            {
                return parseHandleSaiStatusFailure(handle_status);
            }
        }

        if (ipPrefix.isV4())
        {
            gCrmOrch->decCrmResUsedCounter(CrmResourceType::CRM_IPV4_ROUTE);
        }
        else
        {
            gCrmOrch->decCrmResUsedCounter(CrmResourceType::CRM_IPV6_ROUTE);
        }
    }

    if (m_fgNhgOrch->syncdContainsFgNhg(vrf_id, ipPrefix))
    {
        /* Delete Fine Grained nhg if the revmoved route pointed to it */
        m_fgNhgOrch->removeFgNhg(vrf_id, ipPrefix);
    }
    /* Check if the next hop group is not owned by NhgOrch. */
    else if (!it_route->second.nhg_index.empty())
    {
        decNhgRefCount(it_route->second.nhg_index, it_route->second.context_index);
    }
    /* The NHG is owned by RouteOrch */
    else
    {
        /*
         * Decrease the reference count only when the route is pointing to a next hop.
         */
        decreaseNextHopRefCount(it_route->second.nhg_key);

        auto ol_nextHops = it_route->second.nhg_key;

        if (ol_nextHops.is_srv6_nexthop())
        {
            m_bulkSrv6NhgReducedVec.emplace_back(ol_nextHops);
        }
        
        MuxOrch* mux_orch = gDirectory.get<MuxOrch*>();
        if (it_route->second.nhg_key.getSize() > 1)
        {
            if (m_syncdNextHopGroups[it_route->second.nhg_key].ref_count == 0)
            {
                SWSS_LOG_NOTICE("Remove Nexthop Group %s", ol_nextHops.to_string().c_str());
                m_bulkNhgReducedRefCnt.emplace(it_route->second.nhg_key, 0);
            }
            if (mux_orch->isMuxNexthops(ol_nextHops))
            {
                SWSS_LOG_NOTICE("Remove mux Nexthop %s", ol_nextHops.to_string().c_str());
                RouteKey routekey = { vrf_id, ipPrefix };
                auto nexthop_list = ol_nextHops.getNextHops();
                for (auto nh = nexthop_list.begin(); nh != nexthop_list.end(); nh++)
                {
                    if (!nh->ip_address.isZero())
                    {
                        SWSS_LOG_NOTICE("removeNextHopRoute");
                        removeNextHopRoute(*nh, routekey);
                    }
                }
                mux_orch->updateRoute(ipPrefix, false);
            }
        }
        else if (ol_nextHops.is_overlay_nexthop())
        {
            const NextHopKey& nexthop = *it_route->second.nhg_key.getNextHops().begin();
            if (m_neighOrch->getNextHopRefCount(nexthop) == 0)
            {
                SWSS_LOG_NOTICE("Remove overlay Nexthop %s", ol_nextHops.to_string().c_str());
                m_bulkNhgReducedRefCnt.emplace(ol_nextHops, vrf_id);
            }
        }
        /*
         * Additionally check if the NH has label and its ref count == 0, then
         * remove the label next hop.
         */
        else if (it_route->second.nhg_key.getSize() == 1)
        {
            const NextHopKey& nexthop = *it_route->second.nhg_key.getNextHops().begin();
            if (nexthop.isMplsNextHop() &&
                (m_neighOrch->getNextHopRefCount(nexthop) == 0))
            {
                m_neighOrch->removeMplsNextHop(nexthop);
            }

            RouteKey r_key = { vrf_id, ipPrefix };
            removeNextHopRoute(nexthop, r_key);
        }
    }

    SWSS_LOG_INFO("Remove route %s with next hop(s) %s",
            ipPrefix.to_string().c_str(), it_route->second.nhg_key.to_string().c_str());

    /* Publish removal status, removes route entry from APPL STATE DB */
    publishRouteState(ctx);

    /* Remove the VIP route subnet decap term */
    removeVipRouteSubnetDecapTerm(ipPrefix);


    if (ipPrefix.isDefaultRoute() && vrf_id == gVirtualRouterId)
    {
        it_route_table->second[ipPrefix] = RouteNhg();

        /* Notify about default route next hop change */
        notifyNextHopChangeObservers(vrf_id, ipPrefix, it_route_table->second[ipPrefix].nhg_key, true);
    }
    else
    {
        it_route_table->second.erase(ipPrefix);

        /* Notify about the route next hop removal */
        notifyNextHopChangeObservers(vrf_id, ipPrefix, NextHopGroupKey(), false);

        if (it_route_table->second.size() == 0)
        {
            m_syncdRoutes.erase(vrf_id);
            m_vrfOrch->decreaseVrfRefCount(vrf_id);
        }

        gFlowCounterRouteOrch->handleRouteRemove(vrf_id, ipPrefix);
    }

    return true;
}

bool RouteOrch::isRouteExists(const IpPrefix& prefix)
{
    SWSS_LOG_ENTER();

    sai_object_id_t& vrf_id = gVirtualRouterId;

    sai_route_entry_t route_entry;
    route_entry.vr_id = vrf_id;
    route_entry.switch_id = gSwitchId;
    copy(route_entry.destination, prefix);
    auto it_route_table = m_syncdRoutes.find(vrf_id);
    if (it_route_table == m_syncdRoutes.end())
    {
        SWSS_LOG_INFO("Failed to find route table, vrf_id 0x%" PRIx64 "\n", vrf_id);
        return true;
    }
    auto it_route = it_route_table->second.find(prefix);
    size_t creating = gRouteBulker.creating_entries_count(route_entry);
    if (it_route == it_route_table->second.end() && creating == 0)
    {
        SWSS_LOG_INFO("No Route exists for vrf_id 0x%" PRIx64 ", prefix %s\n", vrf_id,
                      prefix.to_string().c_str());
        return false;
    }
    return true;
}

bool RouteOrch::removeRoutePrefix(const IpPrefix& prefix)
{
    // This function removes the route if it exists.

    string key = "ROUTE_TABLE:" + prefix.to_string();
    RouteBulkContext context(key, false);
    context.ip_prefix = prefix;
    context.vrf_id = gVirtualRouterId;
    if (removeRoute(context))
    {
        SWSS_LOG_INFO("Could not find the route  with prefix %s", prefix.to_string().c_str());
        return true;
    }
    gRouteBulker.flush();
    return removeRoutePost(context);

}

bool RouteOrch::createRemoteVtep(sai_object_id_t vrf_id, const NextHopKey &nextHop)
{
    SWSS_LOG_ENTER();
    EvpnNvoOrch* evpn_orch = gDirectory.get<EvpnNvoOrch*>();
    VxlanTunnelOrch* tunnel_orch = gDirectory.get<VxlanTunnelOrch*>();
    bool status = false;
    int ip_refcnt = 0;

    status = tunnel_orch->addTunnelUser(nextHop.ip_address.to_string(), nextHop.vni, 0, TUNNEL_USER_IP, vrf_id);

    auto vtep_ptr = evpn_orch->getEVPNVtep();
    if (vtep_ptr)
    {
        ip_refcnt = vtep_ptr->getRemoteEndPointIPRefCnt(nextHop.ip_address.to_string());
    }
    SWSS_LOG_INFO("Routeorch Add Remote VTEP %s, VNI %d, VR_ID %" PRIx64 ", IP ref_cnt %d",
            nextHop.ip_address.to_string().c_str(), nextHop.vni, vrf_id, ip_refcnt);
    return status;
}

bool RouteOrch::deleteRemoteVtep(sai_object_id_t vrf_id, const NextHopKey &nextHop)
{
    SWSS_LOG_ENTER();
    EvpnNvoOrch* evpn_orch = gDirectory.get<EvpnNvoOrch*>();
    VxlanTunnelOrch* tunnel_orch = gDirectory.get<VxlanTunnelOrch*>();
    bool status = false;
    int ip_refcnt = 0;

    status = tunnel_orch->delTunnelUser(nextHop.ip_address.to_string(), nextHop.vni, 0, TUNNEL_USER_IP, vrf_id);

    auto vtep_ptr = evpn_orch->getEVPNVtep();
    if (vtep_ptr)
    {
        ip_refcnt = vtep_ptr->getRemoteEndPointIPRefCnt(nextHop.ip_address.to_string());
    }

    SWSS_LOG_INFO("Routeorch Del Remote VTEP %s, VNI %d, VR_ID %" PRIx64 ", IP ref_cnt %d",
            nextHop.ip_address.to_string().c_str(), nextHop.vni, vrf_id, ip_refcnt);
    return status;
}

bool RouteOrch::removeOverlayNextHops(sai_object_id_t vrf_id, const NextHopGroupKey &ol_nextHops)
{
    SWSS_LOG_ENTER();
    bool status = false;

    SWSS_LOG_NOTICE("Remove overlay Nexthop %s", ol_nextHops.to_string().c_str());
    for (auto &tunnel_nh : ol_nextHops.getNextHops())
    {
        if (!m_neighOrch->getNextHopRefCount(tunnel_nh))
        {
            if(!m_neighOrch->removeTunnelNextHop(tunnel_nh))
            {
                SWSS_LOG_ERROR("Tunnel Nexthop %s delete failed", ol_nextHops.to_string().c_str());
            }
            else
            {
                m_neighOrch->removeOverlayNextHop(tunnel_nh);
                SWSS_LOG_INFO("Tunnel Nexthop %s delete success", ol_nextHops.to_string().c_str());
                SWSS_LOG_INFO("delete remote vtep %s", tunnel_nh.to_string(true, false).c_str());
                status = deleteRemoteVtep(vrf_id, tunnel_nh);
                if (status == false)
                {
                    SWSS_LOG_ERROR("Failed to delete remote vtep %s ecmp", tunnel_nh.to_string(true, false).c_str());
                    return false;
                }
            }
        }
    }

    return true;
}

void RouteOrch::increaseNextHopGroupCount()
{
    m_nextHopGroupCount ++;
}

void RouteOrch::decreaseNextHopGroupCount()
{
    m_nextHopGroupCount --;
}

bool RouteOrch::checkNextHopGroupCount()
{
    return m_nextHopGroupCount < m_maxNextHopGroupCount;
}

const NhgBase &RouteOrch::getNhg(const std::string &nhg_index)
{
    SWSS_LOG_ENTER();

    try
    {
        return gNhgOrch->getNhg(nhg_index);
    }
    catch (const std::out_of_range& e)
    {
        return gCbfNhgOrch->getNhg(nhg_index);
    }
}

void RouteOrch::incNhgRefCount(const std::string &nhg_index, const std::string &context_index)
{
    SWSS_LOG_ENTER();

    if (gNhgOrch->hasNhg(nhg_index))
    {
        gNhgOrch->incNhgRefCount(nhg_index);
    }
    else
    {
        gCbfNhgOrch->incNhgRefCount(nhg_index);
    }

    if (!context_index.empty())
    {
        m_srv6Orch->increasePicContextIdRefCount(context_index);
    }
}

void RouteOrch::decNhgRefCount(const std::string &nhg_index, const std::string &context_index)
{
    SWSS_LOG_ENTER();

    if (gNhgOrch->hasNhg(nhg_index))
    {
        gNhgOrch->decNhgRefCount(nhg_index);
    }
    else
    {
        gCbfNhgOrch->decNhgRefCount(nhg_index);
    }

    if (!context_index.empty())
    {
        m_srv6Orch->decreasePicContextIdRefCount(context_index);
    }
}

void RouteOrch::publishRouteState(const RouteBulkContext& ctx, const ReturnCode& status)
{
    SWSS_LOG_ENTER();

    std::vector<FieldValueTuple> fvs;

    /* Leave the fvs empty if the operation type is "DEL".
     * An empty fvs makes ResponsePublisher::publish() remove the state entry from APPL_STATE_DB
     */
    if (ctx.is_set)
    {
        fvs.emplace_back("protocol", ctx.protocol);
    }

    const bool replace = false;

    m_publisher.publish(APP_ROUTE_TABLE_NAME, ctx.key, fvs, status, replace);
}

inline bool RouteOrch::isVipRoute(const IpPrefix &ipPrefix, const NextHopGroupKey &nextHops)
{
    bool res = true;
    /* Ensure all next hops are vlan devices */
    for (const auto &nextHop : nextHops.getNextHops())
    {
        res &= (!nextHop.alias.compare(0, strlen(VLAN_PREFIX), VLAN_PREFIX));
    }
    /* Ensure the prefix is non-local */
    if (nextHops.getSize() == 1)
    {
        res &= (!m_intfsOrch->isPrefixSubnet(ipPrefix, nextHops.getNextHops().begin()->alias));
    }
    return res;
}

inline void RouteOrch::createVipRouteSubnetDecapTerm(const IpPrefix &ipPrefix)
{
    const SubnetDecapConfig &config = gTunneldecapOrch->getSubnetDecapConfig();
    if (!config.enable || m_SubnetDecapTermsCreated.find(ipPrefix) != m_SubnetDecapTermsCreated.end())
    {
        return;
    }
    SWSS_LOG_NOTICE("Add subnet decap term for %s", ipPrefix.to_string().c_str());
    static const vector<FieldValueTuple> data = {
        {"term_type", "MP2MP"},
        {"subnet_type", "vip"}
    };
    string tunnel_name = ipPrefix.isV4() ? config.tunnel : config.tunnel_v6;
    string key = tunnel_name + ":" + ipPrefix.to_string();
    m_appTunnelDecapTermProducer.set(key, data);
    m_SubnetDecapTermsCreated.insert(ipPrefix);
}

inline void RouteOrch::removeVipRouteSubnetDecapTerm(const IpPrefix &ipPrefix)
{
    auto it = m_SubnetDecapTermsCreated.find(ipPrefix);
    if (it == m_SubnetDecapTermsCreated.end())
    {
        return;
    }
    const SubnetDecapConfig &config = gTunneldecapOrch->getSubnetDecapConfig();
    SWSS_LOG_NOTICE("Remove subnet decap term for %s", ipPrefix.to_string().c_str());
    string tunnel_name = ipPrefix.isV4() ? config.tunnel : config.tunnel_v6;
    string key = tunnel_name + ":" + ipPrefix.to_string();
    m_appTunnelDecapTermProducer.del(key);
    m_SubnetDecapTermsCreated.erase(it);
}<|MERGE_RESOLUTION|>--- conflicted
+++ resolved
@@ -778,11 +778,9 @@
                     {
                         ctx.protocol = fvValue(i);
                     }
-<<<<<<< HEAD
+
                     if (fvField(i) == "fallback_to_default_route")
-                    {
                         fallback_to_default_route = fvValue(i) == "true";
-=======
 
                     if (fvField(i) == "vpn_sid") {
                         srv6_vpn_sids = fvValue(i);
@@ -794,7 +792,6 @@
                     {
                         context_index = fvValue(i);
                         srv6_vpn = true;
->>>>>>> 2f004527
                     }
                 }
 
@@ -809,12 +806,9 @@
                     continue;
                 }
 
+                ctx.fallback_to_default_route = fallback_to_default_route;
                 ctx.nhg_index = nhg_index;
-<<<<<<< HEAD
-                ctx.fallback_to_default_route = fallback_to_default_route;
-=======
                 ctx.context_index = context_index;
->>>>>>> 2f004527
 
                 /*
                  * If the nexthop_group is empty, create the next hop group key
@@ -1109,13 +1103,10 @@
         // Go through the bulker results
         auto it_prev = consumer.m_toSync.begin();
         m_bulkNhgReducedRefCnt.clear();
-<<<<<<< HEAD
         NextHopGroupKey v4_default_nhg_key;
         NextHopGroupKey v6_default_nhg_key;
-=======
         m_bulkSrv6NhgReducedVec.clear();
 
->>>>>>> 2f004527
         while (it_prev != it)
         {
             KeyOpFieldsValuesTuple t = it_prev->second;
@@ -1216,26 +1207,23 @@
                 removeNextHopGroup(it_nhg.first, m_syncdNextHopGroups[it_nhg.first].is_default_route_nh_swap);
             }
         }
-
-<<<<<<< HEAD
-        if (!(v4_default_nhg_key.getSize()) && !(v6_default_nhg_key.getSize()))
-        {
-            return;
-        }
-        if (v4_default_nhg_key.getSize())
-        {
-            updateDefaultRouteSwapSet(v4_default_nhg_key, v4_active_default_route_nhops);
-        }
-        if (v6_default_nhg_key.getSize())
-        {
-            updateDefaultRouteSwapSet(v6_default_nhg_key, v6_active_default_route_nhops);
-=======
         /* Reduce reference for srv6 next hop group */
         /* Later delete for increase refcnt early */
         if (!m_bulkSrv6NhgReducedVec.empty())
         {
             m_srv6Orch->removeSrv6Nexthops(m_bulkSrv6NhgReducedVec);
->>>>>>> 2f004527
+        }
+        if (!(v4_default_nhg_key.getSize()) && !(v6_default_nhg_key.getSize()))
+        {
+            return;
+        }
+        if (v4_default_nhg_key.getSize())
+        {
+            updateDefaultRouteSwapSet(v4_default_nhg_key, v4_active_default_route_nhops);
+        }
+        if (v6_default_nhg_key.getSize())
+        {
+            updateDefaultRouteSwapSet(v6_default_nhg_key, v6_active_default_route_nhops);
         }
     }
 }
@@ -1727,19 +1715,6 @@
         }
     }
 
-<<<<<<< HEAD
-    if (srv6_nh)
-    {
-        if (!m_srv6Orch->removeSrv6Nexthops(nexthops))
-        {
-            SWSS_LOG_ERROR("Failed to remove Srv6 Nexthop %s", nexthops.to_string().c_str());
-        }
-        else
-        {
-            SWSS_LOG_INFO("Remove ECMP Srv6 nexthops %s", nexthops.to_string().c_str());
-        }
-    }
-
     // Decrement Nexthop Reference Count for Default Route NH Member used as swapped
     if (is_default_route_nh_swap)
     {
@@ -1750,8 +1725,6 @@
         }
     }
  
-=======
->>>>>>> 2f004527
     m_syncdNextHopGroups.erase(nexthops);
 
     return true;
