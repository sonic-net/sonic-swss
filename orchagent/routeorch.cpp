#include <assert.h>
#include "routeorch.h"
#include "logger.h"
#include "swssnet.h"

extern sai_object_id_t gVirtualRouterId;
extern sai_object_id_t gSwitchId;

extern sai_next_hop_group_api_t*    sai_next_hop_group_api;
extern sai_route_api_t*             sai_route_api;
extern sai_switch_api_t*            sai_switch_api;

extern PortsOrch *gPortsOrch;

/* Default maximum number of next hop groups */
#define DEFAULT_NUMBER_OF_ECMP_GROUPS   128
#define DEFAULT_MAX_ECMP_GROUP_SIZE     32
#define MLNX_PLATFORM_SUBSTRING         "mlnx"

RouteOrch::RouteOrch(DBConnector *db, string tableName, NeighOrch *neighOrch) :
        Orch(db, tableName),
        m_neighOrch(neighOrch),
        m_nextHopGroupCount(0),
        m_resync(false)
{
    SWSS_LOG_ENTER();

    sai_attribute_t attr;
    attr.id = SAI_SWITCH_ATTR_NUMBER_OF_ECMP_GROUPS;

    sai_status_t status = sai_switch_api->get_switch_attribute(gSwitchId, 1, &attr);
    if (status != SAI_STATUS_SUCCESS)
    {
        SWSS_LOG_WARN("Failed to get switch attribute number of ECMP groups. \
                       Use default value. rv:%d", status);
        m_maxNextHopGroupCount = DEFAULT_NUMBER_OF_ECMP_GROUPS;
    }
    else
    {
        m_maxNextHopGroupCount = attr.value.s32;

        /*
         * ASIC specific workaround to re-calculate maximum ECMP groups
         * according to diferent ECMP mode used.
         *
         * On Mellanox platform, the maximum ECMP groups returned is the value
         * under the condition that the ECMP group size is 1. Deviding this
         * number by DEFAULT_MAX_ECMP_GROUP_SIZE gets the maximum number of
         * ECMP groups when the maximum ECMP group size is 32.
         */
        char *platform = getenv("platform");
        if (platform && strstr(platform, MLNX_PLATFORM_SUBSTRING))
        {
            m_maxNextHopGroupCount /= DEFAULT_MAX_ECMP_GROUP_SIZE;
        }
    }
    SWSS_LOG_NOTICE("Maximum number of ECMP groups supported is %d", m_maxNextHopGroupCount);

    IpPrefix default_ip_prefix("0.0.0.0/0");

    sai_route_entry_t unicast_route_entry;
    unicast_route_entry.vr_id = gVirtualRouterId;
    unicast_route_entry.switch_id = gSwitchId;
    copy(unicast_route_entry.destination, default_ip_prefix);
    subnet(unicast_route_entry.destination, unicast_route_entry.destination);

    attr.id = SAI_ROUTE_ENTRY_ATTR_PACKET_ACTION;
    attr.value.s32 = SAI_PACKET_ACTION_DROP;

    status = sai_route_api->create_route_entry(&unicast_route_entry, 1, &attr);
    if (status != SAI_STATUS_SUCCESS)
    {
        SWSS_LOG_ERROR("Failed to create IPv4 default route with packet action drop");
        throw runtime_error("Failed to create IPv4 default route with packet action drop");
    }

    /* Add default IPv4 route into the m_syncdRoutes */
    m_syncdRoutes[default_ip_prefix] = IpAddresses();

    SWSS_LOG_NOTICE("Create IPv4 default route with packet action drop");

    IpPrefix v6_default_ip_prefix("::/0");

    copy(unicast_route_entry.destination, v6_default_ip_prefix);
    subnet(unicast_route_entry.destination, unicast_route_entry.destination);

    status = sai_route_api->create_route_entry(&unicast_route_entry, 1, &attr);
    if (status != SAI_STATUS_SUCCESS)
    {
        SWSS_LOG_ERROR("Failed to create IPv6 default route with packet action drop");
        throw runtime_error("Failed to create IPv6 default route with packet action drop");
    }

    /* Add default IPv6 route into the m_syncdRoutes */
    m_syncdRoutes[v6_default_ip_prefix] = IpAddresses();

    SWSS_LOG_NOTICE("Create IPv6 default route with packet action drop");
}

bool RouteOrch::hasNextHopGroup(const IpAddresses& ipAddresses) const
{
    return m_syncdNextHopGroups.find(ipAddresses) != m_syncdNextHopGroups.end();
}

sai_object_id_t RouteOrch::getNextHopGroupId(const IpAddresses& ipAddresses)
{
    assert(hasNextHopGroup(ipAddresses));
    return m_syncdNextHopGroups[ipAddresses].next_hop_group_id;
}

void RouteOrch::attach(Observer *observer, const IpAddress& dstAddr)
{
    SWSS_LOG_ENTER();

    SWSS_LOG_INFO("Attaching next hop observer for %s destination IP\n", dstAddr.to_string().c_str());

    auto observerEntry = m_nextHopObservers.find(dstAddr);

    if (observerEntry == m_nextHopObservers.end())
    {
        m_nextHopObservers.emplace(dstAddr, NextHopObserverEntry());
        observerEntry = m_nextHopObservers.find(dstAddr);

        for (auto route : m_syncdRoutes)
        {
            if (route.first.isAddressInSubnet(dstAddr))
            {
                observerEntry->second.routeTable.emplace(route.first, route.second);
            }
        }
    }

    observerEntry->second.observers.push_back(observer);

    auto route = observerEntry->second.routeTable.rbegin();
    if (route != observerEntry->second.routeTable.rend())
    {
        NextHopUpdate update = { route->first, route->second };
        observer->update(SUBJECT_TYPE_NEXTHOP_CHANGE, static_cast<void *>(&update));
    }
}

void RouteOrch::detach(Observer *observer, const IpAddress& dstAddr)
{
    SWSS_LOG_ENTER();
    auto observerEntry = m_nextHopObservers.find(dstAddr);

    if (observerEntry == m_nextHopObservers.end())
    {
        SWSS_LOG_ERROR("Failed to detach observer for %s. Entry not found.\n", dstAddr.to_string().c_str());
        assert(false);
    }

    for (auto iter = observerEntry->second.observers.begin(); iter != observerEntry->second.observers.end(); ++iter)
    {
        if (observer == *iter)
        {
            m_observers.erase(iter);
            break;
        }
    }
}

void RouteOrch::doTask(Consumer& consumer)
{
    SWSS_LOG_ENTER();

    auto it = consumer.m_toSync.begin();
    while (it != consumer.m_toSync.end())
    {
        KeyOpFieldsValuesTuple t = it->second;

        string key = kfvKey(t);
        string op = kfvOp(t);

        /* Get notification from application */
        /* resync application:
         * When routeorch receives 'resync' message, it marks all current
         * routes as dirty and waits for 'resync complete' message. For all
         * newly received routes, if they match current dirty routes, it unmarks
         * them dirty. After receiving 'resync complete' message, it creates all
         * newly added routes and removes all dirty routes.
         */
        if (key == "resync")
        {
            if (op == "SET")
            {
                /* Mark all current routes as dirty (DEL) in consumer.m_toSync map */
                SWSS_LOG_NOTICE("Start resync routes\n");
                for (auto i : m_syncdRoutes)
                {
                    vector<FieldValueTuple> v;
                    auto x = KeyOpFieldsValuesTuple(i.first.to_string(), DEL_COMMAND, v);
                    consumer.m_toSync[i.first.to_string()] = x;
                }
                m_resync = true;
            }
            else
            {
                SWSS_LOG_NOTICE("Complete resync routes\n");
                m_resync = false;
            }

            it = consumer.m_toSync.erase(it);
            continue;
        }

        if (m_resync)
        {
            it++;
            continue;
        }

        IpPrefix ip_prefix = IpPrefix(key);

        if (op == SET_COMMAND)
        {
            IpAddresses ip_addresses;
            string alias;

            for (auto i : kfvFieldsValues(t))
            {
                if (fvField(i) == "nexthop")
                    ip_addresses = IpAddresses(fvValue(i));

                if (fvField(i) == "ifname")
                    alias = fvValue(i);
            }

            // TODO: set to blackhold if nexthop is empty?
            if (ip_addresses.getSize() == 0)
            {
                it = consumer.m_toSync.erase(it);
                continue;
            }

            // TODO: cannot trust m_portsOrch->getPortIdByAlias because sometimes alias is empty
            // TODO: need to split aliases with ',' and verify the next hops?
            if (alias == "eth0" || alias == "lo" || alias == "docker0")
            {
                /* If any existing routes are updated to point to the
                 * above interfaces, remove them from the ASIC. */
                if (m_syncdRoutes.find(ip_prefix) != m_syncdRoutes.end())
                {
                    if (removeRoute(ip_prefix))
                        it = consumer.m_toSync.erase(it);
                    else
                        it++;
                }
                else
                    it = consumer.m_toSync.erase(it);
                continue;
            }

            if (m_syncdRoutes.find(ip_prefix) == m_syncdRoutes.end() || m_syncdRoutes[ip_prefix] != ip_addresses)
            {
                if (addRoute(ip_prefix, ip_addresses))
                    it = consumer.m_toSync.erase(it);
                else
                    it++;
            }
            else
                /* Duplicate entry */
                it = consumer.m_toSync.erase(it);
        }
        else if (op == DEL_COMMAND)
        {
            if (m_syncdRoutes.find(ip_prefix) != m_syncdRoutes.end())
            {
                if (removeRoute(ip_prefix))
                    it = consumer.m_toSync.erase(it);
                else
                    it++;
            }
            else
                /* Cannot locate the route */
                it = consumer.m_toSync.erase(it);
        }
        else
        {
            SWSS_LOG_ERROR("Unknown operation type %s\n", op.c_str());
            it = consumer.m_toSync.erase(it);
        }
    }
}

void RouteOrch::notifyNextHopChangeObservers(IpPrefix prefix, IpAddresses nexthops, bool add)
{
    SWSS_LOG_ENTER();

    for (auto& entry : m_nextHopObservers)
    {
        if (!prefix.isAddressInSubnet(entry.first))
        {
            continue;
        }

        if (add)
        {
            bool update_required = false;
            NextHopUpdate update = { prefix, nexthops };

            /* Table should not be empty. Default route should always exists. */
            assert(!entry.second.routeTable.empty());

            auto route = entry.second.routeTable.find(prefix);
            if (route == entry.second.routeTable.end())
            {
                /* If added route is best match update observers */
                if (entry.second.routeTable.rbegin()->first < prefix)
                {
                    update_required = true;
                }

                entry.second.routeTable.emplace(prefix, nexthops);
            }
            else
            {
                if (route->second != nexthops)
                {
                    route->second = nexthops;
                    /* If changed route is best match update observers */
                    if (entry.second.routeTable.rbegin()->first == route->first)
                    {
                        update_required = true;
                    }
                }
            }

            if (update_required)
            {
                for (auto observer : entry.second.observers)
                {
                    observer->update(SUBJECT_TYPE_NEXTHOP_CHANGE, static_cast<void *>(&update));
                }
            }
        }
        else
        {
            auto route = entry.second.routeTable.find(prefix);
            if (route != entry.second.routeTable.end())
            {
                /* If removed route was best match find another best match route */
                if (route->first == entry.second.routeTable.rbegin()->first)
                {
                    entry.second.routeTable.erase(route);

                    /* Table should not be empty. Default route should always exists. */
                    assert(!entry.second.routeTable.empty());

                    auto route = entry.second.routeTable.rbegin();
                    NextHopUpdate update = { route->first, route->second };

                    for (auto observer : entry.second.observers)
                    {
                        observer->update(SUBJECT_TYPE_NEXTHOP_CHANGE, static_cast<void *>(&update));
                    }
                }
                else
                {
                    entry.second.routeTable.erase(route);
                }
            }
        }
    }
}

void RouteOrch::increaseNextHopRefCount(IpAddresses ipAddresses)
{
    /* Return when there is no next hop (dropped) */
    if (ipAddresses.getSize() == 0)
    {
        return;
    }
    else if (ipAddresses.getSize() == 1)
    {
        IpAddress ip_address(ipAddresses.to_string());
        m_neighOrch->increaseNextHopRefCount(ip_address);
    }
    else
    {
        m_syncdNextHopGroups[ipAddresses].ref_count ++;
    }
}
void RouteOrch::decreaseNextHopRefCount(IpAddresses ipAddresses)
{
    /* Return when there is no next hop (dropped) */
    if (ipAddresses.getSize() == 0)
    {
        return;
    }
    else if (ipAddresses.getSize() == 1)
    {
        IpAddress ip_address(ipAddresses.to_string());

        m_neighOrch->decreaseNextHopRefCount(ip_address);
    }
    else
    {
        m_syncdNextHopGroups[ipAddresses].ref_count --;
    }
}

bool RouteOrch::isRefCounterZero(const IpAddresses& ipAddresses) const
{
    if (!hasNextHopGroup(ipAddresses))
    {
        return true;
    }

    return m_syncdNextHopGroups.at(ipAddresses).ref_count == 0;
}

bool RouteOrch::addNextHopGroup(IpAddresses ipAddresses)
{
    SWSS_LOG_ENTER();

    assert(!hasNextHopGroup(ipAddresses));

    if (m_nextHopGroupCount >= m_maxNextHopGroupCount)
    {
        SWSS_LOG_DEBUG("Failed to create new next hop group. \
                        Reaching maximum number of next hop groups.");
        return false;
    }

    vector<sai_object_id_t> next_hop_ids;
    set<IpAddress> next_hop_set = ipAddresses.getIpAddresses();

    /* Assert each IP address exists in m_syncdNextHops table,
     * and add the corresponding next_hop_id to next_hop_ids. */
    for (auto it : next_hop_set)
    {
        if (!m_neighOrch->hasNextHop(it))
        {
            SWSS_LOG_INFO("Failed to get next hop %s in %s",
                    it.to_string().c_str(), ipAddresses.to_string().c_str());
            return false;
        }

        sai_object_id_t next_hop_id = m_neighOrch->getNextHopId(it);
        next_hop_ids.push_back(next_hop_id);
    }

    sai_attribute_t nhg_attr;
    vector<sai_attribute_t> nhg_attrs;

    nhg_attr.id = SAI_NEXT_HOP_GROUP_ATTR_TYPE;
    nhg_attr.value.s32 = SAI_NEXT_HOP_GROUP_TYPE_ECMP;
    nhg_attrs.push_back(nhg_attr);

    sai_object_id_t next_hop_group_id;
    sai_status_t status = sai_next_hop_group_api->
            create_next_hop_group(&next_hop_group_id, gSwitchId, (uint32_t)nhg_attrs.size(), nhg_attrs.data());

    if (status != SAI_STATUS_SUCCESS)
    {
        SWSS_LOG_ERROR("Failed to create next hop group %s, rv:%d",
                       ipAddresses.to_string().c_str(), status);
        return false;
    }

    m_nextHopGroupCount ++;
    SWSS_LOG_NOTICE("Create next hop group %s", ipAddresses.to_string().c_str());

    NextHopGroupEntry next_hop_group_entry;
    next_hop_group_entry.next_hop_group_id = next_hop_group_id;

    for (auto nhid: next_hop_ids)
    {
        // Create a next hop group member
        vector<sai_attribute_t> nhgm_attrs;

        sai_attribute_t nhgm_attr;
        nhgm_attr.id = SAI_NEXT_HOP_GROUP_MEMBER_ATTR_NEXT_HOP_GROUP_ID;
        nhgm_attr.value.oid = next_hop_group_id;
        nhgm_attrs.push_back(nhgm_attr);

        nhgm_attr.id = SAI_NEXT_HOP_GROUP_MEMBER_ATTR_NEXT_HOP_ID;
        nhgm_attr.value.oid = nhid;
        nhgm_attrs.push_back(nhgm_attr);

        sai_object_id_t next_hop_group_member_id;
        status = sai_next_hop_group_api->
                create_next_hop_group_member(&next_hop_group_member_id, gSwitchId, (uint32_t)nhgm_attrs.size(), nhgm_attrs.data());

        if (status != SAI_STATUS_SUCCESS)
        {
            // TODO: do we need to clean up?
            SWSS_LOG_ERROR("Failed to create next hop group %lx member %lx: %d\n",
                           next_hop_group_id, next_hop_group_member_id, status);
            return false;
        }

        // Save the membership into next hop structure
        next_hop_group_entry.next_hop_group_members.insert(next_hop_group_member_id);
    }

    /* Increate the ref_count for the next hops used by the next hop group. */
    for (auto it : next_hop_set)
        m_neighOrch->increaseNextHopRefCount(it);

    /*
     * Initialize the next hop group structure with ref_count as 0. This
     * count will increase once the route is successfully syncd.
     */
    next_hop_group_entry.ref_count = 0;
    m_syncdNextHopGroups[ipAddresses] = next_hop_group_entry;

    return true;
}

bool RouteOrch::removeNextHopGroup(IpAddresses ipAddresses)
{
    SWSS_LOG_ENTER();

    sai_status_t status;
    assert(hasNextHopGroup(ipAddresses));

    if (m_syncdNextHopGroups[ipAddresses].ref_count == 0)
    {
        auto next_hop_group_entry = m_syncdNextHopGroups[ipAddresses];
        sai_object_id_t next_hop_group_id = next_hop_group_entry.next_hop_group_id;

        for (auto next_hop_group_member_id: next_hop_group_entry.next_hop_group_members)
        {
            status = sai_next_hop_group_api->remove_next_hop_group_member(next_hop_group_member_id);
            if (status != SAI_STATUS_SUCCESS)
            {
                SWSS_LOG_ERROR("Failed to remove next hop group member %lx, rv:%d", next_hop_group_member_id, status);
                return false;
            }
        }

        sai_status_t status = sai_next_hop_group_api->remove_next_hop_group(next_hop_group_id);
        if (status != SAI_STATUS_SUCCESS)
        {
            SWSS_LOG_ERROR("Failed to remove next hop group %lx, rv:%d", next_hop_group_id, status);
            return false;
        }

        m_nextHopGroupCount --;

        set<IpAddress> ip_address_set = ipAddresses.getIpAddresses();
        for (auto it : ip_address_set)
            m_neighOrch->decreaseNextHopRefCount(it);

        m_syncdNextHopGroups.erase(ipAddresses);
    }

    return true;
}

void RouteOrch::addTempRoute(IpPrefix ipPrefix, IpAddresses nextHops)
{
    SWSS_LOG_ENTER();

    auto next_hop_set = nextHops.getIpAddresses();

    /* Remove next hops that are not in m_syncdNextHops */
    for (auto it = next_hop_set.begin(); it != next_hop_set.end();)
    {
        if (!m_neighOrch->hasNextHop(*it))
        {
            SWSS_LOG_INFO("Failed to get next hop %s for %s",
                   (*it).to_string().c_str(), ipPrefix.to_string().c_str());
            it = next_hop_set.erase(it);
        }
        else
            it++;
    }

    /* Return if next_hop_set is empty */
    if (next_hop_set.empty())
        return;

    /* Randomly pick an address from the set */
    auto it = next_hop_set.begin();
    advance(it, rand() % next_hop_set.size());

    /* Set the route's temporary next hop to be the randomly picked one */
    IpAddresses tmp_next_hop((*it).to_string());
    addRoute(ipPrefix, tmp_next_hop);
}

bool RouteOrch::addRoute(IpPrefix ipPrefix, IpAddresses nextHops)
{
    SWSS_LOG_ENTER();

    /* next_hop_id indicates the next hop id or next hop group id of this route */
    sai_object_id_t next_hop_id;
    auto it_route = m_syncdRoutes.find(ipPrefix);

    /* The route is pointing to a next hop */
    if (nextHops.getSize() == 1)
    {
        IpAddress ip_address(nextHops.to_string());
        if (m_neighOrch->hasNextHop(ip_address))
        {
            next_hop_id = m_neighOrch->getNextHopId(ip_address);
        }
        else
        {
            SWSS_LOG_INFO("Failed to get next hop %s for %s",
                    nextHops.to_string().c_str(), ipPrefix.to_string().c_str());
            return false;
        }
    }
    /* The route is pointing to a next hop group */
    else
    {
        /* Check if there is already an existing next hop group */
        if (!hasNextHopGroup(nextHops))
        {
            /* Try to create a new next hop group */
            if (!addNextHopGroup(nextHops))
            {
                /* Failed to create the next hop group and check if a temporary route is needed */

                /* If the current next hop is part of the next hop group to sync,
                 * then return false and no need to add another temporary route. */
                if (it_route != m_syncdRoutes.end() && it_route->second.getSize() == 1)
                {
                    IpAddress ip_address(it_route->second.to_string());
                    if (nextHops.contains(ip_address))
                    {
                        return false;
                    }
                }

                /* Add a temporary route when a next hop group cannot be added,
                 * and there is no temporary route right now or the current temporary
                 * route is not pointing to a member of the next hop group to sync. */
                addTempRoute(ipPrefix, nextHops);
                /* Return false since the original route is not successfully added */
                return false;
            }
        }

        next_hop_id = m_syncdNextHopGroups[nextHops].next_hop_group_id;
    }

    /* Sync the route entry */
    sai_route_entry_t route_entry;
    route_entry.vr_id = gVirtualRouterId;
    route_entry.switch_id = gSwitchId;
    copy(route_entry.destination, ipPrefix);

    sai_attribute_t route_attr;

    /* If the prefix is not in m_syncdRoutes, then we need to create the route
     * for this prefix with the new next hop (group) id. If the prefix is already
     * in m_syncdRoutes, then we need to update the route with a new next hop
     * (group) id. The old next hop (group) is then not used and the reference
     * count will decrease by 1.
     */
    if (it_route == m_syncdRoutes.end())
    {
        route_attr.id = SAI_ROUTE_ENTRY_ATTR_NEXT_HOP_ID;
        route_attr.value.oid = next_hop_id;

        /* Default SAI_ROUTE_ATTR_PACKET_ACTION is SAI_PACKET_ACTION_FORWARD */
        sai_status_t status = sai_route_api->create_route_entry(&route_entry, 1, &route_attr);
        if (status != SAI_STATUS_SUCCESS)
        {
            SWSS_LOG_ERROR("Failed to create route %s with next hop(s) %s",
                    ipPrefix.to_string().c_str(), nextHops.to_string().c_str());
            /* Clean up the newly created next hop group entry */
            if (nextHops.getSize() > 1)
            {
                removeNextHopGroup(nextHops);
            }
            return false;
        }

        /* Increase the ref_count for the next hop (group) entry */
        increaseNextHopRefCount(nextHops);
        SWSS_LOG_INFO("Create route %s with next hop(s) %s",
                ipPrefix.to_string().c_str(), nextHops.to_string().c_str());
    }
    else
    {
        sai_status_t status;

        /* Set the packet action to forward when there was no next hop (dropped) */
        if (it_route->second.getSize() == 0)
        {
            route_attr.id = SAI_ROUTE_ENTRY_ATTR_PACKET_ACTION;
            route_attr.value.s32 = SAI_PACKET_ACTION_FORWARD;

            status = sai_route_api->set_route_entry_attribute(&route_entry, &route_attr);
            if (status != SAI_STATUS_SUCCESS)
            {
                SWSS_LOG_ERROR("Failed to set route %s with packet action forward, %d",
                               ipPrefix.to_string().c_str(), status);
                return false;
            }
        }

        route_attr.id = SAI_ROUTE_ENTRY_ATTR_NEXT_HOP_ID;
        route_attr.value.oid = next_hop_id;

        /* Set the next hop ID to a new value */
        status = sai_route_api->set_route_entry_attribute(&route_entry, &route_attr);
        if (status != SAI_STATUS_SUCCESS)
        {
            SWSS_LOG_ERROR("Failed to set route %s with next hop(s) %s",
                    ipPrefix.to_string().c_str(), nextHops.to_string().c_str());
            return false;
        }

        /* Increase the ref_count for the next hop (group) entry */
        increaseNextHopRefCount(nextHops);

        decreaseNextHopRefCount(it_route->second);
        if (it_route->second.getSize() > 1
            && m_syncdNextHopGroups[it_route->second].ref_count == 0)
        {
            removeNextHopGroup(it_route->second);
        }
        SWSS_LOG_INFO("Set route %s with next hop(s) %s",
                ipPrefix.to_string().c_str(), nextHops.to_string().c_str());
    }

    m_syncdRoutes[ipPrefix] = nextHops;

    notifyNextHopChangeObservers(ipPrefix, nextHops, true);
    return true;
}

bool RouteOrch::removeRoute(IpPrefix ipPrefix)
{
    SWSS_LOG_ENTER();

    sai_route_entry_t route_entry;
    route_entry.vr_id = gVirtualRouterId;
    route_entry.switch_id = gSwitchId;
    copy(route_entry.destination, ipPrefix);

    // set to blackhole for default route
    if (ipPrefix.isDefaultRoute())
    {
        sai_attribute_t attr;
        attr.id = SAI_ROUTE_ENTRY_ATTR_PACKET_ACTION;
        attr.value.s32 = SAI_PACKET_ACTION_DROP;

        sai_status_t status = sai_route_api->set_route_entry_attribute(&route_entry, &attr);
        if (status != SAI_STATUS_SUCCESS)
        {
            SWSS_LOG_ERROR("Failed to set route %s packet action to drop, rv:%d",
                    ipPrefix.to_string().c_str(), status);
<<<<<<< HEAD
            return false;
        }

        attr.id = SAI_ROUTE_ATTR_NEXT_HOP_ID;
        attr.value.oid = SAI_NULL_OBJECT_ID;

        status = sai_route_api->set_route_attribute(&route_entry, &attr);
        if (status != SAI_STATUS_SUCCESS)
        {
            SWSS_LOG_ERROR("Failed to set route %s next hop ID to NULL, rv:%d",
                    ipPrefix.to_string().c_str(), status);
=======
>>>>>>> 70a28660
            return false;
        }

        SWSS_LOG_INFO("Set route %s packet action to drop", ipPrefix.to_string().c_str());

        attr.id = SAI_ROUTE_ENTRY_ATTR_NEXT_HOP_ID;
        attr.value.oid = SAI_NULL_OBJECT_ID;

        status = sai_route_api->set_route_entry_attribute(&route_entry, &attr);
        if (status != SAI_STATUS_SUCCESS)
        {
            SWSS_LOG_ERROR("Failed to set route %s next hop ID to NULL, rv:%d",
                    ipPrefix.to_string().c_str(), status);
            return false;
        }

        SWSS_LOG_INFO("Set route %s next hop ID to NULL", ipPrefix.to_string().c_str());
    }
    else
    {
        sai_status_t status = sai_route_api->remove_route_entry(&route_entry);
        if (status != SAI_STATUS_SUCCESS)
        {
            SWSS_LOG_ERROR("Failed to remove route prefix:%s\n", ipPrefix.to_string().c_str());
            return false;
        }
    }

    /* Remove next hop group entry if ref_count is zero */
    auto it_route = m_syncdRoutes.find(ipPrefix);
    if (it_route != m_syncdRoutes.end())
    {
        /*
         * Decrease the reference count only when the route is pointing to a next hop.
         * Decrease the reference count when the route is pointing to a next hop group,
         * and check wheather the reference count decreases to zero. If yes, then we need
         * to remove the next hop group.
         */
        decreaseNextHopRefCount(it_route->second);
        if (it_route->second.getSize() > 1
            && m_syncdNextHopGroups[it_route->second].ref_count == 0)
        {
            removeNextHopGroup(it_route->second);
        }
    }
    SWSS_LOG_INFO("Remove route %s with next hop(s) %s",
            ipPrefix.to_string().c_str(), it_route->second.to_string().c_str());

    if (ipPrefix.isDefaultRoute())
    {
        m_syncdRoutes[ipPrefix] = IpAddresses();

        /* Notify about default route next hop change */
        notifyNextHopChangeObservers(ipPrefix, m_syncdRoutes[ipPrefix], true);
    }
    else
    {
        m_syncdRoutes.erase(ipPrefix);

        /* Notify about the route next hop removal */
        notifyNextHopChangeObservers(ipPrefix, IpAddresses(), false);
    }
    return true;
}<|MERGE_RESOLUTION|>--- conflicted
+++ resolved
@@ -749,7 +749,6 @@
         {
             SWSS_LOG_ERROR("Failed to set route %s packet action to drop, rv:%d",
                     ipPrefix.to_string().c_str(), status);
-<<<<<<< HEAD
             return false;
         }
 
@@ -761,8 +760,6 @@
         {
             SWSS_LOG_ERROR("Failed to set route %s next hop ID to NULL, rv:%d",
                     ipPrefix.to_string().c_str(), status);
-=======
->>>>>>> 70a28660
             return false;
         }
 
