#include <assert.h>
#include <inttypes.h>
#include <algorithm>
#include "routeorch.h"
#include "nhgorch.h"
#include "tunneldecaporch.h"
#include "cbf/cbfnhgorch.h"
#include "logger.h"
#include "flowcounterrouteorch.h"
#include "muxorch.h"
#include "swssnet.h"
#include "crmorch.h"
#include "directory.h"

extern sai_object_id_t gVirtualRouterId;
extern sai_object_id_t gSwitchId;

extern sai_next_hop_group_api_t*    sai_next_hop_group_api;
extern sai_route_api_t*             sai_route_api;
extern sai_mpls_api_t*              sai_mpls_api;
extern sai_switch_api_t*            sai_switch_api;

extern PortsOrch *gPortsOrch;
extern CrmOrch *gCrmOrch;
extern Directory<Orch*> gDirectory;
extern NhgOrch *gNhgOrch;
extern CbfNhgOrch *gCbfNhgOrch;
extern FlowCounterRouteOrch *gFlowCounterRouteOrch;
extern TunnelDecapOrch *gTunneldecapOrch;

extern size_t gMaxBulkSize;
extern string gMySwitchType;

/* Default maximum number of next hop groups */
#define DEFAULT_NUMBER_OF_ECMP_GROUPS   128
#define DEFAULT_MAX_ECMP_GROUP_SIZE     32

RouteOrch::RouteOrch(DBConnector *db, vector<table_name_with_pri_t> &tableNames, SwitchOrch *switchOrch, NeighOrch *neighOrch, IntfsOrch *intfsOrch, VRFOrch *vrfOrch, FgNhgOrch *fgNhgOrch, Srv6Orch *srv6Orch) :
        gRouteBulker(sai_route_api, gMaxBulkSize),
        gLabelRouteBulker(sai_mpls_api, gMaxBulkSize),
        gNextHopGroupMemberBulker(sai_next_hop_group_api, gSwitchId, gMaxBulkSize),
        Orch(db, tableNames),
        m_switchOrch(switchOrch),
        m_neighOrch(neighOrch),
        m_intfsOrch(intfsOrch),
        m_vrfOrch(vrfOrch),
        m_fgNhgOrch(fgNhgOrch),
        m_nextHopGroupCount(0),
        m_srv6Orch(srv6Orch),
        m_resync(false),
        m_appTunnelDecapTermProducer(db, APP_TUNNEL_DECAP_TERM_TABLE_NAME)
{
    SWSS_LOG_ENTER();

    m_publisher.setBuffered(true);

    sai_attribute_t attr;
    attr.id = SAI_SWITCH_ATTR_NUMBER_OF_ECMP_GROUPS;

    sai_status_t status = sai_switch_api->get_switch_attribute(gSwitchId, 1, &attr);
    if (status != SAI_STATUS_SUCCESS)
    {
        SWSS_LOG_WARN("Failed to get switch attribute number of ECMP groups. \
                       Use default value. rv:%d", status);
        m_maxNextHopGroupCount = DEFAULT_NUMBER_OF_ECMP_GROUPS;
    }
    else
    {
        m_maxNextHopGroupCount = attr.value.s32;

        /*
         * ASIC specific workaround to re-calculate maximum ECMP groups
         * according to different ECMP mode used.
         *
         * On Mellanox platform, the maximum ECMP groups returned is the value
         * under the condition that the ECMP group size is 1. Dividing this
         * number by DEFAULT_MAX_ECMP_GROUP_SIZE gets the maximum number of
         * ECMP groups when the maximum ECMP group size is 32.
         */
        char *platform = getenv("platform");
        if (platform && strstr(platform, MLNX_PLATFORM_SUBSTRING))
        {
            m_maxNextHopGroupCount /= DEFAULT_MAX_ECMP_GROUP_SIZE;
        }
    }
    vector<FieldValueTuple> fvTuple;
    fvTuple.emplace_back("MAX_NEXTHOP_GROUP_COUNT", to_string(m_maxNextHopGroupCount));
    m_switchOrch->set_switch_capability(fvTuple);

    SWSS_LOG_NOTICE("Maximum number of ECMP groups supported is %d", m_maxNextHopGroupCount);

    /* fetch the MAX_ECMP_MEMBER_COUNT and for voq platform, set it to 128 */
    attr.id = SAI_SWITCH_ATTR_MAX_ECMP_MEMBER_COUNT;
    status = sai_switch_api->get_switch_attribute(gSwitchId, 1, &attr);
    
    if (status != SAI_STATUS_SUCCESS)
    {
        SWSS_LOG_WARN("Failed to get switch attribute max ECMP Group size. rv:%d", status);
    }
    else
    {
        uint32_t maxEcmpGroupSize = attr.value.u32;
        SWSS_LOG_NOTICE("Switch Type: %s, Max ECMP Group Size supported: %d", gMySwitchType.c_str(), attr.value.u32);

        /*If the switch type is voq, and max Ecmp group size supported is greater or equal to 128, set it to 128 */
        if (gMySwitchType == "voq" && maxEcmpGroupSize >= 128)
        {
            maxEcmpGroupSize = 128;
            attr.id = SAI_SWITCH_ATTR_ECMP_MEMBER_COUNT;
            attr.value.s32 = maxEcmpGroupSize;
            status = sai_switch_api->set_switch_attribute(gSwitchId, &attr);
            if (status != SAI_STATUS_SUCCESS)
            {
                SWSS_LOG_ERROR("Failed to set switch attribute ECMP member count to 128. rv:%d", status);
            }
            else 
            {
                SWSS_LOG_NOTICE("Set switch attribute ECMP member count to 128");
            }
        }
    }

    m_stateDb = shared_ptr<DBConnector>(new DBConnector("STATE_DB", 0));
    m_stateDefaultRouteTb = unique_ptr<swss::Table>(new Table(m_stateDb.get(), STATE_ROUTE_TABLE_NAME));

    IpPrefix default_ip_prefix("0.0.0.0/0");
    updateDefRouteState("0.0.0.0/0");

    sai_route_entry_t unicast_route_entry;
    unicast_route_entry.vr_id = gVirtualRouterId;
    unicast_route_entry.switch_id = gSwitchId;
    copy(unicast_route_entry.destination, default_ip_prefix);
    subnet(unicast_route_entry.destination, unicast_route_entry.destination);

    attr.id = SAI_ROUTE_ENTRY_ATTR_PACKET_ACTION;
    attr.value.s32 = SAI_PACKET_ACTION_DROP;

    status = sai_route_api->create_route_entry(&unicast_route_entry, 1, &attr);
    if (status != SAI_STATUS_SUCCESS)
    {
        SWSS_LOG_ERROR("Failed to create IPv4 default route with packet action drop");
        throw runtime_error("Failed to create IPv4 default route with packet action drop");
    }

    gCrmOrch->incCrmResUsedCounter(CrmResourceType::CRM_IPV4_ROUTE);

    /* Add default IPv4 route into the m_syncdRoutes */
    m_syncdRoutes[gVirtualRouterId][default_ip_prefix] = RouteNhg();

    SWSS_LOG_NOTICE("Create IPv4 default route with packet action drop");

    IpPrefix v6_default_ip_prefix("::/0");
    updateDefRouteState("::/0");

    copy(unicast_route_entry.destination, v6_default_ip_prefix);
    subnet(unicast_route_entry.destination, unicast_route_entry.destination);

    status = sai_route_api->create_route_entry(&unicast_route_entry, 1, &attr);
    if (status != SAI_STATUS_SUCCESS)
    {
        SWSS_LOG_ERROR("Failed to create IPv6 default route with packet action drop");
        throw runtime_error("Failed to create IPv6 default route with packet action drop");
    }

    gCrmOrch->incCrmResUsedCounter(CrmResourceType::CRM_IPV6_ROUTE);

    /* Add default IPv6 route into the m_syncdRoutes */
    m_syncdRoutes[gVirtualRouterId][v6_default_ip_prefix] = RouteNhg();

    SWSS_LOG_NOTICE("Create IPv6 default route with packet action drop");

    /* All the interfaces have the same MAC address and hence the same
     * auto-generated link-local ipv6 address with eui64 interface-id.
     * Hence add a single /128 route entry for the link-local interface
     * address pointing to the CPU port.
     */
    IpPrefix linklocal_prefix = getLinkLocalEui64Addr();

    addLinkLocalRouteToMe(gVirtualRouterId, linklocal_prefix);
    SWSS_LOG_NOTICE("Created link local ipv6 route %s to cpu", linklocal_prefix.to_string().c_str());

    /* Add fe80::/10 subnet route to forward all link-local packets
     * destined to us, to CPU */
    IpPrefix default_link_local_prefix("fe80::/10");

    addLinkLocalRouteToMe(gVirtualRouterId, default_link_local_prefix);
    SWSS_LOG_NOTICE("Created link local ipv6 route %s to cpu", default_link_local_prefix.to_string().c_str());
}

std::string RouteOrch::getLinkLocalEui64Addr(void)
{
    SWSS_LOG_ENTER();

    string        ip_prefix;
    const uint8_t *gmac = gMacAddress.getMac();

    uint8_t        eui64_interface_id[EUI64_INTF_ID_LEN];
    char           ipv6_ll_addr[INET6_ADDRSTRLEN] = {0};

    /* Link-local IPv6 address autogenerated by kernel with eui64 interface-id
     * derived from the MAC address of the host interface.
     */
    eui64_interface_id[0] = gmac[0] ^ 0x02;
    eui64_interface_id[1] = gmac[1];
    eui64_interface_id[2] = gmac[2];
    eui64_interface_id[3] = 0xff;
    eui64_interface_id[4] = 0xfe;
    eui64_interface_id[5] = gmac[3];
    eui64_interface_id[6] = gmac[4];
    eui64_interface_id[7] = gmac[5];

    snprintf(ipv6_ll_addr, INET6_ADDRSTRLEN, "fe80::%02x%02x:%02x%02x:%02x%02x:%02x%02x",
             eui64_interface_id[0], eui64_interface_id[1], eui64_interface_id[2],
             eui64_interface_id[3], eui64_interface_id[4], eui64_interface_id[5],
             eui64_interface_id[6], eui64_interface_id[7]);

    ip_prefix = string(ipv6_ll_addr);

    return ip_prefix;
}

void RouteOrch::addLinkLocalRouteToMe(sai_object_id_t vrf_id, IpPrefix linklocal_prefix)
{
    sai_route_entry_t unicast_route_entry;
    unicast_route_entry.switch_id = gSwitchId;
    unicast_route_entry.vr_id = vrf_id;
    copy(unicast_route_entry.destination, linklocal_prefix);
    subnet(unicast_route_entry.destination, unicast_route_entry.destination);

    sai_attribute_t attr;
    vector<sai_attribute_t> attrs;

    attr.id = SAI_ROUTE_ENTRY_ATTR_PACKET_ACTION;
    attr.value.s32 = SAI_PACKET_ACTION_FORWARD;
    attrs.push_back(attr);

    Port cpu_port;
    gPortsOrch->getCpuPort(cpu_port);

    attr.id = SAI_ROUTE_ENTRY_ATTR_NEXT_HOP_ID;
    attr.value.oid = cpu_port.m_port_id;
    attrs.push_back(attr);

    sai_status_t status = sai_route_api->create_route_entry(&unicast_route_entry, (uint32_t)attrs.size(), attrs.data());
    if (status != SAI_STATUS_SUCCESS)
    {
        SWSS_LOG_ERROR("Failed to create link local ipv6 route %s to cpu, rv:%d",
                       linklocal_prefix.getIp().to_string().c_str(), status);
        throw runtime_error("Failed to create link local ipv6 route to cpu.");
    }

    gCrmOrch->incCrmResUsedCounter(CrmResourceType::CRM_IPV6_ROUTE);

    gFlowCounterRouteOrch->onAddMiscRouteEntry(vrf_id, linklocal_prefix.getSubnet());

    SWSS_LOG_NOTICE("Created link local ipv6 route  %s to cpu", linklocal_prefix.to_string().c_str());
}

void RouteOrch::delLinkLocalRouteToMe(sai_object_id_t vrf_id, IpPrefix linklocal_prefix)
{
    sai_route_entry_t unicast_route_entry;
    unicast_route_entry.switch_id = gSwitchId;
    unicast_route_entry.vr_id = vrf_id;
    copy(unicast_route_entry.destination, linklocal_prefix);
    subnet(unicast_route_entry.destination, unicast_route_entry.destination);

    sai_status_t status = sai_route_api->remove_route_entry(&unicast_route_entry);
    if (status != SAI_STATUS_SUCCESS)
    {
        SWSS_LOG_ERROR("Failed to delete link local ipv6 route %s to cpu, rv:%d",
                       linklocal_prefix.getIp().to_string().c_str(), status);
        return;
    }

    gCrmOrch->decCrmResUsedCounter(CrmResourceType::CRM_IPV6_ROUTE);

    gFlowCounterRouteOrch->onRemoveMiscRouteEntry(vrf_id, linklocal_prefix.getSubnet());

    SWSS_LOG_NOTICE("Deleted link local ipv6 route  %s to cpu", linklocal_prefix.to_string().c_str());
}

void RouteOrch::updateDefRouteState(string ip, bool add)
{
    vector<FieldValueTuple> tuples;
    string state = add?"ok":"na";
    FieldValueTuple tuple("state", state);
    tuples.push_back(tuple);

    m_stateDefaultRouteTb->set(ip, tuples);
}

bool RouteOrch::hasNextHopGroup(const NextHopGroupKey& nexthops) const
{
    return m_syncdNextHopGroups.find(nexthops) != m_syncdNextHopGroups.end();
}

sai_object_id_t RouteOrch::getNextHopGroupId(const NextHopGroupKey& nexthops)
{
    assert(hasNextHopGroup(nexthops));
    return m_syncdNextHopGroups[nexthops].next_hop_group_id;
}

void RouteOrch::attach(Observer *observer, const IpAddress& dstAddr, sai_object_id_t vrf_id)
{
    SWSS_LOG_ENTER();

    Host host = std::make_pair(vrf_id, dstAddr);
    auto observerEntry = m_nextHopObservers.find(host);

    /* Create a new observer entry if no current observer is observing this
     * IP address */
    if (observerEntry == m_nextHopObservers.end())
    {
        m_nextHopObservers.emplace(host, NextHopObserverEntry());
        observerEntry = m_nextHopObservers.find(host);

        /* Find the prefixes that cover the destination IP */
        if (m_syncdRoutes.find(vrf_id) != m_syncdRoutes.end())
        {
            for (auto route : m_syncdRoutes.at(vrf_id))
            {
                if (route.first.isAddressInSubnet(dstAddr))
                {
                    SWSS_LOG_INFO("Prefix %s covers destination address",
                            route.first.to_string().c_str());
                    observerEntry->second.routeTable.emplace(
                            route.first, route.second);
                }
            }
        }
    }

    observerEntry->second.observers.push_back(observer);

    // Trigger next hop change for the first time the observer is attached
    // Note that rbegin() is pointing to the entry with longest prefix match
    auto route = observerEntry->second.routeTable.rbegin();
    if (route != observerEntry->second.routeTable.rend())
    {
        SWSS_LOG_NOTICE("Attached next hop observer of route %s for destination IP %s",
                observerEntry->second.routeTable.rbegin()->first.to_string().c_str(),
                dstAddr.to_string().c_str());
        NextHopUpdate update = { vrf_id, dstAddr, route->first, route->second.nhg_key };
        observer->update(SUBJECT_TYPE_NEXTHOP_CHANGE, static_cast<void *>(&update));
    }
}

void RouteOrch::detach(Observer *observer, const IpAddress& dstAddr, sai_object_id_t vrf_id)
{
    SWSS_LOG_ENTER();

    auto observerEntry = m_nextHopObservers.find(std::make_pair(vrf_id, dstAddr));

    if (observerEntry == m_nextHopObservers.end())
    {
        SWSS_LOG_ERROR("Failed to locate observer for destination IP %s",
                dstAddr.to_string().c_str());
        assert(false);
        return;
    }

    // Find the observer
    for (auto iter = observerEntry->second.observers.begin();
            iter != observerEntry->second.observers.end(); ++iter)
    {
        if (observer == *iter)
        {
            observerEntry->second.observers.erase(iter);

            SWSS_LOG_NOTICE("Detached next hop observer for destination IP %s",
                    dstAddr.to_string().c_str());

            // Remove NextHopObserverEntry if no observer is tracking this
            // destination IP.
            if (observerEntry->second.observers.empty())
            {
                m_nextHopObservers.erase(observerEntry);
            }
            break;
        }
    }
}

void RouteOrch::updateDefaultRouteSwapSet(const NextHopGroupKey default_nhg_key, std::set<NextHopKey>& active_default_route_nhops)
{
    std::set<NextHopKey> current_default_route_nhops;
    current_default_route_nhops.clear();

    if (default_nhg_key.getSize() == 1)
    {
        current_default_route_nhops.insert(*default_nhg_key.getNextHops().begin());
    }
    else
    {
        auto nhgm = m_syncdNextHopGroups[default_nhg_key].nhopgroup_members;
        for (auto nhop = nhgm.begin(); nhop != nhgm.end(); ++nhop)
        {
            current_default_route_nhops.insert(nhop->first);
        }
    }

    active_default_route_nhops.clear();
    std::copy(current_default_route_nhops.begin(), current_default_route_nhops.end(), std::inserter(active_default_route_nhops, active_default_route_nhops.begin()));
}

bool RouteOrch::addDefaultRouteNexthopsInNextHopGroup(NextHopGroupEntry& original_next_hop_group, std::set<NextHopKey>& default_route_next_hop_set)
{
    SWSS_LOG_ENTER();
    sai_object_id_t nexthop_group_member_id;
    sai_status_t status;

    for (auto it : default_route_next_hop_set)
    {
        vector<sai_attribute_t> nhgm_attrs;
        sai_attribute_t nhgm_attr;
        nhgm_attr.id = SAI_NEXT_HOP_GROUP_MEMBER_ATTR_NEXT_HOP_GROUP_ID;
        nhgm_attr.value.oid = original_next_hop_group.next_hop_group_id;
        nhgm_attrs.push_back(nhgm_attr);

        nhgm_attr.id = SAI_NEXT_HOP_GROUP_MEMBER_ATTR_NEXT_HOP_ID;
        nhgm_attr.value.oid = m_neighOrch->getNextHopId(it);
        nhgm_attrs.push_back(nhgm_attr);

        status = sai_next_hop_group_api->create_next_hop_group_member(&nexthop_group_member_id, gSwitchId,
                                                                     (uint32_t)nhgm_attrs.size(),
                                                                     nhgm_attrs.data());

        if (status != SAI_STATUS_SUCCESS)
        {
            SWSS_LOG_ERROR("Default Route Swap Failed to add next hop member to group %" PRIx64 ": %d\n",
                           original_next_hop_group.next_hop_group_id, status);
            task_process_status handle_status = handleSaiCreateStatus(SAI_API_NEXT_HOP_GROUP, status);
            if (handle_status != task_success)
            {
                return parseHandleSaiStatusFailure(handle_status);
            }
        }
        // Increment the Default Route Active NH Reference Count
        m_neighOrch->increaseNextHopRefCount(it);
        gCrmOrch->incCrmResUsedCounter(CrmResourceType::CRM_NEXTHOP_GROUP_MEMBER);
        original_next_hop_group.default_route_nhopgroup_members[it].next_hop_id = nexthop_group_member_id;
        original_next_hop_group.default_route_nhopgroup_members[it].seq_id = 0;
        original_next_hop_group.is_default_route_nh_swap = true;
    }
    return true;
}

bool RouteOrch::validnexthopinNextHopGroup(const NextHopKey &nexthop, uint32_t& count)
{
    SWSS_LOG_ENTER();

    sai_object_id_t nexthop_id;
    sai_status_t status;
    count = 0;

    for (auto nhopgroup = m_syncdNextHopGroups.begin();
         nhopgroup != m_syncdNextHopGroups.end(); ++nhopgroup)
    {

        if (!(nhopgroup->first.contains(nexthop)))
        {
            continue;
        }

       // Route NHOP Group is swapped by default route nh memeber . do not add Nexthop again.
       // Wait for Nexthop Group Cleanup
        if (nhopgroup->second.is_default_route_nh_swap)
        {
           continue;
        }
        
        vector<sai_attribute_t> nhgm_attrs;
        sai_attribute_t nhgm_attr;

        /* get updated nhkey with possible weight */
        auto nhkey = nhopgroup->first.getNextHops().find(nexthop);

        nhgm_attr.id = SAI_NEXT_HOP_GROUP_MEMBER_ATTR_NEXT_HOP_GROUP_ID;
        nhgm_attr.value.oid = nhopgroup->second.next_hop_group_id;
        nhgm_attrs.push_back(nhgm_attr);

        nhgm_attr.id = SAI_NEXT_HOP_GROUP_MEMBER_ATTR_NEXT_HOP_ID;
        nhgm_attr.value.oid = m_neighOrch->getNextHopId(nexthop);
        nhgm_attrs.push_back(nhgm_attr);

        if (nhkey->weight)
        {
            nhgm_attr.id = SAI_NEXT_HOP_GROUP_MEMBER_ATTR_WEIGHT;
            nhgm_attr.value.s32 = nhkey->weight;
            nhgm_attrs.push_back(nhgm_attr);
        }

        if (m_switchOrch->checkOrderedEcmpEnable())
        {
            nhgm_attr.id = SAI_NEXT_HOP_GROUP_MEMBER_ATTR_SEQUENCE_ID;
            nhgm_attr.value.u32 = nhopgroup->second.nhopgroup_members[nexthop].seq_id;
            nhgm_attrs.push_back(nhgm_attr);
        }

        status = sai_next_hop_group_api->create_next_hop_group_member(&nexthop_id, gSwitchId,
                                                                      (uint32_t)nhgm_attrs.size(),
                                                                      nhgm_attrs.data());

        if (status != SAI_STATUS_SUCCESS)
        {
            SWSS_LOG_ERROR("Failed to add next hop member to group %" PRIx64 ": %d\n",
                           nhopgroup->second.next_hop_group_id, status);
            task_process_status handle_status = handleSaiCreateStatus(SAI_API_NEXT_HOP_GROUP, status);
            if (handle_status != task_success)
            {
                return parseHandleSaiStatusFailure(handle_status);
            }
        }

        ++count;
        gCrmOrch->incCrmResUsedCounter(CrmResourceType::CRM_NEXTHOP_GROUP_MEMBER);
        nhopgroup->second.nhopgroup_members[nexthop].next_hop_id = nexthop_id;
        nhopgroup->second.nh_member_install_count++;
    }

    if (!m_fgNhgOrch->validNextHopInNextHopGroup(nexthop))
    {
        return false;
    }

    return true;
}

bool RouteOrch::invalidnexthopinNextHopGroup(const NextHopKey &nexthop, uint32_t& count)
{
    SWSS_LOG_ENTER();

    sai_object_id_t nexthop_id;
    sai_status_t status;
    count = 0;

    for (auto nhopgroup = m_syncdNextHopGroups.begin();
         nhopgroup != m_syncdNextHopGroups.end(); ++nhopgroup)
    {

        if (!(nhopgroup->first.contains(nexthop)))
        {
            continue;
        }

        nexthop_id = nhopgroup->second.nhopgroup_members[nexthop].next_hop_id;
        status = sai_next_hop_group_api->remove_next_hop_group_member(nexthop_id);

        if (status != SAI_STATUS_SUCCESS)
        {
            SWSS_LOG_ERROR("Failed to remove next hop member %" PRIx64 " from group %" PRIx64 ": %d\n",
                           nexthop_id, nhopgroup->second.next_hop_group_id, status);
            task_process_status handle_status = handleSaiRemoveStatus(SAI_API_NEXT_HOP_GROUP, status);
            if (handle_status != task_success)
            {
                return parseHandleSaiStatusFailure(handle_status);
            }
        }
        if (nhopgroup->second.nh_member_install_count)
        {
            nhopgroup->second.nh_member_install_count--;
        }
        
        if (nhopgroup->second.nh_member_install_count == 0 && nhopgroup->second.eligible_for_default_route_nh_swap && !nhopgroup->second.is_default_route_nh_swap)
        {
            if(nexthop.ip_address.isV4())
            { 
                addDefaultRouteNexthopsInNextHopGroup(nhopgroup->second, v4_active_default_route_nhops);
            }
            else
            {
                addDefaultRouteNexthopsInNextHopGroup(nhopgroup->second, v6_active_default_route_nhops);
            }
        }
        ++count;
        gCrmOrch->decCrmResUsedCounter(CrmResourceType::CRM_NEXTHOP_GROUP_MEMBER);
    }

    if (!m_fgNhgOrch->invalidNextHopInNextHopGroup(nexthop))
    {
        return false;
    }

    return true;
}

void RouteOrch::doTask(Consumer& consumer)
{
    SWSS_LOG_ENTER();

    if (!gPortsOrch->allPortsReady())
    {
        return;
    }

    string table_name = consumer.getTableName();

    if (table_name == APP_LABEL_ROUTE_TABLE_NAME)
    {
        doLabelTask(consumer);
        return;
    }

    /* Default handling is for APP_ROUTE_TABLE_NAME */
    auto it = consumer.m_toSync.begin();
    while (it != consumer.m_toSync.end())
    {
        // Route bulk results will be stored in a map
        std::map<
                std::pair<
                        std::string,            // Key
                        std::string             // Op
                >,
                RouteBulkContext
        >                                       toBulk;

        // Add or remove routes with a route bulker
        while (it != consumer.m_toSync.end())
        {
            KeyOpFieldsValuesTuple t = it->second;

            string key = kfvKey(t);
            string op = kfvOp(t);

            auto rc = toBulk.emplace(std::piecewise_construct,
                    std::forward_as_tuple(key, op),
                    std::forward_as_tuple(key, (op == SET_COMMAND)));

            bool inserted = rc.second;
            auto& ctx = rc.first->second;
            if (!inserted)
            {
                ctx.clear();
            }

            /* Get notification from application */
            /* resync application:
             * When routeorch receives 'resync' message, it marks all current
             * routes as dirty and waits for 'resync complete' message. For all
             * newly received routes, if they match current dirty routes, it unmarks
             * them dirty. After receiving 'resync complete' message, it creates all
             * newly added routes and removes all dirty routes.
             */
            if (key == "resync")
            {
                if (op == "SET")
                {
                    /* Mark all current routes as dirty (DEL) in consumer.m_toSync map */
                    SWSS_LOG_NOTICE("Start resync routes\n");
                    for (auto j : m_syncdRoutes)
                    {
                        string vrf;

                        if (j.first != gVirtualRouterId)
                        {
                            vrf = m_vrfOrch->getVRFname(j.first) + ":";
                        }

                        for (auto i : j.second)
                        {
                            vector<FieldValueTuple> v;
                            key = vrf + i.first.to_string();
                            auto x = KeyOpFieldsValuesTuple(key, DEL_COMMAND, v);
                            consumer.addToSync(x);
                        }
                    }
                    m_resync = true;
                }
                else
                {
                    SWSS_LOG_NOTICE("Complete resync routes\n");
                    m_resync = false;
                }

                it = consumer.m_toSync.erase(it);
                continue;
            }

            if (m_resync)
            {
                it++;
                continue;
            }

            sai_object_id_t& vrf_id = ctx.vrf_id;
            IpPrefix& ip_prefix = ctx.ip_prefix;

            if (!key.compare(0, strlen(VRF_PREFIX), VRF_PREFIX))
            {
                size_t found = key.find(':');
                string vrf_name = key.substr(0, found);

                if (!m_vrfOrch->isVRFexists(vrf_name))
                {
                    it++;
                    continue;
                }
                vrf_id = m_vrfOrch->getVRFid(vrf_name);
                ip_prefix = IpPrefix(key.substr(found+1));
            }
            else
            {
                vrf_id = gVirtualRouterId;
                ip_prefix = IpPrefix(key);
            }

            if (op == SET_COMMAND)
            {
                string ips;
                string aliases;
                string mpls_nhs;
                string vni_labels;
                string remote_macs;
                string weights;
                string nhg_index;
                bool& excp_intfs_flag = ctx.excp_intfs_flag;
                bool overlay_nh = false;
                bool blackhole = false;
                string srv6_segments;
                string srv6_source;
                bool srv6_nh = false;
                bool fallback_to_default_route = false;

                for (auto i : kfvFieldsValues(t))
                {
                    if (fvField(i) == "nexthop")
                        ips = fvValue(i);

                    if (fvField(i) == "ifname")
                        aliases = fvValue(i);

                    if (fvField(i) == "mpls_nh")
                        mpls_nhs = fvValue(i);

                    if (fvField(i) == "vni_label") {
                        vni_labels = fvValue(i);
                        overlay_nh = true;
                    }

                    if (fvField(i) == "router_mac")
                        remote_macs = fvValue(i);

                    if (fvField(i) == "blackhole")
                        blackhole = fvValue(i) == "true";

                    if (fvField(i) == "weight")
                        weights = fvValue(i);

                    if (fvField(i) == "nexthop_group")
                        nhg_index = fvValue(i);

                    if (fvField(i) == "segment") {
                        srv6_segments = fvValue(i);
                        srv6_nh = true;
                    }

                    if (fvField(i) == "seg_src")
                        srv6_source = fvValue(i);

                    if (fvField(i) == "protocol")
                    {
                        ctx.protocol = fvValue(i);
                    }
                    if (fvField(i) == "fallback_to_default_route")
                    {
                        fallback_to_default_route = fvValue(i) == "true";
                    }
                }

                /*
                 * A route should not fill both nexthop_group and ips /
                 * aliases.
                 */
                if (!nhg_index.empty() && (!ips.empty() || !aliases.empty()))
                {
                    SWSS_LOG_ERROR("Route %s has both nexthop_group and ips/aliases", key.c_str());
                    it = consumer.m_toSync.erase(it);
                    continue;
                }

                ctx.nhg_index = nhg_index;
                ctx.fallback_to_default_route = fallback_to_default_route;

                /*
                 * If the nexthop_group is empty, create the next hop group key
                 * based on the IPs and aliases.  Otherwise, get the key from
                 * the NhgOrch.
                 */
                vector<string> ipv;
                vector<string> alsv;
                vector<string> mpls_nhv;
                vector<string> vni_labelv;
                vector<string> rmacv;
                NextHopGroupKey& nhg = ctx.nhg;
                vector<string> srv6_segv;
                vector<string> srv6_src;
                bool l3Vni = true;
                uint32_t vni = 0;

                /* Check if the next hop group is owned by the NhgOrch. */
                if (nhg_index.empty())
                {
                    ipv = tokenize(ips, ',');
                    alsv = tokenize(aliases, ',');
                    mpls_nhv = tokenize(mpls_nhs, ',');
                    vni_labelv = tokenize(vni_labels, ',');
                    rmacv = tokenize(remote_macs, ',');
                    srv6_segv = tokenize(srv6_segments, ',');
                    srv6_src = tokenize(srv6_source, ',');

                    /*
                    * For backward compatibility, adjust ip string from old format to
                    * new format. Meanwhile it can deal with some abnormal cases.
                    */

                    /* Resize the ip vector to match ifname vector
                    * as tokenize(",", ',') will miss the last empty segment. */
                    if (alsv.size() == 0 && !blackhole && !srv6_nh)
                    {
                        SWSS_LOG_WARN("Skip the route %s, for it has an empty ifname field.", key.c_str());
                        it = consumer.m_toSync.erase(it);
                        continue;
                    }
                    else if (alsv.size() != ipv.size())
                    {
                        SWSS_LOG_NOTICE("Route %s: resize ipv to match alsv, %zd -> %zd.", key.c_str(), ipv.size(), alsv.size());
                        ipv.resize(alsv.size());
                    }

                    for (auto &vni_str: vni_labelv)
                    {
                        vni = static_cast<uint32_t>(std::stoul(vni_str));
                        if (!m_vrfOrch->isL3VniVlan(vni))
                        {
                            SWSS_LOG_WARN("Route %s is received on non L3 VNI %s", key.c_str(), vni_str.c_str());
                            l3Vni = false;
                            break;
                        }
                    }

                    if (!l3Vni)
                    {
                        it++;
                        continue;
                    }

                    /* Set the empty ip(s) to zero
                     * as IpAddress("") will construct a incorrect ip. */
                    for (auto &ip : ipv)
                    {
                        if (ip.empty())
                        {
                            SWSS_LOG_NOTICE("Route %s: set the empty nexthop ip to zero.", key.c_str());
                            ip = ip_prefix.isV4() ? "0.0.0.0" : "::";
                        }
                    }

                    for (auto alias : alsv)
                    {
                        /* skip route to management, docker, loopback
                        * TODO: for route to loopback interface, the proper
                        * way is to create loopback interface and then create
                        * route pointing to it, so that we can traps packets to
                        * CPU */
                        if (alias == "eth0" || alias == "docker0" ||
                            alias == "lo" || !alias.compare(0, strlen(LOOPBACK_PREFIX), LOOPBACK_PREFIX))
                        {
                            excp_intfs_flag = true;
                            break;
                        }
                    }

                    // TODO: cannot trust m_portsOrch->getPortIdByAlias because sometimes alias is empty
                    if (excp_intfs_flag)
                    {
                        /* If any existing routes are updated to point to the
                        * above interfaces, remove them from the ASIC. */
                        if (removeRoute(ctx))
                            it = consumer.m_toSync.erase(it);
                        else
                            it++;

                        /* Publish route state to advertise routes to Loopback interface */
                        publishRouteState(ctx);
                        continue;
                    }

                    string nhg_str = "";

                    if (blackhole)
                    {
                        nhg = NextHopGroupKey();
                    }
                    else if (srv6_nh == true)
                    {
                        string ip;
                        if (ipv.empty())
                        {
                            ip = "0.0.0.0";
                        }
                        else
                        {
                            SWSS_LOG_ERROR("For SRV6 nexthop ipv should be empty");
                            it = consumer.m_toSync.erase(it);
                            continue;
                        }
                        nhg_str = ip + NH_DELIMITER + srv6_segv[0] + NH_DELIMITER + srv6_src[0];

                        for (uint32_t i = 1; i < srv6_segv.size(); i++)
                        {
                            nhg_str += NHG_DELIMITER + ip;
                            nhg_str += NH_DELIMITER + srv6_segv[i];
                            nhg_str += NH_DELIMITER + srv6_src[i];
                        }
                        nhg = NextHopGroupKey(nhg_str, overlay_nh, srv6_nh);
                        SWSS_LOG_INFO("SRV6 route with nhg %s", nhg.to_string().c_str());
                    }
                    else if (overlay_nh == false)
                    {
                        for (uint32_t i = 0; i < ipv.size(); i++)
                        {
                            if (i) nhg_str += NHG_DELIMITER;
                            if (alsv[i] == "tun0" && !(IpAddress(ipv[i]).isZero()))
                            {
                                alsv[i] = gIntfsOrch->getRouterIntfsAlias(ipv[i]);
                            }
                            if (!mpls_nhv.empty() && mpls_nhv[i] != "na")
                            {
                                nhg_str += mpls_nhv[i] + LABELSTACK_DELIMITER;
                            }
                            nhg_str += ipv[i] + NH_DELIMITER + alsv[i];
                        }

                        nhg = NextHopGroupKey(nhg_str, weights);
                    }
                    else
                    {
                        if(ipv.size() != rmacv.size()){
                            SWSS_LOG_ERROR("Skip route %s, it has an invalid router mac field %s", key.c_str(), remote_macs.c_str());
                            it = consumer.m_toSync.erase(it);
                            continue;
                        }

                        if(ipv.size() != vni_labelv.size()){
                            SWSS_LOG_ERROR("Skip route %s, it has an invalid vni label field %s", key.c_str(), vni_labels.c_str());
                            it = consumer.m_toSync.erase(it);
                            continue;
                        }

                        for (uint32_t i = 0; i < ipv.size(); i++)
                        {
                            if (i) nhg_str += NHG_DELIMITER;
                            nhg_str += ipv[i] + NH_DELIMITER + "vni" + alsv[i] + NH_DELIMITER + vni_labelv[i] + NH_DELIMITER + rmacv[i];
                        }

                        nhg = NextHopGroupKey(nhg_str, overlay_nh, srv6_nh);
                    }
                }
                else
                {
                    try
                    {
                        const NhgBase& nh_group = getNhg(nhg_index);
                        nhg = nh_group.getNhgKey();
                        ctx.using_temp_nhg = nh_group.isTemp();
                    }
                    catch (const std::out_of_range& e)
                    {
                        SWSS_LOG_ERROR("Next hop group %s does not exist", nhg_index.c_str());
                        ++it;
                        continue;
                    }
                }

                sai_route_entry_t route_entry;
                route_entry.vr_id = vrf_id;
                route_entry.switch_id = gSwitchId;
                copy(route_entry.destination, ip_prefix);

                if (nhg.getSize() == 1 && nhg.hasIntfNextHop())
                {
                    if (alsv[0] == "unknown")
                    {
                        it = consumer.m_toSync.erase(it);
                    }
                    /* skip direct routes to tun0 */
                    else if (alsv[0] == "tun0")
                    {
                        it = consumer.m_toSync.erase(it);
                    }
                    /* directly connected route to VRF interface which come from kernel */
                    else if (!alsv[0].compare(0, strlen(VRF_PREFIX), VRF_PREFIX))
                    {
                        it = consumer.m_toSync.erase(it);
                    }
                    /* skip prefix which is linklocal or multicast */
                    else if (ip_prefix.getIp().getAddrScope() != IpAddress::GLOBAL_SCOPE)
                    {
                        it = consumer.m_toSync.erase(it);
                    }
                    /* fullmask subnet route is same as ip2me route */
                    else if (ip_prefix.isFullMask() && m_intfsOrch->isPrefixSubnet(ip_prefix, alsv[0]))
                    {
                        /* The prefix is full mask (/32 or /128) and it is an interface subnet route, so IntfOrch has already
                         * created an IP2ME route for it and we skip programming such route here as it already exists.
                         * However, to keep APPL_DB and APPL_STATE_DB consistent we have to publish it. */
                        publishRouteState(ctx);
                        it = consumer.m_toSync.erase(it);
                    }
                    /* subnet route, vrf leaked route, etc */
                    else
                    {
                        if (addRoute(ctx, nhg))
                            it = consumer.m_toSync.erase(it);
                        else
                            it++;
                    }
                }
                /*
                 * Check if the route does not exist or needs to be updated or
                 * if the route is using a temporary next hop group owned by
                 * NhgOrch.
                 */
                else if (m_syncdRoutes.find(vrf_id) == m_syncdRoutes.end() ||
                    m_syncdRoutes.at(vrf_id).find(ip_prefix) == m_syncdRoutes.at(vrf_id).end() ||
                    m_syncdRoutes.at(vrf_id).at(ip_prefix) != RouteNhg(nhg, ctx.nhg_index) ||
                    gRouteBulker.bulk_entry_pending_removal(route_entry) ||
                    ctx.using_temp_nhg)
                {
                    if (addRoute(ctx, nhg))
                        it = consumer.m_toSync.erase(it);
                    else
                        it++;
                }
                else
                {
                    /* Duplicate entry. Publish route state anyway since there could be multiple DEL, SET operations
                     * consolidated by ConsumerStateTable leading to orchagent receiving only the last SET update. */
                    publishRouteState(ctx);
                    it = consumer.m_toSync.erase(it);
                }

                // If already exhaust the nexthop groups, and there are pending removing routes in bulker,
                // flush the bulker and possibly collect some released nexthop groups
                if (m_nextHopGroupCount + NhgOrch::getSyncedNhgCount() >= m_maxNextHopGroupCount &&
                    gRouteBulker.removing_entries_count() > 0)
                {
                    break;
                }
            }
            else if (op == DEL_COMMAND)
            {
                if (removeRoute(ctx))
                    it = consumer.m_toSync.erase(it);
                else
                    it++;
            }
            else
            {
                SWSS_LOG_ERROR("Unknown operation type %s\n", op.c_str());
                it = consumer.m_toSync.erase(it);
            }
        }

        // Flush the route bulker, so routes will be written to syncd and ASIC
        gRouteBulker.flush();

        // Go through the bulker results
        auto it_prev = consumer.m_toSync.begin();
        m_bulkNhgReducedRefCnt.clear();
        NextHopGroupKey v4_default_nhg_key;
        NextHopGroupKey v6_default_nhg_key;
        while (it_prev != it)
        {
            KeyOpFieldsValuesTuple t = it_prev->second;

            string key = kfvKey(t);
            string op = kfvOp(t);
            auto found = toBulk.find(make_pair(key, op));
            if (found == toBulk.end())
            {
                it_prev++;
                continue;
            }

            const auto& ctx = found->second;
            const auto& object_statuses = ctx.object_statuses;
            if (object_statuses.empty())
            {
                it_prev++;
                continue;
            }

            const sai_object_id_t& vrf_id = ctx.vrf_id;
            const IpPrefix& ip_prefix = ctx.ip_prefix;

            if (op == SET_COMMAND)
            {
                const bool& excp_intfs_flag = ctx.excp_intfs_flag;

                if (excp_intfs_flag)
                {
                    /* If any existing routes are updated to point to the
                     * above interfaces, remove them from the ASIC. */
                    if (removeRoutePost(ctx))
                        it_prev = consumer.m_toSync.erase(it_prev);
                    else
                        it_prev++;
                    continue;
                }

                const NextHopGroupKey& nhg = ctx.nhg;

                if (nhg.getSize() == 1 && nhg.hasIntfNextHop())
                {
                    if (addRoutePost(ctx, nhg))
                        it_prev = consumer.m_toSync.erase(it_prev);
                    else
                        it_prev++;
                }
                else if (m_syncdRoutes.find(vrf_id) == m_syncdRoutes.end() ||
                         m_syncdRoutes.at(vrf_id).find(ip_prefix) == m_syncdRoutes.at(vrf_id).end() ||
                         m_syncdRoutes.at(vrf_id).at(ip_prefix) != RouteNhg(nhg, ctx.nhg_index) ||
                         ctx.using_temp_nhg)
                {
                    if (addRoutePost(ctx, nhg))
                        it_prev = consumer.m_toSync.erase(it_prev);
                    else
                        it_prev++;

                    if (ip_prefix.isDefaultRoute() && vrf_id == gVirtualRouterId)
                    {
                       if (ip_prefix.isV4())
                       {
                            v4_default_nhg_key = getSyncdRouteNhgKey(gVirtualRouterId, ip_prefix);
                       }
                       else
                       {
                            v6_default_nhg_key = getSyncdRouteNhgKey(gVirtualRouterId, ip_prefix);
                       }
                    }
                }
            }
            else if (op == DEL_COMMAND)
            {
                /* Cannot locate the route or remove succeed */
                if (removeRoutePost(ctx))
                    it_prev = consumer.m_toSync.erase(it_prev);
                else
                    it_prev++;
            }
        }

        /* Remove next hop group if the reference count decreases to zero */
        for (auto& it_nhg : m_bulkNhgReducedRefCnt)
        {
            if (it_nhg.first.is_overlay_nexthop() && it_nhg.second != 0)
            {
                removeOverlayNextHops(it_nhg.second, it_nhg.first);
            }
            else if (it_nhg.first.is_srv6_nexthop())
            {
                if(it_nhg.first.getSize() > 1)
                {
                    if(m_syncdNextHopGroups[it_nhg.first].ref_count == 0)
                    {
                      removeNextHopGroup(it_nhg.first);
                    }
                    else
                    {
                      SWSS_LOG_ERROR("SRV6 ECMP %s REF count is not zero", it_nhg.first.to_string().c_str());
                    }
                }
            }
            else if (m_syncdNextHopGroups[it_nhg.first].ref_count == 0)
            {
                // Pass the flag to indicate if the NextHop Group as Default Route NH Members as swapped.
                removeNextHopGroup(it_nhg.first, m_syncdNextHopGroups[it_nhg.first].is_default_route_nh_swap);
            }
        }

        if (!(v4_default_nhg_key.getSize()) && !(v6_default_nhg_key.getSize()))
        {
            return;
        }
        if (v4_default_nhg_key.getSize())
        {
            updateDefaultRouteSwapSet(v4_default_nhg_key, v4_active_default_route_nhops);
        }
        if (v6_default_nhg_key.getSize())
        {
            updateDefaultRouteSwapSet(v6_default_nhg_key, v6_active_default_route_nhops);
        }
    }
}

void RouteOrch::notifyNextHopChangeObservers(sai_object_id_t vrf_id, const IpPrefix &prefix, const NextHopGroupKey &nexthops, bool add)
{
    SWSS_LOG_ENTER();

    for (auto& entry : m_nextHopObservers)
    {
        if (vrf_id != entry.first.first || !prefix.isAddressInSubnet(entry.first.second))
        {
            continue;
        }

        if (add)
        {
            bool update_required = false;
            NextHopUpdate update = { vrf_id, entry.first.second, prefix, nexthops };

            /* Table should not be empty. Default route should always exists. */
            assert(!entry.second.routeTable.empty());

            auto route = entry.second.routeTable.find(prefix);
            if (route == entry.second.routeTable.end())
            {
                /* If added route is best match update observers */
                if (entry.second.routeTable.rbegin()->first < prefix)
                {
                    update_required = true;
                }

                entry.second.routeTable.emplace(prefix, RouteNhg(nexthops, ""));
            }
            else
            {
                if (route->second.nhg_key != nexthops)
                {
                    route->second.nhg_key = nexthops;
                    /* If changed route is best match update observers */
                    if (entry.second.routeTable.rbegin()->first == route->first)
                    {
                        update_required = true;
                    }
                }
            }

            if (update_required)
            {
                for (auto observer : entry.second.observers)
                {
                    observer->update(SUBJECT_TYPE_NEXTHOP_CHANGE, static_cast<void *>(&update));
                }
            }
        }
        else
        {
            auto route = entry.second.routeTable.find(prefix);
            if (route != entry.second.routeTable.end())
            {
                /* If removed route was best match find another best match route */
                if (route->first == entry.second.routeTable.rbegin()->first)
                {
                    entry.second.routeTable.erase(route);

                    /* Table should not be empty. Default route should always exists. */
                    assert(!entry.second.routeTable.empty());

                    auto route = entry.second.routeTable.rbegin();
                    NextHopUpdate update = { vrf_id, entry.first.second, route->first, route->second.nhg_key };

                    for (auto observer : entry.second.observers)
                    {
                        observer->update(SUBJECT_TYPE_NEXTHOP_CHANGE, static_cast<void *>(&update));
                    }
                }
                else
                {
                    entry.second.routeTable.erase(route);
                }
            }
        }
    }
}

void RouteOrch::increaseNextHopRefCount(const NextHopGroupKey &nexthops)
{
    /* Return when there is no next hop (dropped) */
    if (nexthops.getSize() == 0)
    {
        return;
    }
    else if (nexthops.getSize() == 1)
    {
        const NextHopKey& nexthop = *nexthops.getNextHops().begin();
        if (nexthop.isIntfNextHop())
            m_intfsOrch->increaseRouterIntfsRefCount(nexthop.alias);
        else
            m_neighOrch->increaseNextHopRefCount(nexthop);
    }
    else
    {
        m_syncdNextHopGroups[nexthops].ref_count ++;
    }
}

void RouteOrch::decreaseNextHopRefCount(const NextHopGroupKey &nexthops)
{
    /* Return when there is no next hop (dropped) */
    if (nexthops.getSize() == 0)
    {
        return;
    }
    else if (nexthops.getSize() == 1)
    {
        const NextHopKey& nexthop = *nexthops.getNextHops().begin();
        if (nexthop.isIntfNextHop())
            m_intfsOrch->decreaseRouterIntfsRefCount(nexthop.alias);
        else
            m_neighOrch->decreaseNextHopRefCount(nexthop);
    }
    else
    {
        m_syncdNextHopGroups[nexthops].ref_count --;
    }
}

bool RouteOrch::isRefCounterZero(const NextHopGroupKey &nexthops) const
{
    if (!hasNextHopGroup(nexthops))
    {
        return true;
    }

    return m_syncdNextHopGroups.at(nexthops).ref_count == 0;
}

const NextHopGroupKey RouteOrch::getSyncdRouteNhgKey(sai_object_id_t vrf_id, const IpPrefix& ipPrefix)
{
    NextHopGroupKey nhg;
    auto route_table = m_syncdRoutes.find(vrf_id);
    if (route_table != m_syncdRoutes.end())
    {
        auto route_entry = route_table->second.find(ipPrefix);
        if (route_entry != route_table->second.end())
        {
            nhg = route_entry->second.nhg_key;
        }
    }
    return nhg;
}

bool RouteOrch::createFineGrainedNextHopGroup(sai_object_id_t &next_hop_group_id, vector<sai_attribute_t> &nhg_attrs)
{
    SWSS_LOG_ENTER();

    if (m_nextHopGroupCount + NhgOrch::getSyncedNhgCount() >= m_maxNextHopGroupCount)
    {
        SWSS_LOG_DEBUG("Failed to create new next hop group. \
                Reaching maximum number of next hop groups.");
        return false;
    }

    sai_status_t status = sai_next_hop_group_api->create_next_hop_group(&next_hop_group_id,
                                                      gSwitchId,
                                                      (uint32_t)nhg_attrs.size(),
                                                      nhg_attrs.data());
    if (status != SAI_STATUS_SUCCESS)
    {
        SWSS_LOG_ERROR("Failed to create next hop group rv:%d", status);
        task_process_status handle_status = handleSaiCreateStatus(SAI_API_NEXT_HOP_GROUP, status);
        if (handle_status != task_success)
        {
            return parseHandleSaiStatusFailure(handle_status);
        }
    }

    gCrmOrch->incCrmResUsedCounter(CrmResourceType::CRM_NEXTHOP_GROUP);
    m_nextHopGroupCount++;

    return true;
}

bool RouteOrch::removeFineGrainedNextHopGroup(sai_object_id_t &next_hop_group_id)
{
    SWSS_LOG_ENTER();

    sai_status_t status = sai_next_hop_group_api->remove_next_hop_group(next_hop_group_id);
    if (status != SAI_STATUS_SUCCESS)
    {
        SWSS_LOG_ERROR("Failed to remove next hop group %" PRIx64 ", rv:%d",
                next_hop_group_id, status);
        task_process_status handle_status = handleSaiRemoveStatus(SAI_API_NEXT_HOP_GROUP, status);
        if (handle_status != task_success)
        {
            return parseHandleSaiStatusFailure(handle_status);
        }
    }

    gCrmOrch->decCrmResUsedCounter(CrmResourceType::CRM_NEXTHOP_GROUP);
    m_nextHopGroupCount--;

    return true;
}

bool RouteOrch::addNextHopGroup(const NextHopGroupKey &nexthops)
{
    SWSS_LOG_ENTER();

    assert(!hasNextHopGroup(nexthops));

    if (m_nextHopGroupCount + NhgOrch::getSyncedNhgCount() >= m_maxNextHopGroupCount)
    {
        SWSS_LOG_DEBUG("Failed to create new next hop group. \
                        Reaching maximum number of next hop groups.");
        return false;
    }

    vector<sai_object_id_t> next_hop_ids;
    set<NextHopKey> next_hop_set = nexthops.getNextHops();
    std::map<sai_object_id_t, NextHopKey> nhopgroup_members_set;
    std::map<sai_object_id_t, set<NextHopKey>> nhopgroup_shared_set;

    /* Assert each IP address exists in m_syncdNextHops table,
     * and add the corresponding next_hop_id to next_hop_ids. */
    for (auto it : next_hop_set)
    {
        sai_object_id_t next_hop_id;
        if (m_neighOrch->hasNextHop(it))
        {
            next_hop_id = m_neighOrch->getNextHopId(it);
        }
        /* See if there is an IP neighbor NH for MPLS NH*/
        else if (it.isMplsNextHop() &&
                 m_neighOrch->hasNextHop(NextHopKey(it.ip_address, it.alias)))
        {
            NeighborContext ctx = NeighborContext(it);
            m_neighOrch->addNextHop(ctx);
            next_hop_id = m_neighOrch->getNextHopId(it);
        }
        else
        {
            SWSS_LOG_INFO("Failed to get next hop %s in %s",
                    it.to_string().c_str(), nexthops.to_string().c_str());
            return false;
        }
        // skip next hop group member create for neighbor from down port
        if (m_neighOrch->isNextHopFlagSet(it, NHFLAGS_IFDOWN))
        {
            SWSS_LOG_INFO("Interface down for NH %s, skip this NH", it.to_string().c_str());
            continue;
        }

        next_hop_ids.push_back(next_hop_id);
        if (nhopgroup_members_set.find(next_hop_id) == nhopgroup_members_set.end())
        {
            nhopgroup_members_set[next_hop_id] = it;
        }
        else
        {
            nhopgroup_shared_set[next_hop_id].insert(it);
        }
    }
    if (!next_hop_ids.size())
    {
        SWSS_LOG_INFO("Skipping creation of nexthop group as none of nexthop are active");
        return false;
    }
    sai_attribute_t nhg_attr;
    vector<sai_attribute_t> nhg_attrs;

    nhg_attr.id = SAI_NEXT_HOP_GROUP_ATTR_TYPE;
    nhg_attr.value.s32 = m_switchOrch->checkOrderedEcmpEnable() ? SAI_NEXT_HOP_GROUP_TYPE_DYNAMIC_ORDERED_ECMP : SAI_NEXT_HOP_GROUP_TYPE_ECMP;
    nhg_attrs.push_back(nhg_attr);

    sai_object_id_t next_hop_group_id;
    sai_status_t status = sai_next_hop_group_api->create_next_hop_group(&next_hop_group_id,
                                                                        gSwitchId,
                                                                        (uint32_t)nhg_attrs.size(),
                                                                        nhg_attrs.data());

    if (status != SAI_STATUS_SUCCESS)
    {
        SWSS_LOG_ERROR("Failed to create next hop group %s, rv:%d",
                       nexthops.to_string().c_str(), status);
        task_process_status handle_status = handleSaiCreateStatus(SAI_API_NEXT_HOP_GROUP, status);
        if (handle_status != task_success)
        {
            return parseHandleSaiStatusFailure(handle_status);
        }
    }

    m_nextHopGroupCount++;
    SWSS_LOG_NOTICE("Create next hop group %s", nexthops.to_string().c_str());

    gCrmOrch->incCrmResUsedCounter(CrmResourceType::CRM_NEXTHOP_GROUP);

    NextHopGroupEntry next_hop_group_entry;
    next_hop_group_entry.next_hop_group_id = next_hop_group_id;
    next_hop_group_entry.nh_member_install_count = 0;

    size_t npid_count = next_hop_ids.size();
    vector<sai_object_id_t> nhgm_ids(npid_count);
    for (size_t i = 0; i < npid_count; i++)
    {
        auto nhid = next_hop_ids[i];
        auto weight = nhopgroup_members_set[nhid].weight;

        // Create a next hop group member
        vector<sai_attribute_t> nhgm_attrs;

        sai_attribute_t nhgm_attr;
        nhgm_attr.id = SAI_NEXT_HOP_GROUP_MEMBER_ATTR_NEXT_HOP_GROUP_ID;
        nhgm_attr.value.oid = next_hop_group_id;
        nhgm_attrs.push_back(nhgm_attr);

        nhgm_attr.id = SAI_NEXT_HOP_GROUP_MEMBER_ATTR_NEXT_HOP_ID;
        nhgm_attr.value.oid = nhid;
        nhgm_attrs.push_back(nhgm_attr);

        if (weight)
        {
            nhgm_attr.id = SAI_NEXT_HOP_GROUP_MEMBER_ATTR_WEIGHT;
            nhgm_attr.value.s32 = weight;
            nhgm_attrs.push_back(nhgm_attr);
        }

        if (m_switchOrch->checkOrderedEcmpEnable())
        {
            nhgm_attr.id = SAI_NEXT_HOP_GROUP_MEMBER_ATTR_SEQUENCE_ID;
            nhgm_attr.value.u32 = ((uint32_t)i) + 1; // To make non-zero sequence id
            nhgm_attrs.push_back(nhgm_attr);
        }

        gNextHopGroupMemberBulker.create_entry(&nhgm_ids[i],
                                                 (uint32_t)nhgm_attrs.size(),
                                                 nhgm_attrs.data());
    }

    gNextHopGroupMemberBulker.flush();
    for (size_t i = 0; i < npid_count; i++)
    {
        auto nhid = next_hop_ids[i];
        auto nhgm_id = nhgm_ids[i];
        if (nhgm_id == SAI_NULL_OBJECT_ID)
        {
            // TODO: do we need to clean up?
            SWSS_LOG_ERROR("Failed to create next hop group %" PRIx64 " member %" PRIx64 ": %d\n",
                           next_hop_group_id, nhgm_ids[i], status);
            return false;
        }

        gCrmOrch->incCrmResUsedCounter(CrmResourceType::CRM_NEXTHOP_GROUP_MEMBER);

        // Save the membership into next hop structure
        if (nhopgroup_shared_set.find(nhid) != nhopgroup_shared_set.end())
        {
            auto it = nhopgroup_shared_set[nhid].begin();
            next_hop_group_entry.nhopgroup_members[*it].next_hop_id = nhgm_id;
            next_hop_group_entry.nhopgroup_members[*it].seq_id = (uint32_t)i + 1;
            nhopgroup_shared_set[nhid].erase(it);
            if (nhopgroup_shared_set[nhid].empty())
            {
                nhopgroup_shared_set.erase(nhid);
            }
        }
        else
        {
            next_hop_group_entry.nhopgroup_members[nhopgroup_members_set.find(nhid)->second].next_hop_id = nhgm_id;
            next_hop_group_entry.nhopgroup_members[nhopgroup_members_set.find(nhid)->second].seq_id = ((uint32_t)i) + 1;
            next_hop_group_entry.nh_member_install_count++;
        }
    }

    /* Increment the ref_count for the next hops used by the next hop group. */
    for (auto it : next_hop_set)
        m_neighOrch->increaseNextHopRefCount(it);

    /*
     * Initialize the next hop group structure with ref_count as 0. This
     * count will increase once the route is successfully syncd.
     */
    next_hop_group_entry.ref_count = 0;
    m_syncdNextHopGroups[nexthops] = next_hop_group_entry;

    return true;
}

bool RouteOrch::removeNextHopGroup(const NextHopGroupKey &nexthops, const bool is_default_route_nh_swap)
{
    SWSS_LOG_ENTER();

    sai_object_id_t next_hop_group_id;
    auto next_hop_group_entry = m_syncdNextHopGroups.find(nexthops);
    sai_status_t status;
    bool overlay_nh = nexthops.is_overlay_nexthop();
    bool srv6_nh = nexthops.is_srv6_nexthop();

    assert(next_hop_group_entry != m_syncdNextHopGroups.end());

    if (next_hop_group_entry->second.ref_count != 0)
    {
        return true;
    }

    next_hop_group_id = next_hop_group_entry->second.next_hop_group_id;
    SWSS_LOG_NOTICE("Delete next hop group %s", nexthops.to_string().c_str());

    vector<sai_object_id_t> next_hop_ids;
    auto& nhgm = is_default_route_nh_swap ? next_hop_group_entry->second.default_route_nhopgroup_members : next_hop_group_entry->second.nhopgroup_members;
    for (auto nhop = nhgm.begin(); nhop != nhgm.end();)
    {
        if (m_neighOrch->isNextHopFlagSet(nhop->first, NHFLAGS_IFDOWN) && (!is_default_route_nh_swap))
        {
            SWSS_LOG_WARN("NHFLAGS_IFDOWN set for next hop group member %s with next_hop_id %" PRIx64,
                           nhop->first.to_string().c_str(), nhop->second.next_hop_id);
            nhop = nhgm.erase(nhop);
            continue;
        }

        next_hop_ids.push_back(nhop->second.next_hop_id);
        nhop = nhgm.erase(nhop);
    }

    size_t nhid_count = next_hop_ids.size();
    vector<sai_status_t> statuses(nhid_count);
    for (size_t i = 0; i < nhid_count; i++)
    {
        gNextHopGroupMemberBulker.remove_entry(&statuses[i], next_hop_ids[i]);
    }
    gNextHopGroupMemberBulker.flush();
    for (size_t i = 0; i < nhid_count; i++)
    {
        if (statuses[i] != SAI_STATUS_SUCCESS)
        {
            SWSS_LOG_ERROR("Failed to remove next hop group member[%zu] %" PRIx64 ", rv:%d",
                           i, next_hop_ids[i], statuses[i]);
            task_process_status handle_status = handleSaiRemoveStatus(SAI_API_NEXT_HOP_GROUP, statuses[i]);
            if (handle_status != task_success)
            {
                return parseHandleSaiStatusFailure(handle_status);
            }
        }

        gCrmOrch->decCrmResUsedCounter(CrmResourceType::CRM_NEXTHOP_GROUP_MEMBER);
    }

    status = sai_next_hop_group_api->remove_next_hop_group(next_hop_group_id);
    if (status != SAI_STATUS_SUCCESS)
    {
        SWSS_LOG_ERROR("Failed to remove next hop group %" PRIx64 ", rv:%d", next_hop_group_id, status);
        task_process_status handle_status = handleSaiRemoveStatus(SAI_API_NEXT_HOP_GROUP, status);
        if (handle_status != task_success)
        {
            return parseHandleSaiStatusFailure(handle_status);
        }
    }

    m_nextHopGroupCount--;
    gCrmOrch->decCrmResUsedCounter(CrmResourceType::CRM_NEXTHOP_GROUP);

    set<NextHopKey> next_hop_set = nexthops.getNextHops();
    for (auto it : next_hop_set)
    {
        m_neighOrch->decreaseNextHopRefCount(it);
        if (overlay_nh && !srv6_nh && !m_neighOrch->getNextHopRefCount(it))
        {
            if(!m_neighOrch->removeTunnelNextHop(it))
            {
                SWSS_LOG_ERROR("Tunnel Nexthop %s delete failed", nexthops.to_string().c_str());
            }
            else
            {
                m_neighOrch->removeOverlayNextHop(it);
                SWSS_LOG_INFO("Tunnel Nexthop %s delete success", nexthops.to_string().c_str());
                SWSS_LOG_INFO("delete remote vtep %s", it.to_string(overlay_nh, srv6_nh).c_str());
                status = deleteRemoteVtep(SAI_NULL_OBJECT_ID, it);
                if (status == false)
                {
                    SWSS_LOG_ERROR("Failed to delete remote vtep %s ecmp", it.to_string(overlay_nh, srv6_nh).c_str());
                }
            }
        }
        /* Remove any MPLS-specific NH that was created */
        else if (it.isMplsNextHop() &&
                 (m_neighOrch->getNextHopRefCount(it) == 0))
        {
            m_neighOrch->removeMplsNextHop(it);
        }
    }

    if (srv6_nh)
    {
        if (!m_srv6Orch->removeSrv6Nexthops(nexthops))
        {
            SWSS_LOG_ERROR("Failed to remove Srv6 Nexthop %s", nexthops.to_string().c_str());
        }
        else
        {
            SWSS_LOG_INFO("Remove ECMP Srv6 nexthops %s", nexthops.to_string().c_str());
        }
    }

    // Decrement Nexthop Reference Count for Default Route NH Member used as swapped
    if (is_default_route_nh_swap)
    {
        auto& nhgm = next_hop_group_entry->second.default_route_nhopgroup_members;
        for (auto nhop = nhgm.begin(); nhop != nhgm.end(); ++nhop)
        {
            m_neighOrch->decreaseNextHopRefCount(nhop->first);
        }
    }
 
    m_syncdNextHopGroups.erase(nexthops);

    return true;
}

void RouteOrch::addNextHopRoute(const NextHopKey& nextHop, const RouteKey& routeKey)
{
    auto it = m_nextHops.find((nextHop));

    if (it != m_nextHops.end())
    {
        if (it->second.find(routeKey) != it->second.end())
        {
            SWSS_LOG_INFO("Route already present in nh table %s",
                          routeKey.prefix.to_string().c_str());
            return;
        }

        it->second.insert(routeKey);
    }
    else
    {
        set<RouteKey> routes;
        routes.insert(routeKey);
        m_nextHops.insert(make_pair(nextHop, routes));
    }
}

void RouteOrch::removeNextHopRoute(const NextHopKey& nextHop, const RouteKey& routeKey)
{
    auto it = m_nextHops.find((nextHop));

    if (it != m_nextHops.end())
    {
        if (it->second.find(routeKey) == it->second.end())
        {
            SWSS_LOG_INFO("Route not present in nh table %s", routeKey.prefix.to_string().c_str());
            return;
        }

        it->second.erase(routeKey);
        if (it->second.empty())
        {
            m_nextHops.erase(nextHop);
        }
    }
    else
    {
        SWSS_LOG_INFO("Nexthop %s not found in nexthop table", nextHop.to_string().c_str());
    }
}

bool RouteOrch::updateNextHopRoutes(const NextHopKey& nextHop, uint32_t& numRoutes)
{
    numRoutes = 0;
    auto it = m_nextHops.find((nextHop));

    if (it == m_nextHops.end())
    {
        SWSS_LOG_INFO("No routes found for NH %s", nextHop.ip_address.to_string().c_str());
        return true;
    }

    sai_route_entry_t route_entry;
    sai_attribute_t route_attr;
    sai_object_id_t next_hop_id;

    auto rt = it->second.begin();
    while(rt != it->second.end())
    {
        /* Check if route points to nexthop group and skip */
        NextHopGroupKey nhg_key = gRouteOrch->getSyncdRouteNhgKey(gVirtualRouterId, (*rt).prefix);
        if (nhg_key.getSize() > 1)
        {
            /* multiple mux nexthop case:
             * skip for now, muxOrch::updateRoute() will handle route
             */
            SWSS_LOG_INFO("Route %s is mux multi nexthop route, skipping.",
                        (*rt).prefix.to_string().c_str());

            ++rt;
            continue;
        }

        SWSS_LOG_INFO("Updating route %s", (*rt).prefix.to_string().c_str());
        next_hop_id = m_neighOrch->getNextHopId(nextHop);

        route_entry.vr_id = (*rt).vrf_id;
        route_entry.switch_id = gSwitchId;
        copy(route_entry.destination, (*rt).prefix);

        route_attr.id = SAI_ROUTE_ENTRY_ATTR_NEXT_HOP_ID;
        route_attr.value.oid = next_hop_id;

        sai_status_t status = sai_route_api->set_route_entry_attribute(&route_entry, &route_attr);
        if (status != SAI_STATUS_SUCCESS)
        {
            SWSS_LOG_ERROR("Failed to update route %s, rv:%d", (*rt).prefix.to_string().c_str(), status);
            task_process_status handle_status = handleSaiSetStatus(SAI_API_ROUTE, status);
            if (handle_status != task_success)
            {
                return parseHandleSaiStatusFailure(handle_status);
            }
        }

        ++numRoutes;
        ++rt;
    }

    return true;
}

/**
 * @brief returns a route prefix associated with nexthopkey
 * @param routeKeys empty set of routekeys to populate
 * @param nexthopKey nexthop key to lookup
 * @return true if found, false if not found.
 */
bool RouteOrch::getRoutesForNexthop(std::set<RouteKey>& routeKeys, const NextHopKey& nexthopKey)
{
    auto it = m_nextHops.find(nexthopKey);

    if (it != m_nextHops.end())
    {
        routeKeys = it->second;
    }

    return it != m_nextHops.end();
}

void RouteOrch::addTempRoute(RouteBulkContext& ctx, const NextHopGroupKey &nextHops)
{
    SWSS_LOG_ENTER();

    IpPrefix& ipPrefix = ctx.ip_prefix;

    auto next_hop_set = nextHops.getNextHops();

    /* Remove next hops that are not in m_syncdNextHops */
    for (auto it = next_hop_set.begin(); it != next_hop_set.end();)
    {
        /*
         * Check if the IP next hop exists in NeighOrch.  The next hop may be
         * a labeled one, which are created by RouteOrch or NhgOrch if the IP
         * next hop exists.
         */
        if (!m_neighOrch->isNeighborResolved(*it))
        {
            SWSS_LOG_INFO("Failed to get next hop %s for %s",
                   (*it).to_string().c_str(), ipPrefix.to_string().c_str());
            it = next_hop_set.erase(it);
            continue;
        }
<<<<<<< HEAD
        else if(m_neighOrch->isNextHopFlagSet(*it, NHFLAGS_IFDOWN))
        {
            SWSS_LOG_INFO("Interface down for NH %s, skip this NH", (*it).to_string().c_str());
            it = next_hop_set.erase(it);
        }
        else
            it++;
=======
        if(m_neighOrch->isNextHopFlagSet(*it, NHFLAGS_IFDOWN))
        {
            SWSS_LOG_INFO("Interface down for NH %s, skip this NH", (*it).to_string().c_str());
            it = next_hop_set.erase(it);
            continue;
        }
        it++;
>>>>>>> ae5a50b0
    }

    /* Return if next_hop_set is empty */
    if (next_hop_set.empty())
        return;

    /* Randomly pick an address from the set */
    auto it = next_hop_set.begin();
    advance(it, rand() % next_hop_set.size());

    /* Set the route's temporary next hop to be the randomly picked one */
    NextHopGroupKey tmp_next_hop((*it).to_string());
    ctx.tmp_next_hop = tmp_next_hop;

    addRoute(ctx, tmp_next_hop);
}

bool RouteOrch::addRoute(RouteBulkContext& ctx, const NextHopGroupKey &nextHops)
{
    SWSS_LOG_ENTER();

    sai_object_id_t& vrf_id = ctx.vrf_id;
    IpPrefix& ipPrefix = ctx.ip_prefix;

    /* next_hop_id indicates the next hop id or next hop group id of this route */
    sai_object_id_t next_hop_id = SAI_NULL_OBJECT_ID;
    bool overlay_nh = false;
    bool status = false;
    bool curNhgIsFineGrained = false;
    bool isFineGrainedNextHopIdChanged = false;
    bool blackhole = false;
    bool srv6_nh = false;

    if (m_syncdRoutes.find(vrf_id) == m_syncdRoutes.end())
    {
        m_syncdRoutes.emplace(vrf_id, RouteTable());
        m_vrfOrch->increaseVrfRefCount(vrf_id);
    }

    if (nextHops.is_overlay_nexthop())
    {
        overlay_nh = true;
    }

    if (nextHops.is_srv6_nexthop())
    {
        srv6_nh = true;
    }

    auto it_route = m_syncdRoutes.at(vrf_id).find(ipPrefix);

    if (m_fgNhgOrch->isRouteFineGrained(vrf_id, ipPrefix, nextHops))
    {
        /* The route is pointing to a Fine Grained nexthop group */
        curNhgIsFineGrained = true;
        /* We get 3 return values from setFgNhg:
         * 1. success/failure: on addition/modification of nexthop group/members
         * 2. next_hop_id: passed as a param to fn, used for sai route creation
         * 3. isFineGrainedNextHopIdChanged: passed as a param to fn, used to determine transitions
         * between regular and FG ECMP, this is an optimization to prevent multiple lookups */
        if (!m_fgNhgOrch->setFgNhg(vrf_id, ipPrefix, nextHops, next_hop_id, isFineGrainedNextHopIdChanged))
        {
            return false;
        }
    }
    /* NhgOrch owns the NHG */
    else if (!ctx.nhg_index.empty())
    {
        try
        {
            const NhgBase& nhg = getNhg(ctx.nhg_index);
            next_hop_id = nhg.getId();
        }
        catch(const std::out_of_range& e)
        {
            SWSS_LOG_INFO("Next hop group key %s does not exist", ctx.nhg_index.c_str());
            return false;
        }
    }
    /* RouteOrch owns the NHG */
    else if (nextHops.getSize() == 0)
    {
        /* The route is pointing to a blackhole */
        blackhole = true;
    }
    else if (nextHops.getSize() == 1)
    {
        /* The route is pointing to a next hop */
        const NextHopKey& nexthop = *nextHops.getNextHops().begin();
        if (nexthop.isIntfNextHop())
        {
            if(gPortsOrch->isInbandPort(nexthop.alias))
            {
                //This routes is the static route added for the remote system neighbors
                //We do not need this route in the ASIC since the static neighbor creation
                //in ASIC adds the same full mask route (host route) in ASIC automatically
                //So skip.
                return true;
            }

            next_hop_id = m_intfsOrch->getRouterIntfsId(nexthop.alias);
            /* rif is not created yet */
            if (next_hop_id == SAI_NULL_OBJECT_ID)
            {
                SWSS_LOG_INFO("Failed to get next hop %s for %s",
                        nextHops.to_string().c_str(), ipPrefix.to_string().c_str());
                return false;
            }
        }
        else
        {
            if (m_neighOrch->hasNextHop(nexthop))
            {
                next_hop_id = m_neighOrch->getNextHopId(nexthop);
            }
            /* For non-existent MPLS NH, check if IP neighbor NH exists */
            else if (nexthop.isMplsNextHop() &&
                     m_neighOrch->isNeighborResolved(nexthop))
            {
                /* since IP neighbor NH exists, neighbor is resolved, add MPLS NH */
                NeighborContext ctx = NeighborContext(nexthop);
                m_neighOrch->addNextHop(ctx);
                next_hop_id = m_neighOrch->getNextHopId(nexthop);
            }
            /* IP neighbor is not yet resolved */
            else
            {
                if(overlay_nh && !srv6_nh)
                {
                    SWSS_LOG_INFO("create remote vtep %s", nexthop.to_string(overlay_nh, srv6_nh).c_str());
                    status = createRemoteVtep(vrf_id, nexthop);
                    if (status == false)
                    {
                        SWSS_LOG_ERROR("Failed to create remote vtep %s", nexthop.to_string(overlay_nh, srv6_nh).c_str());
                        return false;
                    }
                    next_hop_id = m_neighOrch->addTunnelNextHop(nexthop);
                    if (next_hop_id == SAI_NULL_OBJECT_ID)
                    {
                        SWSS_LOG_ERROR("Failed to create Tunnel Nexthop %s", nexthop.to_string(overlay_nh, srv6_nh).c_str());
                        return false;
                    }
                }
                else if (srv6_nh)
                {
                    SWSS_LOG_INFO("Single NH: create srv6 nexthop %s", nextHops.to_string().c_str());
                    if (!m_srv6Orch->srv6Nexthops(nextHops, next_hop_id))
                    {
                        SWSS_LOG_ERROR("Failed to create SRV6 nexthop %s", nextHops.to_string().c_str());
                        return false;
                    }
                }
                else
                {
                    SWSS_LOG_INFO("Failed to get next hop %s for %s, resolving neighbor",
                            nextHops.to_string().c_str(), ipPrefix.to_string().c_str());
                    m_neighOrch->resolveNeighbor(nexthop);
                    return false;
                }
            }
        }
    }
    /* The route is pointing to a next hop group */
    else
    {
        /* Check if there is already an existing next hop group */
        if (!hasNextHopGroup(nextHops))
        {
            if(srv6_nh)
            {
                sai_object_id_t temp_nh_id;
                SWSS_LOG_INFO("ECMP SRV6 NH: create srv6 nexthops %s", nextHops.to_string().c_str());
                if(!m_srv6Orch->srv6Nexthops(nextHops, temp_nh_id))
                {
                    SWSS_LOG_ERROR("Failed to create SRV6 nexthops for %s", nextHops.to_string().c_str());
                    return false;
                }
            }
            /* Try to create a new next hop group */
            if (!addNextHopGroup(nextHops))
            {
                for(auto it = nextHops.getNextHops().begin(); it != nextHops.getNextHops().end(); ++it)
                {
                    const NextHopKey& nextHop = *it;
                    if(!m_neighOrch->hasNextHop(nextHop))
                    {
                        if(overlay_nh)
                        {
                            SWSS_LOG_INFO("create remote vtep %s ecmp", nextHop.to_string(overlay_nh, srv6_nh).c_str());
                            status = createRemoteVtep(vrf_id, nextHop);
                            if (status == false)
                            {
                                SWSS_LOG_ERROR("Failed to create remote vtep %s ecmp", nextHop.to_string(overlay_nh, srv6_nh).c_str());
                                return false;
                            }
                            next_hop_id = m_neighOrch->addTunnelNextHop(nextHop);
                            if (next_hop_id == SAI_NULL_OBJECT_ID)
                            {
                                SWSS_LOG_ERROR("Failed to create Tunnel Nexthop %s", nextHop.to_string(overlay_nh, srv6_nh).c_str());
                                return false;
                            }
                        }
                        else
                        {
                            SWSS_LOG_INFO("Failed to get next hop %s in %s, resolving neighbor",
                                    nextHop.to_string().c_str(), nextHops.to_string().c_str());
                            m_neighOrch->resolveNeighbor(nextHop);
                        }
                    }
                }

                /* Failed to create the next hop group and check if a temporary route is needed */

                /* If the current next hop is part of the next hop group to sync,
                 * then return false and no need to add another temporary route. */
                if (it_route != m_syncdRoutes.at(vrf_id).end() && it_route->second.nhg_key.getSize() == 1)
                {
                    const NextHopKey& nexthop = *it_route->second.nhg_key.getNextHops().begin();
                    if (nextHops.contains(nexthop))
                    {
                        return false;
                    }
                }

                /* Add a temporary route when a next hop group cannot be added,
                 * and there is no temporary route right now or the current temporary
                 * route is not pointing to a member of the next hop group to sync. */
                addTempRoute(ctx, nextHops);
                /* Return false since the original route is not successfully added */
                return false;
            }
            else
            {
                m_syncdNextHopGroups[nextHops].eligible_for_default_route_nh_swap = ctx.fallback_to_default_route;
                m_syncdNextHopGroups[nextHops].is_default_route_nh_swap = false;
            }
        }

        next_hop_id = m_syncdNextHopGroups[nextHops].next_hop_group_id;
    }

    /* Sync the route entry */
    sai_route_entry_t route_entry;
    route_entry.vr_id = vrf_id;
    route_entry.switch_id = gSwitchId;
    copy(route_entry.destination, ipPrefix);

    sai_attribute_t route_attr;
    auto& object_statuses = ctx.object_statuses;

    /* If the prefix is not in m_syncdRoutes, then we need to create the route
     * for this prefix with the new next hop (group) id. If the prefix is already
     * in m_syncdRoutes, then we need to update the route with a new next hop
     * (group) id. The old next hop (group) is then not used and the reference
     * count will decrease by 1.
     *
     * In case the entry is already pending removal in the bulk, it would be removed
     * from m_syncdRoutes during the bulk call. Therefore, such entries need to be
     * re-created rather than set attribute.
     */
    if (it_route == m_syncdRoutes.at(vrf_id).end() || gRouteBulker.bulk_entry_pending_removal(route_entry))
    {
        if (blackhole)
        {
            route_attr.id = SAI_ROUTE_ENTRY_ATTR_PACKET_ACTION;
            route_attr.value.s32 = SAI_PACKET_ACTION_DROP;
        }
        else
        {
            route_attr.id = SAI_ROUTE_ENTRY_ATTR_NEXT_HOP_ID;
            route_attr.value.oid = next_hop_id;
        }

        /* Default SAI_ROUTE_ATTR_PACKET_ACTION is SAI_PACKET_ACTION_FORWARD */
        object_statuses.emplace_back();
        sai_status_t status = gRouteBulker.create_entry(&object_statuses.back(), &route_entry, 1, &route_attr);
        if (status == SAI_STATUS_ITEM_ALREADY_EXISTS)
        {
            SWSS_LOG_ERROR("Failed to create route %s with next hop(s) %s: already exists in bulker",
                    ipPrefix.to_string().c_str(), nextHops.to_string().c_str());
            return false;
        }
    }
    else
    {
        /* Set the packet action to forward when there was no next hop (dropped) and not pointing to blackhole*/
        if (it_route->second.nhg_key.getSize() == 0 && !blackhole)
        {
            route_attr.id = SAI_ROUTE_ENTRY_ATTR_PACKET_ACTION;
            route_attr.value.s32 = SAI_PACKET_ACTION_FORWARD;

            object_statuses.emplace_back();
            gRouteBulker.set_entry_attribute(&object_statuses.back(), &route_entry, &route_attr);
        }

        if (curNhgIsFineGrained && !isFineGrainedNextHopIdChanged)
        {
            /* Don't change route entry if the route is previously fine grained and new nhg is also fine grained.
             * We already modifed sai nhg objs as part of setFgNhg to account for nhg change. */
            object_statuses.emplace_back(SAI_STATUS_SUCCESS);
        }
        else
        {
            if (!blackhole && vrf_id == gVirtualRouterId && ipPrefix.isDefaultRoute())
            {
                // Always set packet action for default route to avoid conflict settings
                // in case a SET follows a DEL on the default route in the same bulk.
                // - On DEL default route, the packet action will be set to DROP
                // - On SET default route, as the default route has NOT been removed from m_syncdRoute
                //   it calls SAI set_route_attributes instead of crate_route
                //   However, packet action is called only when a route entry is created
                //   This leads to conflict settings:
                //   - packet action: DROP
                //   - next hop: a valid next hop id
                // To avoid this, we always set packet action for default route.
                route_attr.id = SAI_ROUTE_ENTRY_ATTR_PACKET_ACTION;
                route_attr.value.s32 = SAI_PACKET_ACTION_FORWARD;

                object_statuses.emplace_back();
                gRouteBulker.set_entry_attribute(&object_statuses.back(), &route_entry, &route_attr);
            }

            route_attr.id = SAI_ROUTE_ENTRY_ATTR_NEXT_HOP_ID;
            route_attr.value.oid = next_hop_id;

            /* Set the next hop ID to a new value */
            object_statuses.emplace_back();
            gRouteBulker.set_entry_attribute(&object_statuses.back(), &route_entry, &route_attr);
        }

        if (blackhole)
        {
            route_attr.id = SAI_ROUTE_ENTRY_ATTR_PACKET_ACTION;
            route_attr.value.s32 = SAI_PACKET_ACTION_DROP;

            object_statuses.emplace_back();
            gRouteBulker.set_entry_attribute(&object_statuses.back(), &route_entry, &route_attr);
        }
    }
    return false;
}

bool RouteOrch::addRoutePost(const RouteBulkContext& ctx, const NextHopGroupKey &nextHops)
{
    SWSS_LOG_ENTER();

    const sai_object_id_t& vrf_id = ctx.vrf_id;
    const IpPrefix& ipPrefix = ctx.ip_prefix;
    bool isFineGrained = false;
    bool blackhole = false;

    const auto& object_statuses = ctx.object_statuses;

    if (object_statuses.empty())
    {
        // Something went wrong before router bulker, will retry
        return false;
    }

    if (m_fgNhgOrch->isRouteFineGrained(vrf_id, ipPrefix, nextHops))
    {
        /* Route is pointing to Fine Grained ECMP nexthop group */
        isFineGrained = true;
    }
    /* NhgOrch owns the NHG. */
    else if (!ctx.nhg_index.empty())
    {
        if (!gNhgOrch->hasNhg(ctx.nhg_index) && !gCbfNhgOrch->hasNhg(ctx.nhg_index))
        {
            SWSS_LOG_INFO("Failed to get next hop group with index %s", ctx.nhg_index.c_str());
            return false;
        }
    }
    /* RouteOrch owns the NHG */
    else if (nextHops.getSize() == 0)
    {
        /* The route is pointing to a blackhole */
        blackhole = true;
    }
    else if (nextHops.getSize() == 1)
    {
        /* The route is pointing to a next hop */
        const NextHopKey& nexthop = *nextHops.getNextHops().begin();
        if (nexthop.isIntfNextHop())
        {
            auto next_hop_id = m_intfsOrch->getRouterIntfsId(nexthop.alias);
            /* rif is not created yet */
            if (next_hop_id == SAI_NULL_OBJECT_ID)
            {
                SWSS_LOG_INFO("Failed to get next hop %s for %s",
                        nextHops.to_string().c_str(), ipPrefix.to_string().c_str());
                return false;
            }
        }
        else
        {
            if (!m_neighOrch->hasNextHop(nexthop))
            {
                SWSS_LOG_INFO("Failed to get next hop %s for %s",
                        nextHops.to_string().c_str(), ipPrefix.to_string().c_str());
                return false;
            }
        }
    }
    /* The route is pointing to a next hop group */
    else
    {
        if (!hasNextHopGroup(nextHops))
        {
            // Previous added an temporary route
            auto& tmp_next_hop = ctx.tmp_next_hop;
            addRoutePost(ctx, tmp_next_hop);
            return false;
        }
    }

    auto it_status = object_statuses.begin();
    auto it_route = m_syncdRoutes.at(vrf_id).find(ipPrefix);
    MuxOrch* mux_orch = gDirectory.get<MuxOrch*>();
    if (isFineGrained)
    {
        if (it_route == m_syncdRoutes.at(vrf_id).end())
        {
            /* First time route addition pointing to FG nhg */
            if (*it_status++ != SAI_STATUS_SUCCESS)
            {
                SWSS_LOG_ERROR("Failed to create route %s with next hop(s) %s",
                        ipPrefix.to_string().c_str(), nextHops.to_string().c_str());
                /* Clean up the newly created next hop group entry */
                m_fgNhgOrch->removeFgNhg(vrf_id, ipPrefix);
                return false;
            }

            if (ipPrefix.isV4())
            {
                gCrmOrch->incCrmResUsedCounter(CrmResourceType::CRM_IPV4_ROUTE);
            }
            else
            {
                gCrmOrch->incCrmResUsedCounter(CrmResourceType::CRM_IPV6_ROUTE);
            }
            SWSS_LOG_INFO("FG Post create route %s with next hop(s) %s",
                    ipPrefix.to_string().c_str(), nextHops.to_string().c_str());
        }
        else
        {
            /* Route already exists */
            auto nh_entry = m_syncdNextHopGroups.find(it_route->second.nhg_key);
            if (nh_entry != m_syncdNextHopGroups.end())
            {
                /* Case where route was pointing to non-fine grained nhs in the past,
                 * and transitioned to Fine Grained ECMP */
                decreaseNextHopRefCount(it_route->second.nhg_key);
                if (it_route->second.nhg_key.getSize() > 1
                    && m_syncdNextHopGroups[it_route->second.nhg_key].ref_count == 0)
                {
                    m_bulkNhgReducedRefCnt.emplace(it_route->second.nhg_key, 0);
                }
            }
            SWSS_LOG_INFO("FG Post set route %s with next hop(s) %s",
                    ipPrefix.to_string().c_str(), nextHops.to_string().c_str());
        }
    }
    else if (it_route == m_syncdRoutes.at(vrf_id).end())
    {
        sai_status_t status = *it_status++;
        if (status != SAI_STATUS_SUCCESS)
        {
            SWSS_LOG_ERROR("Failed to create route %s with next hop(s) %s",
                    ipPrefix.to_string().c_str(), nextHops.to_string().c_str());

            /* Check that the next hop group is not owned by NhgOrch. */
            if (ctx.nhg_index.empty() && nextHops.getSize() > 1)
            {
                /* Clean up the newly created next hop group entry */
                removeNextHopGroup(nextHops);
            }
            task_process_status handle_status = handleSaiCreateStatus(SAI_API_ROUTE, status);
            if (handle_status != task_success)
            {
                return parseHandleSaiStatusFailure(handle_status);
            }
        }

        if (ipPrefix.isV4())
        {
            gCrmOrch->incCrmResUsedCounter(CrmResourceType::CRM_IPV4_ROUTE);
        }
        else
        {
            gCrmOrch->incCrmResUsedCounter(CrmResourceType::CRM_IPV6_ROUTE);
        }

        /* Increase the ref_count for the next hop group. */
        if (ctx.nhg_index.empty())
        {
            increaseNextHopRefCount(nextHops);
        }
        else
        {
            incNhgRefCount(ctx.nhg_index);
        }

        SWSS_LOG_INFO("Post create route %s with next hop(s) %s",
                ipPrefix.to_string().c_str(), nextHops.to_string().c_str());
    }
    else
    {
        sai_status_t status;

        /* Set the packet action to forward when there was no next hop (dropped) and not pointing to blackhole */
        if (it_route->second.nhg_key.getSize() == 0 && !blackhole)
        {
            status = *it_status++;
            if (status != SAI_STATUS_SUCCESS)
            {
                SWSS_LOG_ERROR("Failed to set route %s with packet action forward, %d",
                               ipPrefix.to_string().c_str(), status);
                task_process_status handle_status = handleSaiSetStatus(SAI_API_ROUTE, status);
                if (handle_status != task_success)
                {
                    return parseHandleSaiStatusFailure(handle_status);
                }
            }
        }

        status = *it_status++;
        if (status != SAI_STATUS_SUCCESS)
        {
            SWSS_LOG_ERROR("Failed to set route %s with next hop(s) %s",
                    ipPrefix.to_string().c_str(), nextHops.to_string().c_str());
            task_process_status handle_status = handleSaiSetStatus(SAI_API_ROUTE, status);
            if (handle_status != task_success)
            {
                return parseHandleSaiStatusFailure(handle_status);
            }
        }

        if (m_fgNhgOrch->syncdContainsFgNhg(vrf_id, ipPrefix))
        {
            /* Remove FG nhg since prefix now points to standard nhg/nhs */
            m_fgNhgOrch->removeFgNhg(vrf_id, ipPrefix);
        }
        /* Decrease the ref count for the previous next hop group. */
        else if (it_route->second.nhg_index.empty())
        {
            decreaseNextHopRefCount(it_route->second.nhg_key);
            auto ol_nextHops = it_route->second.nhg_key;
            if (ol_nextHops.getSize() > 1)
            {
                if (m_syncdNextHopGroups[ol_nextHops].ref_count == 0)
                {
                    SWSS_LOG_NOTICE("Update Nexthop Group %s", ol_nextHops.to_string().c_str());
                    m_bulkNhgReducedRefCnt.emplace(ol_nextHops, 0);
                }
                if (mux_orch->isMuxNexthops(ol_nextHops))
                {
                    SWSS_LOG_NOTICE("Remove mux Nexthop %s", ol_nextHops.to_string().c_str());
                    RouteKey routekey = { vrf_id, ipPrefix };
                    auto nexthop_list = ol_nextHops.getNextHops();
                    for (auto nh = nexthop_list.begin(); nh != nexthop_list.end(); nh++)
                    {
                        if (!nh->ip_address.isZero())
                        {
                            removeNextHopRoute(*nh, routekey);
                        }
                    }
                }
            }
            else if (ol_nextHops.is_overlay_nexthop())
            {
                const NextHopKey& nexthop = *it_route->second.nhg_key.getNextHops().begin();
                if (m_neighOrch->getNextHopRefCount(nexthop) == 0)
                {
                    SWSS_LOG_NOTICE("Update overlay Nexthop %s", ol_nextHops.to_string().c_str());
                    m_bulkNhgReducedRefCnt.emplace(ol_nextHops, vrf_id);
                }
            }
            else if (ol_nextHops.is_srv6_nexthop())
            {
                m_srv6Orch->removeSrv6Nexthops(ol_nextHops);
            }
            else if (ol_nextHops.getSize() == 1)
            {
                RouteKey r_key = { vrf_id, ipPrefix };
                auto nexthop = NextHopKey(ol_nextHops.to_string());
                removeNextHopRoute(nexthop, r_key);
            }
        }
        /* The next hop group is owned by (Cbf)NhgOrch. */
        else
        {
            decNhgRefCount(it_route->second.nhg_index);
        }

        if (blackhole)
        {
            /* Set the packet action to drop for blackhole routes */
            status = *it_status++;
            if (status != SAI_STATUS_SUCCESS)
            {
                SWSS_LOG_ERROR("Failed to set blackhole route %s with packet action drop, %d",
                                ipPrefix.to_string().c_str(), status);
                task_process_status handle_status = handleSaiSetStatus(SAI_API_ROUTE, status);
                if (handle_status != task_success)
                {
                    return parseHandleSaiStatusFailure(handle_status);
                }
            }
        }

        if (ctx.nhg_index.empty())
        {
            /* Increase the ref_count for the next hop (group) entry */
            increaseNextHopRefCount(nextHops);
        }
        else
        {
            incNhgRefCount(ctx.nhg_index);
        }

        SWSS_LOG_INFO("Post set route %s with next hop(s) %s",
                ipPrefix.to_string().c_str(), nextHops.to_string().c_str());
    }

    if (ctx.nhg_index.empty() && nextHops.getSize() == 1 && !nextHops.is_overlay_nexthop() && !nextHops.is_srv6_nexthop())
    {
        RouteKey r_key = { vrf_id, ipPrefix };
        auto nexthop = NextHopKey(nextHops.to_string());
        if (!nexthop.ip_address.isZero())
        {
            addNextHopRoute(nexthop, r_key);
        }
    }
    else if (mux_orch->isMuxNexthops(nextHops))
    {
        RouteKey routekey = { vrf_id, ipPrefix };
        auto nexthop_list = nextHops.getNextHops();
        for (auto nh = nexthop_list.begin(); nh != nexthop_list.end(); nh++)
        {
            if (!nh->ip_address.isZero())
            {
                addNextHopRoute(*nh, routekey);
            }
        }
    }

    if (ipPrefix.isDefaultRoute())
    {
        updateDefRouteState(ipPrefix.to_string(), true);
    }

    if (it_route == m_syncdRoutes.at(vrf_id).end())
    {
        gFlowCounterRouteOrch->handleRouteAdd(vrf_id, ipPrefix);
    }

    m_syncdRoutes[vrf_id][ipPrefix] = RouteNhg(nextHops, ctx.nhg_index);

    /* add subnet decap term for VIP route */
    const SubnetDecapConfig &config = gTunneldecapOrch->getSubnetDecapConfig();
    if (config.enable && isVipRoute(ipPrefix, nextHops))
    {
        createVipRouteSubnetDecapTerm(ipPrefix);
    }

    // update routes to reflect mux state
    if (mux_orch->isMuxNexthops(nextHops))
    {
        mux_orch->updateRoute(ipPrefix, true);
    }

    notifyNextHopChangeObservers(vrf_id, ipPrefix, nextHops, true);

    /* Publish and update APPL STATE DB route entry programming status */
    publishRouteState(ctx);

    /*
     * If the route uses a temporary synced NHG owned by NhgOrch, return false
     * in order to keep trying to update the route in case the NHG is updated,
     * which will update the SAI ID of the group as well.
     */
    return !ctx.using_temp_nhg;
}

bool RouteOrch::removeRoute(RouteBulkContext& ctx)
{
    SWSS_LOG_ENTER();

    sai_object_id_t& vrf_id = ctx.vrf_id;
    IpPrefix& ipPrefix = ctx.ip_prefix;

    auto it_route_table = m_syncdRoutes.find(vrf_id);
    if (it_route_table == m_syncdRoutes.end())
    {
        SWSS_LOG_INFO("Failed to find route table, vrf_id 0x%" PRIx64 "\n", vrf_id);
        return true;
    }

    sai_route_entry_t route_entry;
    route_entry.vr_id = vrf_id;
    route_entry.switch_id = gSwitchId;
    copy(route_entry.destination, ipPrefix);

    auto it_route = it_route_table->second.find(ipPrefix);
    size_t creating = gRouteBulker.creating_entries_count(route_entry);
    if (it_route == it_route_table->second.end() && creating == 0)
    {
       if (it_route_table->second.size() == 0)
       {
            m_syncdRoutes.erase(vrf_id);
            m_vrfOrch->decreaseVrfRefCount(vrf_id);
       }
       SWSS_LOG_INFO("Failed to find route entry, vrf_id 0x%" PRIx64 ", prefix %s\n", vrf_id,
                     ipPrefix.to_string().c_str());
 
        return true;
    }

    auto& object_statuses = ctx.object_statuses;

    // set to blackhole for default route
    if (ipPrefix.isDefaultRoute() && vrf_id == gVirtualRouterId)
    {
        sai_attribute_t attr;
        attr.id = SAI_ROUTE_ENTRY_ATTR_PACKET_ACTION;
        attr.value.s32 = SAI_PACKET_ACTION_DROP;

        object_statuses.emplace_back();
        gRouteBulker.set_entry_attribute(&object_statuses.back(), &route_entry, &attr);

        attr.id = SAI_ROUTE_ENTRY_ATTR_NEXT_HOP_ID;
        attr.value.oid = SAI_NULL_OBJECT_ID;

        object_statuses.emplace_back();
        gRouteBulker.set_entry_attribute(&object_statuses.back(), &route_entry, &attr);
    }
    else
    {
        object_statuses.emplace_back();
        gRouteBulker.remove_entry(&object_statuses.back(), &route_entry);
    }

    return false;
}

bool RouteOrch::removeRoutePost(const RouteBulkContext& ctx)
{
    SWSS_LOG_ENTER();

    const sai_object_id_t& vrf_id = ctx.vrf_id;
    const IpPrefix& ipPrefix = ctx.ip_prefix;

    auto& object_statuses = ctx.object_statuses;

    if (object_statuses.empty())
    {
        // Something went wrong before router bulker, will retry
        return false;
    }

    auto it_route_table = m_syncdRoutes.find(vrf_id);
    auto it_route = it_route_table->second.find(ipPrefix);
    auto it_status = object_statuses.begin();

    // set to blackhole for default route
    if (ipPrefix.isDefaultRoute() && vrf_id == gVirtualRouterId)
    {
        sai_status_t status = *it_status++;
        if (status != SAI_STATUS_SUCCESS)
        {
            SWSS_LOG_ERROR("Failed to set route %s packet action to drop, rv:%d",
                    ipPrefix.to_string().c_str(), status);
            task_process_status handle_status = handleSaiSetStatus(SAI_API_ROUTE, status);
            if (handle_status != task_success)
            {
                return parseHandleSaiStatusFailure(handle_status);
            }
        }

        SWSS_LOG_INFO("Set route %s packet action to drop", ipPrefix.to_string().c_str());

        status = *it_status++;
        if (status != SAI_STATUS_SUCCESS)
        {
            SWSS_LOG_ERROR("Failed to set route %s next hop ID to NULL, rv:%d",
                    ipPrefix.to_string().c_str(), status);
            task_process_status handle_status = handleSaiSetStatus(SAI_API_ROUTE, status);
            if (handle_status != task_success)
            {
                return parseHandleSaiStatusFailure(handle_status);
            }
        }

        updateDefRouteState(ipPrefix.to_string());

        SWSS_LOG_INFO("Set route %s next hop ID to NULL", ipPrefix.to_string().c_str());

        if (ipPrefix.isV4())
        {
            v4_active_default_route_nhops.clear();
        }
        else
        {
            v6_active_default_route_nhops.clear();
        }
    }
    else
    {
        sai_status_t status = *it_status++;
        if (status != SAI_STATUS_SUCCESS)
        {
            SWSS_LOG_ERROR("Failed to remove route prefix:%s\n", ipPrefix.to_string().c_str());
            task_process_status handle_status = handleSaiRemoveStatus(SAI_API_ROUTE, status);
            if (handle_status != task_success)
            {
                return parseHandleSaiStatusFailure(handle_status);
            }
        }

        if (ipPrefix.isV4())
        {
            gCrmOrch->decCrmResUsedCounter(CrmResourceType::CRM_IPV4_ROUTE);
        }
        else
        {
            gCrmOrch->decCrmResUsedCounter(CrmResourceType::CRM_IPV6_ROUTE);
        }
    }

    if (m_fgNhgOrch->syncdContainsFgNhg(vrf_id, ipPrefix))
    {
        /* Delete Fine Grained nhg if the revmoved route pointed to it */
        m_fgNhgOrch->removeFgNhg(vrf_id, ipPrefix);
    }
    /* Check if the next hop group is not owned by NhgOrch. */
    else if (!it_route->second.nhg_index.empty())
    {
        decNhgRefCount(it_route->second.nhg_index);
    }
    /* The NHG is owned by RouteOrch */
    else
    {
        /*
         * Decrease the reference count only when the route is pointing to a next hop.
         */
        decreaseNextHopRefCount(it_route->second.nhg_key);

        auto ol_nextHops = it_route->second.nhg_key;
        MuxOrch* mux_orch = gDirectory.get<MuxOrch*>();
        if (it_route->second.nhg_key.getSize() > 1)
        {
            if (m_syncdNextHopGroups[it_route->second.nhg_key].ref_count == 0)
            {
                SWSS_LOG_NOTICE("Remove Nexthop Group %s", ol_nextHops.to_string().c_str());
                m_bulkNhgReducedRefCnt.emplace(it_route->second.nhg_key, 0);
            }
            if (mux_orch->isMuxNexthops(ol_nextHops))
            {
                SWSS_LOG_NOTICE("Remove mux Nexthop %s", ol_nextHops.to_string().c_str());
                RouteKey routekey = { vrf_id, ipPrefix };
                auto nexthop_list = ol_nextHops.getNextHops();
                for (auto nh = nexthop_list.begin(); nh != nexthop_list.end(); nh++)
                {
                    if (!nh->ip_address.isZero())
                    {
                        SWSS_LOG_NOTICE("removeNextHopRoute");
                        removeNextHopRoute(*nh, routekey);
                    }
                }
                mux_orch->updateRoute(ipPrefix, false);
            }
        }
        else if (ol_nextHops.is_overlay_nexthop())
        {
            const NextHopKey& nexthop = *it_route->second.nhg_key.getNextHops().begin();
            if (m_neighOrch->getNextHopRefCount(nexthop) == 0)
            {
                SWSS_LOG_NOTICE("Remove overlay Nexthop %s", ol_nextHops.to_string().c_str());
                m_bulkNhgReducedRefCnt.emplace(ol_nextHops, vrf_id);
            }
        }
        /*
         * Additionally check if the NH has label and its ref count == 0, then
         * remove the label next hop.
         */
        else if (it_route->second.nhg_key.getSize() == 1)
        {
            const NextHopKey& nexthop = *it_route->second.nhg_key.getNextHops().begin();
            if (nexthop.isMplsNextHop() &&
                (m_neighOrch->getNextHopRefCount(nexthop) == 0))
            {
                m_neighOrch->removeMplsNextHop(nexthop);
            }
            else if (nexthop.isSrv6NextHop() &&
                    (m_neighOrch->getNextHopRefCount(nexthop) == 0))
            {
                m_srv6Orch->removeSrv6Nexthops(it_route->second.nhg_key);
            }

            RouteKey r_key = { vrf_id, ipPrefix };
            removeNextHopRoute(nexthop, r_key);
        }
    }

    SWSS_LOG_INFO("Remove route %s with next hop(s) %s",
            ipPrefix.to_string().c_str(), it_route->second.nhg_key.to_string().c_str());

    /* Publish removal status, removes route entry from APPL STATE DB */
    publishRouteState(ctx);

    /* Remove the VIP route subnet decap term */
    removeVipRouteSubnetDecapTerm(ipPrefix);


    if (ipPrefix.isDefaultRoute() && vrf_id == gVirtualRouterId)
    {
        it_route_table->second[ipPrefix] = RouteNhg();

        /* Notify about default route next hop change */
        notifyNextHopChangeObservers(vrf_id, ipPrefix, it_route_table->second[ipPrefix].nhg_key, true);
    }
    else
    {
        it_route_table->second.erase(ipPrefix);

        /* Notify about the route next hop removal */
        notifyNextHopChangeObservers(vrf_id, ipPrefix, NextHopGroupKey(), false);

        if (it_route_table->second.size() == 0)
        {
            m_syncdRoutes.erase(vrf_id);
            m_vrfOrch->decreaseVrfRefCount(vrf_id);
        }

        gFlowCounterRouteOrch->handleRouteRemove(vrf_id, ipPrefix);
    }

    return true;
}

bool RouteOrch::isRouteExists(const IpPrefix& prefix)
{
    SWSS_LOG_ENTER();

    sai_object_id_t& vrf_id = gVirtualRouterId;

    sai_route_entry_t route_entry;
    route_entry.vr_id = vrf_id;
    route_entry.switch_id = gSwitchId;
    copy(route_entry.destination, prefix);
    auto it_route_table = m_syncdRoutes.find(vrf_id);
    if (it_route_table == m_syncdRoutes.end())
    {
        SWSS_LOG_INFO("Failed to find route table, vrf_id 0x%" PRIx64 "\n", vrf_id);
        return true;
    }
    auto it_route = it_route_table->second.find(prefix);
    size_t creating = gRouteBulker.creating_entries_count(route_entry);
    if (it_route == it_route_table->second.end() && creating == 0)
    {
        SWSS_LOG_INFO("No Route exists for vrf_id 0x%" PRIx64 ", prefix %s\n", vrf_id,
                      prefix.to_string().c_str());
        return false;
    }
    return true;
}

bool RouteOrch::removeRoutePrefix(const IpPrefix& prefix)
{
    // This function removes the route if it exists.

    string key = "ROUTE_TABLE:" + prefix.to_string();
    RouteBulkContext context(key, false);
    context.ip_prefix = prefix;
    context.vrf_id = gVirtualRouterId;
    if (removeRoute(context))
    {
        SWSS_LOG_INFO("Could not find the route  with prefix %s", prefix.to_string().c_str());
        return true;
    }
    gRouteBulker.flush();
    return removeRoutePost(context);

}

bool RouteOrch::createRemoteVtep(sai_object_id_t vrf_id, const NextHopKey &nextHop)
{
    SWSS_LOG_ENTER();
    EvpnNvoOrch* evpn_orch = gDirectory.get<EvpnNvoOrch*>();
    VxlanTunnelOrch* tunnel_orch = gDirectory.get<VxlanTunnelOrch*>();
    bool status = false;
    int ip_refcnt = 0;

    status = tunnel_orch->addTunnelUser(nextHop.ip_address.to_string(), nextHop.vni, 0, TUNNEL_USER_IP, vrf_id);

    auto vtep_ptr = evpn_orch->getEVPNVtep();
    if (vtep_ptr)
    {
        ip_refcnt = vtep_ptr->getRemoteEndPointIPRefCnt(nextHop.ip_address.to_string());
    }
    SWSS_LOG_INFO("Routeorch Add Remote VTEP %s, VNI %d, VR_ID %" PRIx64 ", IP ref_cnt %d",
            nextHop.ip_address.to_string().c_str(), nextHop.vni, vrf_id, ip_refcnt);
    return status;
}

bool RouteOrch::deleteRemoteVtep(sai_object_id_t vrf_id, const NextHopKey &nextHop)
{
    SWSS_LOG_ENTER();
    EvpnNvoOrch* evpn_orch = gDirectory.get<EvpnNvoOrch*>();
    VxlanTunnelOrch* tunnel_orch = gDirectory.get<VxlanTunnelOrch*>();
    bool status = false;
    int ip_refcnt = 0;

    status = tunnel_orch->delTunnelUser(nextHop.ip_address.to_string(), nextHop.vni, 0, TUNNEL_USER_IP, vrf_id);

    auto vtep_ptr = evpn_orch->getEVPNVtep();
    if (vtep_ptr)
    {
        ip_refcnt = vtep_ptr->getRemoteEndPointIPRefCnt(nextHop.ip_address.to_string());
    }

    SWSS_LOG_INFO("Routeorch Del Remote VTEP %s, VNI %d, VR_ID %" PRIx64 ", IP ref_cnt %d",
            nextHop.ip_address.to_string().c_str(), nextHop.vni, vrf_id, ip_refcnt);
    return status;
}

bool RouteOrch::removeOverlayNextHops(sai_object_id_t vrf_id, const NextHopGroupKey &ol_nextHops)
{
    SWSS_LOG_ENTER();
    bool status = false;

    SWSS_LOG_NOTICE("Remove overlay Nexthop %s", ol_nextHops.to_string().c_str());
    for (auto &tunnel_nh : ol_nextHops.getNextHops())
    {
        if (!m_neighOrch->getNextHopRefCount(tunnel_nh))
        {
            if(!m_neighOrch->removeTunnelNextHop(tunnel_nh))
            {
                SWSS_LOG_ERROR("Tunnel Nexthop %s delete failed", ol_nextHops.to_string().c_str());
            }
            else
            {
                m_neighOrch->removeOverlayNextHop(tunnel_nh);
                SWSS_LOG_INFO("Tunnel Nexthop %s delete success", ol_nextHops.to_string().c_str());
                SWSS_LOG_INFO("delete remote vtep %s", tunnel_nh.to_string(true, false).c_str());
                status = deleteRemoteVtep(vrf_id, tunnel_nh);
                if (status == false)
                {
                    SWSS_LOG_ERROR("Failed to delete remote vtep %s ecmp", tunnel_nh.to_string(true, false).c_str());
                    return false;
                }
            }
        }
    }

    return true;
}

void RouteOrch::increaseNextHopGroupCount()
{
    m_nextHopGroupCount ++;
}

void RouteOrch::decreaseNextHopGroupCount()
{
    m_nextHopGroupCount --;
}

bool RouteOrch::checkNextHopGroupCount()
{
    return m_nextHopGroupCount < m_maxNextHopGroupCount;
}

const NhgBase &RouteOrch::getNhg(const std::string &nhg_index)
{
    SWSS_LOG_ENTER();

    try
    {
        return gNhgOrch->getNhg(nhg_index);
    }
    catch (const std::out_of_range& e)
    {
        return gCbfNhgOrch->getNhg(nhg_index);
    }
}

void RouteOrch::incNhgRefCount(const std::string &nhg_index)
{
    SWSS_LOG_ENTER();

    if (gNhgOrch->hasNhg(nhg_index))
    {
        gNhgOrch->incNhgRefCount(nhg_index);
    }
    else
    {
        gCbfNhgOrch->incNhgRefCount(nhg_index);
    }
}

void RouteOrch::decNhgRefCount(const std::string &nhg_index)
{
    SWSS_LOG_ENTER();

    if (gNhgOrch->hasNhg(nhg_index))
    {
        gNhgOrch->decNhgRefCount(nhg_index);
    }
    else
    {
        gCbfNhgOrch->decNhgRefCount(nhg_index);
    }
}

void RouteOrch::publishRouteState(const RouteBulkContext& ctx, const ReturnCode& status)
{
    SWSS_LOG_ENTER();

    std::vector<FieldValueTuple> fvs;

    /* Leave the fvs empty if the operation type is "DEL".
     * An empty fvs makes ResponsePublisher::publish() remove the state entry from APPL_STATE_DB
     */
    if (ctx.is_set)
    {
        fvs.emplace_back("protocol", ctx.protocol);
    }

    const bool replace = false;

    m_publisher.publish(APP_ROUTE_TABLE_NAME, ctx.key, fvs, status, replace);
}

inline bool RouteOrch::isVipRoute(const IpPrefix &ipPrefix, const NextHopGroupKey &nextHops)
{
    bool res = true;
    /* Ensure all next hops are vlan devices */
    for (const auto &nextHop : nextHops.getNextHops())
    {
        res &= (!nextHop.alias.compare(0, strlen(VLAN_PREFIX), VLAN_PREFIX));
    }
    /* Ensure the prefix is non-local */
    if (nextHops.getSize() == 1)
    {
        res &= (!m_intfsOrch->isPrefixSubnet(ipPrefix, nextHops.getNextHops().begin()->alias));
    }
    return res;
}

inline void RouteOrch::createVipRouteSubnetDecapTerm(const IpPrefix &ipPrefix)
{
    const SubnetDecapConfig &config = gTunneldecapOrch->getSubnetDecapConfig();
    if (!config.enable || m_SubnetDecapTermsCreated.find(ipPrefix) != m_SubnetDecapTermsCreated.end())
    {
        return;
    }
    SWSS_LOG_NOTICE("Add subnet decap term for %s", ipPrefix.to_string().c_str());
    static const vector<FieldValueTuple> data = {
        {"term_type", "MP2MP"},
        {"subnet_type", "vip"}
    };
    string tunnel_name = ipPrefix.isV4() ? config.tunnel : config.tunnel_v6;
    string key = tunnel_name + ":" + ipPrefix.to_string();
    m_appTunnelDecapTermProducer.set(key, data);
    m_SubnetDecapTermsCreated.insert(ipPrefix);
}

inline void RouteOrch::removeVipRouteSubnetDecapTerm(const IpPrefix &ipPrefix)
{
    auto it = m_SubnetDecapTermsCreated.find(ipPrefix);
    if (it == m_SubnetDecapTermsCreated.end())
    {
        return;
    }
    const SubnetDecapConfig &config = gTunneldecapOrch->getSubnetDecapConfig();
    SWSS_LOG_NOTICE("Remove subnet decap term for %s", ipPrefix.to_string().c_str());
    string tunnel_name = ipPrefix.isV4() ? config.tunnel : config.tunnel_v6;
    string key = tunnel_name + ":" + ipPrefix.to_string();
    m_appTunnelDecapTermProducer.del(key);
    m_SubnetDecapTermsCreated.erase(it);
}<|MERGE_RESOLUTION|>--- conflicted
+++ resolved
@@ -1856,15 +1856,6 @@
             it = next_hop_set.erase(it);
             continue;
         }
-<<<<<<< HEAD
-        else if(m_neighOrch->isNextHopFlagSet(*it, NHFLAGS_IFDOWN))
-        {
-            SWSS_LOG_INFO("Interface down for NH %s, skip this NH", (*it).to_string().c_str());
-            it = next_hop_set.erase(it);
-        }
-        else
-            it++;
-=======
         if(m_neighOrch->isNextHopFlagSet(*it, NHFLAGS_IFDOWN))
         {
             SWSS_LOG_INFO("Interface down for NH %s, skip this NH", (*it).to_string().c_str());
@@ -1872,7 +1863,6 @@
             continue;
         }
         it++;
->>>>>>> ae5a50b0
     }
 
     /* Return if next_hop_set is empty */
