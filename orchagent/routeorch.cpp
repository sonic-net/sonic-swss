--- conflicted
+++ resolved
@@ -590,8 +590,10 @@
 
                     if (fvField(i) == "weight")
                         weights = fvValue(i);
-<<<<<<< HEAD
-
+                  
+                    if (fvField(i) == "nexthop_group")
+                        nhg_index = fvValue(i);
+                  
                     if (fvField(i) == "segment") {
                         srv6_segments = fvValue(i);
                         srv6_nh = true;
@@ -600,33 +602,12 @@
                     if (fvField(i) == "seg_src")
                         srv6_source = fvValue(i);
                 }
-
-                vector<string> ipv = tokenize(ips, ',');
-                vector<string> alsv = tokenize(aliases, ',');
-                vector<string> mpls_nhv = tokenize(mpls_nhs, ',');
-                vector<string> vni_labelv = tokenize(vni_labels, ',');
-                vector<string> rmacv = tokenize(remote_macs, ',');
-                vector<string> srv6_segv = tokenize(srv6_segments, ',');
-                vector<string> srv6_src = tokenize(srv6_source, ',');
-=======
-
-                    if (fvField(i) == "nexthop_group")
-                        nhg_index = fvValue(i);
-                }
->>>>>>> f248e266
 
                 /*
                  * A route should not fill both nexthop_group and ips /
                  * aliases.
                  */
-<<<<<<< HEAD
-
-                /* Resize the ip vector to match ifname vector
-                 * as tokenize(",", ',') will miss the last empty segment. */
-                if (alsv.size() == 0 && !blackhole && !srv6_nh)
-=======
                 if (!nhg_index.empty() && (!ips.empty() || !aliases.empty()))
->>>>>>> f248e266
                 {
                     SWSS_LOG_ERROR("Route %s has both nexthop_group and ips/aliases", key.c_str());
                     it = consumer.m_toSync.erase(it);
@@ -646,6 +627,8 @@
                 vector<string> vni_labelv;
                 vector<string> rmacv;
                 NextHopGroupKey& nhg = ctx.nhg;
+                vector<string> srv6_segv;
+                vector<string> srv6_src;
 
                 /* Check if the next hop group is owned by the NhgOrch. */
                 if (nhg_index.empty())
@@ -655,6 +638,8 @@
                     mpls_nhv = tokenize(mpls_nhs, ',');
                     vni_labelv = tokenize(vni_labels, ',');
                     rmacv = tokenize(remote_macs, ',');
+                    srv6_segv = tokenize(srv6_segments, ',');
+                    srv6_src = tokenize(srv6_source, ',');
 
                     /*
                     * For backward compatibility, adjust ip string from old format to
@@ -663,7 +648,7 @@
 
                     /* Resize the ip vector to match ifname vector
                     * as tokenize(",", ',') will miss the last empty segment. */
-                    if (alsv.size() == 0 && !blackhole)
+                    if (alsv.size() == 0 && !blackhole && !srv6_nh)
                     {
                         SWSS_LOG_WARN("Skip the route %s, for it has an empty ifname field.", key.c_str());
                         it = consumer.m_toSync.erase(it);
@@ -713,23 +698,13 @@
                         continue;
                     }
 
-<<<<<<< HEAD
-                if (blackhole)
-                {
-                    nhg = NextHopGroupKey();
-                }
-                else if (overlay_nh == false && srv6_nh == false)
-                {
-                    for (uint32_t i = 0; i < ipv.size(); i++)
-=======
                     string nhg_str = "";
 
                     if (blackhole)
->>>>>>> f248e266
                     {
                         nhg = NextHopGroupKey();
                     }
-                    else if (overlay_nh == false)
+                    else if (overlay_nh == false && srv6_nh == false)
                     {
                         for (uint32_t i = 0; i < ipv.size(); i++)
                         {
@@ -802,11 +777,6 @@
                         ++it;
                         continue;
                     }
-<<<<<<< HEAD
-
-                    nhg = NextHopGroupKey(nhg_str, overlay_nh, srv6_nh);
-=======
->>>>>>> f248e266
                 }
 
                 if (nhg.getSize() == 1 && nhg.hasIntfNextHop())
@@ -1437,12 +1407,7 @@
     for (auto it : next_hop_set)
     {
         m_neighOrch->decreaseNextHopRefCount(it);
-<<<<<<< HEAD
         if (overlay_nh && !srv6_nh && !m_neighOrch->getNextHopRefCount(it))
-=======
-
-        if (overlay_nh && !m_neighOrch->getNextHopRefCount(it))
->>>>>>> f248e266
         {
             if(!m_neighOrch->removeTunnelNextHop(it))
             {
@@ -2173,11 +2138,7 @@
                 ipPrefix.to_string().c_str(), nextHops.to_string().c_str());
     }
 
-<<<<<<< HEAD
-    if (nextHops.getSize() == 1 && !nextHops.is_overlay_nexthop() && !nextHops.is_srv6_nexthop())
-=======
-    if (ctx.nhg_index.empty() && nextHops.getSize() == 1 && !nextHops.is_overlay_nexthop())
->>>>>>> f248e266
+    if (ctx.nhg_index.empty() && nextHops.getSize() == 1 && !nextHops.is_overlay_nexthop() && !nextHops.is_srv6_nexthop())
     {
         RouteKey r_key = { vrf_id, ipPrefix };
         auto nexthop = NextHopKey(nextHops.to_string());
