#ifndef SWSS_INTFSORCH_H
#define SWSS_INTFSORCH_H

#include "orch.h"
#include "portsorch.h"
#include "vrforch.h"
#include "timer.h"

#include "ipaddresses.h"
#include "ipprefix.h"
#include "macaddress.h"

#include <map>
#include <set>

extern sai_object_id_t gVirtualRouterId;
extern MacAddress gMacAddress;

#define RIF_STAT_COUNTER_FLEX_COUNTER_GROUP "RIF_STAT_COUNTER"

struct IntfsEntry
{
    std::set<IpPrefix>  ip_addresses;
    int                 ref_count;
};

typedef map<string, IntfsEntry> IntfsTable;

class IntfsOrch : public Orch
{
public:
    IntfsOrch(DBConnector *db, string tableName, VRFOrch *vrf_orch);

    sai_object_id_t getRouterIntfsId(const string&);

    void increaseRouterIntfsRefCount(const string&);
    void decreaseRouterIntfsRefCount(const string&);

    bool setRouterIntfsMtu(Port &port);
    std::set<IpPrefix> getSubnetRoutes();
<<<<<<< HEAD

    void generateInterfaceMap();
    void addRifToFlexCounter(const string&, const string&, const string&);
    void removeRifFromFlexCounter(const string&, const string&);

=======
    bool setIntf(const string& alias, sai_object_id_t vrf_id = gVirtualRouterId, const IpPrefix *ip_prefix = nullptr);
>>>>>>> 882ccc6d
private:

    SelectableTimer* m_updateMapsTimer = nullptr;
    std::vector<Port> m_rifsToAdd;
    std::vector<Port> m_rifsToRemove;

    VRFOrch *m_vrfOrch;
    IntfsTable m_syncdIntfses;
    void doTask(Consumer &consumer);
    void doTask(SelectableTimer &timer);

    shared_ptr<DBConnector> m_counter_db;
    shared_ptr<DBConnector> m_flex_db;
    shared_ptr<DBConnector> m_asic_db;
    unique_ptr<Table> m_rifNameTable;
    unique_ptr<Table> m_rifTypeTable;
    unique_ptr<Table> m_vidToRidTable;
    unique_ptr<ProducerTable> m_flexCounterTable;
    unique_ptr<ProducerTable> m_flexCounterGroupTable;

    std::string getRifFlexCounterTableKey(std::string s);

    int getRouterIntfsRefCount(const string&);

    bool addRouterIntfs(sai_object_id_t vrf_id, Port &port);
    bool removeRouterIntfs(Port &port);

    void addSubnetRoute(const Port &port, const IpPrefix &ip_prefix);
    void removeSubnetRoute(const Port &port, const IpPrefix &ip_prefix);

    void addIp2MeRoute(sai_object_id_t vrf_id, const IpPrefix &ip_prefix);
    void removeIp2MeRoute(sai_object_id_t vrf_id, const IpPrefix &ip_prefix);

    void addDirectedBroadcast(const Port &port, const IpAddress &ip_addr);
    void removeDirectedBroadcast(const Port &port, const IpAddress &ip_addr);
};

#endif /* SWSS_INTFSORCH_H */<|MERGE_RESOLUTION|>--- conflicted
+++ resolved
@@ -38,15 +38,12 @@
 
     bool setRouterIntfsMtu(Port &port);
     std::set<IpPrefix> getSubnetRoutes();
-<<<<<<< HEAD
 
     void generateInterfaceMap();
     void addRifToFlexCounter(const string&, const string&, const string&);
     void removeRifFromFlexCounter(const string&, const string&);
 
-=======
     bool setIntf(const string& alias, sai_object_id_t vrf_id = gVirtualRouterId, const IpPrefix *ip_prefix = nullptr);
->>>>>>> 882ccc6d
 private:
 
     SelectableTimer* m_updateMapsTimer = nullptr;
