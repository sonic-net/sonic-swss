INCLUDES = -I $(top_srcdir) -I $(top_srcdir)/warmrestart

CFLAGS_SAI = -I /usr/include/sai

swssdir = $(datadir)/swss

dist_swss_DATA = \
		 pfc_detect_innovium.lua  \
		 pfc_detect_mellanox.lua  \
		 pfc_detect_broadcom.lua \
		 pfc_detect_barefoot.lua \
		 pfc_detect_nephos.lua \
		 pfc_restore.lua \
		 watermark_queue.lua \
		 watermark_pg.lua \
		 watermark_bufferpool.lua

bin_PROGRAMS = orchagent routeresync orchagent_restart_check

if DEBUG
DBGFLAGS = -ggdb -DDEBUG
else
DBGFLAGS = -g -DNDEBUG
endif

orchagent_SOURCES = \
            main.cpp \
            orchdaemon.cpp \
            orch.cpp \
            notifications.cpp \
            routeorch.cpp \
            neighorch.cpp \
            intfsorch.cpp \
            portsorch.cpp \
            copporch.cpp \
            tunneldecaporch.cpp \
            qosorch.cpp \
            bufferorch.cpp \
            mirrororch.cpp \
            fdborch.cpp \
            aclorch.cpp \
            saihelper.cpp \
            switchorch.cpp \
            pfcwdorch.cpp \
            pfcactionhandler.cpp \
            crmorch.cpp \
            request_parser.cpp \
            vrforch.cpp \
            countercheckorch.cpp \
            vxlanorch.cpp \
            vnetorch.cpp \
            dtelorch.cpp \
            flexcounterorch.cpp \
            watermarkorch.cpp \
<<<<<<< HEAD
            tam.cpp \
            thresholdorch.cpp \
            policerorch.cpp
=======
            policerorch.cpp \
            sfloworch.cpp \
            chassisorch.cpp
>>>>>>> 56045660

orchagent_CFLAGS = $(DBGFLAGS) $(AM_CFLAGS) $(CFLAGS_COMMON) $(CFLAGS_SAI)
orchagent_CPPFLAGS = $(DBGFLAGS) $(AM_CFLAGS) $(CFLAGS_COMMON) $(CFLAGS_SAI)
orchagent_LDADD = -lnl-3 -lnl-route-3 -lpthread -lsairedis -lswsscommon -lsaimeta -lsaimetadata

routeresync_SOURCES = routeresync.cpp
routeresync_CFLAGS = $(DBGFLAGS) $(AM_CFLAGS) $(CFLAGS_COMMON)
routeresync_CPPFLAGS = $(DBGFLAGS) $(AM_CFLAGS) $(CFLAGS_COMMON)
routeresync_LDADD = -lswsscommon

orchagent_restart_check_SOURCES = orchagent_restart_check.cpp
orchagent_restart_check_CPPFLAGS = $(DBGFLAGS) $(AM_CPPFLAGS) $(CFLAGS_COMMON)
orchagent_restart_check_LDADD = -lhiredis -lswsscommon -lpthread<|MERGE_RESOLUTION|>--- conflicted
+++ resolved
@@ -52,15 +52,11 @@
             dtelorch.cpp \
             flexcounterorch.cpp \
             watermarkorch.cpp \
-<<<<<<< HEAD
+            policerorch.cpp \
+            sfloworch.cpp \
             tam.cpp \
             thresholdorch.cpp \
-            policerorch.cpp
-=======
-            policerorch.cpp \
-            sfloworch.cpp \
             chassisorch.cpp
->>>>>>> 56045660
 
 orchagent_CFLAGS = $(DBGFLAGS) $(AM_CFLAGS) $(CFLAGS_COMMON) $(CFLAGS_SAI)
 orchagent_CPPFLAGS = $(DBGFLAGS) $(AM_CFLAGS) $(CFLAGS_COMMON) $(CFLAGS_SAI)
