--- conflicted
+++ resolved
@@ -81,13 +81,9 @@
             isolationgrouporch.cpp \
             muxorch.cpp \
             macsecorch.cpp \
-<<<<<<< HEAD
-            srv6orch.cpp \
-            lagid.cpp 
-=======
             lagid.cpp \
-            bfdorch.cpp
->>>>>>> 8119ec0f
+            bfdorch.cpp \
+            srv6orch.cpp
 
 orchagent_SOURCES += flex_counter/flex_counter_manager.cpp flex_counter/flex_counter_stat_manager.cpp
 orchagent_SOURCES += debug_counter/debug_counter.cpp debug_counter/drop_counter.cpp
