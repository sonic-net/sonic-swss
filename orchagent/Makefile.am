INCLUDES = -I $(top_srcdir) -I $(top_srcdir)/warmrestart

CFLAGS_SAI = -I /usr/include/sai

swssdir = $(datadir)/swss

dist_swss_DATA = \
		 pfc_detect_mellanox.lua  \
		 pfc_detect_broadcom.lua \
		 pfc_detect_barefoot.lua \
		 pfc_restore.lua

bin_PROGRAMS = orchagent routeresync orchagent_restart_check

if DEBUG
DBGFLAGS = -ggdb -DDEBUG
else
DBGFLAGS = -g -DNDEBUG
endif

orchagent_SOURCES = \
            main.cpp \
            orchdaemon.cpp \
            orch.cpp \
            notifications.cpp \
            routeorch.cpp \
            neighorch.cpp \
            intfsorch.cpp \
            portsorch.cpp \
            copporch.cpp \
            tunneldecaporch.cpp \
            qosorch.cpp \
            bufferorch.cpp \
            mirrororch.cpp \
            fdborch.cpp \
            aclorch.cpp \
            saihelper.cpp \
            switchorch.cpp \
            pfcwdorch.cpp \
            pfcactionhandler.cpp \
            crmorch.cpp \
            request_parser.cpp \
            vrforch.cpp \
            countercheckorch.cpp \
            vxlanorch.cpp \
            vnetorch.cpp \
            dtelorch.cpp \
            flexcounterorch.cpp \
            acltable.h \
            aclorch.h \
            bufferorch.h \
            copporch.h \
            directory.h \
            fdborch.h \
            intfsorch.h \
            mirrororch.h \
            neighorch.h \
            notifications.h \
            observer.h \
            orch.h \
            orchdaemon.h \
            pfcactionhandler.h \
            pfcwdorch.h \
            port.h \
            portsorch.h \
            qosorch.h \
            routeorch.h \
            saihelper.h \
            switchorch.h \
            swssnet.h \
            tunneldecaporch.h \
            crmorch.h        \
            request_parser.h \
            vrforch.h \
            dtelorch.h \
            countercheckorch.h \
            vxlanorch.h \
<<<<<<< HEAD
            flexcounterorch.h
=======
            vnetorch.h \
            flexcounterorch.h   \
            $(top_srcdir)/warmrestart/warm_restart.cpp \
            $(top_srcdir)/warmrestart/warm_restart.h
>>>>>>> 8d57ae04

orchagent_CFLAGS = $(DBGFLAGS) $(AM_CFLAGS) $(CFLAGS_COMMON) $(CFLAGS_SAI)
orchagent_CPPFLAGS = $(DBGFLAGS) $(AM_CFLAGS) $(CFLAGS_COMMON) $(CFLAGS_SAI)
orchagent_LDADD = -lnl-3 -lnl-route-3 -lpthread -lsairedis -lswsscommon -lsaimetadata

routeresync_SOURCES = routeresync.cpp
routeresync_CFLAGS = $(DBGFLAGS) $(AM_CFLAGS) $(CFLAGS_COMMON)
routeresync_CPPFLAGS = $(DBGFLAGS) $(AM_CFLAGS) $(CFLAGS_COMMON)
routeresync_LDADD = -lswsscommon

orchagent_restart_check_SOURCES = orchagent_restart_check.cpp
orchagent_restart_check_CPPFLAGS = $(DBGFLAGS) $(AM_CPPFLAGS) $(CFLAGS_COMMON)
orchagent_restart_check_LDADD = -lhiredis -lswsscommon -lpthread<|MERGE_RESOLUTION|>--- conflicted
+++ resolved
@@ -75,14 +75,8 @@
             dtelorch.h \
             countercheckorch.h \
             vxlanorch.h \
-<<<<<<< HEAD
+            vnetorch.h \
             flexcounterorch.h
-=======
-            vnetorch.h \
-            flexcounterorch.h   \
-            $(top_srcdir)/warmrestart/warm_restart.cpp \
-            $(top_srcdir)/warmrestart/warm_restart.h
->>>>>>> 8d57ae04
 
 orchagent_CFLAGS = $(DBGFLAGS) $(AM_CFLAGS) $(CFLAGS_COMMON) $(CFLAGS_SAI)
 orchagent_CPPFLAGS = $(DBGFLAGS) $(AM_CFLAGS) $(CFLAGS_COMMON) $(CFLAGS_SAI)
