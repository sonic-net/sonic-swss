INCLUDES = -I $(top_srcdir)/lib -I $(top_srcdir) -I $(top_srcdir)/warmrestart -I flex_counter -I debug_counter

CFLAGS_SAI = -I /usr/include/sai

swssdir = $(datadir)/swss

dist_swss_DATA = \
		 rif_rates.lua \
		 pfc_detect_innovium.lua  \
		 pfc_detect_mellanox.lua  \
		 pfc_detect_broadcom.lua \
		 pfc_detect_barefoot.lua \
		 pfc_detect_nephos.lua \
		 pfc_restore.lua \
		 port_rates.lua \
		 watermark_queue.lua \
		 watermark_pg.lua \
		 watermark_bufferpool.lua

bin_PROGRAMS = orchagent routeresync orchagent_restart_check

if DEBUG
DBGFLAGS = -ggdb -DDEBUG
else
DBGFLAGS = -g -DNDEBUG
endif

orchagent_SOURCES = \
            main.cpp \
            $(top_srcdir)/lib/gearboxutils.cpp \
            orchdaemon.cpp \
            orch.cpp \
            notifications.cpp \
            routeorch.cpp \
            neighorch.cpp \
            intfsorch.cpp \
            portsorch.cpp \
            fgnhgorch.cpp \
            copporch.cpp \
            tunneldecaporch.cpp \
            qosorch.cpp \
            bufferorch.cpp \
            mirrororch.cpp \
            fdborch.cpp \
            aclorch.cpp \
            saihelper.cpp \
            switchorch.cpp \
            pfcwdorch.cpp \
            pfcactionhandler.cpp \
            crmorch.cpp \
            request_parser.cpp \
            vrforch.cpp \
            countercheckorch.cpp \
            vxlanorch.cpp \
            vnetorch.cpp \
            dtelorch.cpp \
            flexcounterorch.cpp \
            watermarkorch.cpp \
            policerorch.cpp \
            sfloworch.cpp \
            chassisorch.cpp \
            debugcounterorch.cpp \
            natorch.cpp \
<<<<<<< HEAD
            mlagorch.cpp \
            isolationgrouporch.cpp
=======
            muxorch.cpp
>>>>>>> 7ba4e432

orchagent_SOURCES += flex_counter/flex_counter_manager.cpp flex_counter/flex_counter_stat_manager.cpp
orchagent_SOURCES += debug_counter/debug_counter.cpp debug_counter/drop_counter.cpp

orchagent_CFLAGS = $(DBGFLAGS) $(AM_CFLAGS) $(CFLAGS_COMMON) $(CFLAGS_SAI)
orchagent_CPPFLAGS = $(DBGFLAGS) $(AM_CFLAGS) $(CFLAGS_COMMON) $(CFLAGS_SAI)
orchagent_LDADD = -lnl-3 -lnl-route-3 -lpthread -lsairedis -lswsscommon -lsaimeta -lsaimetadata -lzmq

routeresync_SOURCES = routeresync.cpp
routeresync_CFLAGS = $(DBGFLAGS) $(AM_CFLAGS) $(CFLAGS_COMMON)
routeresync_CPPFLAGS = $(DBGFLAGS) $(AM_CFLAGS) $(CFLAGS_COMMON)
routeresync_LDADD = -lswsscommon

orchagent_restart_check_SOURCES = orchagent_restart_check.cpp
orchagent_restart_check_CPPFLAGS = $(DBGFLAGS) $(AM_CPPFLAGS) $(CFLAGS_COMMON)
orchagent_restart_check_LDADD = -lhiredis -lswsscommon -lpthread<|MERGE_RESOLUTION|>--- conflicted
+++ resolved
@@ -61,12 +61,9 @@
             chassisorch.cpp \
             debugcounterorch.cpp \
             natorch.cpp \
-<<<<<<< HEAD
             mlagorch.cpp \
-            isolationgrouporch.cpp
-=======
+            isolationgrouporch.cpp \
             muxorch.cpp
->>>>>>> 7ba4e432
 
 orchagent_SOURCES += flex_counter/flex_counter_manager.cpp flex_counter/flex_counter_stat_manager.cpp
 orchagent_SOURCES += debug_counter/debug_counter.cpp debug_counter/drop_counter.cpp
