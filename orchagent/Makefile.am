INCLUDES = -I $(top_srcdir) -I $(top_srcdir)/warmrestart -I flex_counter -I debug_counter

CFLAGS_SAI = -I /usr/include/sai

swssdir = $(datadir)/swss

dist_swss_DATA = \
		 pfc_detect_innovium.lua  \
		 pfc_detect_mellanox.lua  \
		 pfc_detect_broadcom.lua \
		 pfc_detect_barefoot.lua \
		 pfc_detect_nephos.lua \
		 pfc_restore.lua \
		 watermark_queue.lua \
		 watermark_pg.lua \
		 watermark_bufferpool.lua

bin_PROGRAMS = orchagent routeresync orchagent_restart_check

if DEBUG
DBGFLAGS = -ggdb -DDEBUG
else
DBGFLAGS = -g -DNDEBUG
endif

orchagent_SOURCES = \
            main.cpp \
            orchdaemon.cpp \
            orch.cpp \
            notifications.cpp \
            routeorch.cpp \
            neighorch.cpp \
            intfsorch.cpp \
            portsorch.cpp \
            copporch.cpp \
            tunneldecaporch.cpp \
            qosorch.cpp \
            bufferorch.cpp \
            mirrororch.cpp \
            fdborch.cpp \
            aclorch.cpp \
            saihelper.cpp \
            switchorch.cpp \
            pfcwdorch.cpp \
            pfcactionhandler.cpp \
            crmorch.cpp \
            request_parser.cpp \
            vrforch.cpp \
            countercheckorch.cpp \
            vxlanorch.cpp \
            vnetorch.cpp \
            dtelorch.cpp \
            flexcounterorch.cpp \
            watermarkorch.cpp \
            policerorch.cpp \
            sfloworch.cpp \
<<<<<<< HEAD
            tam.cpp \
            thresholdorch.cpp \
            chassisorch.cpp
=======
            chassisorch.cpp \
            debugcounterorch.cpp

orchagent_SOURCES += flex_counter/flex_counter_manager.cpp flex_counter/flex_counter_stat_manager.cpp
orchagent_SOURCES += debug_counter/debug_counter.cpp debug_counter/drop_counter.cpp
>>>>>>> a4a1d3be

orchagent_CFLAGS = $(DBGFLAGS) $(AM_CFLAGS) $(CFLAGS_COMMON) $(CFLAGS_SAI)
orchagent_CPPFLAGS = $(DBGFLAGS) $(AM_CFLAGS) $(CFLAGS_COMMON) $(CFLAGS_SAI)
orchagent_LDADD = -lnl-3 -lnl-route-3 -lpthread -lsairedis -lswsscommon -lsaimeta -lsaimetadata

routeresync_SOURCES = routeresync.cpp
routeresync_CFLAGS = $(DBGFLAGS) $(AM_CFLAGS) $(CFLAGS_COMMON)
routeresync_CPPFLAGS = $(DBGFLAGS) $(AM_CFLAGS) $(CFLAGS_COMMON)
routeresync_LDADD = -lswsscommon

orchagent_restart_check_SOURCES = orchagent_restart_check.cpp
orchagent_restart_check_CPPFLAGS = $(DBGFLAGS) $(AM_CPPFLAGS) $(CFLAGS_COMMON)
orchagent_restart_check_LDADD = -lhiredis -lswsscommon -lpthread<|MERGE_RESOLUTION|>--- conflicted
+++ resolved
@@ -54,17 +54,13 @@
             watermarkorch.cpp \
             policerorch.cpp \
             sfloworch.cpp \
-<<<<<<< HEAD
             tam.cpp \
             thresholdorch.cpp \
-            chassisorch.cpp
-=======
             chassisorch.cpp \
             debugcounterorch.cpp
 
 orchagent_SOURCES += flex_counter/flex_counter_manager.cpp flex_counter/flex_counter_stat_manager.cpp
 orchagent_SOURCES += debug_counter/debug_counter.cpp debug_counter/drop_counter.cpp
->>>>>>> a4a1d3be
 
 orchagent_CFLAGS = $(DBGFLAGS) $(AM_CFLAGS) $(CFLAGS_COMMON) $(CFLAGS_SAI)
 orchagent_CPPFLAGS = $(DBGFLAGS) $(AM_CFLAGS) $(CFLAGS_COMMON) $(CFLAGS_SAI)
