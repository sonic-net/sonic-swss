--- conflicted
+++ resolved
@@ -129,15 +129,13 @@
             twamporch.cpp \
             stporch.cpp \
             nexthopkey.cpp \
-<<<<<<< HEAD
-            shlorch.cpp
-=======
             high_frequency_telemetry/hftelorch.cpp \
             high_frequency_telemetry/hftelprofile.cpp \
             high_frequency_telemetry/counternameupdater.cpp \
             high_frequency_telemetry/hftelutils.cpp \
-            high_frequency_telemetry/hftelgroup.cpp
->>>>>>> 78e61d67
+            high_frequency_telemetry/hftelgroup.cpp \
+            shlorch.cpp
+
 
 orchagent_SOURCES += flex_counter/flex_counter_manager.cpp flex_counter/flex_counter_stat_manager.cpp flex_counter/flow_counter_handler.cpp flex_counter/flowcounterrouteorch.cpp
 orchagent_SOURCES += debug_counter/debug_counter.cpp debug_counter/drop_counter.cpp
