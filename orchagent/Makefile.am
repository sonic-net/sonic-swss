--- conflicted
+++ resolved
@@ -16,7 +16,6 @@
 DBGFLAGS = -g -DNDEBUG
 endif
 
-<<<<<<< HEAD
 orchagent_SOURCES = \
 		    main.cpp \
 		    port.cpp \
@@ -35,6 +34,7 @@
 		    fdborch.cpp \
 		    aclorch.cpp \
 		    saihelper.cpp \
+        switchorch.cpp \
 		    pfcwdorch.cpp \
 		    pfcactionhandler.cpp \
 		    aclorch.h \
@@ -55,11 +55,9 @@
 		    qosorch.h \
 		    routeorch.h \
 		    saihelper.h \
+        switchorch.h \
 		    swssnet.h \
 		    tunneldecaporch.h
-=======
-orchagent_SOURCES = main.cpp port.cpp orchdaemon.cpp orch.cpp notifications.cpp routeorch.cpp neighorch.cpp intfsorch.cpp portsorch.cpp copporch.cpp tunneldecaporch.cpp qosorch.cpp bufferorch.cpp mirrororch.cpp fdborch.cpp aclorch.cpp switchorch.cpp saihelper.cpp
->>>>>>> 770a8f33
 
 orchagent_CFLAGS = $(DBGFLAGS) $(AM_CFLAGS) $(CFLAGS_COMMON) $(CFLAGS_SAI)
 orchagent_CPPFLAGS = $(DBGFLAGS) $(AM_CFLAGS) $(CFLAGS_COMMON) $(CFLAGS_SAI)
