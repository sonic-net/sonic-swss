--- conflicted
+++ resolved
@@ -127,12 +127,8 @@
             dash/dashportmaporch.cpp \
             twamporch.cpp \
             stporch.cpp \
-<<<<<<< HEAD
-            txmonorch.cpp
-
-=======
+            txmonorch.cpp \
             nexthopkey.cpp
->>>>>>> 004ef2fa
 
 orchagent_SOURCES += flex_counter/flex_counter_manager.cpp flex_counter/flex_counter_stat_manager.cpp flex_counter/flow_counter_handler.cpp flex_counter/flowcounterrouteorch.cpp
 orchagent_SOURCES += debug_counter/debug_counter.cpp debug_counter/drop_counter.cpp
