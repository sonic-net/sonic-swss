--- conflicted
+++ resolved
@@ -5,11 +5,8 @@
 #include "crmorch.h"
 #include "routeorch.h"
 #include "directory.h"
-<<<<<<< HEAD
+#include "muxorch.h"
 #include "subscriberstatetable.h"
-=======
-#include "muxorch.h"
->>>>>>> c39a4b1a
 
 extern sai_neighbor_api_t*         sai_neighbor_api;
 extern sai_next_hop_api_t*         sai_next_hop_api;
@@ -19,11 +16,8 @@
 extern CrmOrch *gCrmOrch;
 extern RouteOrch *gRouteOrch;
 extern FgNhgOrch *gFgNhgOrch;
-<<<<<<< HEAD
+extern Directory<Orch*> gDirectory;
 extern string gMySwitchType;
-=======
-extern Directory<Orch*> gDirectory;
->>>>>>> c39a4b1a
 
 const int neighorch_pri = 30;
 
@@ -624,22 +618,18 @@
 
     if (!hw_config && mux_orch->isNeighborActive(ip_address, alias))
     {
-<<<<<<< HEAD
-        vector<sai_attribute_t> neighbor_attrs;
-        neighbor_attrs.push_back(neighbor_attr);
-        if(gMySwitchType == "voq")
-        {
-            if(!addVoqEncapIndex(alias, ip_address, neighbor_attrs))
+
+        if (gMySwitchType == "voq")
+        {
+            if (!addVoqEncapIndex(alias, ip_address, neighbor_attrs))
             {
                 return false;
             }
         }
 
-        status = sai_neighbor_api->create_neighbor_entry(&neighbor_entry, static_cast<uint32_t>(neighbor_attrs.size()), neighbor_attrs.data());
-=======
         status = sai_neighbor_api->create_neighbor_entry(&neighbor_entry,
                                    (uint32_t)neighbor_attrs.size(), neighbor_attrs.data());
->>>>>>> c39a4b1a
+
         if (status != SAI_STATUS_SUCCESS)
         {
             if (status == SAI_STATUS_ITEM_ALREADY_EXISTS)
@@ -836,6 +826,12 @@
 
     NeighborUpdate update = { neighborEntry, MacAddress(), false };
     notify(SUBJECT_TYPE_NEIGH_CHANGE, static_cast<void *>(&update));
+    
+    if(gMySwitchType == "voq")
+    {
+        //Sync the neighbor to delete from the CHASSIS_APP_DB
+        voqSyncDelNeigh(alias, ip_address);
+    }
 
     return true;
 }
@@ -885,17 +881,7 @@
         return true;
     }
 
-<<<<<<< HEAD
-    if(gMySwitchType == "voq")
-    {
-        //Sync the neighbor to delete from the CHASSIS_APP_DB
-        voqSyncDelNeigh(alias, ip_address);
-    }
-
-    return true;
-=======
     return removeNeighbor(neighborEntry, true);
->>>>>>> c39a4b1a
 }
 
 sai_object_id_t NeighOrch::addTunnelNextHop(const NextHopKey& nh)
