--- conflicted
+++ resolved
@@ -4,11 +4,8 @@
 #include "swssnet.h"
 #include "crmorch.h"
 #include "routeorch.h"
-<<<<<<< HEAD
+#include "directory.h"
 #include "subscriberstatetable.h"
-=======
-#include "directory.h"
->>>>>>> 4365bb85
 
 extern sai_neighbor_api_t*         sai_neighbor_api;
 extern sai_next_hop_api_t*         sai_next_hop_api;
@@ -819,7 +816,75 @@
     return true;
 }
 
-<<<<<<< HEAD
+sai_object_id_t NeighOrch::addTunnelNextHop(const NextHopKey& nh)
+{
+    SWSS_LOG_ENTER();
+    sai_object_id_t nh_id = SAI_NULL_OBJECT_ID;
+
+    EvpnNvoOrch* evpn_orch = gDirectory.get<EvpnNvoOrch*>();
+    auto vtep_ptr = evpn_orch->getEVPNVtep();
+
+    if(!vtep_ptr)
+    {
+        SWSS_LOG_ERROR("Add Tunnel next hop unable to find EVPN VTEP");
+        return nh_id;
+    }
+
+    auto tun_name = vtep_ptr->getTunnelName();
+
+    VxlanTunnelOrch* vxlan_orch = gDirectory.get<VxlanTunnelOrch*>();
+    IpAddress tnl_dip = nh.ip_address;
+    nh_id = vxlan_orch->createNextHopTunnel(tun_name, tnl_dip, nh.mac_address, nh.vni);
+
+    if (nh_id == SAI_NULL_OBJECT_ID)
+    {
+        SWSS_LOG_ERROR("Failed to create Tunnel next hop %s, %s@%d@%s", tun_name.c_str(), nh.ip_address.to_string().c_str(),
+            nh.vni, nh.mac_address.to_string().c_str());
+        return nh_id;
+    }
+
+    SWSS_LOG_NOTICE("Created Tunnel next hop %s, %s@%d@%s", tun_name.c_str(), nh.ip_address.to_string().c_str(),
+            nh.vni, nh.mac_address.to_string().c_str());
+
+    NextHopEntry next_hop_entry;
+    next_hop_entry.next_hop_id = nh_id;
+    next_hop_entry.ref_count = 0;
+    next_hop_entry.nh_flags = 0;
+    m_syncdNextHops[nh] = next_hop_entry;
+
+    return nh_id;
+}
+
+bool NeighOrch::removeTunnelNextHop(const NextHopKey& nh)
+{
+    SWSS_LOG_ENTER();
+
+    EvpnNvoOrch* evpn_orch = gDirectory.get<EvpnNvoOrch*>();
+    auto vtep_ptr = evpn_orch->getEVPNVtep();
+
+    if(!vtep_ptr)
+    {
+        SWSS_LOG_ERROR("Remove Tunnel next hop unable to find EVPN VTEP");
+        return false;
+    }
+
+    auto tun_name = vtep_ptr->getTunnelName();
+
+    VxlanTunnelOrch* vxlan_orch = gDirectory.get<VxlanTunnelOrch*>();
+
+    IpAddress tnl_dip = nh.ip_address;
+    if (!vxlan_orch->removeNextHopTunnel(tun_name, tnl_dip, nh.mac_address, nh.vni))
+    {
+        SWSS_LOG_ERROR("Failed to remove Tunnel next hop %s, %s@%d@%s", tun_name.c_str(), nh.ip_address.to_string().c_str(),
+            nh.vni, nh.mac_address.to_string().c_str());
+        return false;
+    }
+
+    SWSS_LOG_NOTICE("Removed Tunnel next hop %s, %s@%d@%s", tun_name.c_str(), nh.ip_address.to_string().c_str(),
+            nh.vni, nh.mac_address.to_string().c_str());
+    return true;
+}
+
 void NeighOrch::doVoqSystemNeighTask(Consumer &consumer)
 {
     SWSS_LOG_ENTER();
@@ -1099,74 +1164,4 @@
 
     string key = alias + m_tableVoqSystemNeighTable->getTableNameSeparator().c_str() + ip_address.to_string();
     m_tableVoqSystemNeighTable->del(key);
-}
-=======
-sai_object_id_t NeighOrch::addTunnelNextHop(const NextHopKey& nh)
-{
-    SWSS_LOG_ENTER();
-    sai_object_id_t nh_id = SAI_NULL_OBJECT_ID;
-
-    EvpnNvoOrch* evpn_orch = gDirectory.get<EvpnNvoOrch*>();
-    auto vtep_ptr = evpn_orch->getEVPNVtep();
-
-    if(!vtep_ptr)
-    {
-        SWSS_LOG_ERROR("Add Tunnel next hop unable to find EVPN VTEP");
-        return nh_id;
-    }
-
-    auto tun_name = vtep_ptr->getTunnelName();
-
-    VxlanTunnelOrch* vxlan_orch = gDirectory.get<VxlanTunnelOrch*>();
-    IpAddress tnl_dip = nh.ip_address;
-    nh_id = vxlan_orch->createNextHopTunnel(tun_name, tnl_dip, nh.mac_address, nh.vni);
-
-    if (nh_id == SAI_NULL_OBJECT_ID)
-    {
-        SWSS_LOG_ERROR("Failed to create Tunnel next hop %s, %s@%d@%s", tun_name.c_str(), nh.ip_address.to_string().c_str(),
-            nh.vni, nh.mac_address.to_string().c_str());
-        return nh_id;
-    }
-
-    SWSS_LOG_NOTICE("Created Tunnel next hop %s, %s@%d@%s", tun_name.c_str(), nh.ip_address.to_string().c_str(),
-            nh.vni, nh.mac_address.to_string().c_str());
-
-    NextHopEntry next_hop_entry;
-    next_hop_entry.next_hop_id = nh_id;
-    next_hop_entry.ref_count = 0;
-    next_hop_entry.nh_flags = 0;
-    m_syncdNextHops[nh] = next_hop_entry;
-
-    return nh_id;
-}
-
-bool NeighOrch::removeTunnelNextHop(const NextHopKey& nh)
-{
-    SWSS_LOG_ENTER();
-
-    EvpnNvoOrch* evpn_orch = gDirectory.get<EvpnNvoOrch*>();
-    auto vtep_ptr = evpn_orch->getEVPNVtep();
-
-    if(!vtep_ptr)
-    {
-        SWSS_LOG_ERROR("Remove Tunnel next hop unable to find EVPN VTEP");
-        return false;
-    }
-
-    auto tun_name = vtep_ptr->getTunnelName();
-
-    VxlanTunnelOrch* vxlan_orch = gDirectory.get<VxlanTunnelOrch*>();
-
-    IpAddress tnl_dip = nh.ip_address;
-    if (!vxlan_orch->removeNextHopTunnel(tun_name, tnl_dip, nh.mac_address, nh.vni))
-    {
-        SWSS_LOG_ERROR("Failed to remove Tunnel next hop %s, %s@%d@%s", tun_name.c_str(), nh.ip_address.to_string().c_str(),
-            nh.vni, nh.mac_address.to_string().c_str());
-        return false;
-    }
-
-    SWSS_LOG_NOTICE("Removed Tunnel next hop %s, %s@%d@%s", tun_name.c_str(), nh.ip_address.to_string().c_str(),
-            nh.vni, nh.mac_address.to_string().c_str());
-    return true;
-}
->>>>>>> 4365bb85
+}