--- conflicted
+++ resolved
@@ -13,11 +13,8 @@
 extern sai_object_id_t gSwitchId;
 extern CrmOrch *gCrmOrch;
 extern RouteOrch *gRouteOrch;
-<<<<<<< HEAD
+extern FgNhgOrch *gFgNhgOrch;
 extern string gMySwitchType;
-=======
-extern FgNhgOrch *gFgNhgOrch;
->>>>>>> 18fc06e9
 
 const int neighorch_pri = 30;
 
