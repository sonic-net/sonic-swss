-- KEYS - port IDs
-- ARGV[1] - counters db index
-- ARGV[2] - counters table name
-- ARGV[3] - poll time interval
-- return log

local logtable = {}

local function logit(msg)
  logtable[#logtable+1] = tostring(msg)
end

local counters_db = ARGV[1]
local counters_table_name = ARGV[2]
local rates_table_name = "RATES"

-- Get configuration
redis.call('SELECT', counters_db)
local smooth_interval = redis.call('HGET', rates_table_name .. ':' .. 'PORT', 'PORT_SMOOTH_INTERVAL')
local alpha = redis.call('HGET', rates_table_name .. ':' .. 'PORT', 'PORT_ALPHA')
if not alpha then
  logit("Alpha is not defined")
  return logtable
end
local one_minus_alpha = 1.0 - alpha
local delta = tonumber(ARGV[3])

logit(alpha)
logit(one_minus_alpha)
logit(delta)

local n = table.getn(KEYS)
for i = 1, n do
    local state_table = rates_table_name .. ':' .. KEYS[i] .. ':' .. 'PORT'
    local initialized = redis.call('HGET', state_table, 'INIT_DONE')
    logit(initialized)

    -- Get new COUNTERS values
    local in_ucast_pkts = redis.call('HGET', counters_table_name .. ':' .. KEYS[i], 'SAI_PORT_STAT_IF_IN_UCAST_PKTS')
    local in_non_ucast_pkts = redis.call('HGET', counters_table_name .. ':' .. KEYS[i], 'SAI_PORT_STAT_IF_IN_NON_UCAST_PKTS')
    local out_ucast_pkts = redis.call('HGET', counters_table_name .. ':' .. KEYS[i], 'SAI_PORT_STAT_IF_OUT_UCAST_PKTS')
    local out_non_ucast_pkts = redis.call('HGET', counters_table_name .. ':' .. KEYS[i], 'SAI_PORT_STAT_IF_OUT_NON_UCAST_PKTS')
    local in_octets = redis.call('HGET', counters_table_name .. ':' .. KEYS[i], 'SAI_PORT_STAT_IF_IN_OCTETS')
    local out_octets = redis.call('HGET', counters_table_name .. ':' .. KEYS[i], 'SAI_PORT_STAT_IF_OUT_OCTETS')

    if initialized == 'DONE' or initialized == 'COUNTERS_LAST' then
        -- Get old COUNTERS values
        local in_ucast_pkts_last = redis.call('HGET', rates_table_name .. ':' .. KEYS[i], 'SAI_PORT_STAT_IF_IN_UCAST_PKTS_last')
        local in_non_ucast_pkts_last = redis.call('HGET', rates_table_name .. ':' .. KEYS[i], 'SAI_PORT_STAT_IF_IN_NON_UCAST_PKTS_last')
        local out_ucast_pkts_last = redis.call('HGET', rates_table_name .. ':' .. KEYS[i], 'SAI_PORT_STAT_IF_OUT_UCAST_PKTS_last')
        local out_non_ucast_pkts_last = redis.call('HGET', rates_table_name .. ':' .. KEYS[i], 'SAI_PORT_STAT_IF_OUT_NON_UCAST_PKTS_last')
        local in_octets_last = redis.call('HGET', rates_table_name .. ':' .. KEYS[i], 'SAI_PORT_STAT_IF_IN_OCTETS_last')
        local out_octets_last = redis.call('HGET', rates_table_name .. ':' .. KEYS[i], 'SAI_PORT_STAT_IF_OUT_OCTETS_last')

        -- Calculate new rates values
        local rx_bps_new = (in_octets - in_octets_last) / delta * 1000
        local tx_bps_new = (out_octets - out_octets_last) / delta * 1000
        local rx_pps_new = ((in_ucast_pkts + in_non_ucast_pkts) - (in_ucast_pkts_last + in_non_ucast_pkts_last)) / delta * 1000
        local tx_pps_new = ((out_ucast_pkts + out_non_ucast_pkts) - (out_ucast_pkts_last + out_non_ucast_pkts_last)) / delta * 1000

        if initialized == "DONE" then
            -- Get old rates values
            local rx_bps_old = redis.call('HGET', rates_table_name .. ':' .. KEYS[i], 'RX_BPS')
            local rx_pps_old = redis.call('HGET', rates_table_name .. ':' .. KEYS[i], 'RX_PPS')
            local tx_bps_old = redis.call('HGET', rates_table_name .. ':' .. KEYS[i], 'TX_BPS')
            local tx_pps_old = redis.call('HGET', rates_table_name .. ':' .. KEYS[i], 'TX_PPS')

            -- Smooth the rates values and store them in DB
            redis.call('HSET', rates_table_name .. ':' .. KEYS[i], 'RX_BPS', alpha*rx_bps_new + one_minus_alpha*rx_bps_old)
            redis.call('HSET', rates_table_name .. ':' .. KEYS[i], 'RX_PPS', alpha*rx_pps_new + one_minus_alpha*rx_pps_old)
            redis.call('HSET', rates_table_name .. ':' .. KEYS[i], 'TX_BPS', alpha*tx_bps_new + one_minus_alpha*tx_bps_old)
            redis.call('HSET', rates_table_name .. ':' .. KEYS[i], 'TX_PPS', alpha*tx_pps_new + one_minus_alpha*tx_pps_old)
        else
            -- Store unsmoothed initial rates values in DB
            redis.call('HSET', rates_table_name .. ':' .. KEYS[i], 'RX_BPS', rx_bps_new)
            redis.call('HSET', rates_table_name .. ':' .. KEYS[i], 'RX_PPS', rx_pps_new)
            redis.call('HSET', rates_table_name .. ':' .. KEYS[i], 'TX_BPS', tx_bps_new)
            redis.call('HSET', rates_table_name .. ':' .. KEYS[i], 'TX_PPS', tx_pps_new)
            redis.call('HSET', state_table, 'INIT_DONE', 'DONE')
        end
    else
<<<<<<< HEAD
        -- Set old COUNTERS values
        redis.call('HSET', rates_table_name .. ':' .. KEYS[i], 'SAI_PORT_STAT_IF_IN_UCAST_PKTS_last', in_ucast_pkts)
        redis.call('HSET', rates_table_name .. ':' .. KEYS[i], 'SAI_PORT_STAT_IF_IN_NON_UCAST_PKTS_last', in_non_ucast_pkts)
        redis.call('HSET', rates_table_name .. ':' .. KEYS[i], 'SAI_PORT_STAT_IF_OUT_UCAST_PKTS_last', out_ucast_pkts)
        redis.call('HSET', rates_table_name .. ':' .. KEYS[i], 'SAI_PORT_STAT_IF_OUT_NON_UCAST_PKTS_last', out_non_ucast_pkts)
        redis.call('HSET', rates_table_name .. ':' .. KEYS[i], 'SAI_PORT_STAT_IF_IN_OCTETS_last', in_octets)
        redis.call('HSET', rates_table_name .. ':' .. KEYS[i], 'SAI_PORT_STAT_IF_OUT_OCTETS_last', out_octets)
=======
>>>>>>> 12f0ee78
        redis.call('HSET', state_table, 'INIT_DONE', 'COUNTERS_LAST')
    end

    -- Set old COUNTERS values
    redis.call('HSET', rates_table_name .. ':' .. KEYS[i], 'SAI_PORT_STAT_IF_IN_UCAST_PKTS_last', in_ucast_pkts)
    redis.call('HSET', rates_table_name .. ':' .. KEYS[i], 'SAI_PORT_STAT_IF_IN_NON_UCAST_PKTS_last', in_non_ucast_pkts)
    redis.call('HSET', rates_table_name .. ':' .. KEYS[i], 'SAI_PORT_STAT_IF_OUT_UCAST_PKTS_last', out_ucast_pkts)
    redis.call('HSET', rates_table_name .. ':' .. KEYS[i], 'SAI_PORT_STAT_IF_OUT_NON_UCAST_PKTS_last', out_non_ucast_pkts)
    redis.call('HSET', rates_table_name .. ':' .. KEYS[i], 'SAI_PORT_STAT_IF_IN_OCTETS_last', in_octets)
    redis.call('HSET', rates_table_name .. ':' .. KEYS[i], 'SAI_PORT_STAT_IF_OUT_OCTETS_last', out_octets)
end

return logtable
<|MERGE_RESOLUTION|>--- conflicted
+++ resolved
@@ -79,16 +79,6 @@
             redis.call('HSET', state_table, 'INIT_DONE', 'DONE')
         end
     else
-<<<<<<< HEAD
-        -- Set old COUNTERS values
-        redis.call('HSET', rates_table_name .. ':' .. KEYS[i], 'SAI_PORT_STAT_IF_IN_UCAST_PKTS_last', in_ucast_pkts)
-        redis.call('HSET', rates_table_name .. ':' .. KEYS[i], 'SAI_PORT_STAT_IF_IN_NON_UCAST_PKTS_last', in_non_ucast_pkts)
-        redis.call('HSET', rates_table_name .. ':' .. KEYS[i], 'SAI_PORT_STAT_IF_OUT_UCAST_PKTS_last', out_ucast_pkts)
-        redis.call('HSET', rates_table_name .. ':' .. KEYS[i], 'SAI_PORT_STAT_IF_OUT_NON_UCAST_PKTS_last', out_non_ucast_pkts)
-        redis.call('HSET', rates_table_name .. ':' .. KEYS[i], 'SAI_PORT_STAT_IF_IN_OCTETS_last', in_octets)
-        redis.call('HSET', rates_table_name .. ':' .. KEYS[i], 'SAI_PORT_STAT_IF_OUT_OCTETS_last', out_octets)
-=======
->>>>>>> 12f0ee78
         redis.call('HSET', state_table, 'INIT_DONE', 'COUNTERS_LAST')
     end
 
@@ -101,4 +91,4 @@
     redis.call('HSET', rates_table_name .. ':' .. KEYS[i], 'SAI_PORT_STAT_IF_OUT_OCTETS_last', out_octets)
 end
 
-return logtable
+return logtable