#ifndef __VNETORCH_H
#define __VNETORCH_H

#include <vector>
#include <set>
#include <unordered_map>
#include <algorithm>

#include "request_parser.h"
#include "ipaddresses.h"

extern sai_object_id_t gVirtualRouterId;

const request_description_t vnet_request_description = {
    { REQ_T_STRING },
    {
        { "src_mac",       REQ_T_MAC_ADDRESS },
        { "vxlan_tunnel",  REQ_T_STRING },
        { "vni",           REQ_T_UINT },
        { "peer_list",     REQ_T_SET },
        { "guid",          REQ_T_STRING },
    },
    { "vxlan_tunnel", "vni" } // mandatory attributes
};

enum class VNET_EXEC
{
    VNET_EXEC_VRF,
    VNET_EXEC_BRIDGE,
    VNET_EXEC_INVALID
};

enum class VR_TYPE
{
    ING_VR_VALID,
    EGR_VR_VALID,
    VR_INVALID
};

struct VNetInfo
{
    string tunnel;
    uint32_t vni;
    set<string> peers;
};

typedef map<VR_TYPE, sai_object_id_t> vrid_list_t;
extern std::vector<VR_TYPE> vr_cntxt;

class VNetRequest : public Request
{
public:
    VNetRequest() : Request(vnet_request_description, ':') { }
};

struct tunnelEndpoint
{
    IpAddress ip;
    MacAddress mac;
    uint32_t vni;
};

class VNetObject
{
public:
    VNetObject(const VNetInfo& vnetInfo) :
               tunnel_(vnetInfo.tunnel),
               peer_list_(vnetInfo.peers),
               vni_(vnetInfo.vni)
               { }

    virtual bool updateObj(vector<sai_attribute_t>&) = 0;

    void setPeerList(set<string>& p_list)
    {
        peer_list_ = p_list;
    }

    const set<string>& getPeerList() const
    {
        return peer_list_;
    }

    string getTunnelName() const
    {
        return tunnel_;
    }

    uint32_t getVni() const
    {
        return vni_;
    }

    virtual ~VNetObject() {};

private:
    set<string> peer_list_ = {};
    string tunnel_;
    uint32_t vni_;
};

struct tunnelEndpoint
{
    IpAddress ip;
    MacAddress mac;
    uint32_t vni;
};

struct nextHop
{
    IpAddresses ips;
    string ifname;
};

typedef std::map<IpPrefix, tunnelEndpoint> TunnelRoutes;
typedef std::map<IpPrefix, nextHop> RouteMap;

class VNetVrfObject : public VNetObject
{
public:
    VNetVrfObject(const string& vnet, const VNetInfo& vnetInfo, vector<sai_attribute_t>& attrs);

    sai_object_id_t getVRidIngress() const;

    sai_object_id_t getVRidEgress() const;

    set<sai_object_id_t> getVRids() const;

    sai_object_id_t getEncapMapId() const
    {
        return getVRidIngress();
    }

    sai_object_id_t getDecapMapId() const
    {
        return getVRidEgress();
    }

    sai_object_id_t getVRid() const
    {
        return getVRidIngress();
    }

    bool createObj(vector<sai_attribute_t>&);

    bool updateObj(vector<sai_attribute_t>&);

    bool addRoute(IpPrefix& ipPrefix, tunnelEndpoint& endp);
    bool addRoute(IpPrefix& ipPrefix, nextHop& nh);
    bool removeRoute(IpPrefix& ipPrefix);

    size_t getRouteCount() const;
    bool getRouteNextHop(IpPrefix& ipPrefix, nextHop& nh);
    bool hasRoute(IpPrefix& ipPrefix);

    sai_object_id_t getTunnelNextHop(tunnelEndpoint& endp);
    bool removeTunnelNextHop(tunnelEndpoint& endp);

    ~VNetVrfObject();

private:
    string vnet_name_;
    vrid_list_t vr_ids_;

    TunnelRoutes tunnels_;
    RouteMap routes_;
};

struct VnetBridgeInfo
{
    sai_object_id_t bridge_id;
    sai_object_id_t bridge_port_rif_id;
    sai_object_id_t bridge_port_tunnel_id;
    sai_object_id_t rif_id;
};

class VNetBitmapObject: public VNetObject
{
public:
    VNetBitmapObject(const string& vnet, string& tunnel, set<string>& peer, vector<sai_attribute_t>& attrs);

    virtual bool addIntf(const string& alias, const IpPrefix *prefix);

    virtual bool addTunnelRoute(IpPrefix& ipPrefix, tunnelEndpoint& endp);

    bool updateObj(vector<sai_attribute_t>&);

    void setVni(uint32_t vni);

    virtual ~VNetBitmapObject() {}

private:
    static uint32_t getFreeBitmapId(const string& name);

    static uint32_t getBitmapId(const string& name);

    static void recycleBitmapId(uint32_t id);

    static uint32_t getFreeTunnelRouteTableOffset();

    static void recycleTunnelRouteTableOffset(uint32_t offset);

    static VnetBridgeInfo getBridgeInfoByVni(uint32_t vni, string tunnelName);

    static uint32_t getFreeNeighbor(void);

    static uint32_t vnetBitmap_;
    static map<string, uint32_t> vnetIds_;
    static set<uint32_t> tunnelOffsets_;
    static map<uint32_t, VnetBridgeInfo> bridgeInfoMap_;
    static map<tuple<MacAddress, sai_object_id_t>, sai_fdb_entry_t> fdbMap_;
    static map<tuple<MacAddress, sai_object_id_t>, sai_neighbor_entry_t> neighMap_;

    uint32_t vnet_id_;
    uint32_t vni_;
};

typedef std::unique_ptr<VNetObject> VNetObject_T;
typedef std::unordered_map<std::string, VNetObject_T> VNetTable;

class VNetOrch : public Orch2
{
public:
    VNetOrch(DBConnector *db, const std::string&, VNET_EXEC op = VNET_EXEC::VNET_EXEC_VRF);

    bool setIntf(const string& alias, const string name, const IpPrefix *prefix = nullptr);

    bool isVnetExists(const std::string& name) const
    {
        return vnet_table_.find(name) != std::end(vnet_table_);
    }

    template <class T>
    T* getTypePtr(const std::string& name) const
    {
        return static_cast<T *>(vnet_table_.at(name).get());
    }

    const set<string>& getPeerList(const std::string& name) const
    {
        return vnet_table_.at(name)->getPeerList();
    }

    string getTunnelName(const std::string& name) const
    {
        return vnet_table_.at(name)->getTunnelName();
    }

    bool isVnetExecVrf() const
    {
        return (vnet_exec_ == VNET_EXEC::VNET_EXEC_VRF);
    }

    bool isVnetExecBridge() const
    {
        return (vnet_exec_ == VNET_EXEC::VNET_EXEC_BRIDGE);
    }

private:
    virtual bool addOperation(const Request& request);
    virtual bool delOperation(const Request& request);

    template <class T>
    std::unique_ptr<T> createObject(const string&, const VNetInfo&, vector<sai_attribute_t>&);

    VNetTable vnet_table_;
    VNetRequest request_;
    VNET_EXEC vnet_exec_;

};

const request_description_t vnet_route_description = {
    { REQ_T_STRING, REQ_T_IP_PREFIX },
    {
        { "endpoint",    REQ_T_IP },
        { "ifname",      REQ_T_STRING },
        { "nexthop",     REQ_T_STRING },
        { "vni",         REQ_T_UINT },
        { "mac_address", REQ_T_MAC_ADDRESS },
    },
    { }
};

class VNetRouteRequest : public Request
{
public:
    VNetRouteRequest() : Request(vnet_route_description, ':') { }
};

<<<<<<< HEAD
typedef map<IpAddress, sai_object_id_t> NextHopMap;
typedef map<string, NextHopMap> NextHopTunnels;

=======
>>>>>>> 6363985a
class VNetRouteOrch : public Orch2
{
public:
    VNetRouteOrch(DBConnector *db, vector<string> &tableNames, VNetOrch *);

    typedef pair<string, bool (VNetRouteOrch::*) (const Request& )> handler_pair;
    typedef map<string, bool (VNetRouteOrch::*) (const Request& )> handler_map;

private:
    virtual bool addOperation(const Request& request);
    virtual bool delOperation(const Request& request);

    bool handleRoutes(const Request&);
    bool handleTunnel(const Request&);

    template<typename T>
    bool doRouteTask(const string& vnet, IpPrefix& ipPrefix, tunnelEndpoint& endp, string& op);

    template<typename T>
    bool doRouteTask(const string& vnet, IpPrefix& ipPrefix, nextHop& nh, string& op);

    VNetOrch *vnet_orch_;
    VNetRouteRequest request_;
    handler_map handler_map_;
};

#endif // __VNETORCH_H<|MERGE_RESOLUTION|>--- conflicted
+++ resolved
@@ -99,13 +99,6 @@
     uint32_t vni_;
 };
 
-struct tunnelEndpoint
-{
-    IpAddress ip;
-    MacAddress mac;
-    uint32_t vni;
-};
-
 struct nextHop
 {
     IpAddresses ips;
@@ -177,15 +170,15 @@
 class VNetBitmapObject: public VNetObject
 {
 public:
-    VNetBitmapObject(const string& vnet, string& tunnel, set<string>& peer, vector<sai_attribute_t>& attrs);
+    VNetBitmapObject(const string& vnet, const VNetInfo& vnetInfo, vector<sai_attribute_t>& attrs);
 
     virtual bool addIntf(const string& alias, const IpPrefix *prefix);
 
     virtual bool addTunnelRoute(IpPrefix& ipPrefix, tunnelEndpoint& endp);
 
+    void setVni(uint32_t vni);
+
     bool updateObj(vector<sai_attribute_t>&);
-
-    void setVni(uint32_t vni);
 
     virtual ~VNetBitmapObject() {}
 
@@ -287,12 +280,9 @@
     VNetRouteRequest() : Request(vnet_route_description, ':') { }
 };
 
-<<<<<<< HEAD
 typedef map<IpAddress, sai_object_id_t> NextHopMap;
 typedef map<string, NextHopMap> NextHopTunnels;
 
-=======
->>>>>>> 6363985a
 class VNetRouteOrch : public Orch2
 {
 public:
