#include <cassert>
#include <string>
#include <vector>
#include <unordered_map>
#include <unordered_set>
#include <stdexcept>
#include <inttypes.h>
#include <math.h>
#include <chrono>
#include <time.h>

#include "sai.h"
#include "ipaddress.h"
#include "ipaddresses.h"
#include "orch.h"
#include "request_parser.h"
#include "muxorch.h"
#include "directory.h"
#include "swssnet.h"
#include "crmorch.h"
#include "neighorch.h"
#include "portsorch.h"
#include "aclorch.h"
#include "routeorch.h"
#include "fdborch.h"
#include "qosorch.h"

/* Global variables */
extern Directory<Orch*> gDirectory;
extern CrmOrch *gCrmOrch;
extern NeighOrch *gNeighOrch;
extern RouteOrch *gRouteOrch;
extern AclOrch *gAclOrch;
extern PortsOrch *gPortsOrch;
extern FdbOrch *gFdbOrch;
extern QosOrch *gQosOrch;

extern sai_object_id_t gVirtualRouterId;
extern sai_object_id_t  gUnderlayIfId;
extern sai_object_id_t gSwitchId;
extern sai_route_api_t* sai_route_api;
extern sai_tunnel_api_t* sai_tunnel_api;
extern sai_next_hop_api_t* sai_next_hop_api;
extern sai_router_interface_api_t* sai_router_intfs_api;

/* Constants */
#define MUX_ACL_TABLE_NAME INGRESS_TABLE_DROP
#define MUX_ACL_RULE_NAME "mux_acl_rule"
#define MUX_HW_STATE_UNKNOWN "unknown"
#define MUX_HW_STATE_ERROR "error"

const map<std::pair<MuxState, MuxState>, MuxStateChange> muxStateTransition =
{
    { { MuxState::MUX_STATE_INIT, MuxState::MUX_STATE_ACTIVE}, MuxStateChange::MUX_STATE_INIT_ACTIVE
    },

    { { MuxState::MUX_STATE_INIT, MuxState::MUX_STATE_STANDBY}, MuxStateChange::MUX_STATE_INIT_STANDBY
    },

    { { MuxState::MUX_STATE_ACTIVE, MuxState::MUX_STATE_STANDBY}, MuxStateChange::MUX_STATE_ACTIVE_STANDBY
    },

    { { MuxState::MUX_STATE_STANDBY, MuxState::MUX_STATE_ACTIVE}, MuxStateChange::MUX_STATE_STANDBY_ACTIVE
    },
};

const map <MuxState, string> muxStateValToString =
{
    { MuxState::MUX_STATE_ACTIVE, "active" },
    { MuxState::MUX_STATE_STANDBY, "standby" },
    { MuxState::MUX_STATE_INIT, "init" },
    { MuxState::MUX_STATE_FAILED, "failed" },
    { MuxState::MUX_STATE_PENDING, "pending" },
};

const map <string, MuxState> muxStateStringToVal =
{
    { "active", MuxState::MUX_STATE_ACTIVE },
    { "standby", MuxState::MUX_STATE_STANDBY },
    { "unknown", MuxState::MUX_STATE_STANDBY },
    { "init", MuxState::MUX_STATE_INIT },
    { "failed", MuxState::MUX_STATE_FAILED },
    { "pending", MuxState::MUX_STATE_PENDING },
};

static inline MuxStateChange mux_state_change (MuxState prev, MuxState curr)
{
    auto key = std::make_pair(prev, curr);
    if (muxStateTransition.find(key) != muxStateTransition.end())
    {
        return muxStateTransition.at(key);
    }

    return MuxStateChange::MUX_STATE_UNKNOWN_STATE;
}

static sai_status_t create_route(IpPrefix &pfx, sai_object_id_t nh)
{
    sai_route_entry_t route_entry;
    route_entry.switch_id = gSwitchId;
    route_entry.vr_id = gVirtualRouterId;
    copy(route_entry.destination, pfx);
    subnet(route_entry.destination, route_entry.destination);

    sai_attribute_t attr;
    vector<sai_attribute_t> attrs;

    attr.id = SAI_ROUTE_ENTRY_ATTR_PACKET_ACTION;
    attr.value.s32 = SAI_PACKET_ACTION_FORWARD;
    attrs.push_back(attr);

    attr.id = SAI_ROUTE_ENTRY_ATTR_NEXT_HOP_ID;
    attr.value.oid = nh;
    attrs.push_back(attr);

    sai_status_t status = sai_route_api->create_route_entry(&route_entry, (uint32_t)attrs.size(), attrs.data());
    if (status != SAI_STATUS_SUCCESS)
    {
        SWSS_LOG_ERROR("Failed to create tunnel route %s,nh %" PRIx64 " rv:%d",
                pfx.getIp().to_string().c_str(), nh, status);
        return status;
    }

    if (route_entry.destination.addr_family == SAI_IP_ADDR_FAMILY_IPV4)
    {
        gCrmOrch->incCrmResUsedCounter(CrmResourceType::CRM_IPV4_ROUTE);
    }
    else
    {
        gCrmOrch->incCrmResUsedCounter(CrmResourceType::CRM_IPV6_ROUTE);
    }

    SWSS_LOG_NOTICE("Created tunnel route to %s ", pfx.to_string().c_str());
    return status;
}

static sai_status_t remove_route(IpPrefix &pfx)
{
    sai_route_entry_t route_entry;
    route_entry.switch_id = gSwitchId;
    route_entry.vr_id = gVirtualRouterId;
    copy(route_entry.destination, pfx);
    subnet(route_entry.destination, route_entry.destination);

    sai_status_t status = sai_route_api->remove_route_entry(&route_entry);
    if (status != SAI_STATUS_SUCCESS)
    {
        SWSS_LOG_ERROR("Failed to remove tunnel route %s, rv:%d",
                        pfx.getIp().to_string().c_str(), status);
        return status;
    }

    if (route_entry.destination.addr_family == SAI_IP_ADDR_FAMILY_IPV4)
    {
        gCrmOrch->decCrmResUsedCounter(CrmResourceType::CRM_IPV4_ROUTE);
    }
    else
    {
        gCrmOrch->decCrmResUsedCounter(CrmResourceType::CRM_IPV6_ROUTE);
    }

    SWSS_LOG_NOTICE("Removed tunnel route to %s ", pfx.to_string().c_str());
    return status;
}

/**
 * @brief sets the given route to point to the given nexthop
 * @param pfx IpPrefix of the route
 * @param nexthop NextHopKey of the nexthop
 * @return SAI_STATUS_SUCCESS on success
 */
static sai_status_t set_route(const IpPrefix& pfx, sai_object_id_t next_hop_id)
{
    /* set route entry to point to nh */
    sai_route_entry_t route_entry;
    sai_attribute_t route_attr;

    route_entry.vr_id = gVirtualRouterId;
    route_entry.switch_id = gSwitchId;
    copy(route_entry.destination, pfx);

    route_attr.id = SAI_ROUTE_ENTRY_ATTR_NEXT_HOP_ID;
    route_attr.value.oid = next_hop_id;

    sai_status_t status = sai_route_api->set_route_entry_attribute(&route_entry, &route_attr);
    if (status != SAI_STATUS_SUCCESS)
    {
        SWSS_LOG_ERROR("Failed to set route entry %s nh %" PRIx64 " rv:%d",
                pfx.to_string().c_str(), next_hop_id, status);
    }
    return status;
}

static sai_object_id_t create_tunnel(
    const IpAddress* p_dst_ip,
    const IpAddress* p_src_ip,
    sai_object_id_t tc_to_dscp_map_id,
    sai_object_id_t tc_to_queue_map_id,
    string dscp_mode_name)
{
    sai_status_t status;

    sai_attribute_t attr;
    sai_object_id_t overlay_if;
    vector<sai_attribute_t> tunnel_attrs;
    vector<sai_attribute_t> overlay_intf_attrs;

    sai_attribute_t overlay_intf_attr;
    overlay_intf_attr.id = SAI_ROUTER_INTERFACE_ATTR_VIRTUAL_ROUTER_ID;
    overlay_intf_attr.value.oid = gVirtualRouterId;
    overlay_intf_attrs.push_back(overlay_intf_attr);

    overlay_intf_attr.id = SAI_ROUTER_INTERFACE_ATTR_TYPE;
    overlay_intf_attr.value.s32 = SAI_ROUTER_INTERFACE_TYPE_LOOPBACK;
    overlay_intf_attrs.push_back(overlay_intf_attr);

    status = sai_router_intfs_api->create_router_interface(&overlay_if, gSwitchId, (uint32_t)overlay_intf_attrs.size(), overlay_intf_attrs.data());
    if (status != SAI_STATUS_SUCCESS)
    {
        throw std::runtime_error("Can't create overlay interface");
    }

    attr.id = SAI_TUNNEL_ATTR_TYPE;
    attr.value.s32 = SAI_TUNNEL_TYPE_IPINIP;
    tunnel_attrs.push_back(attr);

    attr.id = SAI_TUNNEL_ATTR_OVERLAY_INTERFACE;
    attr.value.oid = overlay_if;
    tunnel_attrs.push_back(attr);

    attr.id = SAI_TUNNEL_ATTR_UNDERLAY_INTERFACE;
    attr.value.oid = gUnderlayIfId;
    tunnel_attrs.push_back(attr);

    attr.id = SAI_TUNNEL_ATTR_PEER_MODE;
    attr.value.s32 = SAI_TUNNEL_PEER_MODE_P2P;
    tunnel_attrs.push_back(attr);

    attr.id = SAI_TUNNEL_ATTR_ENCAP_TTL_MODE;
    attr.value.s32 = SAI_TUNNEL_TTL_MODE_PIPE_MODEL;
    tunnel_attrs.push_back(attr);

    attr.id = SAI_TUNNEL_ATTR_DECAP_TTL_MODE;
    attr.value.s32 = SAI_TUNNEL_TTL_MODE_PIPE_MODEL;
    tunnel_attrs.push_back(attr);

    if (dscp_mode_name == "uniform" || dscp_mode_name == "pipe")
    {
        sai_tunnel_dscp_mode_t dscp_mode;
        if (dscp_mode_name == "uniform")
        {
            dscp_mode = SAI_TUNNEL_DSCP_MODE_UNIFORM_MODEL;
        }
        else
        {
            dscp_mode = SAI_TUNNEL_DSCP_MODE_PIPE_MODEL;
        }
        attr.id = SAI_TUNNEL_ATTR_ENCAP_DSCP_MODE;
        attr.value.s32 = dscp_mode;
        tunnel_attrs.push_back(attr);

        attr.id = SAI_TUNNEL_ATTR_DECAP_DSCP_MODE;
        attr.value.s32 = dscp_mode;
        tunnel_attrs.push_back(attr);
    }

    attr.id = SAI_TUNNEL_ATTR_LOOPBACK_PACKET_ACTION;
    attr.value.s32 = SAI_PACKET_ACTION_DROP;
    tunnel_attrs.push_back(attr);

    if (p_src_ip != nullptr)
    {
        attr.id = SAI_TUNNEL_ATTR_ENCAP_SRC_IP;
        copy(attr.value.ipaddr, p_src_ip->to_string());
        tunnel_attrs.push_back(attr);
    }

    if (p_dst_ip != nullptr)
    {
        attr.id = SAI_TUNNEL_ATTR_ENCAP_DST_IP;
        copy(attr.value.ipaddr, p_dst_ip->to_string());
        tunnel_attrs.push_back(attr);
    }

    // DSCP rewriting
    if (tc_to_dscp_map_id != SAI_NULL_OBJECT_ID)
    {
        attr.id = SAI_TUNNEL_ATTR_ENCAP_QOS_TC_AND_COLOR_TO_DSCP_MAP;
        attr.value.oid = tc_to_dscp_map_id;
        tunnel_attrs.push_back(attr);
    }

    // TC remapping
    if (tc_to_queue_map_id != SAI_NULL_OBJECT_ID)
    {
        attr.id = SAI_TUNNEL_ATTR_ENCAP_QOS_TC_TO_QUEUE_MAP;
        attr.value.oid = tc_to_queue_map_id;
        tunnel_attrs.push_back(attr);
    }

    sai_object_id_t tunnel_id;
    status = sai_tunnel_api->create_tunnel(&tunnel_id, gSwitchId, (uint32_t)tunnel_attrs.size(), tunnel_attrs.data());
    if (status != SAI_STATUS_SUCCESS)
    {
        throw std::runtime_error("Can't create a tunnel object");
    }

    return tunnel_id;
}

static sai_object_id_t create_nh_tunnel(sai_object_id_t tunnel_id, IpAddress& ipAddr)
{
    std::vector<sai_attribute_t> next_hop_attrs;
    sai_attribute_t next_hop_attr;

    next_hop_attr.id = SAI_NEXT_HOP_ATTR_TYPE;
    next_hop_attr.value.s32 = SAI_NEXT_HOP_TYPE_TUNNEL_ENCAP;
    next_hop_attrs.push_back(next_hop_attr);

    sai_ip_address_t host_ip;
    swss::copy(host_ip, ipAddr);

    next_hop_attr.id = SAI_NEXT_HOP_ATTR_IP;
    next_hop_attr.value.ipaddr = host_ip;
    next_hop_attrs.push_back(next_hop_attr);

    next_hop_attr.id = SAI_NEXT_HOP_ATTR_TUNNEL_ID;
    next_hop_attr.value.oid = tunnel_id;
    next_hop_attrs.push_back(next_hop_attr);

    sai_object_id_t next_hop_id = SAI_NULL_OBJECT_ID;
    sai_status_t status = sai_next_hop_api->create_next_hop(&next_hop_id, gSwitchId,
                                            static_cast<uint32_t>(next_hop_attrs.size()),
                                            next_hop_attrs.data());
    if (status != SAI_STATUS_SUCCESS)
    {
        SWSS_LOG_ERROR("Tunnel NH create failed for ip %s", ipAddr.to_string().c_str());
    }
    else
    {
        SWSS_LOG_NOTICE("Tunnel NH created for ip %s", ipAddr.to_string().c_str());

        if (ipAddr.isV4())
        {
            gCrmOrch->incCrmResUsedCounter(CrmResourceType::CRM_IPV4_NEXTHOP);
        }
        else
        {
            gCrmOrch->incCrmResUsedCounter(CrmResourceType::CRM_IPV6_NEXTHOP);
        }
    }

    return next_hop_id;
}

static bool remove_nh_tunnel(sai_object_id_t nh_id, IpAddress& ipAddr)
{
    sai_status_t status = sai_next_hop_api->remove_next_hop(nh_id);
    if (status != SAI_STATUS_SUCCESS)
    {
        if (status == SAI_STATUS_ITEM_NOT_FOUND)
        {
            SWSS_LOG_ERROR("Failed to locate next hop %s rv:%d",
                            ipAddr.to_string().c_str(), status);
        }
        else
        {
            SWSS_LOG_ERROR("Failed to remove next hop %s  rv:%d",
                            ipAddr.to_string().c_str(), status);
            return false;
        }
    }
    else
    {
        SWSS_LOG_NOTICE("Tunnel NH removed for ip %s",ipAddr.to_string().c_str());

        if (ipAddr.isV4())
        {
            gCrmOrch->decCrmResUsedCounter(CrmResourceType::CRM_IPV4_NEXTHOP);
        }
        else
        {
            gCrmOrch->decCrmResUsedCounter(CrmResourceType::CRM_IPV6_NEXTHOP);
        }
    }

    return true;
}

MuxCable::MuxCable(string name, IpPrefix& srv_ip4, IpPrefix& srv_ip6, IpAddress peer_ip, MuxCableType cable_type)
         :mux_name_(name), srv_ip4_(srv_ip4), srv_ip6_(srv_ip6), peer_ip4_(peer_ip), cable_type_(cable_type)
{
    mux_orch_ = gDirectory.get<MuxOrch*>();
    mux_cb_orch_ = gDirectory.get<MuxCableOrch*>();
    mux_state_orch_ = gDirectory.get<MuxStateOrch*>();

    nbr_handler_ = std::make_unique<MuxNbrHandler> (MuxNbrHandler());

    state_machine_handlers_.insert(handler_pair(MUX_STATE_INIT_ACTIVE, &MuxCable::stateInitActive));
    state_machine_handlers_.insert(handler_pair(MUX_STATE_STANDBY_ACTIVE, &MuxCable::stateActive));
    state_machine_handlers_.insert(handler_pair(MUX_STATE_INIT_STANDBY, &MuxCable::stateStandby));
    state_machine_handlers_.insert(handler_pair(MUX_STATE_ACTIVE_STANDBY, &MuxCable::stateStandby));

    /* Set initial state to "standby" */
    stateStandby();
    state_ = MuxState::MUX_STATE_STANDBY;
}

bool MuxCable::stateInitActive()
{
    SWSS_LOG_INFO("Set state to Active from %s", muxStateValToString.at(state_).c_str());

    if (!nbrHandler(true, false))
    {
        return false;
    }

    return true;
}

bool MuxCable::stateActive()
{
    SWSS_LOG_INFO("Set state to Active for %s", mux_name_.c_str());

    Port port;
    if (!gPortsOrch->getPort(mux_name_, port))
    {
        SWSS_LOG_NOTICE("Port %s not found in port table", mux_name_.c_str());
        return false;
    }

    if (!aclHandler(port.m_port_id, mux_name_, false))
    {
        SWSS_LOG_INFO("Remove ACL drop rule failed for %s", mux_name_.c_str());
        return false;
    }

    if (!nbrHandler(true))
    {
        return false;
    }

    return true;
}

bool MuxCable::stateStandby()
{
    SWSS_LOG_INFO("Set state to Standby for %s", mux_name_.c_str());

    Port port;
    if (!gPortsOrch->getPort(mux_name_, port))
    {
        SWSS_LOG_NOTICE("Port %s not found in port table", mux_name_.c_str());
        return false;
    }

    if (!nbrHandler(false))
    {
        return false;
    }

    if (!aclHandler(port.m_port_id, mux_name_))
    {
        SWSS_LOG_INFO("Add ACL drop rule failed for %s", mux_name_.c_str());
        return false;
    }

    return true;
}

void MuxCable::setState(string new_state)
{
    SWSS_LOG_NOTICE("[%s] Set MUX state from %s to %s", mux_name_.c_str(),
                     muxStateValToString.at(state_).c_str(), new_state.c_str());

    MuxState ns = muxStateStringToVal.at(new_state);

    /* Update new_state to handle unknown state */
    new_state = muxStateValToString.at(ns);

    auto it = muxStateTransition.find(make_pair(state_, ns));
    if (it ==  muxStateTransition.end())
    {
        // Update HW Mux cable state anyways
        mux_cb_orch_->updateMuxState(mux_name_, new_state);
        if (strcmp(new_state.c_str(), muxStateValToString.at(state_).c_str()) == 0)
        {
            SWSS_LOG_NOTICE("[%s] Maintaining current MUX state", mux_name_.c_str());
        }
        else
        {
            SWSS_LOG_ERROR("State transition from %s to %s is not-handled ",
                            muxStateValToString.at(state_).c_str(), new_state.c_str());
        }
        return;
    }

    mux_cb_orch_->updateMuxMetricState(mux_name_, new_state, true);

    MuxState state = state_;
    state_ = ns;

    st_chg_in_progress_ = true;

    if (!(this->*(state_machine_handlers_[it->second]))())
    {
        //Reset back to original state
        state_ = state;
        st_chg_in_progress_ = false;
        st_chg_failed_ = true;
        throw std::runtime_error("Failed to handle state transition");
    }

    mux_cb_orch_->updateMuxMetricState(mux_name_, new_state, false);

    st_chg_in_progress_ = false;
    st_chg_failed_ = false;
    SWSS_LOG_INFO("Changed state to %s", new_state.c_str());

    mux_cb_orch_->updateMuxState(mux_name_, new_state);
    return;
}

string MuxCable::getState()
{
    SWSS_LOG_INFO("Get state request for %s, state %s",
                   mux_name_.c_str(), muxStateValToString.at(state_).c_str());

    return (muxStateValToString.at(state_));
}

bool MuxCable::aclHandler(sai_object_id_t port, string alias, bool add)
{
    if (cable_type_ == MuxCableType::ACTIVE_ACTIVE)
    {
        SWSS_LOG_INFO("Skip programming ACL for mux port %s, cable type %d, add %d", alias.c_str(), cable_type_, add);
        return true;
    }
    if (add)
    {
        acl_handler_ = make_shared<MuxAclHandler>(port, alias);
    }
    else
    {
        acl_handler_.reset();
    }

    return true;
}

bool MuxCable::isIpInSubnet(IpAddress ip)
{
    if (ip.isV4())
    {
        return (srv_ip4_.isAddressInSubnet(ip));
    }
    else
    {
        return (srv_ip6_.isAddressInSubnet(ip));
    }
}

bool MuxCable::nbrHandler(bool enable, bool update_rt)
{
<<<<<<< HEAD
    bool ret;
=======
    SWSS_LOG_NOTICE("Processing neighbors for mux %s, enable %d, state %d",
                     mux_name_.c_str(), enable, state_);
>>>>>>> a2c9a618
    if (enable)
    {
        ret = nbr_handler_->enable(update_rt);
        updateRoutes();
    }
    else
    {
        sai_object_id_t tnh = mux_orch_->createNextHopTunnel(MUX_TUNNEL, peer_ip4_);
        if (tnh == SAI_NULL_OBJECT_ID)
        {
            SWSS_LOG_INFO("Null NH object id, retry for %s", peer_ip4_.to_string().c_str());
            return false;
        }
        updateRoutes();
        ret = nbr_handler_->disable(tnh);
    }
    return ret;
}

void MuxCable::updateNeighbor(NextHopKey nh, bool add)
{
    SWSS_LOG_NOTICE("Processing update on neighbor %s for mux %s, add %d, state %d",
                     nh.ip_address.to_string().c_str(), mux_name_.c_str(), add, state_);
    sai_object_id_t tnh = mux_orch_->getNextHopTunnelId(MUX_TUNNEL, peer_ip4_);
    nbr_handler_->update(nh, tnh, add, state_);
    if (add)
    {
        mux_orch_->addNexthop(nh, mux_name_);
    }
    else if (mux_name_ == mux_orch_->getNexthopMuxName(nh))
    {
        mux_orch_->removeNexthop(nh);
        nbr_handler_->removeNeighborRoutes(nh);
    }
    updateRoutes();
}

/**
 * @brief updates all routes pointing to the cables neighbor list
 */
void MuxCable::updateRoutes()
{
    MuxNeighbor neighbors = nbr_handler_->getNeighbors();
    string alias = nbr_handler_->getAlias();
    for (auto nh = neighbors.begin(); nh != neighbors.end(); nh ++)
    {
        std::set<RouteKey> routes;
        NextHopKey nhkey(nh->first, alias);
        if (gRouteOrch->getRoutesForNexthop(routes, nhkey))
        {
            for (auto rt = routes.begin(); rt != routes.end(); rt++)
            {
                mux_orch_->updateRoute(rt->prefix, false);
            }
        }
    }
}

void MuxNbrHandler::update(NextHopKey nh, sai_object_id_t tunnelId, bool add, MuxState state)
{
    uint32_t num_routes = 0;

    SWSS_LOG_INFO("Neigh %s on %s, add %d, state %d",
                   nh.ip_address.to_string().c_str(), nh.alias.c_str(), add, state);

    IpPrefix pfx = nh.ip_address.to_string();

    if (add)
    {
        if (!nh.alias.empty() && nh.alias != alias_)
        {
            alias_ = nh.alias;
        }

        if (neighbors_.find(nh.ip_address) != neighbors_.end())
        {
            return;
        }

        switch (state)
        {
        case MuxState::MUX_STATE_INIT:
            neighbors_[nh.ip_address] = SAI_NULL_OBJECT_ID;
            break;
        case MuxState::MUX_STATE_ACTIVE:
            neighbors_[nh.ip_address] = gNeighOrch->getLocalNextHopId(nh);
            gNeighOrch->enableNeighbor(nh);
            gRouteOrch->updateNextHopRoutes(nh, num_routes);
            break;
        case MuxState::MUX_STATE_STANDBY:
            neighbors_[nh.ip_address] = tunnelId;
            gNeighOrch->disableNeighbor(nh);
            updateTunnelRoute(nh, true);
            create_route(pfx, tunnelId);
            break;
        default:
            SWSS_LOG_NOTICE("State '%s' not handled for nbr %s update",
                             muxStateValToString.at(state).c_str(), nh.ip_address.to_string().c_str());
            break;
        }
    }
    else
    {
        /* if current state is standby, remove the tunnel route */
        if (state == MuxState::MUX_STATE_STANDBY)
        {
            remove_route(pfx);
            updateTunnelRoute(nh, false);
        }
        neighbors_.erase(nh.ip_address);
    }
}

bool MuxNbrHandler::enable(bool update_rt)
{
    NeighborEntry neigh;

    auto it = neighbors_.begin();
    while (it != neighbors_.end())
    {
        SWSS_LOG_INFO("Enabling neigh %s on %s", it->first.to_string().c_str(), alias_.c_str());

        neigh = NeighborEntry(it->first, alias_);
        if (!gNeighOrch->enableNeighbor(neigh))
        {
            SWSS_LOG_INFO("Enabling neigh failed for %s", neigh.ip_address.to_string().c_str());
            return false;
        }

        /* Update NH to point to learned neighbor */
        it->second = gNeighOrch->getLocalNextHopId(neigh);

        /* Reprogram route */
        NextHopKey nh_key = NextHopKey(it->first, alias_);
        uint32_t num_routes = 0;
        if (!gRouteOrch->updateNextHopRoutes(nh_key, num_routes))
        {
            SWSS_LOG_INFO("Update route failed for NH %s", nh_key.ip_address.to_string().c_str());
            return false;
        }

        /* Increment ref count for new NHs */
        gNeighOrch->increaseNextHopRefCount(nh_key, num_routes);

        /*
         * Invalidate current nexthop group and update with new NH
         * Ref count update is not required for tunnel NH IDs (nh_removed)
         */
        uint32_t nh_removed, nh_added;
        if (!gRouteOrch->invalidnexthopinNextHopGroup(nh_key, nh_removed))
        {
            SWSS_LOG_ERROR("Removing existing NH failed for %s", nh_key.ip_address.to_string().c_str());
            return false;
        }

        if (!gRouteOrch->validnexthopinNextHopGroup(nh_key, nh_added))
        {
            SWSS_LOG_ERROR("Adding NH failed for %s", nh_key.ip_address.to_string().c_str());
            return false;
        }

        /* Increment ref count for ECMP NH members */
        gNeighOrch->increaseNextHopRefCount(nh_key, nh_added);

        IpPrefix pfx = it->first.to_string();
        if (update_rt)
        {
            if (remove_route(pfx) != SAI_STATUS_SUCCESS)
            {
                return false;
            }
            updateTunnelRoute(nh_key, false);
        }

        it++;
    }

    return true;
}

bool MuxNbrHandler::disable(sai_object_id_t tnh)
{
    NeighborEntry neigh;

    auto it = neighbors_.begin();
    while (it != neighbors_.end())
    {
        SWSS_LOG_INFO("Disabling neigh %s on %s", it->first.to_string().c_str(), alias_.c_str());

        /* Update NH to point to Tunnel nexhtop */
        it->second = tnh;

        /* Reprogram route */
        NextHopKey nh_key = NextHopKey(it->first, alias_);
        uint32_t num_routes = 0;
        if (!gRouteOrch->updateNextHopRoutes(nh_key, num_routes))
        {
            SWSS_LOG_INFO("Update route failed for NH %s", nh_key.ip_address.to_string().c_str());
            return false;
        }

        /* Decrement ref count for old NHs */
        gNeighOrch->decreaseNextHopRefCount(nh_key, num_routes);

        /* Invalidate current nexthop group and update with new NH */
        uint32_t nh_removed, nh_added;
        if (!gRouteOrch->invalidnexthopinNextHopGroup(nh_key, nh_removed))
        {
            SWSS_LOG_ERROR("Removing existing NH failed for %s", nh_key.ip_address.to_string().c_str());
            return false;
        }

        /* Decrement ref count for ECMP NH members */
        gNeighOrch->decreaseNextHopRefCount(nh_key, nh_removed);

        if (!gRouteOrch->validnexthopinNextHopGroup(nh_key, nh_added))
        {
            SWSS_LOG_ERROR("Adding NH failed for %s", nh_key.ip_address.to_string().c_str());
            return false;
        }

        neigh = NeighborEntry(it->first, alias_);
        if (!gNeighOrch->disableNeighbor(neigh))
        {
            SWSS_LOG_INFO("Disabling neigh failed for %s", neigh.ip_address.to_string().c_str());
            return false;
        }

        updateTunnelRoute(nh_key, true);

        IpPrefix pfx = it->first.to_string();
        if (create_route(pfx, it->second) != SAI_STATUS_SUCCESS)
        {
            return false;
        }

        it++;
    }

    return true;
}

/**
 * @brief removes routes programmed by updateRoute
 * @param nh NextHopKey that points to neighbor for which to remove routes
 */
void MuxNbrHandler::removeNeighborRoutes(NextHopKey nh)
{
    std::set<RouteKey> routes;
    NextHopGroupKey nhg_key;
    NextHopGroupEntry nhg_entry;

    if (gRouteOrch->getRoutesForNexthop(routes, nh))
    {
        for (auto rt = routes.begin(); rt != routes.end(); rt++)
        {
            SWSS_LOG_INFO("Removing multi-nexthop route for %s", rt->prefix.to_string().c_str());
            return false;
            /* get nexthop group key from syncd */
            nhg_key = gRouteOrch->getSyncdRouteNhgKey(gVirtualRouterId, rt->prefix);

            /* check for cross-mux neighbors */
            if (nhg_key.getSize() > 1)
            {
                sai_route_entry_t route_entry;
                route_entry.switch_id = gSwitchId;
                route_entry.vr_id = gVirtualRouterId;
                copy(route_entry.destination, rt->prefix);
                subnet(route_entry.destination, route_entry.destination);

                sai_status_t status = sai_route_api->remove_route_entry(&route_entry);
                if (status != SAI_STATUS_SUCCESS)
                {
                    SWSS_LOG_ERROR("Failed to remove route %s, rv:%d",
                                    rt->prefix.to_string().c_str(), status);
                }
            }
        }
    }
}

sai_object_id_t MuxNbrHandler::getNextHopId(const NextHopKey nhKey)
{
    auto it = neighbors_.find(nhKey.ip_address);
    if (it != neighbors_.end())
    {
        return it->second;
    }

    return SAI_NULL_OBJECT_ID;
}

void MuxNbrHandler::updateTunnelRoute(NextHopKey nh, bool add)
{
    MuxOrch* mux_orch = gDirectory.get<MuxOrch*>();
    MuxCableOrch* mux_cb_orch = gDirectory.get<MuxCableOrch*>();

    if (mux_orch->isSkipNeighbor(nh.ip_address))
    {
        SWSS_LOG_INFO("Skip updating neighbor %s, add %d", nh.ip_address.to_string().c_str(), add);
        return;
    }

    if (add)
    {
        mux_cb_orch->addTunnelRoute(nh);
    }
    else
    {
        mux_cb_orch->removeTunnelRoute(nh);
    }
}

std::map<std::string, AclTable> MuxAclHandler::acl_table_;

MuxAclHandler::MuxAclHandler(sai_object_id_t port, string alias)
{
    SWSS_LOG_ENTER();

    string value;
    shared_ptr<DBConnector> m_config_db = shared_ptr<DBConnector>(new DBConnector("CONFIG_DB", 0));
    unique_ptr<Table> m_systemDefaultsTable = unique_ptr<Table>(new Table(m_config_db.get(), "SYSTEM_DEFAULTS"));
    m_systemDefaultsTable->hget("mux_tunnel_egress_acl", "status", value);
    is_ingress_acl_ = value != "enabled";

    // There is one handler instance per MUX port
    string table_name = is_ingress_acl_ ? MUX_ACL_TABLE_NAME : EGRESS_TABLE_DROP;
    string rule_name = MUX_ACL_RULE_NAME;

    port_ = port;
    alias_ = alias;

    auto found = acl_table_.find(table_name);
    if (found == acl_table_.end())
    {
        SWSS_LOG_NOTICE("First time create for port %" PRIx64 "", port);

        // First time handling of Mux Table, create ACL table, and bind
        createMuxAclTable(port, table_name);
        shared_ptr<AclRulePacket> newRule =
                make_shared<AclRulePacket>(gAclOrch, rule_name, table_name);
        createMuxAclRule(newRule, table_name);
    }
    else
    {
        SWSS_LOG_NOTICE("Binding port %" PRIx64 "", port);

        AclRule* rule = gAclOrch->getAclRule(table_name, rule_name);
        if (rule == nullptr)
        {
            shared_ptr<AclRulePacket> newRule =
                    make_shared<AclRulePacket>(gAclOrch, rule_name, table_name);
            createMuxAclRule(newRule, table_name);
        }
        else
        {
            gAclOrch->updateAclRule(table_name, rule_name, MATCH_IN_PORTS, &port, RULE_OPER_ADD);
        }
    }
}

MuxAclHandler::~MuxAclHandler(void)
{
    SWSS_LOG_ENTER();
    string table_name = is_ingress_acl_ ? MUX_ACL_TABLE_NAME : EGRESS_TABLE_DROP;
    string rule_name = MUX_ACL_RULE_NAME;

    SWSS_LOG_NOTICE("Un-Binding port %" PRIx64 "", port_);

    AclRule* rule = gAclOrch->getAclRule(table_name, rule_name);
    if (rule == nullptr)
    {
        SWSS_LOG_THROW("ACL Rule does not exist for port %s, rule %s", alias_.c_str(), rule_name.c_str());
    }

    vector<sai_object_id_t> port_set = rule->getInPorts();
    if ((port_set.size() == 1) && (port_set[0] == port_))
    {
        gAclOrch->removeAclRule(table_name, rule_name);
    }
    else
    {
        gAclOrch->updateAclRule(table_name, rule_name, MATCH_IN_PORTS, &port_, RULE_OPER_DELETE);
    }
}

void MuxAclHandler::createMuxAclTable(sai_object_id_t port, string strTable)
{
    SWSS_LOG_ENTER();

    auto inserted = acl_table_.emplace(piecewise_construct,
                                       std::forward_as_tuple(strTable),
                                       std::forward_as_tuple(gAclOrch, strTable));

    assert(inserted.second);

    AclTable& acl_table = inserted.first->second;

    sai_object_id_t table_oid = gAclOrch->getTableById(strTable);
    if (table_oid != SAI_NULL_OBJECT_ID)
    {
        // DROP ACL table is already created
        SWSS_LOG_NOTICE("ACL table %s exists, reuse the same", strTable.c_str());
        acl_table = *(gAclOrch->getTableByOid(table_oid));
        return;
    }

    auto dropType = gAclOrch->getAclTableType(TABLE_TYPE_DROP);
    assert(dropType);
    acl_table.validateAddType(*dropType);
    acl_table.stage = is_ingress_acl_ ? ACL_STAGE_INGRESS : ACL_STAGE_EGRESS;
    gAclOrch->addAclTable(acl_table);
    bindAllPorts(acl_table);
}

void MuxAclHandler::createMuxAclRule(shared_ptr<AclRulePacket> rule, string strTable)
{
    SWSS_LOG_ENTER();

    string attr_name, attr_value;

    attr_name = RULE_PRIORITY;
    attr_value = "999";
    rule->validateAddPriority(attr_name, attr_value);

    // Add MATCH_IN_PORTS as match criteria for ingress table
    attr_name = MATCH_IN_PORTS;
    attr_value = alias_;
    rule->validateAddMatch(attr_name, attr_value);

    attr_name = ACTION_PACKET_ACTION;
    attr_value = PACKET_ACTION_DROP;
    rule->validateAddAction(attr_name, attr_value);

    gAclOrch->addAclRule(rule, strTable);
}

void MuxAclHandler::bindAllPorts(AclTable &acl_table)
{
    SWSS_LOG_ENTER();

    auto allPorts = gPortsOrch->getAllPorts();
    for (auto &it: allPorts)
    {
        Port port = it.second;
        if (port.m_type == Port::PHY)
        {
            SWSS_LOG_INFO("Binding port %" PRIx64 " to ACL table %s", port.m_port_id, acl_table.id.c_str());

            acl_table.link(port.m_port_id);
            acl_table.bind(port.m_port_id);
        }
    }
}

sai_object_id_t MuxOrch::createNextHopTunnel(std::string tunnelKey, swss::IpAddress& ipAddr)
{
    auto it = mux_tunnel_nh_.find(ipAddr);
    if (it != mux_tunnel_nh_.end())
    {
        return it->second.nh_id;
    }

    sai_object_id_t nh = create_nh_tunnel(mux_tunnel_id_, ipAddr);

    if (SAI_NULL_OBJECT_ID != nh)
    {
        mux_tunnel_nh_[ipAddr] = { nh, 1 };
    }

    return nh;
}

bool MuxOrch::removeNextHopTunnel(std::string tunnelKey, swss::IpAddress& ipAddr)
{
    auto it = mux_tunnel_nh_.find(ipAddr);
    if (it == mux_tunnel_nh_.end())
    {
        SWSS_LOG_NOTICE("NH doesn't exist %s, ip %s", tunnelKey.c_str(), ipAddr.to_string().c_str());
        return true;
    }

    auto ref_cnt = --it->second.ref_count;

    if (it->second.ref_count == 0)
    {
        if (!remove_nh_tunnel(it->second.nh_id, ipAddr))
        {
            SWSS_LOG_INFO("NH tunnel remove failed %s, ip %s",
                           tunnelKey.c_str(), ipAddr.to_string().c_str());
        }
        mux_tunnel_nh_.erase(ipAddr);
    }

    SWSS_LOG_INFO("NH tunnel removed  %s, ip %s or decremented to ref count %d",
                   tunnelKey.c_str(), ipAddr.to_string().c_str(), ref_cnt);
    return true;
}

sai_object_id_t MuxOrch::getNextHopTunnelId(std::string tunnelKey, IpAddress& ipAddr)
{
    auto it = mux_tunnel_nh_.find(ipAddr);
    if (it == mux_tunnel_nh_.end())
    {
        SWSS_LOG_INFO("NH doesn't exist %s, ip %s", tunnelKey.c_str(), ipAddr.to_string().c_str());
        return SAI_NULL_OBJECT_ID;
    }

    return it->second.nh_id;
}

/**
 * @brief updates the given route to point to a single active NH or tunnel
 * @param pfx IpPrefix of route to update
 * @param remove bool only true when route is getting removed
 */
void MuxOrch::updateRoute(const IpPrefix &pfx, bool remove)
{
    NextHopGroupKey nhg_key;
    NextHopGroupEntry nhg_entry;

    if (remove)
    {
        mux_multi_nh_route_tb.erase(pfx);
        return;
    }

    /* get nexthop group key from syncd */
    nhg_key = gRouteOrch->getSyncdRouteNhgKey(gVirtualRouterId, pfx);

    /* check for cross-mux neighbors */
    if (nhg_key.getSize() > 1)
    {
        std::set<NextHopKey> nextHops;
        sai_object_id_t next_hop_id;
        sai_status_t status;
        bool active_found = false;

        /* get nexthops from nexthop group */
        nextHops = nhg_key.getNextHops();

        auto it = mux_multi_nh_route_tb.find(pfx);
        if (it != mux_multi_nh_route_tb.end())
        {
            MuxCable* cable = findMuxCableInSubnet(it->second.ip_address);
            if (cable == nullptr || cable->isActive())
            {
                SWSS_LOG_NOTICE("Route %s pointing to active neighbor %s",
                    pfx.to_string().c_str(), it->second.to_string().c_str());
                return;
            }
        }

        SWSS_LOG_NOTICE("Updating route %s pointing to Mux nexthops %s",
                    pfx.to_string().c_str(), nhg_key.to_string().c_str());

        for (auto it = nextHops.begin(); it != nextHops.end(); it++)
        {
            NextHopKey nexthop = *it;
            MuxCable* cable = findMuxCableInSubnet(nexthop.ip_address);
            if (cable == nullptr || (cable->isActive() && !active_found))
            {
                next_hop_id = gNeighOrch->getLocalNextHopId(nexthop);
                /* set route entry to point to nh */
                status = set_route(pfx, next_hop_id);
                if (status != SAI_STATUS_SUCCESS)
                {
                    SWSS_LOG_ERROR("Failed to set route entry %s to nexthop %s",
                            pfx.to_string().c_str(), nexthop.to_string().c_str());
                    continue;
                }
                SWSS_LOG_INFO("setting route %s with nexthop %s %" PRIx64 "",
                    pfx.to_string().c_str(), nexthop.to_string().c_str(), next_hop_id);
                mux_multi_nh_route_tb[pfx] = nexthop;
                active_found = true;
                break;
            }
        }

        if (!active_found)
        {
            next_hop_id = getNextHopTunnelId(MUX_TUNNEL, mux_peer_switch_);
            /* no active nexthop found, point to first */
            SWSS_LOG_NOTICE("No Active neighbors found, setting route %s to point to tun",
                        pfx.getIp().to_string().c_str());
            status = set_route(pfx, next_hop_id);
            if (status != SAI_STATUS_SUCCESS)
            {
                SWSS_LOG_ERROR("Failed to set route entry %s to tunnel",
                        pfx.getIp().to_string().c_str());
            }
            mux_multi_nh_route_tb.erase(pfx);
        }
    }
}

MuxCable* MuxOrch::findMuxCableInSubnet(IpAddress ip)
{
    for (auto it = mux_cable_tb_.begin(); it != mux_cable_tb_.end(); it++)
    {
       MuxCable* ptr = it->second.get();
       if (ptr->isIpInSubnet(ip))
       {
           return ptr;
       }
    }

    return nullptr;
}

bool MuxOrch::isNeighborActive(const IpAddress& nbr, const MacAddress& mac, string& alias)
{
    if (mux_cable_tb_.empty())
    {
        return true;
    }

    MuxCable* ptr = findMuxCableInSubnet(nbr);

    if (ptr)
    {
        return ptr->isActive();
    }

    string port;
    if (!getMuxPort(mac, alias, port))
    {
        SWSS_LOG_INFO("Mux get port from FDB failed for '%s' mac '%s'",
                       nbr.to_string().c_str(), mac.to_string().c_str());
        return true;
    }

    if (!port.empty() && isMuxExists(port))
    {
        MuxCable* ptr = getMuxCable(port);
        return ptr->isActive();
    }

    NextHopKey nh_key = NextHopKey(nbr, alias);
    string curr_port = getNexthopMuxName(nh_key);
    if (port.empty() && !curr_port.empty() && isMuxExists(curr_port))
    {
        MuxCable* ptr = getMuxCable(curr_port);
        return ptr->isActive();
    }

    return true;
}

bool MuxOrch::getMuxPort(const MacAddress& mac, const string& alias, string& portName)
{
    portName = std::string();
    Port rif, port;

    if (!gPortsOrch->getPort(alias, rif))
    {
        SWSS_LOG_ERROR("Interface '%s' not found in port table", alias.c_str());
        return false;
    }

    if (rif.m_type != Port::VLAN)
    {
        SWSS_LOG_DEBUG("Interface type for '%s' is not Vlan, type %d", alias.c_str(), rif.m_type);
        return false;
    }

    if (!gFdbOrch->getPort(mac, rif.m_vlan_info.vlan_id, port))
    {
        SWSS_LOG_INFO("FDB entry not found: Vlan %s, mac %s", alias.c_str(), mac.to_string().c_str());
        return true;
    }

    portName = port.m_alias;
    return true;
}

void MuxOrch::updateFdb(const FdbUpdate& update)
{
    if (!update.add)
    {
        /*
         * For Mac aging, flush events, skip updating mux neighbors.
         * Instead, wait for neighbor update events
         */
        return;
    }

    NeighborEntry neigh;
    MacAddress mac;
    MuxCable* ptr;
    for (auto nh = mux_nexthop_tb_.begin(); nh != mux_nexthop_tb_.end(); ++nh)
    {
        auto res = neigh_orch_->getNeighborEntry(nh->first, neigh, mac);
        if (!res || update.entry.mac != mac)
        {
            continue;
        }

        if (nh->second != update.entry.port_name)
        {
            if (!nh->second.empty() && isMuxExists(nh->second))
            {
                ptr = getMuxCable(nh->second);
                if (ptr->isIpInSubnet(nh->first.ip_address))
                {
                    continue;
                }
                nh->second = update.entry.port_name;
                ptr->updateNeighbor(nh->first, false);
            }

            if (isMuxExists(update.entry.port_name))
            {
                ptr = getMuxCable(update.entry.port_name);
                ptr->updateNeighbor(nh->first, true);
            }
        }
    }
}

void MuxOrch::updateNeighbor(const NeighborUpdate& update)
{
    if (mux_cable_tb_.empty())
    {
        return;
    }

    bool is_tunnel_route_installed = isStandaloneTunnelRouteInstalled(update.entry.ip_address);
    // Handling zero MAC neighbor updates
    if (!update.mac)
    {
        /* For neighbors that were previously resolvable but are now unresolvable,
         * we expect such neighbor entries to be deleted prior to a zero MAC update
         * arriving for that same neighbor.
         */

        if (update.add)
        {
            if (!is_tunnel_route_installed)
            {
                createStandaloneTunnelRoute(update.entry.ip_address);
            }
            /* If the MAC address in the neighbor entry is zero but the neighbor IP
             * is already present in standalone_tunnel_neighbors_, assume we have already
             * added a tunnel route for it and exit early
             */
            return;
        }
    }
    /* If the update operation for a neighbor contains a non-zero MAC, we must
     * make sure to remove any existing tunnel routes to prevent conflicts.
     * This block also covers the case of neighbor deletion.
     */
    if (is_tunnel_route_installed)
    {
        removeStandaloneTunnelRoute(update.entry.ip_address);
    }

    for (auto it = mux_cable_tb_.begin(); it != mux_cable_tb_.end(); it++)
    {
        MuxCable* ptr = it->second.get();
        if (ptr->isIpInSubnet(update.entry.ip_address))
        {
            ptr->updateNeighbor(update.entry, update.add);
            return;
        }
    }

    string port, old_port;
    if (update.add && !getMuxPort(update.mac, update.entry.alias, port))
    {
        return;
    }
    else if (update.add)
    {
        /* Check if the neighbor already exists */
        old_port = getNexthopMuxName(update.entry);

        /* if new port from FDB is empty or same as existing port, return and
         * no further handling is required
         */
        if (port.empty() || old_port == port)
        {
            addNexthop(update.entry, old_port);
            return;
        }

        addNexthop(update.entry);
    }
    else
    {
        auto it = mux_nexthop_tb_.find(update.entry);
        if (it != mux_nexthop_tb_.end())
        {
            port = it->second;
            removeNexthop(update.entry);
        }
    }

    MuxCable* ptr;
    if (!old_port.empty() && old_port != port && isMuxExists(old_port))
    {
        ptr = getMuxCable(old_port);
        ptr->updateNeighbor(update.entry, false);
        addNexthop(update.entry);
    }

    if (!port.empty() && isMuxExists(port))
    {
        ptr = getMuxCable(port);
        ptr->updateNeighbor(update.entry, update.add);
    }
}

void MuxOrch::addNexthop(NextHopKey nh, string muxName)
{
    mux_nexthop_tb_[nh] = muxName;
}

void MuxOrch::removeNexthop(NextHopKey nh)
{
    mux_nexthop_tb_.erase(nh);
}

/**
 * @brief checks if mux nexthop tb contains nexthop
 * @param nexthop NextHopKey
 * @return true if a mux contains the nexthop
 */
bool MuxOrch::containsNextHop(const NextHopKey& nexthop)
{
    return mux_nexthop_tb_.find(nexthop) != mux_nexthop_tb_.end();
}

/**
 * @brief checks if a given nexthop group belongs to a mux
 * @param nextHops NextHopGroupKey
 * @return true if a mux contains any of the nexthops in the group
 *         false if none of the nexthops belong to a mux
 */
bool MuxOrch::isMuxNexthops(const NextHopGroupKey& nextHops)
{
    const std::set<NextHopKey> s_nexthops = nextHops.getNextHops();
    for (auto it = s_nexthops.begin(); it != s_nexthops.end(); it ++)
    {
        if (this->containsNextHop(*it))
        {
            return true;
        }
    }
    return false;
}

string MuxOrch::getNexthopMuxName(NextHopKey nh)
{
    if (mux_nexthop_tb_.find(nh) == mux_nexthop_tb_.end())
    {
        return std::string();
    }

    return mux_nexthop_tb_[nh];
}

sai_object_id_t MuxOrch::getNextHopId(const NextHopKey &nh)
{
    if (mux_nexthop_tb_.find(nh) == mux_nexthop_tb_.end())
    {
        return SAI_NULL_OBJECT_ID;
    }

    auto mux_name = mux_nexthop_tb_[nh];
    if (!isMuxExists(mux_name))
    {
        SWSS_LOG_INFO("Mux entry for nh '%s' port '%s' doesn't exist",
                       nh.ip_address.to_string().c_str(), mux_name.c_str());
        return SAI_NULL_OBJECT_ID;
    }

    auto ptr = getMuxCable(mux_name);

    return ptr->getNextHopId(nh);
}

void MuxOrch::update(SubjectType type, void *cntx)
{
    SWSS_LOG_ENTER();

    assert(cntx);

    switch(type)
    {
        case SUBJECT_TYPE_NEIGH_CHANGE:
        {
            NeighborUpdate *update = static_cast<NeighborUpdate *>(cntx);
            updateNeighbor(*update);
            break;
        }
        case SUBJECT_TYPE_FDB_CHANGE:
        {
            FdbUpdate *update = static_cast<FdbUpdate *>(cntx);
            updateFdb(*update);
            break;
        }
        default:
            /* Received update in which we are not interested
             * Ignore it
             */
            return;
    }
}

MuxOrch::MuxOrch(DBConnector *db, const std::vector<std::string> &tables,
         TunnelDecapOrch* decapOrch, NeighOrch* neighOrch, FdbOrch* fdbOrch) :
         Orch2(db, tables, request_),
         decap_orch_(decapOrch),
         neigh_orch_(neighOrch),
         fdb_orch_(fdbOrch)
{
    handler_map_.insert(handler_pair(CFG_MUX_CABLE_TABLE_NAME, &MuxOrch::handleMuxCfg));
    handler_map_.insert(handler_pair(CFG_PEER_SWITCH_TABLE_NAME, &MuxOrch::handlePeerSwitch));

    neigh_orch_->attach(this);
    fdb_orch_->attach(this);
}

bool MuxOrch::handleMuxCfg(const Request& request)
{
    SWSS_LOG_ENTER();

    auto srv_ip = request.getAttrIpPrefix("server_ipv4");
    auto srv_ip6 = request.getAttrIpPrefix("server_ipv6");

    MuxCableType cable_type = MuxCableType::ACTIVE_STANDBY;
    std::set<IpAddress> skip_neighbors;

    const auto& port_name = request.getKeyString(0);
    auto op = request.getOperation();

    for (const auto &name : request.getAttrFieldNames())
    {
        if (name == "soc_ipv4")
        {
            auto soc_ip = request.getAttrIpPrefix("soc_ipv4");
            SWSS_LOG_NOTICE("%s: %s was added to ignored neighbor list", port_name.c_str(), soc_ip.getIp().to_string().c_str());
            skip_neighbors.insert(soc_ip.getIp());
        }
        else if (name == "soc_ipv6")
        {
            auto soc_ip6 = request.getAttrIpPrefix("soc_ipv6");
            SWSS_LOG_NOTICE("%s: %s was added to ignored neighbor list", port_name.c_str(), soc_ip6.getIp().to_string().c_str());
            skip_neighbors.insert(soc_ip6.getIp());
        }
        else if (name == "cable_type")
        {
            auto cable_type_str = request.getAttrString("cable_type");
            if (cable_type_str == "active-active")
            {
                cable_type = MuxCableType::ACTIVE_ACTIVE;
            }
        }
    }

    if (op == SET_COMMAND)
    {
        if(isMuxExists(port_name))
        {
            SWSS_LOG_INFO("Mux for port '%s' already exists", port_name.c_str());
            return true;
        }

        if (mux_peer_switch_.isZero())
        {
            SWSS_LOG_INFO("Mux Peer switch addr not yet configured, port '%s'", port_name.c_str());
            return false;
        }

        mux_cable_tb_[port_name] = std::make_unique<MuxCable>
                                   (MuxCable(port_name, srv_ip, srv_ip6, mux_peer_switch_, cable_type));
        addSkipNeighbors(skip_neighbors);

        SWSS_LOG_NOTICE("Mux entry for port '%s' was added, cable type %d", port_name.c_str(), cable_type);
    }
    else
    {
        if(!isMuxExists(port_name))
        {
            SWSS_LOG_ERROR("Mux for port '%s' does not exists", port_name.c_str());
            return true;
        }

        removeSkipNeighbors(skip_neighbors);
        mux_cable_tb_.erase(port_name);

        SWSS_LOG_NOTICE("Mux cable for port '%s' was removed", port_name.c_str());
    }

    return true;
}

bool MuxOrch::handlePeerSwitch(const Request& request)
{
    SWSS_LOG_ENTER();

    auto peer_ip = request.getAttrIP("address_ipv4");

    const auto& peer_name = request.getKeyString(0);
    auto op = request.getOperation();

    if (op == SET_COMMAND)
    {
        // Create P2P tunnel when peer_ip is available.
        IpAddresses dst_ips = decap_orch_->getDstIpAddresses(MUX_TUNNEL);
        if (!dst_ips.getSize())
        {
            SWSS_LOG_INFO("Mux tunnel not yet created for '%s' peer ip '%s'",
                           MUX_TUNNEL, peer_ip.to_string().c_str());
            return false;
        }
        auto it =  dst_ips.getIpAddresses().begin();
        const IpAddress& dst_ip = *it;

        // Read dscp_mode of MuxTunnel0 from decap_orch
        string dscp_mode_name = decap_orch_->getDscpMode(MUX_TUNNEL);
        if (dscp_mode_name == "")
        {
            SWSS_LOG_NOTICE("dscp_mode for tunnel %s is not available. Will not be applied", MUX_TUNNEL);
        }

        // Read tc_to_dscp_map_id of MuxTunnel0 from decap_orch
        sai_object_id_t tc_to_dscp_map_id = SAI_NULL_OBJECT_ID;
        decap_orch_->getQosMapId(MUX_TUNNEL, encap_tc_to_dscp_field_name, tc_to_dscp_map_id);
        if (tc_to_dscp_map_id == SAI_NULL_OBJECT_ID)
        {
            SWSS_LOG_NOTICE("tc_to_dscp_map_id for tunnel %s is not available. Will not be applied", MUX_TUNNEL);
        }
        // Read tc_to_queue_map_id of MuxTunnel0 from decap_orch
        sai_object_id_t tc_to_queue_map_id = SAI_NULL_OBJECT_ID;
        decap_orch_->getQosMapId(MUX_TUNNEL, encap_tc_to_queue_field_name, tc_to_queue_map_id);
        if (tc_to_queue_map_id == SAI_NULL_OBJECT_ID)
        {
            SWSS_LOG_NOTICE("tc_to_queue_map_id for tunnel %s is not available. Will not be applied", MUX_TUNNEL);
        }

        mux_tunnel_id_ = create_tunnel(&peer_ip, &dst_ip, tc_to_dscp_map_id, tc_to_queue_map_id, dscp_mode_name);
        mux_peer_switch_ = peer_ip;
        SWSS_LOG_NOTICE("Mux peer ip '%s' was added, peer name '%s'",
                         peer_ip.to_string().c_str(), peer_name.c_str());
    }
    else
    {
        SWSS_LOG_NOTICE("Mux peer ip '%s' delete (Not Implemented), peer name '%s'",
                         peer_ip.to_string().c_str(), peer_name.c_str());
    }

    return true;
}

bool MuxOrch::addOperation(const Request& request)
{
    SWSS_LOG_ENTER();

    try
    {
        auto& tn = request.getTableName();
        if (handler_map_.find(tn) == handler_map_.end())
        {
            SWSS_LOG_ERROR("Mux %s handler is not initialized", tn.c_str());
            return true;
        }

        return ((this->*(handler_map_[tn]))(request));
    }
    catch(std::runtime_error& _)
    {
        SWSS_LOG_ERROR("Mux add operation error %s ", _.what());
        return true;
    }

    return true;
}

bool MuxOrch::delOperation(const Request& request)
{
    SWSS_LOG_ENTER();

    try
    {
        auto& tn = request.getTableName();
        if (handler_map_.find(tn) == handler_map_.end())
        {
            SWSS_LOG_ERROR("Mux %s handler is not initialized", tn.c_str());
            return true;
        }

        return ((this->*(handler_map_[tn]))(request));
    }
    catch(std::runtime_error& _)
    {
        SWSS_LOG_ERROR("Mux del operation error %s ", _.what());
        return true;
    }

    return true;
}

void MuxOrch::createStandaloneTunnelRoute(IpAddress neighborIp)
{
    SWSS_LOG_INFO("Creating standalone tunnel route for neighbor %s", neighborIp.to_string().c_str());
    sai_object_id_t tunnel_nexthop = getNextHopTunnelId(MUX_TUNNEL, mux_peer_switch_);
    if (tunnel_nexthop == SAI_NULL_OBJECT_ID) {
        SWSS_LOG_NOTICE("%s nexthop not created yet, ignoring tunnel route creation for %s", MUX_TUNNEL, neighborIp.to_string().c_str());
        return;
    }
    IpPrefix pfx = neighborIp.to_string();
    create_route(pfx, tunnel_nexthop);
    standalone_tunnel_neighbors_.insert(neighborIp);
}

void MuxOrch::removeStandaloneTunnelRoute(IpAddress neighborIp)
{
    SWSS_LOG_INFO("Removing standalone tunnel route for neighbor %s", neighborIp.to_string().c_str());
    IpPrefix pfx = neighborIp.to_string();
    remove_route(pfx);
    standalone_tunnel_neighbors_.erase(neighborIp);
}

bool MuxOrch::isStandaloneTunnelRouteInstalled(const IpAddress& neighborIp)
{
    return standalone_tunnel_neighbors_.find(neighborIp) != standalone_tunnel_neighbors_.end();
}

MuxCableOrch::MuxCableOrch(DBConnector *db, DBConnector *sdb, const std::string& tableName):
              Orch2(db, tableName, request_),
              app_tunnel_route_table_(db, APP_TUNNEL_ROUTE_TABLE_NAME),
              mux_metric_table_(sdb, STATE_MUX_METRICS_TABLE_NAME)
{
    mux_table_ = unique_ptr<Table>(new Table(db, APP_HW_MUX_CABLE_TABLE_NAME));
}

void MuxCableOrch::updateMuxState(string portName, string muxState)
{
    vector<FieldValueTuple> tuples;
    FieldValueTuple tuple("state", muxState);
    tuples.push_back(tuple);
    mux_table_->set(portName, tuples);
}

void MuxCableOrch::updateMuxMetricState(string portName, string muxState, bool start)
{
    string msg = "orch_switch_" + muxState;
    msg += start? "_start": "_end";

    auto now  = std::chrono::system_clock::now();
    auto now_t = std::chrono::system_clock::to_time_t(now);
    auto dur = now - std::chrono::system_clock::from_time_t(now_t);
    auto micros = std::chrono::duration_cast<std::chrono::microseconds>(dur).count();

    std::tm now_tm;
    gmtime_r(&now_t, &now_tm);

    char buf[256];
    std::strftime(buf, 256, "%Y-%b-%d %H:%M:%S.", &now_tm);

    /*
     * Prepend '0's for 6 point precision
     */
    const int precision = 6;
    auto ms = to_string(micros);
    if (ms.length() < precision)
    {
        ms.insert(ms.begin(), precision - ms.length(), '0');
    }

    string time = string(buf) + ms;

    mux_metric_table_.hset(portName, msg, time);
}

void MuxCableOrch::addTunnelRoute(const NextHopKey &nhKey)
{
    vector<FieldValueTuple> data;
    string key, alias = nhKey.alias;

    IpPrefix pfx = nhKey.ip_address.to_string();
    key = pfx.to_string();

    FieldValueTuple fvTuple("alias", alias);
    data.push_back(fvTuple);

    SWSS_LOG_INFO("Add tunnel route DB '%s:%s'", alias.c_str(), key.c_str());
    app_tunnel_route_table_.set(key, data);
}

void MuxCableOrch::removeTunnelRoute(const NextHopKey &nhKey)
{
    string key, alias = nhKey.alias;

    IpPrefix pfx = nhKey.ip_address.to_string();
    key = pfx.to_string();

    SWSS_LOG_INFO("Remove tunnel route DB '%s:%s'", alias.c_str(), key.c_str());
    app_tunnel_route_table_.del(key);
}

bool MuxCableOrch::addOperation(const Request& request)
{
    SWSS_LOG_ENTER();

    auto port_name = request.getKeyString(0);

    MuxOrch* mux_orch = gDirectory.get<MuxOrch*>();
    if (!mux_orch->isMuxExists(port_name))
    {
        SWSS_LOG_INFO("Mux entry for port '%s' doesn't exist", port_name.c_str());
        return false;
    }

    auto state = request.getAttrString("state");
    auto mux_obj = mux_orch->getMuxCable(port_name);

    try
    {
        mux_obj->setState(state);
    }
    catch(const std::runtime_error& error)
    {
        SWSS_LOG_ERROR("Mux Error setting state %s for port %s. Error: %s",
                        state.c_str(), port_name.c_str(), error.what());
        return true;
    }

    SWSS_LOG_NOTICE("Mux State set to %s for port %s", state.c_str(), port_name.c_str());

    return true;
}

bool MuxCableOrch::delOperation(const Request& request)
{
    SWSS_LOG_ENTER();

    auto port_name = request.getKeyString(0);

    SWSS_LOG_NOTICE("Deleting Mux state entry for port %s not implemented", port_name.c_str());

    return true;
}

MuxStateOrch::MuxStateOrch(DBConnector *db, const std::string& tableName) :
              Orch2(db, tableName, request_),
              mux_state_table_(db, STATE_MUX_CABLE_TABLE_NAME)
{
    SWSS_LOG_ENTER();
}

void MuxStateOrch::updateMuxState(string portName, string muxState)
{
    vector<FieldValueTuple> tuples;
    FieldValueTuple tuple("state", muxState);
    tuples.push_back(tuple);
    mux_state_table_.set(portName, tuples);
}

bool MuxStateOrch::addOperation(const Request& request)
{
    SWSS_LOG_ENTER();

    auto port_name = request.getKeyString(0);

    MuxOrch* mux_orch = gDirectory.get<MuxOrch*>();
    if (!mux_orch->isMuxExists(port_name))
    {
        SWSS_LOG_WARN("Mux entry for port '%s' doesn't exist", port_name.c_str());
        return false;
    }

    auto hw_state = request.getAttrString("state");
    auto mux_obj = mux_orch->getMuxCable(port_name);
    string mux_state;

    try
    {
        mux_state = mux_obj->getState();
    }
    catch(const std::runtime_error& error)
    {
        SWSS_LOG_ERROR("Mux error getting state for port %s Error: %s", port_name.c_str(), error.what());
        return false;
    }

    if (mux_obj->isStateChangeInProgress())
    {
        SWSS_LOG_INFO("Mux state change for port '%s' is in-progress", port_name.c_str());
        return false;
    }

    if (mux_state != hw_state)
    {
        if (mux_obj->isStateChangeFailed())
        {
            mux_state = MUX_HW_STATE_ERROR;
        }
        else
        {
            mux_state = MUX_HW_STATE_UNKNOWN;
        }
    }

    SWSS_LOG_NOTICE("Mux setting State DB entry (hw state %s, mux state %s) for port %s",
                     hw_state.c_str(), mux_state.c_str(), port_name.c_str());

    updateMuxState(port_name, mux_state);

    return true;
}

bool MuxStateOrch::delOperation(const Request& request)
{
    SWSS_LOG_ENTER();

    auto port_name = request.getKeyString(0);

    SWSS_LOG_NOTICE("Deleting state table entry for Mux %s not implemented", port_name.c_str());

    return true;
}<|MERGE_RESOLUTION|>--- conflicted
+++ resolved
@@ -562,12 +562,9 @@
 
 bool MuxCable::nbrHandler(bool enable, bool update_rt)
 {
-<<<<<<< HEAD
     bool ret;
-=======
     SWSS_LOG_NOTICE("Processing neighbors for mux %s, enable %d, state %d",
                      mux_name_.c_str(), enable, state_);
->>>>>>> a2c9a618
     if (enable)
     {
         ret = nbr_handler_->enable(update_rt);
