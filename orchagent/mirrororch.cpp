--- conflicted
+++ resolved
@@ -786,11 +786,7 @@
         }
         else
         {
-<<<<<<< HEAD
-            session.nexthopInfo.nexthop = NextHopKey();
-=======
-            session.nexthopInfo.nexthop = IpAddress(0);
->>>>>>> cb60eb1b
+            session.nexthopInfo.nexthop = NextHopKey("0.0.0.0", "");
         }
 
         // Resolve the neighbor of the new next hop
