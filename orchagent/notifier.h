--- conflicted
+++ resolved
@@ -16,14 +16,9 @@
 
     void execute() override
     {
-<<<<<<< HEAD
-        swss::NotificationConsumer *nc = getNotificationConsumer();
-        while(nc->hasData())
-            m_orch->doTask(*nc);
-=======
         auto notificationConsumer = getNotificationConsumer();
         /* Check before triggering doTask because pop() can throw an exception if there is no data */
-        if (notificationConsumer->hasData())
+        while (notificationConsumer->hasData())
         {
             m_orch->doTask(*notificationConsumer);
         }
@@ -32,6 +27,5 @@
     void drain() override
     {
         this->execute();
->>>>>>> 72eafd9b
     }
 };