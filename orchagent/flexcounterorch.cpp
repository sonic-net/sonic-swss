#include <unordered_map>
#include "portsorch.h"
#include "fabricportsorch.h"
#include "select.h"
#include "notifier.h"
#include "sai_serialize.h"
#include "pfcwdorch.h"
#include "bufferorch.h"
#include "flexcounterorch.h"
#include "debugcounterorch.h"
#include "directory.h"
#include "copporch.h"
#include <swss/tokenize.h>
#include "routeorch.h"
#include "macsecorch.h"
#include "dash/dashorch.h"
#include "flowcounterrouteorch.h"
#include "warm_restart.h"

extern sai_port_api_t *sai_port_api;
extern sai_switch_api_t *sai_switch_api;

extern PortsOrch *gPortsOrch;
extern FabricPortsOrch *gFabricPortsOrch;
extern IntfsOrch *gIntfsOrch;
extern BufferOrch *gBufferOrch;
extern Directory<Orch*> gDirectory;
extern CoppOrch *gCoppOrch;
extern FlowCounterRouteOrch *gFlowCounterRouteOrch;
extern Srv6Orch *gSrv6Orch;
extern sai_object_id_t gSwitchId;

#define FLEX_COUNTER_DELAY_SEC 60

#define BUFFER_POOL_WATERMARK_KEY   "BUFFER_POOL_WATERMARK"
#define PORT_KEY                    "PORT"
#define PORT_BUFFER_DROP_KEY        "PORT_BUFFER_DROP"
#define QUEUE_KEY                   "QUEUE"
#define QUEUE_WATERMARK             "QUEUE_WATERMARK"
#define PG_WATERMARK_KEY            "PG_WATERMARK"
#define PG_DROP_KEY                 "PG_DROP"
#define RIF_KEY                     "RIF"
#define ACL_KEY                     "ACL"
#define TUNNEL_KEY                  "TUNNEL"
#define FLOW_CNT_TRAP_KEY           "FLOW_CNT_TRAP"
#define FLOW_CNT_ROUTE_KEY          "FLOW_CNT_ROUTE"
#define ENI_KEY                     "ENI"
#define WRED_QUEUE_KEY              "WRED_ECN_QUEUE"
#define WRED_PORT_KEY               "WRED_ECN_PORT"
#define SRV6_KEY                    "SRV6"

unordered_map<string, string> flexCounterGroupMap =
{
    {"PORT", PORT_STAT_COUNTER_FLEX_COUNTER_GROUP},
    {"PORT_RATES", PORT_RATE_COUNTER_FLEX_COUNTER_GROUP},
    {"PORT_BUFFER_DROP", PORT_BUFFER_DROP_STAT_FLEX_COUNTER_GROUP},
    {"QUEUE", QUEUE_STAT_COUNTER_FLEX_COUNTER_GROUP},
    {"PFCWD", PFC_WD_FLEX_COUNTER_GROUP},
    {"QUEUE_WATERMARK", QUEUE_WATERMARK_STAT_COUNTER_FLEX_COUNTER_GROUP},
    {"PG_WATERMARK", PG_WATERMARK_STAT_COUNTER_FLEX_COUNTER_GROUP},
    {"PG_DROP", PG_DROP_STAT_COUNTER_FLEX_COUNTER_GROUP},
    {BUFFER_POOL_WATERMARK_KEY, BUFFER_POOL_WATERMARK_STAT_COUNTER_FLEX_COUNTER_GROUP},
    {"RIF", RIF_STAT_COUNTER_FLEX_COUNTER_GROUP},
    {"RIF_RATES", RIF_RATE_COUNTER_FLEX_COUNTER_GROUP},
    {"DEBUG_COUNTER", DEBUG_COUNTER_FLEX_COUNTER_GROUP},
    {"ACL", ACL_COUNTER_FLEX_COUNTER_GROUP},
    {"TUNNEL", TUNNEL_STAT_COUNTER_FLEX_COUNTER_GROUP},
    {FLOW_CNT_TRAP_KEY, HOSTIF_TRAP_COUNTER_FLEX_COUNTER_GROUP},
    {FLOW_CNT_ROUTE_KEY, ROUTE_FLOW_COUNTER_FLEX_COUNTER_GROUP},
    {"MACSEC_SA", COUNTERS_MACSEC_SA_GROUP},
    {"MACSEC_SA_ATTR", COUNTERS_MACSEC_SA_ATTR_GROUP},
    {"MACSEC_FLOW", COUNTERS_MACSEC_FLOW_GROUP},
    {"ENI", ENI_STAT_COUNTER_FLEX_COUNTER_GROUP},
    {"WRED_ECN_PORT", WRED_PORT_STAT_COUNTER_FLEX_COUNTER_GROUP},
    {"WRED_ECN_QUEUE", WRED_QUEUE_STAT_COUNTER_FLEX_COUNTER_GROUP},
    {SRV6_KEY, SRV6_STAT_COUNTER_FLEX_COUNTER_GROUP},
};


FlexCounterOrch::FlexCounterOrch(DBConnector *db, vector<string> &tableNames):
    Orch(db, tableNames),
    m_bufferQueueConfigTable(db, CFG_BUFFER_QUEUE_TABLE_NAME),
    m_bufferPgConfigTable(db, CFG_BUFFER_PG_TABLE_NAME),
    m_deviceMetadataConfigTable(db, CFG_DEVICE_METADATA_TABLE_NAME)
{
    SWSS_LOG_ENTER();
    m_delayTimer = std::make_unique<SelectableTimer>(timespec{.tv_sec = FLEX_COUNTER_DELAY_SEC, .tv_nsec = 0});
    if (WarmStart::isWarmStart())
    {
        m_delayExecutor = std::make_unique<ExecutableTimer>(m_delayTimer.get(), this, "FLEX_COUNTER_DELAY");
        Orch::addExecutor(m_delayExecutor.get());
        m_delayTimer->start();
    }
    else
    {
        m_delayTimerExpired = true;
    }
}

FlexCounterOrch::~FlexCounterOrch(void)
{
    SWSS_LOG_ENTER();
}

void FlexCounterOrch::doTask(Consumer &consumer)
{
    SWSS_LOG_ENTER();

    if (!m_delayTimerExpired)
    {
        return;
    }

    VxlanTunnelOrch* vxlan_tunnel_orch = gDirectory.get<VxlanTunnelOrch*>();
    DashOrch* dash_orch = gDirectory.get<DashOrch*>();
    if (gPortsOrch && !gPortsOrch->allPortsReady())
    {
        return;
    }

    if (gFabricPortsOrch && !gFabricPortsOrch->allPortsReady())
    {
        return;
    }

    auto it = consumer.m_toSync.begin();
    while (it != consumer.m_toSync.end())
    {
        KeyOpFieldsValuesTuple t = it->second;

        string key =  kfvKey(t);
        string op = kfvOp(t);
        auto data = kfvFieldsValues(t);

        if (!flexCounterGroupMap.count(key))
        {
            SWSS_LOG_NOTICE("Invalid flex counter group input, %s", key.c_str());
            consumer.m_toSync.erase(it++);
            continue;
        }

        if (op == SET_COMMAND)
        {
            string bulk_chunk_size;
            string bulk_chunk_size_per_counter;

            for (auto valuePair:data)
            {
                const auto &field = fvField(valuePair);
                const auto &value = fvValue(valuePair);

                if (field == POLL_INTERVAL_FIELD)
                {
                    setFlexCounterGroupPollInterval(flexCounterGroupMap[key], value);

                    if (gPortsOrch && gPortsOrch->isGearboxEnabled())
                    {
                        if (key == PORT_KEY || key.rfind("MACSEC", 0) == 0)
                        {
                            setFlexCounterGroupPollInterval(flexCounterGroupMap[key], value, true);
                        }
                    }
                }
                else if (field == BULK_CHUNK_SIZE_FIELD)
                {
                    bulk_chunk_size = value;
                }
                else if (field == BULK_CHUNK_SIZE_PER_PREFIX_FIELD)
                {
                    bulk_chunk_size_per_counter = value;
                }
                else if(field == FLEX_COUNTER_STATUS_FIELD)
                {
                    // Currently, the counters are disabled for polling by default
                    // The queue maps will be generated as soon as counters are enabled for polling
                    // Counter polling is enabled by pushing the COUNTER_ID_LIST/ATTR_ID_LIST, which contains
                    // the list of SAI stats/attributes of polling interest, to the FLEX_COUNTER_DB under the
                    // additional condition that the polling interval at that time is set nonzero positive,
                    // which is automatically satisfied upon the creation of the orch object that requires
                    // the syncd flex counter polling service
                    // This postponement is introduced by design to accelerate the initialization process
                    if(gPortsOrch && (value == "enable"))
                    {
                        if(key == PORT_KEY)
                        {
                            gPortsOrch->generatePortCounterMap();
                            m_port_counter_enabled = true;
                        }
                        else if(key == PORT_BUFFER_DROP_KEY)
                        {
                            gPortsOrch->generatePortBufferDropCounterMap();
                            m_port_buffer_drop_counter_enabled = true;
                        }
                        else if(key == QUEUE_KEY)
                        {
                            gPortsOrch->generateQueueMap(getQueueConfigurations());
                            m_queue_enabled = true;
                            gPortsOrch->addQueueFlexCounters(getQueueConfigurations());
                        }
                        else if(key == QUEUE_WATERMARK)
                        {
                            gPortsOrch->generateQueueMap(getQueueConfigurations());
                            m_queue_watermark_enabled = true;
                            gPortsOrch->addQueueWatermarkFlexCounters(getQueueConfigurations());
                        }
                        else if(key == PG_DROP_KEY)
                        {
                            gPortsOrch->generatePriorityGroupMap(getPgConfigurations());
                            m_pg_enabled = true;
                            gPortsOrch->addPriorityGroupFlexCounters(getPgConfigurations());
                        }
                        else if(key == PG_WATERMARK_KEY)
                        {
                            gPortsOrch->generatePriorityGroupMap(getPgConfigurations());
                            m_pg_watermark_enabled = true;
                            gPortsOrch->addPriorityGroupWatermarkFlexCounters(getPgConfigurations());
                        }
			else if(key == WRED_PORT_KEY)
			{
                            gPortsOrch->generateWredPortCounterMap();
                            m_wred_port_counter_enabled = true;
			}
			else if(key == WRED_QUEUE_KEY)
			{
                            gPortsOrch->generateQueueMap(getQueueConfigurations());
                            m_wred_queue_counter_enabled = true;
                            gPortsOrch->addWredQueueFlexCounters(getQueueConfigurations());
			}
                    }
                    if(gIntfsOrch && (key == RIF_KEY) && (value == "enable"))
                    {
                        gIntfsOrch->generateInterfaceMap();
                    }
                    if (gBufferOrch && (key == BUFFER_POOL_WATERMARK_KEY) && (value == "enable"))
                    {
                        gBufferOrch->generateBufferPoolWatermarkCounterIdList();
                    }
                    if (gFabricPortsOrch)
                    {
                        gFabricPortsOrch->generateQueueStats();
                    }
                    if (vxlan_tunnel_orch && (key== TUNNEL_KEY) && (value == "enable"))
                    {
                        vxlan_tunnel_orch->generateTunnelCounterMap();
                    }
                    if (dash_orch && (key == ENI_KEY))
                    {
                        dash_orch->handleFCStatusUpdate((value == "enable"));
                    }
                    if (gCoppOrch && (key == FLOW_CNT_TRAP_KEY))
                    {
                        if (value == "enable")
                        {
                            m_hostif_trap_counter_enabled = true;
                            gCoppOrch->generateHostIfTrapCounterIdList();
                        }
                        else if (value == "disable")
                        {
                            gCoppOrch->clearHostIfTrapCounterIdList();
                            m_hostif_trap_counter_enabled = false;
                        }
                    }
                    if (gFlowCounterRouteOrch && gFlowCounterRouteOrch->getRouteFlowCounterSupported() && key == FLOW_CNT_ROUTE_KEY)
                    {
                        if (value == "enable" && !m_route_flow_counter_enabled)
                        {
                            m_route_flow_counter_enabled = true;
                            gFlowCounterRouteOrch->generateRouteFlowStats();
                        }
                        else if (value == "disable" && m_route_flow_counter_enabled)
                        {
                            gFlowCounterRouteOrch->clearRouteFlowStats();
                            m_route_flow_counter_enabled = false;
                        }
                    }
<<<<<<< HEAD
                    // Check for null for gPortsOrch before flush. For fabric mode, its not initialized.
                    if (gPortsOrch)
                    {
                        gPortsOrch->flushCounters();
		    }
=======
                    if (gSrv6Orch && (key == SRV6_KEY))
                    {
                        gSrv6Orch->setCountersState((value == "enable"));
                    }

                    gPortsOrch->flushCounters();
>>>>>>> e653cdd5
                    setFlexCounterGroupOperation(flexCounterGroupMap[key], value);

                    if (gPortsOrch && gPortsOrch->isGearboxEnabled())
                    {
                        if (key == PORT_KEY || key.rfind("MACSEC", 0) == 0)
                        {
                            setFlexCounterGroupOperation(flexCounterGroupMap[key], value, true);
                        }
                    }
                }
                else
                {
                    SWSS_LOG_NOTICE("Unsupported field %s", field.c_str());
                }
            }

            if (!bulk_chunk_size.empty() || !bulk_chunk_size_per_counter.empty())
            {
                m_groupsWithBulkChunkSize.insert(key);
                setFlexCounterGroupBulkChunkSize(flexCounterGroupMap[key],
                                                 bulk_chunk_size.empty() ? "NULL" : bulk_chunk_size,
                                                 bulk_chunk_size_per_counter.empty() ? "NULL" : bulk_chunk_size_per_counter);
            }
            else if (m_groupsWithBulkChunkSize.find(key) != m_groupsWithBulkChunkSize.end())
            {
                setFlexCounterGroupBulkChunkSize(flexCounterGroupMap[key], "NULL", "NULL");
                m_groupsWithBulkChunkSize.erase(key);
            }
        }

        consumer.m_toSync.erase(it++);
    }
}

void FlexCounterOrch::doTask(SelectableTimer&)
{
    SWSS_LOG_ENTER();

    if (m_delayTimerExpired)
    {
        return;
    }

    SWSS_LOG_NOTICE("Processing counters");
    m_delayTimer->stop();
    m_delayTimerExpired = true;
}

bool FlexCounterOrch::getPortCountersState() const
{
    return m_port_counter_enabled;
}

bool FlexCounterOrch::getPortBufferDropCountersState() const
{
    return m_port_buffer_drop_counter_enabled;
}

bool FlexCounterOrch::getQueueCountersState() const
{
    return m_queue_enabled;
}

bool FlexCounterOrch::getQueueWatermarkCountersState() const
{
    return m_queue_watermark_enabled;
}

bool FlexCounterOrch::getPgCountersState() const
{
    return m_pg_enabled;
}

bool FlexCounterOrch::getPgWatermarkCountersState() const
{
    return m_pg_watermark_enabled;
}

bool FlexCounterOrch::getWredQueueCountersState() const
{
    return m_wred_queue_counter_enabled;
}

bool FlexCounterOrch::getWredPortCountersState() const
{
    return m_wred_port_counter_enabled;
}

bool FlexCounterOrch::bake()
{
    /*
     * bake is called during warmreboot reconciling procedure.
     * By default, it should fetch items from the tables the sub agents listen to,
     * and then push them into m_toSync of each sub agent.
     * The motivation is to make sub agents handle the saved entries first and then handle the upcoming entries.
     * The FCs are not data plane configuration required during reconciling process, hence don't do anything in bake.
     */

    return true;
}

static bool isCreateOnlyConfigDbBuffers(Table& deviceMetadataConfigTable)
{
    std::string createOnlyConfigDbBuffersValue;

    try
    {
        if (deviceMetadataConfigTable.hget("localhost", "create_only_config_db_buffers", createOnlyConfigDbBuffersValue))
        {
            if (createOnlyConfigDbBuffersValue == "true")
            {
                return true;
            }
        }
    }
    catch(const std::system_error& e)
    {
        SWSS_LOG_ERROR("System error: %s", e.what());
    }

    return false;
}

map<string, FlexCounterQueueStates> FlexCounterOrch::getQueueConfigurations()
{
    SWSS_LOG_ENTER();

    map<string, FlexCounterQueueStates> queuesStateVector;

    if (!isCreateOnlyConfigDbBuffers(m_deviceMetadataConfigTable))
    {
        FlexCounterQueueStates flexCounterQueueState(0);
        queuesStateVector.insert(make_pair(createAllAvailableBuffersStr, flexCounterQueueState));
        return queuesStateVector;
    }

    std::vector<std::string> portQueueKeys;
    gBufferOrch->getBufferObjectsWithNonZeroProfile(portQueueKeys, APP_BUFFER_QUEUE_TABLE_NAME);

    for (const auto& portQueueKey : portQueueKeys)
    {
        auto toks = tokenize(portQueueKey, ':');
        if (toks.size() != 2)
        {
            SWSS_LOG_ERROR("Invalid BUFFER_QUEUE key: [%s]", portQueueKey.c_str());
            continue;
        }

        auto configPortNames = tokenize(toks[0], ',');
        auto configPortQueues = toks[1];
        toks = tokenize(configPortQueues, '-');

        for (const auto& configPortName : configPortNames)
        {
            uint32_t maxQueueNumber = gPortsOrch->getNumberOfPortSupportedQueueCounters(configPortName);
            uint32_t maxQueueIndex = maxQueueNumber - 1;
            uint32_t minQueueIndex = 0;

            if (!queuesStateVector.count(configPortName))
            {
                FlexCounterQueueStates flexCounterQueueState(maxQueueNumber);
                queuesStateVector.insert(make_pair(configPortName, flexCounterQueueState));
            }

            try {
                auto startIndex = to_uint<uint32_t>(toks[0], minQueueIndex, maxQueueIndex);
                if (toks.size() > 1)
                {
                    auto endIndex = to_uint<uint32_t>(toks[1], minQueueIndex, maxQueueIndex);
                    queuesStateVector.at(configPortName).enableQueueCounters(startIndex, endIndex);
                }
                else
                {
                    queuesStateVector.at(configPortName).enableQueueCounter(startIndex);
                }

                Port port;
                gPortsOrch->getPort(configPortName, port);
                if (port.m_host_tx_queue_configured && port.m_host_tx_queue <= maxQueueIndex)
                {
                    queuesStateVector.at(configPortName).enableQueueCounter(port.m_host_tx_queue);
                }
            } catch (std::invalid_argument const& e) {
                    SWSS_LOG_ERROR("Invalid queue index [%s] for port [%s]", configPortQueues.c_str(), configPortName.c_str());
                    continue;
            }
        }
    }

    return queuesStateVector;
}

map<string, FlexCounterPgStates> FlexCounterOrch::getPgConfigurations()
{
    SWSS_LOG_ENTER();

    map<string, FlexCounterPgStates> pgsStateVector;

    if (!isCreateOnlyConfigDbBuffers(m_deviceMetadataConfigTable))
    {
        FlexCounterPgStates flexCounterPgState(0);
        pgsStateVector.insert(make_pair(createAllAvailableBuffersStr, flexCounterPgState));
        return pgsStateVector;
    }

    std::vector<std::string> portPgKeys;
    gBufferOrch->getBufferObjectsWithNonZeroProfile(portPgKeys, APP_BUFFER_PG_TABLE_NAME);

    for (const auto& portPgKey : portPgKeys)
    {
        auto toks = tokenize(portPgKey, ':');
        if (toks.size() != 2)
        {
            SWSS_LOG_ERROR("Invalid BUFFER_PG key: [%s]", portPgKey.c_str());
            continue;
        }

        auto configPortNames = tokenize(toks[0], ',');
        auto configPortPgs = toks[1];
        toks = tokenize(configPortPgs, '-');

        for (const auto& configPortName : configPortNames)
        {
            uint32_t maxPgNumber = gPortsOrch->getNumberOfPortSupportedPgCounters(configPortName);
            uint32_t maxPgIndex = maxPgNumber - 1;
            uint32_t minPgIndex = 0;

            if (!pgsStateVector.count(configPortName))
            {
                FlexCounterPgStates flexCounterPgState(maxPgNumber);
                pgsStateVector.insert(make_pair(configPortName, flexCounterPgState));
            }

            try {
                auto startIndex = to_uint<uint32_t>(toks[0], minPgIndex, maxPgIndex);
                if (toks.size() > 1)
                {
                    auto endIndex = to_uint<uint32_t>(toks[1], minPgIndex, maxPgIndex);
                    pgsStateVector.at(configPortName).enablePgCounters(startIndex, endIndex);
                }
                else
                {
                    pgsStateVector.at(configPortName).enablePgCounter(startIndex);
                }
            } catch (std::invalid_argument const& e) {
                    SWSS_LOG_ERROR("Invalid pg index [%s] for port [%s]", configPortPgs.c_str(), configPortName.c_str());
                    continue;
            }
        }
    }

    return pgsStateVector;
}

FlexCounterQueueStates::FlexCounterQueueStates(uint32_t maxQueueNumber)
{
    SWSS_LOG_ENTER();
    m_queueStates.resize(maxQueueNumber, false);
}

bool FlexCounterQueueStates::isQueueCounterEnabled(uint32_t index) const
{
    SWSS_LOG_ENTER();
    return m_queueStates[index];
}

void FlexCounterQueueStates::enableQueueCounters(uint32_t startIndex, uint32_t endIndex)
{
    SWSS_LOG_ENTER();
    for (uint32_t queueIndex = startIndex; queueIndex <= endIndex; queueIndex++)
    {
        enableQueueCounter(queueIndex);
    }
}

void FlexCounterQueueStates::enableQueueCounter(uint32_t queueIndex)
{
    SWSS_LOG_ENTER();
    m_queueStates[queueIndex] = true;
}

FlexCounterPgStates::FlexCounterPgStates(uint32_t maxPgNumber)
{
    SWSS_LOG_ENTER();
    m_pgStates.resize(maxPgNumber, false);
}

bool FlexCounterPgStates::isPgCounterEnabled(uint32_t index) const
{
    SWSS_LOG_ENTER();
    return m_pgStates[index];
}

void FlexCounterPgStates::enablePgCounters(uint32_t startIndex, uint32_t endIndex)
{
    SWSS_LOG_ENTER();
    for (uint32_t pgIndex = startIndex; pgIndex <= endIndex; pgIndex++)
    {
        enablePgCounter(pgIndex);
    }
}

void FlexCounterPgStates::enablePgCounter(uint32_t pgIndex)
{
    SWSS_LOG_ENTER();
    m_pgStates[pgIndex] = true;
}<|MERGE_RESOLUTION|>--- conflicted
+++ resolved
@@ -273,20 +273,18 @@
                             m_route_flow_counter_enabled = false;
                         }
                     }
-<<<<<<< HEAD
+
+                    if (gSrv6Orch && (key == SRV6_KEY))
+                    {
+                        gSrv6Orch->setCountersState((value == "enable"));
+                    }
+
                     // Check for null for gPortsOrch before flush. For fabric mode, its not initialized.
                     if (gPortsOrch)
                     {
                         gPortsOrch->flushCounters();
-		    }
-=======
-                    if (gSrv6Orch && (key == SRV6_KEY))
-                    {
-                        gSrv6Orch->setCountersState((value == "enable"));
-                    }
-
-                    gPortsOrch->flushCounters();
->>>>>>> e653cdd5
+		                }
+
                     setFlexCounterGroupOperation(flexCounterGroupMap[key], value);
 
                     if (gPortsOrch && gPortsOrch->isGearboxEnabled())
