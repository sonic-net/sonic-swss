--- conflicted
+++ resolved
@@ -98,12 +98,7 @@
     m_deviceMetadataConfigTable(db, CFG_DEVICE_METADATA_TABLE_NAME)
 {
     SWSS_LOG_ENTER();
-
-<<<<<<< HEAD
-    SWSS_LOG_NOTICE("Counter delay is %d seconds", gFlexCounterDelaySec);
-
-    if (gFlexCounterDelaySec > 0)
-=======
+      
     // Read create_only_config_db_buffers configuration once during initialization
     std::string createOnlyConfigDbBuffersValue;
     try
@@ -121,9 +116,8 @@
         SWSS_LOG_ERROR("System error reading create_only_config_db_buffers: %s", e.what());
     }
 
-    m_delayTimer = std::make_unique<SelectableTimer>(timespec{.tv_sec = FLEX_COUNTER_DELAY_SEC, .tv_nsec = 0});
-    if (WarmStart::isWarmStart())
->>>>>>> 85a06154
+    SWSS_LOG_NOTICE("Counter delay is %d seconds", gFlexCounterDelaySec);
+    if (gFlexCounterDelaySec > 0)
     {
         m_delayTimer = new SelectableTimer(timespec{.tv_sec = static_cast<time_t>(gFlexCounterDelaySec), .tv_nsec = 0});
         auto delayExecutor = new ExecutableTimer(m_delayTimer, this, "FLEX_COUNTER_DELAY");
