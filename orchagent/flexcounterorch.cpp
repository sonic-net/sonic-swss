#include <unordered_map>
#include "portsorch.h"
#include "fabricportsorch.h"
#include "select.h"
#include "notifier.h"
#include "sai_serialize.h"
#include "pfcwdorch.h"
#include "bufferorch.h"
#include "flexcounterorch.h"
#include "debugcounterorch.h"
#include "directory.h"
#include "copporch.h"
#include <swss/tokenize.h>
#include "routeorch.h"
#include "macsecorch.h"
#include "dash/dashorch.h"
#include "flowcounterrouteorch.h"
#include "warm_restart.h"

extern sai_port_api_t *sai_port_api;
extern sai_switch_api_t *sai_switch_api;

extern PortsOrch *gPortsOrch;
extern FabricPortsOrch *gFabricPortsOrch;
extern IntfsOrch *gIntfsOrch;
extern BufferOrch *gBufferOrch;
extern Directory<Orch*> gDirectory;
extern CoppOrch *gCoppOrch;
extern FlowCounterRouteOrch *gFlowCounterRouteOrch;
extern sai_object_id_t gSwitchId;

#define FLEX_COUNTER_DELAY_SEC 60

#define BUFFER_POOL_WATERMARK_KEY   "BUFFER_POOL_WATERMARK"
#define PORT_KEY                    "PORT"
#define PORT_BUFFER_DROP_KEY        "PORT_BUFFER_DROP"
#define QUEUE_KEY                   "QUEUE"
#define QUEUE_WATERMARK             "QUEUE_WATERMARK"
#define PG_WATERMARK_KEY            "PG_WATERMARK"
#define PG_DROP_KEY                 "PG_DROP"
#define RIF_KEY                     "RIF"
#define ACL_KEY                     "ACL"
#define TUNNEL_KEY                  "TUNNEL"
#define FLOW_CNT_TRAP_KEY           "FLOW_CNT_TRAP"
#define FLOW_CNT_ROUTE_KEY          "FLOW_CNT_ROUTE"
#define ENI_KEY                     "ENI"

unordered_map<string, string> flexCounterGroupMap =
{
    {"PORT", PORT_STAT_COUNTER_FLEX_COUNTER_GROUP},
    {"PORT_RATES", PORT_RATE_COUNTER_FLEX_COUNTER_GROUP},
    {"PORT_BUFFER_DROP", PORT_BUFFER_DROP_STAT_FLEX_COUNTER_GROUP},
    {"QUEUE", QUEUE_STAT_COUNTER_FLEX_COUNTER_GROUP},
    {"PFCWD", PFC_WD_FLEX_COUNTER_GROUP},
    {"QUEUE_WATERMARK", QUEUE_WATERMARK_STAT_COUNTER_FLEX_COUNTER_GROUP},
    {"PG_WATERMARK", PG_WATERMARK_STAT_COUNTER_FLEX_COUNTER_GROUP},
    {"PG_DROP", PG_DROP_STAT_COUNTER_FLEX_COUNTER_GROUP},
    {BUFFER_POOL_WATERMARK_KEY, BUFFER_POOL_WATERMARK_STAT_COUNTER_FLEX_COUNTER_GROUP},
    {"RIF", RIF_STAT_COUNTER_FLEX_COUNTER_GROUP},
    {"RIF_RATES", RIF_RATE_COUNTER_FLEX_COUNTER_GROUP},
    {"DEBUG_COUNTER", DEBUG_COUNTER_FLEX_COUNTER_GROUP},
    {"ACL", ACL_COUNTER_FLEX_COUNTER_GROUP},
    {"TUNNEL", TUNNEL_STAT_COUNTER_FLEX_COUNTER_GROUP},
    {FLOW_CNT_TRAP_KEY, HOSTIF_TRAP_COUNTER_FLEX_COUNTER_GROUP},
    {FLOW_CNT_ROUTE_KEY, ROUTE_FLOW_COUNTER_FLEX_COUNTER_GROUP},
    {"MACSEC_SA", COUNTERS_MACSEC_SA_GROUP},
    {"MACSEC_SA_ATTR", COUNTERS_MACSEC_SA_ATTR_GROUP},
    {"MACSEC_FLOW", COUNTERS_MACSEC_FLOW_GROUP},
    {"ENI", ENI_STAT_COUNTER_FLEX_COUNTER_GROUP}
};


FlexCounterOrch::FlexCounterOrch(DBConnector *db, vector<string> &tableNames):
    Orch(db, tableNames),
    m_bufferQueueConfigTable(db, CFG_BUFFER_QUEUE_TABLE_NAME),
    m_bufferPgConfigTable(db, CFG_BUFFER_PG_TABLE_NAME),
    m_deviceMetadataConfigTable(db, CFG_DEVICE_METADATA_TABLE_NAME)
{
    SWSS_LOG_ENTER();
    m_delayTimer = std::make_unique<SelectableTimer>(timespec{.tv_sec = FLEX_COUNTER_DELAY_SEC, .tv_nsec = 0});
    if (WarmStart::isWarmStart())
    {
        m_delayExecutor = std::make_unique<ExecutableTimer>(m_delayTimer.get(), this, "FLEX_COUNTER_DELAY");
        Orch::addExecutor(m_delayExecutor.get());
        m_delayTimer->start();
    }
    else
    {
        m_delayTimerExpired = true;
    }
}

FlexCounterOrch::~FlexCounterOrch(void)
{
    SWSS_LOG_ENTER();
}

void FlexCounterOrch::doTask(Consumer &consumer)
{
    SWSS_LOG_ENTER();

    if (!m_delayTimerExpired)
    {
        return;
    }

    VxlanTunnelOrch* vxlan_tunnel_orch = gDirectory.get<VxlanTunnelOrch*>();
    DashOrch* dash_orch = gDirectory.get<DashOrch*>();
    if (gPortsOrch && !gPortsOrch->allPortsReady())
    {
        return;
    }

    if (gFabricPortsOrch && !gFabricPortsOrch->allPortsReady())
    {
        return;
    }

    auto it = consumer.m_toSync.begin();
    while (it != consumer.m_toSync.end())
    {
        KeyOpFieldsValuesTuple t = it->second;

        string key =  kfvKey(t);
        string op = kfvOp(t);
        auto data = kfvFieldsValues(t);

        if (!flexCounterGroupMap.count(key))
        {
            SWSS_LOG_NOTICE("Invalid flex counter group input, %s", key.c_str());
            consumer.m_toSync.erase(it++);
            continue;
        }

        if (op == SET_COMMAND)
        {
<<<<<<< HEAD
=======
            auto itDelay = std::find(std::begin(data), std::end(data), FieldValueTuple(FLEX_COUNTER_DELAY_STATUS_FIELD, "true"));
            string poll_interval;
            string bulk_chunk_size;
            string bulk_chunk_size_per_counter;

            if (itDelay != data.end())
            {
                consumer.m_toSync.erase(it++);
                continue;
            }
>>>>>>> 60433c7c
            for (auto valuePair:data)
            {
                const auto &field = fvField(valuePair);
                const auto &value = fvValue(valuePair);

                if (field == POLL_INTERVAL_FIELD)
                {
                    setFlexCounterGroupPollInterval(flexCounterGroupMap[key], value);

                    if (gPortsOrch && gPortsOrch->isGearboxEnabled())
                    {
                        if (key == PORT_KEY || key.rfind("MACSEC", 0) == 0)
                        {
                            setFlexCounterGroupPollInterval(flexCounterGroupMap[key], value, true);
                        }
                    }
                }
                else if (field == BULK_CHUNK_SIZE_FIELD)
                {
                    bulk_chunk_size = value;
                }
                else if (field == BULK_CHUNK_SIZE_PER_PREFIX_FIELD)
                {
                    bulk_chunk_size_per_counter = value;
                }
                else if(field == FLEX_COUNTER_STATUS_FIELD)
                {
                    // Currently, the counters are disabled for polling by default
                    // The queue maps will be generated as soon as counters are enabled for polling
                    // Counter polling is enabled by pushing the COUNTER_ID_LIST/ATTR_ID_LIST, which contains
                    // the list of SAI stats/attributes of polling interest, to the FLEX_COUNTER_DB under the
                    // additional condition that the polling interval at that time is set nonzero positive,
                    // which is automatically satisfied upon the creation of the orch object that requires
                    // the syncd flex counter polling service
                    // This postponement is introduced by design to accelerate the initialization process
                    if(gPortsOrch && (value == "enable"))
                    {
                        if(key == PORT_KEY)
                        {
                            gPortsOrch->generatePortCounterMap();
                            m_port_counter_enabled = true;
                        }
                        else if(key == PORT_BUFFER_DROP_KEY)
                        {
                            gPortsOrch->generatePortBufferDropCounterMap();
                            m_port_buffer_drop_counter_enabled = true;
                        }
                        else if(key == QUEUE_KEY)
                        {
                            gPortsOrch->generateQueueMap(getQueueConfigurations());
                            m_queue_enabled = true;
                            gPortsOrch->addQueueFlexCounters(getQueueConfigurations());
                        }
                        else if(key == QUEUE_WATERMARK)
                        {
                            gPortsOrch->generateQueueMap(getQueueConfigurations());
                            m_queue_watermark_enabled = true;
                            gPortsOrch->addQueueWatermarkFlexCounters(getQueueConfigurations());
                        }
                        else if(key == PG_DROP_KEY)
                        {
                            gPortsOrch->generatePriorityGroupMap(getPgConfigurations());
                            m_pg_enabled = true;
                            gPortsOrch->addPriorityGroupFlexCounters(getPgConfigurations());
                        }
                        else if(key == PG_WATERMARK_KEY)
                        {
                            gPortsOrch->generatePriorityGroupMap(getPgConfigurations());
                            m_pg_watermark_enabled = true;
                            gPortsOrch->addPriorityGroupWatermarkFlexCounters(getPgConfigurations());
                        }
                    }
                    if(gIntfsOrch && (key == RIF_KEY) && (value == "enable"))
                    {
                        gIntfsOrch->generateInterfaceMap();
                    }
                    if (gBufferOrch && (key == BUFFER_POOL_WATERMARK_KEY) && (value == "enable"))
                    {
                        gBufferOrch->generateBufferPoolWatermarkCounterIdList();
                    }
                    if (gFabricPortsOrch)
                    {
                        gFabricPortsOrch->generateQueueStats();
                    }
                    if (vxlan_tunnel_orch && (key== TUNNEL_KEY) && (value == "enable"))
                    {
                        vxlan_tunnel_orch->generateTunnelCounterMap();
                    }
                    if (dash_orch && (key == ENI_KEY))
                    {
                        dash_orch->handleFCStatusUpdate((value == "enable"));
                    }
                    if (gCoppOrch && (key == FLOW_CNT_TRAP_KEY))
                    {
                        if (value == "enable")
                        {
                            m_hostif_trap_counter_enabled = true;
                            gCoppOrch->generateHostIfTrapCounterIdList();
                        }
                        else if (value == "disable")
                        {
                            gCoppOrch->clearHostIfTrapCounterIdList();
                            m_hostif_trap_counter_enabled = false;
                        }
                    }
                    if (gFlowCounterRouteOrch && gFlowCounterRouteOrch->getRouteFlowCounterSupported() && key == FLOW_CNT_ROUTE_KEY)
                    {
                        if (value == "enable" && !m_route_flow_counter_enabled)
                        {
                            m_route_flow_counter_enabled = true;
                            gFlowCounterRouteOrch->generateRouteFlowStats();
                        }
                        else if (value == "disable" && m_route_flow_counter_enabled)
                        {
                            gFlowCounterRouteOrch->clearRouteFlowStats();
                            m_route_flow_counter_enabled = false;
                        }
                    }

                    setFlexCounterGroupOperation(flexCounterGroupMap[key], value);

                    if (gPortsOrch && gPortsOrch->isGearboxEnabled())
                    {
                        if (key == PORT_KEY || key.rfind("MACSEC", 0) == 0)
                        {
                            setFlexCounterGroupOperation(flexCounterGroupMap[key], value, true);
                        }
                    }
                }
                else
                {
                    SWSS_LOG_NOTICE("Unsupported field %s", field.c_str());
                }
            }

            if (!bulk_chunk_size.empty() || !bulk_chunk_size_per_counter.empty())
            {
                m_groupsWithBulkChunkSize.insert(key);
                setFlexCounterGroupBulkChunkSize(flexCounterGroupMap[key],
                                                 bulk_chunk_size.empty() ? "NULL" : bulk_chunk_size,
                                                 bulk_chunk_size_per_counter.empty() ? "NULL" : bulk_chunk_size_per_counter);
            }
            else if (m_groupsWithBulkChunkSize.find(key) != m_groupsWithBulkChunkSize.end())
            {
                setFlexCounterGroupBulkChunkSize(flexCounterGroupMap[key], "NULL", "NULL");
                m_groupsWithBulkChunkSize.erase(key);
            }
        }

        consumer.m_toSync.erase(it++);
    }
}

void FlexCounterOrch::doTask(SelectableTimer&)
{
    SWSS_LOG_ENTER();

    if (m_delayTimerExpired)
    {
        return;
    }

    SWSS_LOG_NOTICE("Processing counters");
    m_delayTimer->stop();
    m_delayTimerExpired = true;
}

bool FlexCounterOrch::getPortCountersState() const
{
    return m_port_counter_enabled;
}

bool FlexCounterOrch::getPortBufferDropCountersState() const
{
    return m_port_buffer_drop_counter_enabled;
}

bool FlexCounterOrch::getQueueCountersState() const
{
    return m_queue_enabled;
}

bool FlexCounterOrch::getQueueWatermarkCountersState() const
{
    return m_queue_watermark_enabled;
}

bool FlexCounterOrch::getPgCountersState() const
{
    return m_pg_enabled;
}

bool FlexCounterOrch::getPgWatermarkCountersState() const
{
    return m_pg_watermark_enabled;
}

bool FlexCounterOrch::bake()
{
    /*
     * bake is called during warmreboot reconciling procedure.
     * By default, it should fetch items from the tables the sub agents listen to,
     * and then push them into m_toSync of each sub agent.
     * The motivation is to make sub agents handle the saved entries first and then handle the upcoming entries.
     * The FCs are not data plane configuration required during reconciling process, hence don't do anything in bake.
     */

    return true;
}

static bool isCreateOnlyConfigDbBuffers(Table& deviceMetadataConfigTable)
{
    std::string createOnlyConfigDbBuffersValue;

    try
    {
        if (deviceMetadataConfigTable.hget("localhost", "create_only_config_db_buffers", createOnlyConfigDbBuffersValue))
        {
            if (createOnlyConfigDbBuffersValue == "true")
            {
                return true;
            }
        }
    }
    catch(const std::system_error& e)
    {
        SWSS_LOG_ERROR("System error: %s", e.what());
    }

    return false;
}

map<string, FlexCounterQueueStates> FlexCounterOrch::getQueueConfigurations()
{
    SWSS_LOG_ENTER();

    map<string, FlexCounterQueueStates> queuesStateVector;

    if (!isCreateOnlyConfigDbBuffers(m_deviceMetadataConfigTable))
    {
        FlexCounterQueueStates flexCounterQueueState(0);
        queuesStateVector.insert(make_pair(createAllAvailableBuffersStr, flexCounterQueueState));
        return queuesStateVector;
    }

    std::vector<std::string> portQueueKeys;
    gBufferOrch->getBufferObjectsWithNonZeroProfile(portQueueKeys, APP_BUFFER_QUEUE_TABLE_NAME);

    for (const auto& portQueueKey : portQueueKeys)
    {
        auto toks = tokenize(portQueueKey, ':');
        if (toks.size() != 2)
        {
            SWSS_LOG_ERROR("Invalid BUFFER_QUEUE key: [%s]", portQueueKey.c_str());
            continue;
        }

        auto configPortNames = tokenize(toks[0], ',');
        auto configPortQueues = toks[1];
        toks = tokenize(configPortQueues, '-');

        for (const auto& configPortName : configPortNames)
        {
            uint32_t maxQueueNumber = gPortsOrch->getNumberOfPortSupportedQueueCounters(configPortName);
            uint32_t maxQueueIndex = maxQueueNumber - 1;
            uint32_t minQueueIndex = 0;

            if (!queuesStateVector.count(configPortName))
            {
                FlexCounterQueueStates flexCounterQueueState(maxQueueNumber);
                queuesStateVector.insert(make_pair(configPortName, flexCounterQueueState));
            }

            try {
                auto startIndex = to_uint<uint32_t>(toks[0], minQueueIndex, maxQueueIndex);
                if (toks.size() > 1)
                {
                    auto endIndex = to_uint<uint32_t>(toks[1], minQueueIndex, maxQueueIndex);
                    queuesStateVector.at(configPortName).enableQueueCounters(startIndex, endIndex);
                }
                else
                {
                    queuesStateVector.at(configPortName).enableQueueCounter(startIndex);
                }

                Port port;
                gPortsOrch->getPort(configPortName, port);
                if (port.m_host_tx_queue_configured && port.m_host_tx_queue <= maxQueueIndex)
                {
                    queuesStateVector.at(configPortName).enableQueueCounter(port.m_host_tx_queue);
                }
            } catch (std::invalid_argument const& e) {
                    SWSS_LOG_ERROR("Invalid queue index [%s] for port [%s]", configPortQueues.c_str(), configPortName.c_str());
                    continue;
            }
        }
    }

    return queuesStateVector;
}

map<string, FlexCounterPgStates> FlexCounterOrch::getPgConfigurations()
{
    SWSS_LOG_ENTER();

    map<string, FlexCounterPgStates> pgsStateVector;

    if (!isCreateOnlyConfigDbBuffers(m_deviceMetadataConfigTable))
    {
        FlexCounterPgStates flexCounterPgState(0);
        pgsStateVector.insert(make_pair(createAllAvailableBuffersStr, flexCounterPgState));
        return pgsStateVector;
    }

    std::vector<std::string> portPgKeys;
    gBufferOrch->getBufferObjectsWithNonZeroProfile(portPgKeys, APP_BUFFER_PG_TABLE_NAME);

    for (const auto& portPgKey : portPgKeys)
    {
        auto toks = tokenize(portPgKey, ':');
        if (toks.size() != 2)
        {
            SWSS_LOG_ERROR("Invalid BUFFER_PG key: [%s]", portPgKey.c_str());
            continue;
        }

        auto configPortNames = tokenize(toks[0], ',');
        auto configPortPgs = toks[1];
        toks = tokenize(configPortPgs, '-');

        for (const auto& configPortName : configPortNames)
        {
            uint32_t maxPgNumber = gPortsOrch->getNumberOfPortSupportedPgCounters(configPortName);
            uint32_t maxPgIndex = maxPgNumber - 1;
            uint32_t minPgIndex = 0;

            if (!pgsStateVector.count(configPortName))
            {
                FlexCounterPgStates flexCounterPgState(maxPgNumber);
                pgsStateVector.insert(make_pair(configPortName, flexCounterPgState));
            }

            try {
                auto startIndex = to_uint<uint32_t>(toks[0], minPgIndex, maxPgIndex);
                if (toks.size() > 1)
                {
                    auto endIndex = to_uint<uint32_t>(toks[1], minPgIndex, maxPgIndex);
                    pgsStateVector.at(configPortName).enablePgCounters(startIndex, endIndex);
                }
                else
                {
                    pgsStateVector.at(configPortName).enablePgCounter(startIndex);
                }
            } catch (std::invalid_argument const& e) {
                    SWSS_LOG_ERROR("Invalid pg index [%s] for port [%s]", configPortPgs.c_str(), configPortName.c_str());
                    continue;
            }
        }
    }

    return pgsStateVector;
}

FlexCounterQueueStates::FlexCounterQueueStates(uint32_t maxQueueNumber)
{
    SWSS_LOG_ENTER();
    m_queueStates.resize(maxQueueNumber, false);
}

bool FlexCounterQueueStates::isQueueCounterEnabled(uint32_t index) const
{
    SWSS_LOG_ENTER();
    return m_queueStates[index];
}

void FlexCounterQueueStates::enableQueueCounters(uint32_t startIndex, uint32_t endIndex)
{
    SWSS_LOG_ENTER();
    for (uint32_t queueIndex = startIndex; queueIndex <= endIndex; queueIndex++)
    {
        enableQueueCounter(queueIndex);
    }
}

void FlexCounterQueueStates::enableQueueCounter(uint32_t queueIndex)
{
    SWSS_LOG_ENTER();
    m_queueStates[queueIndex] = true;
}

FlexCounterPgStates::FlexCounterPgStates(uint32_t maxPgNumber)
{
    SWSS_LOG_ENTER();
    m_pgStates.resize(maxPgNumber, false);
}

bool FlexCounterPgStates::isPgCounterEnabled(uint32_t index) const
{
    SWSS_LOG_ENTER();
    return m_pgStates[index];
}

void FlexCounterPgStates::enablePgCounters(uint32_t startIndex, uint32_t endIndex)
{
    SWSS_LOG_ENTER();
    for (uint32_t pgIndex = startIndex; pgIndex <= endIndex; pgIndex++)
    {
        enablePgCounter(pgIndex);
    }
}

void FlexCounterPgStates::enablePgCounter(uint32_t pgIndex)
{
    SWSS_LOG_ENTER();
    m_pgStates[pgIndex] = true;
}<|MERGE_RESOLUTION|>--- conflicted
+++ resolved
@@ -134,19 +134,9 @@
 
         if (op == SET_COMMAND)
         {
-<<<<<<< HEAD
-=======
-            auto itDelay = std::find(std::begin(data), std::end(data), FieldValueTuple(FLEX_COUNTER_DELAY_STATUS_FIELD, "true"));
-            string poll_interval;
             string bulk_chunk_size;
             string bulk_chunk_size_per_counter;
 
-            if (itDelay != data.end())
-            {
-                consumer.m_toSync.erase(it++);
-                continue;
-            }
->>>>>>> 60433c7c
             for (auto valuePair:data)
             {
                 const auto &field = fvField(valuePair);
