#include <cassert>
#include <string>
#include <vector>
#include <unordered_map>
#include <unordered_set>
#include <exception>
#include <inttypes.h>
#include <algorithm>

#include "sai.h"
#include "saiextensions.h"
#include "macaddress.h"
#include "orch.h"
#include "portsorch.h"
#include "request_parser.h"
#include "vnetorch.h"
#include "vxlanorch.h"
#include "directory.h"
#include "swssnet.h"
#include "intfsorch.h"
#include "neighorch.h"
#include "crmorch.h"
#include "routeorch.h"
#include "flowcounterrouteorch.h"

extern sai_virtual_router_api_t* sai_virtual_router_api;
extern sai_route_api_t* sai_route_api;
extern sai_bridge_api_t* sai_bridge_api;
extern sai_router_interface_api_t* sai_router_intfs_api;
extern sai_fdb_api_t* sai_fdb_api;
extern sai_neighbor_api_t* sai_neighbor_api;
extern sai_next_hop_api_t* sai_next_hop_api;
extern sai_next_hop_group_api_t* sai_next_hop_group_api;
extern sai_object_id_t gSwitchId;
extern sai_object_id_t gVirtualRouterId;
extern Directory<Orch*> gDirectory;
extern PortsOrch *gPortsOrch;
extern IntfsOrch *gIntfsOrch;
extern NeighOrch *gNeighOrch;
extern CrmOrch *gCrmOrch;
extern FlowCounterRouteOrch *gFlowCounterRouteOrch;
extern RouteOrch *gRouteOrch;
extern MacAddress gVxlanMacAddress;
extern BfdOrch *gBfdOrch;
extern SwitchOrch *gSwitchOrch;
/*
 * VRF Modeling and VNetVrf class definitions
 */
std::vector<VR_TYPE> vr_cntxt;

VNetVrfObject::VNetVrfObject(const std::string& vnet, const VNetInfo& vnetInfo,
                             vector<sai_attribute_t>& attrs) : VNetObject(vnetInfo)
{
    vnet_name_ = vnet;
    createObj(attrs);
}

sai_object_id_t VNetVrfObject::getVRidIngress() const
{
    if (vr_ids_.find(VR_TYPE::ING_VR_VALID) != vr_ids_.end())
    {
        return vr_ids_.at(VR_TYPE::ING_VR_VALID);
    }
    return SAI_NULL_OBJECT_ID;
}

sai_object_id_t VNetVrfObject::getVRidEgress() const
{
    if (vr_ids_.find(VR_TYPE::EGR_VR_VALID) != vr_ids_.end())
    {
        return vr_ids_.at(VR_TYPE::EGR_VR_VALID);
    }
    return SAI_NULL_OBJECT_ID;
}

set<sai_object_id_t> VNetVrfObject::getVRids() const
{
    set<sai_object_id_t> ids;

    for_each (vr_ids_.begin(), vr_ids_.end(), [&](std::pair<VR_TYPE, sai_object_id_t> element)
    {
        ids.insert(element.second);
    });

    return ids;
}

bool VNetVrfObject::createObj(vector<sai_attribute_t>& attrs)
{
    auto l_fn = [&] (sai_object_id_t& router_id) {

        sai_status_t status = sai_virtual_router_api->create_virtual_router(&router_id,
                                                                            gSwitchId,
                                                                            static_cast<uint32_t>(attrs.size()),
                                                                            attrs.data());
        if (status != SAI_STATUS_SUCCESS)
        {
            SWSS_LOG_ERROR("Failed to create virtual router name: %s, rv: %d",
                           vnet_name_.c_str(), status);
            throw std::runtime_error("Failed to create VR object");
        }
        gFlowCounterRouteOrch->onAddVR(router_id);
        return true;
    };

    /*
     * Create ingress and egress VRF based on VR_VALID
     */

    for (auto vr_type : vr_cntxt)
    {
        sai_object_id_t router_id = gVirtualRouterId;
        if (vr_type != VR_TYPE::VR_INVALID)
        {
            if (getScope() != "default")
            {
                l_fn(router_id);
            }
            SWSS_LOG_DEBUG("VNET vr_type %d router id %" PRIx64 "  ", static_cast<int>(vr_type), router_id);
            vr_ids_.insert(std::pair<VR_TYPE, sai_object_id_t>(vr_type, router_id));
        }
    }

    SWSS_LOG_INFO("VNET '%s' router object created ", vnet_name_.c_str());
    return true;
}

bool VNetVrfObject::updateObj(vector<sai_attribute_t>& attrs)
{
    set<sai_object_id_t> vr_ent = getVRids();

    for (const auto& attr: attrs)
    {
        for (auto it : vr_ent)
        {
            sai_status_t status = sai_virtual_router_api->set_virtual_router_attribute(it, &attr);
            if (status != SAI_STATUS_SUCCESS)
            {
                SWSS_LOG_ERROR("Failed to update virtual router attribute. VNET name: %s, rv: %d",
                                vnet_name_.c_str(), status);
                return false;
            }
        }
    }

    SWSS_LOG_INFO("VNET '%s' was updated", vnet_name_.c_str());
    return true;
}

bool VNetVrfObject::hasRoute(IpPrefix& ipPrefix)
{
    if ((routes_.find(ipPrefix) != routes_.end()) || (tunnels_.find(ipPrefix) != tunnels_.end()))
    {
        return true;
    }

    return false;
}

bool VNetVrfObject::addRoute(IpPrefix& ipPrefix, NextHopGroupKey& nexthops)
{
    if (nexthops.is_overlay_nexthop())
    {
        tunnels_[ipPrefix] = nexthops;
    }
    else
    {
        SWSS_LOG_ERROR("Input %s is not overlay nexthop group", nexthops.to_string().c_str());
        return false;
    }

    return true;
}

void VNetVrfObject::addProfile(IpPrefix& ipPrefix, string& profile)
{
    profile_[ipPrefix] = profile;
}

void VNetVrfObject::removeProfile(IpPrefix& ipPrefix)
{
    if (profile_.find(ipPrefix) != profile_.end())
    {
        profile_.erase(ipPrefix);
    }
}

string VNetVrfObject::getProfile(IpPrefix& ipPrefix)
{
    if (profile_.find(ipPrefix) != profile_.end())
    {
        return profile_[ipPrefix];
    }
    return string();
}

void VNetVrfObject::increaseNextHopRefCount(const nextHop& nh)
{
    /* Return when there is no next hop (dropped) */
    if (nh.ips.getSize() == 0)
    {
        return;
    }
    else if (nh.ips.getSize() == 1)
    {
        NextHopKey nexthop(nh.ips.to_string(), nh.ifname);
        if (nexthop.ip_address.isZero())
        {
            gIntfsOrch->increaseRouterIntfsRefCount(nexthop.alias);
        }
        else
        {
            gNeighOrch->increaseNextHopRefCount(nexthop);
        }
    }
    else
    {
        /* Handle ECMP routes */
    }
}
void VNetVrfObject::decreaseNextHopRefCount(const nextHop& nh)
{
    /* Return when there is no next hop (dropped) */
    if (nh.ips.getSize() == 0)
    {
        return;
    }
    else if (nh.ips.getSize() == 1)
    {
        NextHopKey nexthop(nh.ips.to_string(), nh.ifname);
        if (nexthop.ip_address.isZero())
        {
            gIntfsOrch->decreaseRouterIntfsRefCount(nexthop.alias);
        }
        else
        {
            gNeighOrch->decreaseNextHopRefCount(nexthop);
        }
    }
    else
    {
        /* Handle ECMP routes */
    }
}

bool VNetVrfObject::addRoute(IpPrefix& ipPrefix, nextHop& nh)
{
    if (hasRoute(ipPrefix))
    {
        SWSS_LOG_INFO("VNET route '%s' exists", ipPrefix.to_string().c_str());
        return false;
    }

    increaseNextHopRefCount(nh);
    routes_[ipPrefix] = nh;
    return true;
}

bool VNetVrfObject::removeRoute(IpPrefix& ipPrefix)
{
    if (!hasRoute(ipPrefix))
    {
        SWSS_LOG_INFO("VNET route '%s' does'nt exist", ipPrefix.to_string().c_str());
        return false;
    }
    /*
     * Remove nexthop tunnel object before removing route
     */

    if (tunnels_.find(ipPrefix) != tunnels_.end())
    {
        tunnels_.erase(ipPrefix);
    }
    else
    {
        nextHop nh = routes_[ipPrefix];
        decreaseNextHopRefCount(nh);
        routes_.erase(ipPrefix);
    }
    return true;
}

size_t VNetVrfObject::getRouteCount() const
{
    return (routes_.size() + tunnels_.size());
}

bool VNetVrfObject::getRouteNextHop(IpPrefix& ipPrefix, nextHop& nh)
{
    if (!hasRoute(ipPrefix))
    {
        SWSS_LOG_INFO("VNET route '%s' does'nt exist", ipPrefix.to_string().c_str());
        return false;
    }

    nh = routes_.at(ipPrefix);
    return true;
}

sai_object_id_t VNetVrfObject::getTunnelNextHop(NextHopKey& nh)
{
    sai_object_id_t nh_id = SAI_NULL_OBJECT_ID;
    auto tun_name = getTunnelName();

    VxlanTunnelOrch* vxlan_orch = gDirectory.get<VxlanTunnelOrch*>();

    nh_id = vxlan_orch->createNextHopTunnel(tun_name, nh.ip_address, nh.mac_address, nh.vni);
    if (nh_id == SAI_NULL_OBJECT_ID)
    {
        throw std::runtime_error("NH Tunnel create failed for " + vnet_name_ + " ip " + nh.ip_address.to_string());
    }

    return nh_id;
}

bool VNetVrfObject::removeTunnelNextHop(NextHopKey& nh)
{
    auto tun_name = getTunnelName();

    VxlanTunnelOrch* vxlan_orch = gDirectory.get<VxlanTunnelOrch*>();

    if (!vxlan_orch->removeNextHopTunnel(tun_name, nh.ip_address, nh.mac_address, nh.vni))
    {
        SWSS_LOG_ERROR("VNET %s Tunnel NextHop remove failed for '%s'",
                        vnet_name_.c_str(), nh.ip_address.to_string().c_str());
        return false;
    }

    return true;
}

VNetVrfObject::~VNetVrfObject()
{
    set<sai_object_id_t> vr_ent = getVRids();
    for (auto it : vr_ent)
    {
        if (it != gVirtualRouterId) 
        {
            sai_status_t status = sai_virtual_router_api->remove_virtual_router(it);
            if (status != SAI_STATUS_SUCCESS)
            {
                SWSS_LOG_ERROR("Failed to remove virtual router name: %s, rv:%d",
                                vnet_name_.c_str(), status);
            }
        }
        gFlowCounterRouteOrch->onRemoveVR(it);
    }

    SWSS_LOG_INFO("VNET '%s' deleted ", vnet_name_.c_str());
}

/*
 * VNet Orch class definitions
 */

template <class T>
std::unique_ptr<T> VNetOrch::createObject(const string& vnet_name, const VNetInfo& vnet_info,
                                          vector<sai_attribute_t>& attrs)
{
    std::unique_ptr<T> vnet_obj(new T(vnet_name, vnet_info, attrs));
    return vnet_obj;
}

VNetOrch::VNetOrch(DBConnector *db, const std::string& tableName, VNET_EXEC op)
         : Orch2(db, tableName, request_)
{
    vnet_exec_ = op;

    if (op == VNET_EXEC::VNET_EXEC_VRF)
    {
        vr_cntxt = { VR_TYPE::ING_VR_VALID };
    }
    else
    {
        // BRIDGE Handling
    }
}

bool VNetOrch::setIntf(const string& alias, const string name, const IpPrefix *prefix, const bool adminUp, const uint32_t mtu)
{
    SWSS_LOG_ENTER();

    if (!isVnetExists(name))
    {
        SWSS_LOG_WARN("VNET %s doesn't exist", name.c_str());
        return false;
    }

    if (isVnetExecVrf())
    {
        auto *vnet_obj = getTypePtr<VNetVrfObject>(name);
        sai_object_id_t vrf_id = vnet_obj->getVRidIngress();

        return gIntfsOrch->setIntf(alias, vrf_id, prefix, adminUp, mtu);
    }

    return false;
}

bool VNetOrch::delIntf(const string& alias, const string name, const IpPrefix *prefix)
{
    SWSS_LOG_ENTER();

    if (!isVnetExists(name))
    {
        SWSS_LOG_WARN("VNET %s doesn't exist", name.c_str());
        return false;
    }

    if (isVnetExecVrf())
    {
        auto *vnet_obj = getTypePtr<VNetVrfObject>(name);
        sai_object_id_t vrf_id = vnet_obj->getVRidIngress();

        return gIntfsOrch->removeIntf(alias, vrf_id, prefix);
    }

    return true;
}

bool VNetOrch::addOperation(const Request& request)
{
    SWSS_LOG_ENTER();

    sai_attribute_t attr;
    vector<sai_attribute_t> attrs;
    set<string> peer_list = {};
    bool peer = false, create = false, advertise_prefix = false;
    uint32_t vni=0;
    string tunnel;
    string scope;
    swss::MacAddress overlay_dmac;

    for (const auto& name: request.getAttrFieldNames())
    {
        if (name == "src_mac")
        {
            const auto& mac = request.getAttrMacAddress("src_mac");
            attr.id = SAI_VIRTUAL_ROUTER_ATTR_SRC_MAC_ADDRESS;
            memcpy(attr.value.mac, mac.getMac(), sizeof(sai_mac_t));
            attrs.push_back(attr);
        }
        else if (name == "peer_list")
        {
            peer_list  = request.getAttrSet("peer_list");
            peer = true;
        }
        else if (name == "vni")
        {
            vni  = static_cast<sai_uint32_t>(request.getAttrUint("vni"));
        }
        else if (name == "vxlan_tunnel")
        {
            tunnel = request.getAttrString("vxlan_tunnel");
        }
        else if (name == "scope")
        {
            scope = request.getAttrString("scope");
        }
        else if (name == "advertise_prefix")
        {
            advertise_prefix = request.getAttrBool("advertise_prefix");
        }
        else if (name == "overlay_dmac")
        {
            overlay_dmac = request.getAttrMacAddress("overlay_dmac");
        }
        else
        {
            SWSS_LOG_INFO("Unknown attribute: %s", name.c_str());
            continue;
        }
    }

    const std::string& vnet_name = request.getKeyString(0);
    SWSS_LOG_INFO("VNET '%s' add request", vnet_name.c_str());

    try
    {
        VNetObject_T obj;
        auto it = vnet_table_.find(vnet_name);
        if (isVnetExecVrf())
        {
            VxlanTunnelOrch* vxlan_orch = gDirectory.get<VxlanTunnelOrch*>();

            if (!vxlan_orch->isTunnelExists(tunnel))
            {
                SWSS_LOG_WARN("Vxlan tunnel '%s' doesn't exist", tunnel.c_str());
                return false;
            }

            if (it == std::end(vnet_table_))
            {
                VNetInfo vnet_info = { tunnel, vni, peer_list, scope, advertise_prefix, overlay_dmac };
                obj = createObject<VNetVrfObject>(vnet_name, vnet_info, attrs);
                create = true;

                VNetVrfObject *vrf_obj = dynamic_cast<VNetVrfObject*>(obj.get());
                if (!vxlan_orch->createVxlanTunnelMap(tunnel, TUNNEL_MAP_T_VIRTUAL_ROUTER, vni,
                                                      vrf_obj->getEncapMapId(), vrf_obj->getDecapMapId(), VXLAN_ENCAP_TTL))
                {
                    SWSS_LOG_ERROR("VNET '%s', tunnel '%s', map create failed",
                                    vnet_name.c_str(), tunnel.c_str());
                    return false;
                }

                SWSS_LOG_NOTICE("VNET '%s' was added ", vnet_name.c_str());
            }
            else
            {
                SWSS_LOG_NOTICE("VNET '%s' already exists ", vnet_name.c_str());
                if (!!overlay_dmac && overlay_dmac != it->second->getOverlayDMac())
                {
                    it->second->setOverlayDMac(overlay_dmac);
                    VNetRouteOrch* vnet_route_orch = gDirectory.get<VNetRouteOrch*>();
                    vnet_route_orch->updateAllMonitoringSession(vnet_name);
                }
            }
        }
        if (create)
        {
            vnet_table_[vnet_name] = std::move(obj);
        }
        else if (peer)
        {
            it->second->setPeerList(peer_list);
        }
        else if (!attrs.empty())
        {
            if(!it->second->updateObj(attrs))
            {
                return true;
            }
        }

    }
    catch(std::runtime_error& _)
    {
        SWSS_LOG_ERROR("VNET add operation error for %s: error %s ", vnet_name.c_str(), _.what());
        return false;
    }

    SWSS_LOG_INFO("VNET '%s' added/updated ", vnet_name.c_str());
    return true;
}

bool VNetOrch::delOperation(const Request& request)
{
    SWSS_LOG_ENTER();

    const std::string& vnet_name = request.getKeyString(0);

    if (vnet_table_.find(vnet_name) == std::end(vnet_table_))
    {
        SWSS_LOG_WARN("VNET '%s' doesn't exist", vnet_name.c_str());
        return true;
    }

    SWSS_LOG_INFO("VNET '%s' del request", vnet_name.c_str());

    try
    {
        auto it = vnet_table_.find(vnet_name);
        if (isVnetExecVrf())
        {
            VxlanTunnelOrch* vxlan_orch = gDirectory.get<VxlanTunnelOrch*>();
            VNetVrfObject *vrf_obj = dynamic_cast<VNetVrfObject*>(it->second.get());

            if (vrf_obj->getRouteCount())
            {
                SWSS_LOG_ERROR("VNET '%s': Routes are still present", vnet_name.c_str());
                return false;
            }

            if (!vxlan_orch->removeVxlanTunnelMap(vrf_obj->getTunnelName(), vrf_obj->getVni()))
            {
                SWSS_LOG_ERROR("VNET '%s' map delete failed", vnet_name.c_str());
                return false;
            }
        }
    }
    catch(std::runtime_error& _)
    {
        SWSS_LOG_ERROR("VNET del operation error for %s: error %s ", vnet_name.c_str(), _.what());
        return false;
    }

    vnet_table_.erase(vnet_name);

    return true;
}

bool VNetOrch::getVrfIdByVnetName(const std::string& vnet_name, sai_object_id_t &vrf_id)
{
    if (!isVnetExists(vnet_name))
    {
        return false;
    }

    auto *vrf_obj = getTypePtr<VNetVrfObject>(vnet_name);
    // Now we only support ingress VR for VNET, so just get ingress VR ID
    // Once we support egress VR, need revisit here.
    vrf_id = vrf_obj->getVRidIngress();
    return vrf_id != SAI_NULL_OBJECT_ID;
}

bool VNetOrch::getVnetNameByVrfId(sai_object_id_t vrf_id, std::string& vnet_name)
{
    for (auto &entry : vnet_table_)
    {
        auto *vrf_obj = dynamic_cast<VNetVrfObject *>(entry.second.get());
        if (!vrf_obj)
        {
            continue;
        }

        if (vrf_obj->getVRidIngress() == vrf_id)
        {
            vnet_name = entry.first;
            return true;
        }
    }

    return false;
}

/*
 * Vnet Route Handling
 */

static bool del_route(sai_object_id_t vr_id, sai_ip_prefix_t& ip_pfx)
{
    sai_route_entry_t route_entry;
    route_entry.vr_id = vr_id;
    route_entry.switch_id = gSwitchId;
    route_entry.destination = ip_pfx;

    sai_status_t status = sai_route_api->remove_route_entry(&route_entry);
    if (status == SAI_STATUS_ITEM_NOT_FOUND || status == SAI_STATUS_INVALID_PARAMETER)
    {
        SWSS_LOG_INFO("Unable to remove route since route is already removed");
        return true;
    }
    else if (status != SAI_STATUS_SUCCESS)
    {
        SWSS_LOG_ERROR("SAI Failed to remove route, rv: %d", status);
        return false;
    }

    if (route_entry.destination.addr_family == SAI_IP_ADDR_FAMILY_IPV4)
    {
        gCrmOrch->decCrmResUsedCounter(CrmResourceType::CRM_IPV4_ROUTE);
    }
    else
    {
        gCrmOrch->decCrmResUsedCounter(CrmResourceType::CRM_IPV6_ROUTE);
    }

    gFlowCounterRouteOrch->onRemoveMiscRouteEntry(vr_id, ip_pfx, false);

    return true;
}

static bool add_route(sai_object_id_t vr_id, sai_ip_prefix_t& ip_pfx, sai_object_id_t nh_id)
{
    sai_route_entry_t route_entry;
    route_entry.vr_id = vr_id;
    route_entry.switch_id = gSwitchId;
    route_entry.destination = ip_pfx;

    sai_attribute_t route_attr;

    route_attr.id = SAI_ROUTE_ENTRY_ATTR_NEXT_HOP_ID;
    route_attr.value.oid = nh_id;

    sai_status_t status = sai_route_api->create_route_entry(&route_entry, 1, &route_attr);
    if (status != SAI_STATUS_SUCCESS)
    {
        SWSS_LOG_ERROR("SAI failed to create route");
        return false;
    }

    if (route_entry.destination.addr_family == SAI_IP_ADDR_FAMILY_IPV4)
    {
        gCrmOrch->incCrmResUsedCounter(CrmResourceType::CRM_IPV4_ROUTE);
    }
    else
    {
        gCrmOrch->incCrmResUsedCounter(CrmResourceType::CRM_IPV6_ROUTE);
    }

    gFlowCounterRouteOrch->onAddMiscRouteEntry(vr_id, ip_pfx, false);

    return true;
}

static bool update_route(sai_object_id_t vr_id, sai_ip_prefix_t& ip_pfx, sai_object_id_t nh_id)
{
    sai_route_entry_t route_entry;
    route_entry.vr_id = vr_id;
    route_entry.switch_id = gSwitchId;
    route_entry.destination = ip_pfx;

    sai_attribute_t route_attr;

    route_attr.id = SAI_ROUTE_ENTRY_ATTR_NEXT_HOP_ID;
    route_attr.value.oid = nh_id;

    sai_status_t status = sai_route_api->set_route_entry_attribute(&route_entry, &route_attr);
    if (status != SAI_STATUS_SUCCESS)
    {
        SWSS_LOG_ERROR("SAI failed to update route");
        return false;
    }

    return true;
}

VNetRouteOrch::VNetRouteOrch(DBConnector *db, vector<string> &tableNames, VNetOrch *vnetOrch)
                                  : Orch2(db, tableNames, request_), vnet_orch_(vnetOrch), bfd_session_producer_(db, APP_BFD_SESSION_TABLE_NAME)
{
    SWSS_LOG_ENTER();

    handler_map_.insert(handler_pair(APP_VNET_RT_TABLE_NAME, &VNetRouteOrch::handleRoutes));
    handler_map_.insert(handler_pair(APP_VNET_RT_TUNNEL_TABLE_NAME, &VNetRouteOrch::handleTunnel));

    state_db_ = shared_ptr<DBConnector>(new DBConnector("STATE_DB", 0));
    app_db_ = shared_ptr<DBConnector>(new DBConnector("APPL_DB", 0));

    state_vnet_rt_tunnel_table_ = unique_ptr<Table>(new Table(state_db_.get(), STATE_VNET_RT_TUNNEL_TABLE_NAME));
    state_vnet_rt_adv_table_ = unique_ptr<Table>(new Table(state_db_.get(), STATE_ADVERTISE_NETWORK_TABLE_NAME));
    monitor_session_producer_ = unique_ptr<Table>(new Table(app_db_.get(), APP_VNET_MONITOR_TABLE_NAME));

    gBfdOrch->attach(this);
}

bool VNetRouteOrch::hasNextHopGroup(const string& vnet, const NextHopGroupKey& nexthops)
{
    return syncd_nexthop_groups_[vnet].find(nexthops) != syncd_nexthop_groups_[vnet].end();
}

sai_object_id_t VNetRouteOrch::getNextHopGroupId(const string& vnet, const NextHopGroupKey& nexthops)
{
    assert(hasNextHopGroup(vnet, nexthops));
    return syncd_nexthop_groups_[vnet][nexthops].next_hop_group_id;
}

bool VNetRouteOrch::addNextHopGroup(const string& vnet, const NextHopGroupKey &nexthops, VNetVrfObject *vrf_obj, const string& monitoring)
{
    SWSS_LOG_ENTER();

    assert(!hasNextHopGroup(vnet, nexthops));

    if (!gRouteOrch->checkNextHopGroupCount())
    {
        SWSS_LOG_ERROR("Reached maximum number of next hop groups. Failed to create new next hop group.");
        return false;
    }

    vector<sai_object_id_t> next_hop_ids;
    set<NextHopKey> next_hop_set = nexthops.getNextHops();
    std::map<sai_object_id_t, NextHopKey> nhopgroup_members_set;
    std::map<NextHopKey, uint32_t> nh_seq_id_in_nhgrp;
    uint32_t seq_id = 0;

    for (auto it : next_hop_set)
    {
        nh_seq_id_in_nhgrp[it] = ++seq_id;
        if (monitoring != "custom" && nexthop_info_[vnet].find(it.ip_address) != nexthop_info_[vnet].end() && nexthop_info_[vnet][it.ip_address].bfd_state != SAI_BFD_SESSION_STATE_UP)
        {
            continue;
        }
        sai_object_id_t next_hop_id = vrf_obj->getTunnelNextHop(it);
        next_hop_ids.push_back(next_hop_id);
        nhopgroup_members_set[next_hop_id] = it;
    }

    sai_attribute_t nhg_attr;
    vector<sai_attribute_t> nhg_attrs;

    nhg_attr.id = SAI_NEXT_HOP_GROUP_ATTR_TYPE;
    nhg_attr.value.s32 = gSwitchOrch->checkOrderedEcmpEnable() ? SAI_NEXT_HOP_GROUP_TYPE_DYNAMIC_ORDERED_ECMP : SAI_NEXT_HOP_GROUP_TYPE_ECMP;
    nhg_attrs.push_back(nhg_attr);

    sai_object_id_t next_hop_group_id;
    sai_status_t status = sai_next_hop_group_api->create_next_hop_group(&next_hop_group_id,
                                                                        gSwitchId,
                                                                        (uint32_t)nhg_attrs.size(),
                                                                        nhg_attrs.data());

    if (status != SAI_STATUS_SUCCESS)
    {
        SWSS_LOG_ERROR("Failed to create next hop group %s, rv:%d",
                       nexthops.to_string().c_str(), status);
        return false;
    }

    gRouteOrch->increaseNextHopGroupCount();
    gCrmOrch->incCrmResUsedCounter(CrmResourceType::CRM_NEXTHOP_GROUP);
    SWSS_LOG_NOTICE("Create next hop group %s", nexthops.to_string().c_str());

    NextHopGroupInfo next_hop_group_entry;
    next_hop_group_entry.next_hop_group_id = next_hop_group_id;

    for (auto nhid: next_hop_ids)
    {
        // Create a next hop group member
        vector<sai_attribute_t> nhgm_attrs;

        sai_attribute_t nhgm_attr;
        nhgm_attr.id = SAI_NEXT_HOP_GROUP_MEMBER_ATTR_NEXT_HOP_GROUP_ID;
        nhgm_attr.value.oid = next_hop_group_id;
        nhgm_attrs.push_back(nhgm_attr);

        nhgm_attr.id = SAI_NEXT_HOP_GROUP_MEMBER_ATTR_NEXT_HOP_ID;
        nhgm_attr.value.oid = nhid;
        nhgm_attrs.push_back(nhgm_attr);

        if (gSwitchOrch->checkOrderedEcmpEnable())
        {
            nhgm_attr.id = SAI_NEXT_HOP_GROUP_MEMBER_ATTR_SEQUENCE_ID;
            nhgm_attr.value.u32 = nh_seq_id_in_nhgrp[nhopgroup_members_set.find(nhid)->second];
            nhgm_attrs.push_back(nhgm_attr);
        }

        sai_object_id_t next_hop_group_member_id;
        status = sai_next_hop_group_api->create_next_hop_group_member(&next_hop_group_member_id,
                                                                    gSwitchId,
                                                                    (uint32_t)nhgm_attrs.size(),
                                                                    nhgm_attrs.data());

        if (status != SAI_STATUS_SUCCESS)
        {
            SWSS_LOG_ERROR("Failed to create next hop group %" PRIx64 " member %" PRIx64 ": %d\n",
                           next_hop_group_id, next_hop_group_member_id, status);
            return false;
        }

        gCrmOrch->incCrmResUsedCounter(CrmResourceType::CRM_NEXTHOP_GROUP_MEMBER);

        // Save the membership into next hop structure
        next_hop_group_entry.active_members[nhopgroup_members_set.find(nhid)->second] =
                                                                next_hop_group_member_id;
    }

    /*
     * Initialize the next hop group structure with ref_count as 0. This
     * count will increase once the route is successfully syncd.
     */
    next_hop_group_entry.ref_count = 0;
    syncd_nexthop_groups_[vnet][nexthops] = next_hop_group_entry;

    return true;
}

bool VNetRouteOrch::removeNextHopGroup(const string& vnet, const NextHopGroupKey &nexthops, VNetVrfObject *vrf_obj)
{
    SWSS_LOG_ENTER();

    sai_object_id_t next_hop_group_id;
    auto next_hop_group_entry = syncd_nexthop_groups_[vnet].find(nexthops);
    sai_status_t status;

    assert(next_hop_group_entry != syncd_nexthop_groups_[vnet].end());

    if (next_hop_group_entry->second.ref_count != 0)
    {
        return true;
    }

    next_hop_group_id = next_hop_group_entry->second.next_hop_group_id;
    SWSS_LOG_NOTICE("Delete next hop group %s", nexthops.to_string().c_str());

    for (auto nhop = next_hop_group_entry->second.active_members.begin();
         nhop != next_hop_group_entry->second.active_members.end();)
    {
        NextHopKey nexthop = nhop->first;

        status = sai_next_hop_group_api->remove_next_hop_group_member(nhop->second);
        if (status != SAI_STATUS_SUCCESS)
        {
            SWSS_LOG_ERROR("Failed to remove next hop group member %" PRIx64 ", rv:%d",
                           nhop->second, status);
            return false;
        }

        vrf_obj->removeTunnelNextHop(nexthop);

        gCrmOrch->decCrmResUsedCounter(CrmResourceType::CRM_NEXTHOP_GROUP_MEMBER);
        nhop = next_hop_group_entry->second.active_members.erase(nhop);
    }

    status = sai_next_hop_group_api->remove_next_hop_group(next_hop_group_id);
    if (status != SAI_STATUS_SUCCESS)
    {
        SWSS_LOG_ERROR("Failed to remove next hop group %" PRIx64 ", rv:%d", next_hop_group_id, status);
        return false;
    }

    gRouteOrch->decreaseNextHopGroupCount();
    gCrmOrch->decCrmResUsedCounter(CrmResourceType::CRM_NEXTHOP_GROUP);

    syncd_nexthop_groups_[vnet].erase(nexthops);

    return true;
}

bool VNetRouteOrch::createNextHopGroup(const string& vnet,
                                       NextHopGroupKey& nexthops,
                                       VNetVrfObject *vrf_obj,
                                       const string& monitoring)
{

    if (nexthops.getSize() == 0)
    {
        return true;
    }
    else if (nexthops.getSize() == 1)
    {
        NextHopKey nexthop(nexthops.to_string(), true);
        NextHopGroupInfo next_hop_group_entry;
        next_hop_group_entry.next_hop_group_id = vrf_obj->getTunnelNextHop(nexthop);
        next_hop_group_entry.ref_count = 0;
        if (monitoring == "custom" || nexthop_info_[vnet].find(nexthop.ip_address) == nexthop_info_[vnet].end() || nexthop_info_[vnet][nexthop.ip_address].bfd_state == SAI_BFD_SESSION_STATE_UP)
        {
            next_hop_group_entry.active_members[nexthop] = SAI_NULL_OBJECT_ID;
        }
        syncd_nexthop_groups_[vnet][nexthops] = next_hop_group_entry;
    }
    else
    {
        if (!addNextHopGroup(vnet, nexthops, vrf_obj, monitoring))
        {
            SWSS_LOG_ERROR("Failed to create next hop group %s", nexthops.to_string().c_str());
            return false;
        }
    }
    return true;
}

NextHopGroupKey VNetRouteOrch::getActiveNHSet(const string& vnet,
                                       NextHopGroupKey& nexthops,
                                       const IpPrefix& ipPrefix)
{
    // This  function takes  a nexthop group key and iterates over the nexthops in that group
    // to identify the ones which are active based on their monitor session state.
    // These next hops are collected into another next hop group key called nhg_custom and returned.
    NextHopGroupKey nhg_custom("", true);
    set<NextHopKey> next_hop_set = nexthops.getNextHops();
    for (auto it : next_hop_set)
    {
        if(monitor_info_.find(vnet) != monitor_info_.end() &&
            monitor_info_[vnet].find(ipPrefix) != monitor_info_[vnet].end())
        {
            for (auto monitor : monitor_info_[vnet][ipPrefix])
            {
                if (monitor.second.endpoint == it)
                {
                    if (monitor.second.state == MONITOR_SESSION_STATE_UP)
                    {
                        // monitor session exists and is up
                        nhg_custom.add(it);

                    }
                    continue;
                }
            }
        }
    }
    return nhg_custom;
}

bool VNetRouteOrch::selectNextHopGroup(const string& vnet,
                                       NextHopGroupKey& nexthops_primary,
                                       NextHopGroupKey& nexthops_secondary,
                                       const string& monitoring,
                                       IpPrefix& ipPrefix,
                                       VNetVrfObject *vrf_obj,
                                       NextHopGroupKey& nexthops_selected,
                                       const map<NextHopKey, IpAddress>& monitors)
{
    // This function returns the next hop group which is to be used to in the hardware.
    // for non priority tunnel routes, this would return nexthops_primary or its subset if
    // BFD sessions for the endpoits in the NHG are up.
    // For priority tunnel scenario, it sets up endpoint monitors for both primary and secondary.
    // This is followed by an attempt to create a NHG which can be subset of nexthops_primary
    // depending on the endpoint monitor state. If no NHG from primary is created, we attempt
    // the same for secondary.
    if(nexthops_secondary.getSize() != 0 && monitoring == "custom")
    {
        auto it_route =  syncd_tunnel_routes_[vnet].find(ipPrefix);
        if (it_route == syncd_tunnel_routes_[vnet].end())
        {
            setEndpointMonitor(vnet, monitors, nexthops_primary, monitoring, ipPrefix);
            setEndpointMonitor(vnet, monitors, nexthops_secondary, monitoring, ipPrefix);
        }
        else
        {
            if (it_route->second.primary != nexthops_primary)
            {
                setEndpointMonitor(vnet, monitors, nexthops_primary, monitoring, ipPrefix);
            }
            if (it_route->second.secondary != nexthops_secondary)
            {
                setEndpointMonitor(vnet, monitors, nexthops_secondary, monitoring, ipPrefix);
            }
            nexthops_selected = it_route->second.nhg_key;
            return true;
        }

        NextHopGroupKey nhg_custom = getActiveNHSet( vnet, nexthops_primary, ipPrefix);
        if (!hasNextHopGroup(vnet, nhg_custom))
        {
            if (!createNextHopGroup(vnet, nhg_custom, vrf_obj, monitoring))
            {
                SWSS_LOG_WARN("Failed to create Primary based custom next hop group. Cannot proceed.");
                delEndpointMonitor(vnet, nexthops_primary, ipPrefix);
                delEndpointMonitor(vnet, nexthops_secondary, ipPrefix);
                monitor_info_[vnet].erase(ipPrefix);

                return false;
            }
        }
        if (nhg_custom.getSize() > 0 )
        {
            SWSS_LOG_INFO(" Created Primary based custom next hop group.%s", nhg_custom.to_string().c_str() );
            nexthops_selected = nhg_custom;
            return true;
        }
        NextHopGroupKey nhg_custom_sec = getActiveNHSet( vnet, nexthops_secondary, ipPrefix);

        if (!hasNextHopGroup(vnet, nhg_custom_sec))
        {
            if (!createNextHopGroup(vnet, nhg_custom_sec, vrf_obj, monitoring))
            {
                SWSS_LOG_WARN("Failed to create secondary based custom next hop group. Cannot proceed.");
                delEndpointMonitor(vnet, nexthops_primary, ipPrefix);
                delEndpointMonitor(vnet, nexthops_secondary, ipPrefix);
                monitor_info_[vnet].erase(ipPrefix);

                return false;
            }
        }
        if (nhg_custom_sec.getSize() > 0 )
        {
            SWSS_LOG_INFO(" Created Secondary based custom next hop group.(%s).", nhg_custom_sec.to_string().c_str() );
            nexthops_selected = nhg_custom_sec;
            return true;
        }
        // nhg_custom is empty. we shall create a dummy enpty NHG for book keeping.
        if (!hasNextHopGroup(vnet, nhg_custom) && !hasNextHopGroup(vnet, nhg_custom_sec) )
        {
            NextHopGroupInfo next_hop_group_entry;
            next_hop_group_entry.next_hop_group_id = SAI_NULL_OBJECT_ID;
            next_hop_group_entry.ref_count = 0;
            syncd_nexthop_groups_[vnet][nhg_custom] = next_hop_group_entry;
        }
        nexthops_selected = nhg_custom;
        return true;
    }
    else if (!hasNextHopGroup(vnet, nexthops_primary))
    {
        SWSS_LOG_INFO("Creating next hop group  %s", nexthops_primary.to_string().c_str());
        setEndpointMonitor(vnet, monitors, nexthops_primary, monitoring, ipPrefix);
        if (!createNextHopGroup(vnet, nexthops_primary, vrf_obj, monitoring))
        {
            delEndpointMonitor(vnet, nexthops_primary, ipPrefix);
            return false;
        }
    }
    nexthops_selected = nexthops_primary;
    return true;
}

template<>
bool VNetRouteOrch::doRouteTask<VNetVrfObject>(const string& vnet, IpPrefix& ipPrefix,
                                               NextHopGroupKey& nexthops, string& op, string& profile,
<<<<<<< HEAD
                                               const string& monitoring,
=======
                                               const string& monitoring, NextHopGroupKey& nexthops_secondary,
                                               const IpPrefix& adv_prefix,
>>>>>>> 6cbf7a04
                                               const map<NextHopKey, IpAddress>& monitors)
{
    SWSS_LOG_ENTER();

    if (!vnet_orch_->isVnetExists(vnet))
    {
        SWSS_LOG_WARN("VNET %s doesn't exist for prefix %s, op %s",
                      vnet.c_str(), ipPrefix.to_string().c_str(), op.c_str());
        return (op == DEL_COMMAND)?true:false;
    }

    set<sai_object_id_t> vr_set;
    auto& peer_list = vnet_orch_->getPeerList(vnet);

    auto l_fn = [&] (const string& vnet) {
        auto *vnet_obj = vnet_orch_->getTypePtr<VNetVrfObject>(vnet);
        sai_object_id_t vr_id = vnet_obj->getVRidIngress();
        vr_set.insert(vr_id);
    };

    l_fn(vnet);
    for (auto peer : peer_list)
    {
        if (!vnet_orch_->isVnetExists(peer))
        {
            SWSS_LOG_INFO("Peer VNET %s not yet created", peer.c_str());
            return false;
        }
        l_fn(peer);
    }

    auto *vrf_obj = vnet_orch_->getTypePtr<VNetVrfObject>(vnet);
    sai_ip_prefix_t pfx;
    copy(pfx, ipPrefix);

    if (op == SET_COMMAND)
    {
        sai_object_id_t nh_id = SAI_NULL_OBJECT_ID;
        NextHopGroupKey active_nhg("", true);
        if (!selectNextHopGroup(vnet, nexthops, nexthops_secondary, monitoring, ipPrefix, vrf_obj, active_nhg, monitors))
        {
<<<<<<< HEAD
            setEndpointMonitor(vnet, monitors, nexthops, monitoring, ipPrefix);
            if (nexthops.getSize() == 1)
            {
                NextHopKey nexthop(nexthops.to_string(), true);
                NextHopGroupInfo next_hop_group_entry;
                next_hop_group_entry.next_hop_group_id = vrf_obj->getTunnelNextHop(nexthop);
                next_hop_group_entry.ref_count = 0;
                if (nexthop_info_[vnet].find(nexthop.ip_address) == nexthop_info_[vnet].end() || nexthop_info_[vnet][nexthop.ip_address].bfd_state == SAI_BFD_SESSION_STATE_UP)
                {
                    next_hop_group_entry.active_members[nexthop] = SAI_NULL_OBJECT_ID;
                }
                syncd_nexthop_groups_[vnet][nexthops] = next_hop_group_entry;
            }
            else
            {
                if (!addNextHopGroup(vnet, nexthops, vrf_obj))
                {
                    delEndpointMonitor(vnet, nexthops, ipPrefix);
                    SWSS_LOG_ERROR("Failed to create next hop group %s", nexthops.to_string().c_str());
                    return false;
                }
            }
=======
            return true;
>>>>>>> 6cbf7a04
        }

        // note: nh_id can be SAI_NULL_OBJECT_ID when active_nhg is empty.
        nh_id = syncd_nexthop_groups_[vnet][active_nhg].next_hop_group_id;

        auto it_route = syncd_tunnel_routes_[vnet].find(ipPrefix);
        for (auto vr_id : vr_set)
        {
            bool route_status = true;

            // Remove route if the nexthop group has no active endpoint
            if (syncd_nexthop_groups_[vnet][active_nhg].active_members.empty())
            {
                if (it_route != syncd_tunnel_routes_[vnet].end())
                {
                    NextHopGroupKey nhg = it_route->second.nhg_key;
                    // Remove route when updating from a nhg with active member to another nhg without
                    if (!syncd_nexthop_groups_[vnet][nhg].active_members.empty())
                    {
                        del_route(vr_id, pfx);
                    }
                }
            }
            else
            {
                if (it_route == syncd_tunnel_routes_[vnet].end())
                {
                    route_status = add_route(vr_id, pfx, nh_id);
                }
                else
                {
                    NextHopGroupKey nhg = it_route->second.nhg_key;
                    if (syncd_nexthop_groups_[vnet][nhg].active_members.empty())
                    {
                        route_status = add_route(vr_id, pfx, nh_id);
                    }
                    else
                    {
                        route_status = update_route(vr_id, pfx, nh_id);
                    }
                }
            }

            if (!route_status)
            {
                SWSS_LOG_ERROR("Route add/update failed for %s, vr_id '0x%" PRIx64, ipPrefix.to_string().c_str(), vr_id);
                /* Clean up the newly created next hop group entry */
                if (active_nhg.getSize() > 1)
                {
                    removeNextHopGroup(vnet, active_nhg, vrf_obj);
                }
                return false;
            }
        }
        bool route_updated = false;
        bool priority_route_updated = false;
        if (it_route != syncd_tunnel_routes_[vnet].end() &&
            ((monitoring == "" && it_route->second.nhg_key != nexthops) ||
            (monitoring == "custom" && (it_route->second.primary != nexthops || it_route->second.secondary != nexthops_secondary))))
        {
            route_updated = true;
            NextHopGroupKey nhg = it_route->second.nhg_key;
            if (monitoring == "custom")
            {
                // if the previously active NHG is same as the newly created active NHG.case of primary secondary swap or
                //when primary is active and secondary is changed or vice versa. In these cases we dont remove the NHG
                // but only remove the monitors for the set which has changed.
                if (it_route->second.primary != nexthops)
                {
                    delEndpointMonitor(vnet, it_route->second.primary, ipPrefix);
                }
                if (it_route->second.secondary != nexthops_secondary)
                {
                    delEndpointMonitor(vnet, it_route->second.secondary, ipPrefix);
                }
                if (monitor_info_[vnet][ipPrefix].empty())
                {
                    monitor_info_[vnet].erase(ipPrefix);
                }
<<<<<<< HEAD
                delEndpointMonitor(vnet, nhg, ipPrefix);
=======
                priority_route_updated = true;
>>>>>>> 6cbf7a04
            }
            else
            {
                // In case of updating an existing route, decrease the reference count for the previous nexthop group
                if (--syncd_nexthop_groups_[vnet][nhg].ref_count == 0)
                {
                    if (nhg.getSize() > 1)
                    {
                        removeNextHopGroup(vnet, nhg, vrf_obj);
                    }
                    else
                    {
                        syncd_nexthop_groups_[vnet].erase(nhg);
                        if(nhg.getSize() == 1)
                        {
                            NextHopKey nexthop(nhg.to_string(), true);
                            vrf_obj->removeTunnelNextHop(nexthop);
                        }
                    }
                    if (monitoring != "custom")
                    {
                        delEndpointMonitor(vnet, nhg, ipPrefix);
                    }
                }
                else
                {
                    syncd_nexthop_groups_[vnet][nhg].tunnel_routes.erase(ipPrefix);
                }
                vrf_obj->removeRoute(ipPrefix);
                vrf_obj->removeProfile(ipPrefix);
            }
        }
        if (!profile.empty())
        {
            vrf_obj->addProfile(ipPrefix, profile);
        }
        if (it_route == syncd_tunnel_routes_[vnet].end() || route_updated)
        {
            syncd_nexthop_groups_[vnet][active_nhg].tunnel_routes.insert(ipPrefix);
            VNetTunnelRouteEntry tunnel_route_entry;
            tunnel_route_entry.nhg_key = active_nhg;
            tunnel_route_entry.primary = nexthops;
            tunnel_route_entry.secondary = nexthops_secondary;
            syncd_tunnel_routes_[vnet][ipPrefix] = tunnel_route_entry;
            syncd_nexthop_groups_[vnet][active_nhg].ref_count++;

            if (priority_route_updated)
            {
                MonitorUpdate update;
                update.prefix = ipPrefix;
                update.state = MONITOR_SESSION_STATE_UNKNOWN;
                update.vnet = vnet;
                updateVnetTunnelCustomMonitor(update);
                return true;
            }

            if (adv_prefix.to_string() != ipPrefix.to_string() && prefix_to_adv_prefix_.find(ipPrefix) == prefix_to_adv_prefix_.end())
            {
                prefix_to_adv_prefix_[ipPrefix] = adv_prefix;
                if (adv_prefix_refcount_.find(adv_prefix) == adv_prefix_refcount_.end())
                {
                    adv_prefix_refcount_[adv_prefix] = 0;
                }
                if(active_nhg.getSize() > 0)
                {
                    adv_prefix_refcount_[adv_prefix] += 1;
                }
            }
            vrf_obj->addRoute(ipPrefix, active_nhg);
        }
        postRouteState(vnet, ipPrefix, active_nhg, profile);
    }
    else if (op == DEL_COMMAND)
    {
        auto it_route = syncd_tunnel_routes_[vnet].find(ipPrefix);
        if (it_route == syncd_tunnel_routes_[vnet].end())
        {
            SWSS_LOG_INFO("Failed to find tunnel route entry, prefix %s\n",
                ipPrefix.to_string().c_str());
            return true;
        }
        NextHopGroupKey nhg = it_route->second.nhg_key;
        auto last_nhg_size = nhg.getSize();
        for (auto vr_id : vr_set)
        {
            // If an nhg has no active member, the route should already be removed
            if (!syncd_nexthop_groups_[vnet][nhg].active_members.empty())
            {
                if (!del_route(vr_id, pfx))
                {
                    SWSS_LOG_ERROR("Route del failed for %s, vr_id '0x%" PRIx64, ipPrefix.to_string().c_str(), vr_id);
                    return false;
                }
            }
        }

        if(--syncd_nexthop_groups_[vnet][nhg].ref_count == 0)
        {
            if (nhg.getSize() > 1)
            {
                removeNextHopGroup(vnet, nhg, vrf_obj);
            }
            else
            {
                syncd_nexthop_groups_[vnet].erase(nhg);
                // We need to check specifically if there is only one next hop active.
                // In case of Priority routes we can end up in a situation where the active NHG has 0 nexthops.
                if(nhg.getSize() == 1)
                {
                    NextHopKey nexthop(nhg.to_string(), true);
                    vrf_obj->removeTunnelNextHop(nexthop);
                }
            }
            if (monitor_info_[vnet].find(ipPrefix) == monitor_info_[vnet].end())
            {
                delEndpointMonitor(vnet, nhg, ipPrefix);
            }
<<<<<<< HEAD
            delEndpointMonitor(vnet, nhg, ipPrefix);
=======
>>>>>>> 6cbf7a04
        }
        else
        {
            syncd_nexthop_groups_[vnet][nhg].tunnel_routes.erase(ipPrefix);
        }
        if (monitor_info_[vnet].find(ipPrefix) != monitor_info_[vnet].end())
        {
            delEndpointMonitor(vnet, it_route->second.primary, ipPrefix);
            delEndpointMonitor(vnet, it_route->second.secondary, ipPrefix);
            monitor_info_[vnet].erase(ipPrefix);
        }

        syncd_tunnel_routes_[vnet].erase(ipPrefix);
        if (syncd_tunnel_routes_[vnet].empty())
        {
            syncd_tunnel_routes_.erase(vnet);
        }

        vrf_obj->removeRoute(ipPrefix);
        vrf_obj->removeProfile(ipPrefix);

        removeRouteState(vnet, ipPrefix);
        if (prefix_to_adv_prefix_.find(ipPrefix) != prefix_to_adv_prefix_.end())
        {
            auto adv_pfx = prefix_to_adv_prefix_[ipPrefix];
            prefix_to_adv_prefix_.erase(ipPrefix);

            if (last_nhg_size > 0)
            {
                adv_prefix_refcount_[adv_pfx] -= 1;
                if (adv_prefix_refcount_[adv_pfx] == 0)
                {
                    adv_prefix_refcount_.erase(adv_pfx);
                }
            }
        }
    }
    return true;
}

bool VNetRouteOrch::updateTunnelRoute(const string& vnet, IpPrefix& ipPrefix,
                                NextHopGroupKey& nexthops, string& op)
{
    SWSS_LOG_ENTER();

    if (!vnet_orch_->isVnetExists(vnet))
    {
        SWSS_LOG_WARN("VNET %s doesn't exist for prefix %s, op %s",
                      vnet.c_str(), ipPrefix.to_string().c_str(), op.c_str());
        return (op == DEL_COMMAND)?true:false;
    }

    set<sai_object_id_t> vr_set;
    auto& peer_list = vnet_orch_->getPeerList(vnet);

    auto l_fn = [&] (const string& vnet) {
        auto *vnet_obj = vnet_orch_->getTypePtr<VNetVrfObject>(vnet);
        sai_object_id_t vr_id = vnet_obj->getVRidIngress();
        vr_set.insert(vr_id);
    };

    l_fn(vnet);
    for (auto peer : peer_list)
    {
        if (!vnet_orch_->isVnetExists(peer))
        {
            SWSS_LOG_INFO("Peer VNET %s not yet created", peer.c_str());
            return false;
        }
        l_fn(peer);
    }

    sai_ip_prefix_t pfx;
    copy(pfx, ipPrefix);

    if (op == SET_COMMAND)
    {
        sai_object_id_t nh_id = syncd_nexthop_groups_[vnet][nexthops].next_hop_group_id;

        for (auto vr_id : vr_set)
        {
            bool route_status = true;

            route_status = add_route(vr_id, pfx, nh_id);

            if (!route_status)
            {
                SWSS_LOG_ERROR("Route add failed for %s, vr_id '0x%" PRIx64, ipPrefix.to_string().c_str(), vr_id);
                return false;
            }
        }
    }
    else if (op == DEL_COMMAND)
    {
        auto it_route = syncd_tunnel_routes_[vnet].find(ipPrefix);
        if (it_route == syncd_tunnel_routes_[vnet].end())
        {
            SWSS_LOG_INFO("Failed to find tunnel route entry, prefix %s\n",
                ipPrefix.to_string().c_str());
            return true;
        }
        NextHopGroupKey nhg = it_route->second.nhg_key;

        for (auto vr_id : vr_set)
        {
            if (!del_route(vr_id, pfx))
            {
                SWSS_LOG_ERROR("Route del failed for %s, vr_id '0x%" PRIx64, ipPrefix.to_string().c_str(), vr_id);
                return false;
            }
        }
    }

    return true;
}

template<>
bool VNetRouteOrch::doRouteTask<VNetVrfObject>(const string& vnet, IpPrefix& ipPrefix,
                                               nextHop& nh, string& op)
{
    SWSS_LOG_ENTER();

    if (!vnet_orch_->isVnetExists(vnet))
    {
        SWSS_LOG_WARN("VNET %s doesn't exist for prefix %s, op %s",
                      vnet.c_str(), ipPrefix.to_string().c_str(), op.c_str());
        return (op == DEL_COMMAND)?true:false;
    }

    auto *vrf_obj = vnet_orch_->getTypePtr<VNetVrfObject>(vnet);
    if (op == DEL_COMMAND && !vrf_obj->getRouteNextHop(ipPrefix, nh))
    {
        SWSS_LOG_WARN("VNET %s, Route %s get NH failed", vnet.c_str(), ipPrefix.to_string().c_str());
        return true;
    }

    bool is_subnet = (!nh.ips.getSize() || nh.ips.contains("0.0.0.0")) ? true : false;

    Port port;
    if (is_subnet && (!gPortsOrch->getPort(nh.ifname, port) || (port.m_rif_id == SAI_NULL_OBJECT_ID)))
    {
        SWSS_LOG_WARN("Port/RIF %s doesn't exist", nh.ifname.c_str());
        return false;
    }

    set<sai_object_id_t> vr_set;
    auto& peer_list = vnet_orch_->getPeerList(vnet);
    auto vr_id = vrf_obj->getVRidIngress();

    /*
     * If RIF doesn't belong to this VRF, and if it is a replicated subnet
     * route for the peering VRF, Only install in ingress VRF.
     */

    if (!is_subnet)
    {
        vr_set = vrf_obj->getVRids();
    }
    else if (vr_id == port.m_vr_id)
    {
        vr_set = vrf_obj->getVRids();
    }
    else
    {
        vr_set.insert(vr_id);
    }

    auto l_fn = [&] (const string& vnet) {
        auto *vnet_obj = vnet_orch_->getTypePtr<VNetVrfObject>(vnet);
        sai_object_id_t vr_id = vnet_obj->getVRidIngress();
        vr_set.insert(vr_id);
    };

    for (auto peer : peer_list)
    {
        if (!vnet_orch_->isVnetExists(peer))
        {
            SWSS_LOG_INFO("Peer VNET %s not yet created", peer.c_str());
            return false;
        }
        l_fn(peer);
    }

    sai_ip_prefix_t pfx;
    copy(pfx, ipPrefix);
    sai_object_id_t nh_id=SAI_NULL_OBJECT_ID;

    if (is_subnet)
    {
        nh_id = port.m_rif_id;
    }
    else if (nh.ips.getSize() == 1)
    {
        NextHopKey nexthop(nh.ips.to_string(), nh.ifname);
        if (gNeighOrch->hasNextHop(nexthop))
        {
            nh_id = gNeighOrch->getNextHopId(nexthop);
        }
        else
        {
            SWSS_LOG_INFO("Failed to get next hop %s for %s",
                           nexthop.to_string().c_str(), ipPrefix.to_string().c_str());
            return false;
        }
    }
    else
    {
        // FIXME - Handle ECMP routes
        SWSS_LOG_WARN("VNET ECMP NHs not implemented for '%s'", ipPrefix.to_string().c_str());
        return true;
    }

    for (auto vr_id : vr_set)
    {
        if (vr_id == SAI_NULL_OBJECT_ID)
        {
            continue;
        }
        if (op == SET_COMMAND && !add_route(vr_id, pfx, nh_id))
        {
            SWSS_LOG_INFO("Route add failed for %s", ipPrefix.to_string().c_str());
            break;
        }
        else if (op == DEL_COMMAND && !del_route(vr_id, pfx))
        {
            SWSS_LOG_INFO("Route del failed for %s", ipPrefix.to_string().c_str());
            break;
        }
    }

    if (op == SET_COMMAND)
    {
        vrf_obj->addRoute(ipPrefix, nh);
    }
    else
    {
        vrf_obj->removeRoute(ipPrefix);
    }

    return true;
}

bool VNetRouteOrch::handleRoutes(const Request& request)
{
    SWSS_LOG_ENTER();

    IpAddresses ip_addresses;
    string ifname = "";

    for (const auto& name: request.getAttrFieldNames())
    {
        if (name == "ifname")
        {
            ifname = request.getAttrString(name);
        }
        else if (name == "nexthop")
        {
            auto ipstr = request.getAttrString(name);
            ip_addresses = IpAddresses(ipstr);
        }
        else
        {
            SWSS_LOG_INFO("Unknown attribute: %s", name.c_str());
            continue;
        }
    }

    const std::string& vnet_name = request.getKeyString(0);
    auto ip_pfx = request.getKeyIpPrefix(1);
    auto op = request.getOperation();
    nextHop nh = { ip_addresses, ifname };

    SWSS_LOG_INFO("VNET-RT '%s' op '%s' for ip %s", vnet_name.c_str(),
                   op.c_str(), ip_pfx.to_string().c_str());

    if (op == SET_COMMAND)
    {
        addRoute(vnet_name, ip_pfx, nh);
    }
    else
    {
        delRoute(ip_pfx);
    }

    if (vnet_orch_->isVnetExecVrf())
    {
        return doRouteTask<VNetVrfObject>(vnet_name, ip_pfx, nh, op);
    }

    return true;
}

void VNetRouteOrch::attach(Observer* observer, const IpAddress& dstAddr)
{
    SWSS_LOG_ENTER();

    auto insert_result = next_hop_observers_.emplace(dstAddr, VNetNextHopObserverEntry());
    auto observerEntry = insert_result.first;
    /* Create a new observer entry if no current observer is observing this
     * IP address */
    if (insert_result.second)
    {
        /* Find the prefixes that cover the destination IP */
        for (auto route : syncd_routes_)
        {
            if (route.first.isAddressInSubnet(dstAddr))
            {
                SWSS_LOG_INFO("Prefix %s covers destination address",
                    route.first.to_string().c_str());

                observerEntry->second.routeTable.emplace(
                    route.first,
                    route.second
                );
            }
        }
    }

    observerEntry->second.observers.push_back(observer);

    auto bestRoute = observerEntry->second.routeTable.rbegin();
    if (bestRoute != observerEntry->second.routeTable.rend())
    {
        SWSS_LOG_NOTICE("Attached next hop observer of route %s for destination IP %s",
                        bestRoute->first.to_string().c_str(),
                        dstAddr.to_string().c_str());
        for (auto vnetEntry : bestRoute->second)
        {
            VNetNextHopUpdate update =
            {
                SET_COMMAND,
                vnetEntry.first, // vnet name
                dstAddr, // destination
                bestRoute->first, // prefix
                vnetEntry.second // nexthop
            };
            observer->update(SUBJECT_TYPE_NEXTHOP_CHANGE, reinterpret_cast<void*>(&update));
        }
    }
}

void VNetRouteOrch::detach(Observer* observer, const IpAddress& dstAddr)
{
    SWSS_LOG_ENTER();
    auto observerEntry = next_hop_observers_.find(dstAddr);

    if (observerEntry == next_hop_observers_.end())
    {
        SWSS_LOG_ERROR("Failed to detach observer for %s. Entry not found.", dstAddr.to_string().c_str());
        assert(false);
        return;
    }

    auto iter = std::find(
        observerEntry->second.observers.begin(),
        observerEntry->second.observers.end(),
        observer);
    if (iter == observerEntry->second.observers.end())
    {
        SWSS_LOG_ERROR("Failed to detach observer for %s. Observer not found.", dstAddr.to_string().c_str());
        assert(false);
        return;
    }

    auto bestRoute = observerEntry->second.routeTable.rbegin();
    if (bestRoute != observerEntry->second.routeTable.rend())
    {
        for (auto vnetEntry : bestRoute->second)
        {
            VNetNextHopUpdate update =
            {
                DEL_COMMAND,
                vnetEntry.first, // vnet name
                dstAddr, // destination
                bestRoute->first, // prefix
                vnetEntry.second // nexthop
            };
            observer->update(SUBJECT_TYPE_NEXTHOP_CHANGE, reinterpret_cast<void*>(&update));
        }
    }
    next_hop_observers_.erase(observerEntry);
}

void VNetRouteOrch::addRoute(const std::string& vnet, const IpPrefix& ipPrefix, const nextHop& nh)
{
    SWSS_LOG_ENTER();
    for (auto& next_hop_observer : next_hop_observers_)
    {
        if (ipPrefix.isAddressInSubnet(next_hop_observer.first))
        {
            auto route_insert_result = next_hop_observer.second.routeTable.emplace(ipPrefix, VNetEntry());

            auto vnet_result_result = route_insert_result.first->second.emplace(vnet, nh);
            if (!vnet_result_result.second)
            {
                if (vnet_result_result.first->second.ips == nh.ips
                    && vnet_result_result.first->second.ifname == nh.ifname)
                {
                    continue;
                }
                vnet_result_result.first->second = nh;
            }

            // If the inserted route is the best route. (Table should not be empty. Because we inserted a new entry above)
            if (route_insert_result.first == --next_hop_observer.second.routeTable.end())
            {
                VNetNextHopUpdate update =
                {
                    SET_COMMAND,
                    vnet, // vnet name
                    next_hop_observer.first, // destination
                    ipPrefix, // prefix
                    nh // nexthop
                };
                for (auto& observer : next_hop_observer.second.observers)
                {
                    observer->update(SUBJECT_TYPE_NEXTHOP_CHANGE, reinterpret_cast<void*>(&update));
                }
            }
        }
    }
    syncd_routes_.emplace(ipPrefix, VNetEntry()).first->second[vnet] = nh;
}

void VNetRouteOrch::delRoute(const IpPrefix& ipPrefix)
{
    SWSS_LOG_ENTER();

    auto route_itr = syncd_routes_.find(ipPrefix);
    if (route_itr == syncd_routes_.end())
    {
        SWSS_LOG_ERROR("Failed to find route %s.", ipPrefix.to_string().c_str());
        assert(false);
        return;
    }
    auto next_hop_observer = next_hop_observers_.begin();
    while(next_hop_observer != next_hop_observers_.end())
    {
        if (ipPrefix.isAddressInSubnet(next_hop_observer->first))
        {
            auto itr = next_hop_observer->second.routeTable.find(ipPrefix);
            if ( itr == next_hop_observer->second.routeTable.end())
            {
                SWSS_LOG_ERROR(
                    "Failed to find any ip(%s) belong to this route(%s).",
                    next_hop_observer->first.to_string().c_str(),
                    ipPrefix.to_string().c_str());
                assert(false);
                continue;
            }
            if (itr->second.empty())
            {
                continue;
            }
            for (auto& observer : next_hop_observer->second.observers)
            {
                VNetNextHopUpdate update = {
                    DEL_COMMAND,
                    itr->second.rbegin()->first, // vnet name
                    next_hop_observer->first, // destination
                    itr->first, // prefix
                    itr->second.rbegin()->second // nexthop
                };
                observer->update(SUBJECT_TYPE_NEXTHOP_CHANGE, reinterpret_cast<void*>(&update));
            }
            next_hop_observer->second.routeTable.erase(itr);
            if (next_hop_observer->second.routeTable.empty())
            {
                next_hop_observer = next_hop_observers_.erase(next_hop_observer);
                continue;
            }
        }
        next_hop_observer++;
    }
    syncd_routes_.erase(route_itr);
}

void VNetRouteOrch::createBfdSession(const string& vnet, const NextHopKey& endpoint, const IpAddress& monitor_addr)
{
    SWSS_LOG_ENTER();

    IpAddress endpoint_addr = endpoint.ip_address;
    if (nexthop_info_[vnet].find(endpoint_addr) != nexthop_info_[vnet].end())
    {
        SWSS_LOG_ERROR("BFD session for endpoint %s already exist", endpoint_addr.to_string().c_str());
        return;
    }

    if (bfd_sessions_.find(monitor_addr) == bfd_sessions_.end())
    {
        vector<FieldValueTuple>    data;
        string key = "default:default:" + monitor_addr.to_string();

        auto tun_name = vnet_orch_->getTunnelName(vnet);
        VxlanTunnelOrch* vxlan_orch = gDirectory.get<VxlanTunnelOrch*>();
        auto tunnel_obj = vxlan_orch->getVxlanTunnel(tun_name);
        IpAddress src_ip = tunnel_obj->getSrcIP();

        FieldValueTuple fvTuple("local_addr", src_ip.to_string());
        data.push_back(fvTuple);
        data.emplace_back("multihop", "true");
        bfd_session_producer_.set(key, data);
        bfd_sessions_[monitor_addr].bfd_state = SAI_BFD_SESSION_STATE_DOWN;
    }

    BfdSessionInfo& bfd_info = bfd_sessions_[monitor_addr];
    bfd_info.vnet = vnet;
    bfd_info.endpoint = endpoint;
    VNetNextHopInfo nexthop_info;
    nexthop_info.monitor_addr = monitor_addr;
    nexthop_info.bfd_state = bfd_info.bfd_state;
    nexthop_info.ref_count = 0;
    nexthop_info_[vnet][endpoint_addr] = nexthop_info;
}

void VNetRouteOrch::removeBfdSession(const string& vnet, const NextHopKey& endpoint, const IpAddress& monitor_addr)
{
    SWSS_LOG_ENTER();

    IpAddress endpoint_addr = endpoint.ip_address;
    if (nexthop_info_[vnet].find(endpoint_addr) == nexthop_info_[vnet].end())
    {
        SWSS_LOG_ERROR("BFD session for endpoint %s does not exist", endpoint_addr.to_string().c_str());
    }
    nexthop_info_[vnet].erase(endpoint_addr);

    string key = "default:default:" + monitor_addr.to_string();

    bfd_session_producer_.del(key);

    bfd_sessions_.erase(monitor_addr);
}

<<<<<<< HEAD
void VNetRouteOrch::createMonitoringSession(const string& vnet, const NextHopKey& endpoint, const IpAddress& monitor_addr, IpPrefix& ipPrefix)
{
    SWSS_LOG_ENTER();

    IpAddress endpoint_addr = endpoint.ip_address;
    if (monitor_info_[vnet].find(ipPrefix) != monitor_info_[vnet].end() &&
        monitor_info_[vnet][ipPrefix].find(endpoint) != monitor_info_[vnet][ipPrefix].end())
    {
        SWSS_LOG_NOTICE("Monitoring session for prefix %s endpoint %s already exist", ipPrefix.to_string().c_str(), endpoint_addr.to_string().c_str());
        return;
    }
    else
    {
        vector<FieldValueTuple>  data;
        auto *vnet_obj = vnet_orch_->getTypePtr<VNetVrfObject>(vnet);

        auto overlay_dmac = vnet_obj->getOverlayDMac();
        string key = ipPrefix.to_string() + ":" + monitor_addr.to_string();
        FieldValueTuple fvTuple1("packet_type", "vxlan");
        data.push_back(fvTuple1);

        FieldValueTuple fvTuple3("overlay_dmac", overlay_dmac.to_string());
        data.push_back(fvTuple3);

        monitor_session_producer_->set(key, data);

        MonitorSessionInfo& info =  monitor_info_[vnet][ipPrefix][endpoint];
        info.monitor = monitor_addr;
        info.state = MONITOR_SESSION_STATE::MONITOR_SESSION_STATE_DOWN;
    }
}

=======
void VNetRouteOrch::updateAllMonitoringSession(const string& vnet)
{
    SWSS_LOG_ENTER();
    vector<FieldValueTuple>  data;
    auto *vnet_obj = vnet_orch_->getTypePtr<VNetVrfObject>(vnet);
    auto overlay_dmac = vnet_obj->getOverlayDMac();
    SWSS_LOG_INFO ("updating overlay dmac value to %s", overlay_dmac.to_string().c_str());

    if (monitor_info_.find(vnet) != monitor_info_.end())
    {
        for (auto prefix : monitor_info_[vnet])
        {
            for (auto monitor_addr : monitor_info_[vnet][prefix.first])
            {

                string key = monitor_addr.first.to_string() + ":" + prefix.first.to_string();
                SWSS_LOG_INFO ("updating the overlay dmac of %s", key.c_str());

                FieldValueTuple fvTuple1("packet_type", "vxlan");
                data.push_back(fvTuple1);

                FieldValueTuple fvTuple3("overlay_dmac", overlay_dmac.to_string());
                data.push_back(fvTuple3);

                monitor_session_producer_->set(key, data);
            }
        }
    }
}

void VNetRouteOrch::createMonitoringSession(const string& vnet, const NextHopKey& endpoint, const IpAddress& monitor_addr, IpPrefix& ipPrefix)
{
    SWSS_LOG_ENTER();

    vector<FieldValueTuple>  data;
    auto *vnet_obj = vnet_orch_->getTypePtr<VNetVrfObject>(vnet);

    auto overlay_dmac = vnet_obj->getOverlayDMac();
    string key = monitor_addr.to_string() + ":" + ipPrefix.to_string();
    FieldValueTuple fvTuple1("packet_type", "vxlan");
    data.push_back(fvTuple1);

    FieldValueTuple fvTuple3("overlay_dmac", overlay_dmac.to_string());
    data.push_back(fvTuple3);

    monitor_session_producer_->set(key, data);

    MonitorSessionInfo info = monitor_info_[vnet][ipPrefix][monitor_addr];
    info.endpoint = endpoint;
    info.ref_count = 1;
    info.state = MONITOR_SESSION_STATE_DOWN;
    monitor_info_[vnet][ipPrefix][monitor_addr] = info;

}

>>>>>>> 6cbf7a04
void VNetRouteOrch::removeMonitoringSession(const string& vnet, const NextHopKey& endpoint, const IpAddress& monitor_addr, IpPrefix& ipPrefix)
{
    SWSS_LOG_ENTER();

<<<<<<< HEAD
    IpAddress endpoint_addr = endpoint.ip_address;
    if (monitor_info_[vnet].find(ipPrefix) == monitor_info_[vnet].end() ||
        monitor_info_[vnet][ipPrefix].find(endpoint) == monitor_info_[vnet][ipPrefix].end())
    {
        SWSS_LOG_NOTICE("Monitor session for prefix %s endpoint %s does not exist", ipPrefix.to_string().c_str(), endpoint_addr.to_string().c_str());
    }

    string key = ipPrefix.to_string() + ":" + monitor_addr.to_string();
    monitor_session_producer_->del(key);
    monitor_info_[vnet][ipPrefix].erase(endpoint);
=======
    if (monitor_info_[vnet].find(ipPrefix) == monitor_info_[vnet].end() ||
        monitor_info_[vnet][ipPrefix].find(monitor_addr) == monitor_info_[vnet][ipPrefix].end())
    {
        SWSS_LOG_NOTICE("Monitor session for prefix %s endpoint %s does not exist", ipPrefix.to_string().c_str(), endpoint.to_string().c_str());
    }

    string key = monitor_addr.to_string() + ":" + ipPrefix.to_string();

    monitor_session_producer_->del(key);
    monitor_info_[vnet][ipPrefix].erase(monitor_addr);
>>>>>>> 6cbf7a04
}

void VNetRouteOrch::setEndpointMonitor(const string& vnet, const map<NextHopKey, IpAddress>& monitors, NextHopGroupKey& nexthops, const string& monitoring, IpPrefix& ipPrefix)
{
    SWSS_LOG_ENTER();

    for (auto monitor : monitors)
    {
        NextHopKey nh = monitor.first;
        IpAddress monitor_ip = monitor.second;
<<<<<<< HEAD
        if (monitoring == "custom")
        {
            if (monitor_info_[vnet].find(ipPrefix) == monitor_info_[vnet].end() ||
                monitor_info_[vnet][ipPrefix].find(nh) == monitor_info_[vnet][ipPrefix].end())
            {
                createMonitoringSession(vnet, nh, monitor_ip, ipPrefix);
            }
        }
        else
        {
            if (nexthop_info_[vnet].find(nh.ip_address) == nexthop_info_[vnet].end())
            {
                createBfdSession(vnet, nh, monitor_ip);
            }
            nexthop_info_[vnet][nh.ip_address].ref_count++;
=======
        set<NextHopKey> next_hop_set = nexthops.getNextHops();
        if (next_hop_set.find(nh) != next_hop_set.end())
        {
            if (monitoring == "custom")
            {
                if (monitor_info_[vnet].find(ipPrefix) == monitor_info_[vnet].end() ||
                    monitor_info_[vnet][ipPrefix].find(monitor_ip) == monitor_info_[vnet][ipPrefix].end())
                {
                    createMonitoringSession(vnet, nh, monitor_ip, ipPrefix);
                }
                else
                {
                    SWSS_LOG_INFO("Monitoring session for prefix %s endpoint %s, monitor %s already exists", ipPrefix.to_string().c_str(),
                        nh.to_string().c_str(), monitor_ip.to_string().c_str());
                    monitor_info_[vnet][ipPrefix][monitor_ip].ref_count += 1;
                }
            }
            else
            {
                if (nexthop_info_[vnet].find(nh.ip_address) == nexthop_info_[vnet].end())
                {
                    createBfdSession(vnet, nh, monitor_ip);
                }
                nexthop_info_[vnet][nh.ip_address].ref_count++;
            }
>>>>>>> 6cbf7a04
        }
    }
}

void VNetRouteOrch::delEndpointMonitor(const string& vnet, NextHopGroupKey& nexthops, IpPrefix& ipPrefix)
{
    SWSS_LOG_ENTER();

    std::set<NextHopKey> nhks = nexthops.getNextHops();
    bool is_custom_monitoring = false;
    if (monitor_info_[vnet].find(ipPrefix) != monitor_info_[vnet].end())
    {
        is_custom_monitoring = true;
    }
    for (auto nhk: nhks)
    {
        IpAddress ip = nhk.ip_address;
        if (is_custom_monitoring)
        {
<<<<<<< HEAD
            if ( monitor_info_[vnet][ipPrefix].find(nhk) != monitor_info_[vnet][ipPrefix].end())
            {
                removeMonitoringSession(vnet, nhk, monitor_info_[vnet][ipPrefix][nhk].monitor, ipPrefix);
=======
            for ( auto monitor : monitor_info_[vnet][ipPrefix])
            {
                if (monitor.second.endpoint == nhk)
                {
                    if (--monitor_info_[vnet][ipPrefix][monitor.first].ref_count == 0)
                    {
                        removeMonitoringSession(vnet, nhk, monitor.first, ipPrefix);
                        break;
                    }
                }
>>>>>>> 6cbf7a04
            }
        }
        else
        {
            if (nexthop_info_[vnet].find(ip) != nexthop_info_[vnet].end()) {
                if (--nexthop_info_[vnet][ip].ref_count == 0)
                {
                    IpAddress monitor_addr = nexthop_info_[vnet][ip].monitor_addr;
<<<<<<< HEAD
                    {
                        removeBfdSession(vnet, nhk, monitor_addr);
=======
                    removeBfdSession(vnet, nhk, monitor_addr);
                }
            }
        }
    }
}

void VNetRouteOrch::updateMonitorState(string& op, const IpPrefix& prefix, const IpAddress& monitor, string state)
{
    SWSS_LOG_ENTER();
    if( op == SET_COMMAND)
    {
        for (auto iter :  monitor_info_)
        {
            std::string vnet = iter.first;
            if (monitor_info_[vnet].find(prefix) != monitor_info_[vnet].end() &&
                monitor_info_[vnet][prefix].find(monitor) != monitor_info_[vnet][prefix].end())
            {
                if (state =="up")
                {
                    if (monitor_info_[vnet][prefix][monitor].state != MONITOR_SESSION_STATE_UP)
                    {
                        SWSS_LOG_NOTICE("Monitor session state for %s|%s (%s) changed from down to up", prefix.to_string().c_str(),
                            monitor.to_string().c_str(), monitor_info_[vnet][prefix][monitor].endpoint.ip_address.to_string().c_str());
                        struct MonitorUpdate status_update;
                        status_update.state = MONITOR_SESSION_STATE_UP;
                        status_update.prefix = prefix;
                        status_update.monitor = monitor;
                        status_update.vnet = vnet;
                        updateVnetTunnelCustomMonitor(status_update);
                    }
                }
                else if (state =="down")
                {
                    if (monitor_info_[vnet][prefix][monitor].state != MONITOR_SESSION_STATE_DOWN)
                    {
                        SWSS_LOG_NOTICE("Monitor session state for %s|%s (%s) changed from up to down", prefix.to_string().c_str(),
                            monitor.to_string().c_str(), monitor_info_[vnet][prefix][monitor].endpoint.ip_address.to_string().c_str());
                        struct MonitorUpdate status_update;
                        status_update.state = MONITOR_SESSION_STATE_DOWN;
                        status_update.prefix = prefix;
                        status_update.monitor = monitor;
                        status_update.vnet = vnet;
                        updateVnetTunnelCustomMonitor(status_update);
>>>>>>> 6cbf7a04
                    }
                }
            }
        }
    }
    if (is_custom_monitoring)
    {
        monitor_info_[vnet].erase(ipPrefix);
    }
}

void VNetRouteOrch::postRouteState(const string& vnet, IpPrefix& ipPrefix, NextHopGroupKey& nexthops, string& profile)
{
    const string state_db_key = vnet + state_db_key_delimiter + ipPrefix.to_string();
    vector<FieldValueTuple> fvVector;
    NextHopGroupInfo& nhg_info = syncd_nexthop_groups_[vnet][nexthops];
    string route_state = nhg_info.active_members.empty() ? "inactive" : "active";
    string ep_str = "";
    int idx_ep = 0;

    for (auto nh_pair : nhg_info.active_members)
    {
        NextHopKey nh = nh_pair.first;
        ep_str += idx_ep == 0 ? nh.ip_address.to_string() : "," + nh.ip_address.to_string();
        idx_ep++;
    }

    fvVector.emplace_back("active_endpoints", ep_str);
    fvVector.emplace_back("state", route_state);

    state_vnet_rt_tunnel_table_->set(state_db_key, fvVector);

    auto prefix_to_use = ipPrefix;
    if (prefix_to_adv_prefix_.find(ipPrefix) != prefix_to_adv_prefix_.end())
    {
        route_state = "";
        auto adv_pfx = prefix_to_adv_prefix_[ipPrefix];
        if (adv_prefix_refcount_[adv_pfx] == 1)
        {
            route_state = "active";
            prefix_to_use = adv_pfx;
        }
     }
    if (vnet_orch_->getAdvertisePrefix(vnet))
    {
        if (route_state == "active")
        {
            addRouteAdvertisement(prefix_to_use, profile);
        }
        else if (route_state == "inactive")
        {
            removeRouteAdvertisement(prefix_to_use);
        }
    }
}

void VNetRouteOrch::removeRouteState(const string& vnet, IpPrefix& ipPrefix)
{
    const string state_db_key = vnet + state_db_key_delimiter + ipPrefix.to_string();
    state_vnet_rt_tunnel_table_->del(state_db_key);

    if(prefix_to_adv_prefix_.find(ipPrefix) !=prefix_to_adv_prefix_.end())
    {
        auto adv_pfx = prefix_to_adv_prefix_[ipPrefix];
        if(adv_prefix_refcount_[adv_pfx] == 1)
        {
            removeRouteAdvertisement(adv_pfx);
        }
    }
    else
    {
        removeRouteAdvertisement(ipPrefix);
    }
}

void VNetRouteOrch::addRouteAdvertisement(IpPrefix& ipPrefix, string& profile)
{
    const string key = ipPrefix.to_string();
    vector<FieldValueTuple> fvs;
    if (profile.empty())
    {
        fvs.push_back(FieldValueTuple("", ""));
    }
    else
    {
        fvs.push_back(FieldValueTuple("profile", profile));
    }
    state_vnet_rt_adv_table_->set(key, fvs);
}

void VNetRouteOrch::removeRouteAdvertisement(IpPrefix& ipPrefix)
{
    const string key = ipPrefix.to_string();
    state_vnet_rt_adv_table_->del(key);
}

void VNetRouteOrch::update(SubjectType type, void *cntx)
{
    SWSS_LOG_ENTER();

    assert(cntx);

    switch(type) {
    case SUBJECT_TYPE_BFD_SESSION_STATE_CHANGE:
    {
        BfdUpdate *update = static_cast<BfdUpdate *>(cntx);
        updateVnetTunnel(*update);
        break;
    }
    default:
        // Received update in which we are not interested
        // Ignore it
        return;
    }
}

void VNetRouteOrch::updateVnetTunnel(const BfdUpdate& update)
{
    SWSS_LOG_ENTER();

    auto key = update.peer;
    sai_bfd_session_state_t state = update.state;

    size_t found_vrf = key.find(state_db_key_delimiter);
    if (found_vrf == string::npos)
    {
        SWSS_LOG_ERROR("Failed to parse key %s, no vrf is given", key.c_str());
        return;
    }

    size_t found_ifname = key.find(state_db_key_delimiter, found_vrf + 1);
    if (found_ifname == string::npos)
    {
        SWSS_LOG_ERROR("Failed to parse key %s, no ifname is given", key.c_str());
        return;
    }

    string vrf_name = key.substr(0, found_vrf);
    string alias = key.substr(found_vrf + 1, found_ifname - found_vrf - 1);
    IpAddress peer_address(key.substr(found_ifname + 1));

    if (alias != "default" || vrf_name != "default")
    {
        return;
    }

    auto it_peer = bfd_sessions_.find(peer_address);

    if (it_peer == bfd_sessions_.end()) {
        SWSS_LOG_INFO("No endpoint for BFD peer %s", peer_address.to_string().c_str());
        return;
    }

    BfdSessionInfo& bfd_info = it_peer->second;
    bfd_info.bfd_state = state;

    string vnet = bfd_info.vnet;
    NextHopKey endpoint = bfd_info.endpoint;
    auto *vrf_obj = vnet_orch_->getTypePtr<VNetVrfObject>(vnet);

    if (syncd_nexthop_groups_.find(vnet) == syncd_nexthop_groups_.end())
    {
        SWSS_LOG_ERROR("Vnet %s not found", vnet.c_str());
        return;
    }

    nexthop_info_[vnet][endpoint.ip_address].bfd_state = state;

    for (auto& nhg_info_pair : syncd_nexthop_groups_[vnet])
    {
        NextHopGroupKey nexthops = nhg_info_pair.first;
        NextHopGroupInfo& nhg_info = nhg_info_pair.second;

        std::set<NextHopKey> next_hop_set = nexthops.getNextHops();
        uint32_t seq_id = 0;
        uint32_t nh_seq_id = 0;
        for (auto nh: next_hop_set)
        {
            seq_id++;
            if (nh == endpoint)
            {
                nh_seq_id = seq_id;
                break;
            }
        }

        if (!nh_seq_id)
        {
            continue;
        }

        if (state == SAI_BFD_SESSION_STATE_UP)
        {
            sai_object_id_t next_hop_group_member_id = SAI_NULL_OBJECT_ID;
            if (nexthops.getSize() > 1)
            {
                // Create a next hop group member
                vector<sai_attribute_t> nhgm_attrs;

                sai_attribute_t nhgm_attr;
                nhgm_attr.id = SAI_NEXT_HOP_GROUP_MEMBER_ATTR_NEXT_HOP_GROUP_ID;
                nhgm_attr.value.oid = nhg_info.next_hop_group_id;
                nhgm_attrs.push_back(nhgm_attr);

                nhgm_attr.id = SAI_NEXT_HOP_GROUP_MEMBER_ATTR_NEXT_HOP_ID;
                nhgm_attr.value.oid = vrf_obj->getTunnelNextHop(endpoint);
                nhgm_attrs.push_back(nhgm_attr);

                if (gSwitchOrch->checkOrderedEcmpEnable())
                {
                    nhgm_attr.id = SAI_NEXT_HOP_GROUP_MEMBER_ATTR_SEQUENCE_ID;
                    nhgm_attr.value.u32 = nh_seq_id;
                    nhgm_attrs.push_back(nhgm_attr);
                }

                sai_status_t status = sai_next_hop_group_api->create_next_hop_group_member(&next_hop_group_member_id,
                                                                                gSwitchId,
                                                                                (uint32_t)nhgm_attrs.size(),
                                                                                nhgm_attrs.data());

                if (status != SAI_STATUS_SUCCESS)
                {
                    SWSS_LOG_ERROR("Failed to add next hop member to group %" PRIx64 ": %d\n",
                                    nhg_info.next_hop_group_id, status);
                    task_process_status handle_status = handleSaiCreateStatus(SAI_API_NEXT_HOP_GROUP, status);
                    if (handle_status != task_success)
                    {
                        continue;
                    }
                }

                gCrmOrch->incCrmResUsedCounter(CrmResourceType::CRM_NEXTHOP_GROUP_MEMBER);
            }

            // Re-create routes when it was temporarily removed
            if (nhg_info.active_members.empty())
            {
                nhg_info.active_members[endpoint] = next_hop_group_member_id;
                if (vnet_orch_->isVnetExecVrf())
                {
                    for (auto ip_pfx : syncd_nexthop_groups_[vnet][nexthops].tunnel_routes)
                    {
                        string op = SET_COMMAND;
                        updateTunnelRoute(vnet, ip_pfx, nexthops, op);
                    }
                }
            }
            else
            {
                nhg_info.active_members[endpoint] = next_hop_group_member_id;
            }
        }
        else
        {
            if (nexthops.getSize() > 1 && nhg_info.active_members.find(endpoint) != nhg_info.active_members.end())
            {
                sai_object_id_t nexthop_id = nhg_info.active_members[endpoint];
                sai_status_t status = sai_next_hop_group_api->remove_next_hop_group_member(nexthop_id);

                if (status != SAI_STATUS_SUCCESS)
                {
                    SWSS_LOG_ERROR("Failed to remove next hop member %" PRIx64 " from group %" PRIx64 ": %d\n",
                                nexthop_id, nhg_info.next_hop_group_id, status);
                    task_process_status handle_status = handleSaiRemoveStatus(SAI_API_NEXT_HOP_GROUP, status);
                    if (handle_status != task_success)
                    {
                        continue;
                    }
                }

                vrf_obj->removeTunnelNextHop(endpoint);

                gCrmOrch->decCrmResUsedCounter(CrmResourceType::CRM_NEXTHOP_GROUP_MEMBER);
            }

            if (nhg_info.active_members.find(endpoint) != nhg_info.active_members.end())
            {
                nhg_info.active_members.erase(endpoint);

                // Remove routes when nexthop group has no active endpoint
                if (nhg_info.active_members.empty())
                {
                    if (vnet_orch_->isVnetExecVrf())
                    {
                        for (auto ip_pfx : syncd_nexthop_groups_[vnet][nexthops].tunnel_routes)
                        {
                            string op = DEL_COMMAND;
                            updateTunnelRoute(vnet, ip_pfx, nexthops, op);
                        }
                    }
                }
            }
        }

        // Post configured in State DB
        for (auto ip_pfx : syncd_nexthop_groups_[vnet][nexthops].tunnel_routes)
        {
            string profile = vrf_obj->getProfile(ip_pfx);
            postRouteState(vnet, ip_pfx, nexthops, profile);
        }
    }
}

void VNetRouteOrch::updateVnetTunnelCustomMonitor(const MonitorUpdate& update)
{
    SWSS_LOG_ENTER();
// This function recieves updates from the MonitorOrch for the endpoints state.
// Based on the state of the endpoints for a particular route, this function attempts
// to construct the primary next hop group. if it fails to do so,it attempts to create
// the secondary next hop group. After that it applies the next hop group and deletes
// the old next hop group.
// This function is also called in the case when the route configuration is updated to
// apply the new next hop group. In this case, the caller sets the state to
// MONITOR_SESSION_STATE_UNKNOWN and config_update and updateRoute are set to true.
// This function should never recieve MONITOR_SESSION_STATE_UNKNOWN from MonitorOrch.

    auto prefix = update.prefix;
    auto state = update.state;
    auto monitor = update.monitor;
    auto vnet = update.vnet;
    bool updateRoute = false;
    bool config_update = false;
    if (state != MONITOR_SESSION_STATE_UNKNOWN)
    {
        monitor_info_[vnet][prefix][monitor].state = state;
    }
    else
    {
        // we are coming here as a result of route config update. We need to repost the route if applicable.
        updateRoute = true;
        config_update = true;
    }

    auto route = syncd_tunnel_routes_[vnet].find(prefix);
    if (route == syncd_tunnel_routes_[vnet].end())
    {
        SWSS_LOG_ERROR("Unexpected! Monitor Update for absent route.");
        return;

    }
    auto *vrf_obj = vnet_orch_->getTypePtr<VNetVrfObject>(vnet);
    set<sai_object_id_t> vr_set;

    auto l_fn = [&] (const string& vnet) {
        auto *vnet_obj = vnet_orch_->getTypePtr<VNetVrfObject>(vnet);
        sai_object_id_t vr_id = vnet_obj->getVRidIngress();
        vr_set.insert(vr_id);
    };

    l_fn(vnet);

    auto primary = route->second.primary;
    auto secondary = route->second.secondary;
    auto active_nhg = route->second.nhg_key;
    NextHopGroupKey nhg_custom("", true);
    sai_ip_prefix_t pfx;
    copy(pfx, prefix);
    NextHopGroupKey nhg_custom_primary = getActiveNHSet( vnet, primary, prefix);
    NextHopGroupKey nhg_custom_secondary = getActiveNHSet( vnet, secondary, prefix);
    if (nhg_custom_primary.getSize() > 0)
    {
        if (nhg_custom_primary != active_nhg )
        {
            if (!hasNextHopGroup(vnet, nhg_custom_primary))
            {
                if (!createNextHopGroup(vnet, nhg_custom_primary, vrf_obj, "custom"))
                {
                    SWSS_LOG_WARN("Failed to create primary based custom next hop group. Cannot proceed.");
                    return;
                }
            }
            updateRoute = true;
        }
        if (updateRoute)
        {
            nhg_custom = nhg_custom_primary;
        }
    }
    else if (nhg_custom_secondary.getSize() > 0)
    {
        if (nhg_custom_secondary != active_nhg )
        {
            if (!hasNextHopGroup(vnet, nhg_custom_secondary))
            {
                if (!createNextHopGroup(vnet, nhg_custom_secondary, vrf_obj, "custom"))
                {
                    SWSS_LOG_WARN("Failed to create primary based custom next hop group. Cannot proceed.");
                    return;
                }
            }
            updateRoute = true;
        }
        if (updateRoute)
        {
            nhg_custom = nhg_custom_secondary;
        }
    }
    else
    {
        //both HHG's are inactive, need to remove the route.
        updateRoute = true;
    }

    if (nhg_custom.getSize() == 0)
    {
        // nhg_custom is empty. we shall create a dummy empty NHG for book keeping.
        SWSS_LOG_INFO(" Neither Primary or Secondary endpoints are up.");
        if (!hasNextHopGroup(vnet, nhg_custom))
        {
            NextHopGroupInfo next_hop_group_entry;
            next_hop_group_entry.next_hop_group_id = SAI_NULL_OBJECT_ID;
            next_hop_group_entry.ref_count = 0;
            syncd_nexthop_groups_[vnet][nhg_custom] = next_hop_group_entry;
        }
    }
    auto active_nhg_size = active_nhg.getSize();
    if (updateRoute)
    {
        for (auto vr_id : vr_set)
        {
            if (nhg_custom.getSize() == 0)
            {
                if (active_nhg_size > 0)
                {
                    // we need to remove the route
                    del_route(vr_id, pfx);
                }
            }
            else
            {
                bool route_status = true;
                // note: nh_id can be SAI_NULL_OBJECT_ID when active_nhg is empty.
                auto nh_id = syncd_nexthop_groups_[vnet][nhg_custom].next_hop_group_id;
                if (active_nhg_size > 0)
                {
                    // we need to replace the nhg in the route
                    route_status = update_route(vr_id, pfx, nh_id);
                }
                else
                {
                    // we need to readd the route.
                    route_status = add_route(vr_id, pfx, nh_id);
                }
                if (!route_status)
                {
                    SWSS_LOG_ERROR("Route add/update failed for %s, vr_id '0x%" PRIx64, prefix.to_string().c_str(), vr_id);
                    /* Clean up the newly created next hop group entry */
                    if (nhg_custom.getSize() > 1)
                    {
                        removeNextHopGroup(vnet, nhg_custom, vrf_obj);
                    }
                    return;
                }
                vrf_obj->addRoute(prefix, nhg_custom);
            }
        }
        if (config_update && nhg_custom != active_nhg)
        {
            // This convoluted logic has very good reason behind it.
            // when a route configuration gets updated, if the new endpoints are same but primaries
            // are changed, we must increase the ref count of active group to save it from premature
            // deletion at this place. So, we increment the refcount of existing active_nhg in doRotueTask right
            // before we call this function. Once here we need to undo this increment of refCount for the active_nhg
            // which is no longer relevant.
            syncd_nexthop_groups_[vnet][active_nhg].ref_count--;
        }

        if(--syncd_nexthop_groups_[vnet][active_nhg].ref_count == 0)
        {
            if (active_nhg_size > 1)
            {
                removeNextHopGroup(vnet, active_nhg, vrf_obj);
            }
            else
            {
                syncd_nexthop_groups_[vnet].erase(active_nhg);
                if(active_nhg_size == 1)
                {
                    NextHopKey nexthop(active_nhg.to_string(), true);
                    vrf_obj->removeTunnelNextHop(nexthop);
                }
            }
        }
        else
        {
            syncd_nexthop_groups_[vnet][active_nhg].tunnel_routes.erase(prefix);
        }
        syncd_nexthop_groups_[vnet][nhg_custom].tunnel_routes.insert(prefix);
        syncd_tunnel_routes_[vnet][prefix].nhg_key = nhg_custom;
        if (nhg_custom != active_nhg)
        {
            syncd_nexthop_groups_[vnet][nhg_custom].ref_count++;
        }
        if (nhg_custom.getSize() == 0 && active_nhg_size > 0)
        {
            vrf_obj->removeRoute(prefix);
            removeRouteState(vnet, prefix);
            if (prefix_to_adv_prefix_.find(prefix) != prefix_to_adv_prefix_.end())
            {
                auto adv_pfx = prefix_to_adv_prefix_[prefix];
                adv_prefix_refcount_[adv_pfx] -=1;
                if (adv_prefix_refcount_[adv_pfx] == 0)
                {
                    adv_prefix_refcount_.erase(adv_pfx);
                }
            }
        }
        else if (nhg_custom.getSize() > 0 && active_nhg_size == 0)
        {
            auto adv_prefix = prefix_to_adv_prefix_[prefix];
            if (adv_prefix_refcount_.find(adv_prefix) == adv_prefix_refcount_.end())
            {
                adv_prefix_refcount_[adv_prefix] = 0;
            }
            adv_prefix_refcount_[adv_prefix] += 1;
            string profile = vrf_obj->getProfile(prefix);
            postRouteState(vnet, prefix, nhg_custom, profile);
        }
        else
        {
            string profile = vrf_obj->getProfile(prefix);
            postRouteState(vnet, prefix, nhg_custom, profile);
        }
    }
}

bool VNetRouteOrch::handleTunnel(const Request& request)
{
    SWSS_LOG_ENTER();

    vector<IpAddress> ip_list;
    vector<string> mac_list;
    vector<string> vni_list;
    vector<IpAddress> monitor_list;
    string profile = "";
    vector<IpAddress> primary_list;
    string monitoring;
    swss::IpPrefix adv_prefix;
<<<<<<< HEAD
=======
    bool has_priority_ep = false;
    bool has_adv_pfx = false;
>>>>>>> 6cbf7a04
    for (const auto& name: request.getAttrFieldNames())
    {
        if (name == "endpoint")
        {
            ip_list = request.getAttrIPList(name);
        }
        else if (name == "vni")
        {
            string vni_str = request.getAttrString(name);
            vni_list = tokenize(vni_str, ',');
        }
        else if (name == "mac_address")
        {
            string mac_str = request.getAttrString(name);
            mac_list = tokenize(mac_str, ',');
        }
        else if (name == "endpoint_monitor")
        {
            monitor_list = request.getAttrIPList(name);
        }
        else if (name == "profile")
        {
            profile = request.getAttrString(name);
        }
        else if (name == "primary")
        {
            primary_list = request.getAttrIPList(name);
        }
        else if (name == "monitoring")
        {
            monitoring = request.getAttrString(name);
        }
        else if (name == "adv_prefix")
        {
            adv_prefix = request.getAttrIpPrefix(name);
<<<<<<< HEAD
=======
            has_adv_pfx = true;
>>>>>>> 6cbf7a04
        }
        else
        {
            SWSS_LOG_INFO("Unknown attribute: %s", name.c_str());
            continue;
        }
    }

    if (vni_list.size() > 1 && vni_list.size() != ip_list.size())
    {
        SWSS_LOG_ERROR("VNI size of %zu does not match endpoint size of %zu", vni_list.size(), ip_list.size());
        return false;
    }

    if (!mac_list.empty() && mac_list.size() != ip_list.size())
    {
        SWSS_LOG_ERROR("MAC address size of %zu does not match endpoint size of %zu", mac_list.size(), ip_list.size());
        return false;
    }

    if (!monitor_list.empty() && monitor_list.size() != ip_list.size())
    {
        SWSS_LOG_ERROR("Peer monitor size of %zu does not match endpoint size of %zu", monitor_list.size(), ip_list.size());
        return false;
    }
    if (!primary_list.empty() && monitor_list.empty())
    {
        SWSS_LOG_ERROR("Primary/backup behaviour cannot function without endpoint monitoring.");
        return true;
    }

    const std::string& vnet_name = request.getKeyString(0);
    auto ip_pfx = request.getKeyIpPrefix(1);
    auto op = request.getOperation();

    SWSS_LOG_INFO("VNET-RT '%s' op '%s' for pfx %s", vnet_name.c_str(),
                   op.c_str(), ip_pfx.to_string().c_str());

    if (!primary_list.empty())
    {
        has_priority_ep = true;
        SWSS_LOG_INFO("Handling Priority Tunnel with prefix %s", ip_pfx.to_string().c_str());
    }

    NextHopGroupKey nhg_primary("", true);
    NextHopGroupKey nhg_secondary("", true);
    NextHopGroupKey nhg("", true);
    map<NextHopKey, IpAddress> monitors;
    for (size_t idx_ip = 0; idx_ip < ip_list.size(); idx_ip++)
    {
        IpAddress ip = ip_list[idx_ip];
        MacAddress mac;
        uint32_t vni = 0;
        if (vni_list.size() == 1 && vni_list[0] != "")
        {
            vni = (uint32_t)stoul(vni_list[0]);
        }
        else if (vni_list.size() > 1 && vni_list[idx_ip] != "")
        {
            vni = (uint32_t)stoul(vni_list[idx_ip]);
        }

        if (!mac_list.empty() && mac_list[idx_ip] != "")
        {
            mac = MacAddress(mac_list[idx_ip]);
        }

        NextHopKey nh(ip, mac, vni, true);
        if (!monitor_list.empty())
        {
            monitors[nh] = monitor_list[idx_ip];
        }
        if (has_priority_ep)
        {
            if (std::find(primary_list.begin(), primary_list.end(), ip) != primary_list.end())
            {
                // only add the primary endpoint ips.
                nhg_primary.add(nh);
            }
            else
            {
                nhg_secondary.add(nh);
            }
        }
        nhg.add(nh);
    }
    if (!has_adv_pfx)
    {
        adv_prefix = ip_pfx;
    }
    if (vnet_orch_->isVnetExecVrf())
    {
<<<<<<< HEAD
        return doRouteTask<VNetVrfObject>(vnet_name, ip_pfx, nhg, op, profile, monitoring, monitors);
=======
        return doRouteTask<VNetVrfObject>(vnet_name, ip_pfx, (has_priority_ep == true) ? nhg_primary : nhg, op, profile, monitoring, nhg_secondary, adv_prefix, monitors);
>>>>>>> 6cbf7a04
    }

    return true;
}

bool VNetRouteOrch::addOperation(const Request& request)
{
    SWSS_LOG_ENTER();

    try
    {
        auto& tn = request.getTableName();
        if (handler_map_.find(tn) == handler_map_.end())
        {
            SWSS_LOG_ERROR(" %s handler is not initialized", tn.c_str());
            return true;
        }

        return ((this->*(handler_map_[tn]))(request));
    }
    catch(std::runtime_error& _)
    {
        SWSS_LOG_ERROR("VNET add operation error %s ", _.what());
        return true;
    }

    return true;
}

bool VNetRouteOrch::delOperation(const Request& request)
{
    SWSS_LOG_ENTER();

    try
    {
        auto& tn = request.getTableName();
        if (handler_map_.find(tn) == handler_map_.end())
        {
            SWSS_LOG_ERROR(" %s handler is not initialized", tn.c_str());
            return true;
        }

        return ((this->*(handler_map_[tn]))(request));
    }
    catch(std::runtime_error& _)
    {
        SWSS_LOG_ERROR("VNET del operation error %s ", _.what());
        return true;
    }

    return true;
}

VNetCfgRouteOrch::VNetCfgRouteOrch(DBConnector *db, DBConnector *appDb, vector<string> &tableNames)
                                  : Orch(db, tableNames),
                                  m_appVnetRouteTable(appDb, APP_VNET_RT_TABLE_NAME),
                                  m_appVnetRouteTunnelTable(appDb, APP_VNET_RT_TUNNEL_TABLE_NAME)
{
}

void VNetCfgRouteOrch::doTask(Consumer &consumer)
{
    SWSS_LOG_ENTER();

    const string & table_name = consumer.getTableName();
    auto it = consumer.m_toSync.begin();

    while (it != consumer.m_toSync.end())
    {
        bool task_result = false;
        auto t = it->second;
        const string & op = kfvOp(t);
        if (table_name == CFG_VNET_RT_TABLE_NAME)
        {
            task_result = doVnetRouteTask(t, op);
        }
        else if (table_name == CFG_VNET_RT_TUNNEL_TABLE_NAME)
        {
            task_result = doVnetTunnelRouteTask(t, op);
        }
        else
        {
            SWSS_LOG_ERROR("Unknown table : %s", table_name.c_str());
        }

        if (task_result == true)
        {
            it = consumer.m_toSync.erase(it);
        }
        else
        {
            ++it;
        }
    }
}

bool VNetCfgRouteOrch::doVnetTunnelRouteTask(const KeyOpFieldsValuesTuple & t, const string & op)
{
    SWSS_LOG_ENTER();

    string vnetRouteTunnelName = kfvKey(t);
    replace(vnetRouteTunnelName.begin(), vnetRouteTunnelName.end(), config_db_key_delimiter, delimiter);
    if (op == SET_COMMAND)
    {
        m_appVnetRouteTunnelTable.set(vnetRouteTunnelName, kfvFieldsValues(t));
        SWSS_LOG_INFO("Create vnet route tunnel %s", vnetRouteTunnelName.c_str());
    }
    else if (op == DEL_COMMAND)
    {
        m_appVnetRouteTunnelTable.del(vnetRouteTunnelName);
        SWSS_LOG_INFO("Delete vnet route tunnel %s", vnetRouteTunnelName.c_str());
    }
    else
    {
        SWSS_LOG_ERROR("Unknown command : %s", op.c_str());
        return false;
    }

    return true;
}

bool VNetCfgRouteOrch::doVnetRouteTask(const KeyOpFieldsValuesTuple & t, const string & op)
{
    SWSS_LOG_ENTER();

    string vnetRouteName = kfvKey(t);
    replace(vnetRouteName.begin(), vnetRouteName.end(), config_db_key_delimiter, delimiter);
    if (op == SET_COMMAND)
    {
        m_appVnetRouteTable.set(vnetRouteName, kfvFieldsValues(t));
        SWSS_LOG_INFO("Create vnet route %s", vnetRouteName.c_str());
    }
    else if (op == DEL_COMMAND)
    {
        m_appVnetRouteTable.del(vnetRouteName);
        SWSS_LOG_INFO("Delete vnet route %s", vnetRouteName.c_str());
    }
    else
    {
        SWSS_LOG_ERROR("Unknown command : %s", op.c_str());
        return false;
    }

    return true;
}

MonitorOrch::MonitorOrch(DBConnector *db, string tableName):
    Orch2(db, tableName, request_)
{
    SWSS_LOG_ENTER();
}

MonitorOrch::~MonitorOrch(void)
{
    SWSS_LOG_ENTER();
}

bool MonitorOrch::addOperation(const Request& request)
{
    SWSS_LOG_ENTER();
    auto monitor = request.getKeyIpAddress(0);
    auto ip_Prefix = request.getKeyIpPrefix(1);

    auto session_state = request.getAttrString("state");
    SWSS_LOG_INFO("Added state table entry for monitor %s|%s", ip_Prefix.to_string().c_str(),monitor.to_string().c_str());

    string op = SET_COMMAND;
    VNetRouteOrch* vnet_route_orch = gDirectory.get<VNetRouteOrch*>();
    vnet_route_orch->updateMonitorState(op ,ip_Prefix, monitor, session_state );

    return true;
}

bool MonitorOrch::delOperation(const Request& request)
{
    SWSS_LOG_ENTER();
    auto monitor = request.getKeyIpAddress(0);
    auto ip_Prefix = request.getKeyIpPrefix(1);

    SWSS_LOG_INFO("Deleting state table entry for monitor %s|%s", ip_Prefix.to_string().c_str(),monitor.to_string().c_str());
    VNetRouteOrch* vnet_route_orch = gDirectory.get<VNetRouteOrch*>();
    string op = DEL_COMMAND;
    vnet_route_orch->updateMonitorState(op, ip_Prefix, monitor, "" );

    return true;
}<|MERGE_RESOLUTION|>--- conflicted
+++ resolved
@@ -1075,12 +1075,8 @@
 template<>
 bool VNetRouteOrch::doRouteTask<VNetVrfObject>(const string& vnet, IpPrefix& ipPrefix,
                                                NextHopGroupKey& nexthops, string& op, string& profile,
-<<<<<<< HEAD
-                                               const string& monitoring,
-=======
                                                const string& monitoring, NextHopGroupKey& nexthops_secondary,
                                                const IpPrefix& adv_prefix,
->>>>>>> 6cbf7a04
                                                const map<NextHopKey, IpAddress>& monitors)
 {
     SWSS_LOG_ENTER();
@@ -1122,32 +1118,7 @@
         NextHopGroupKey active_nhg("", true);
         if (!selectNextHopGroup(vnet, nexthops, nexthops_secondary, monitoring, ipPrefix, vrf_obj, active_nhg, monitors))
         {
-<<<<<<< HEAD
-            setEndpointMonitor(vnet, monitors, nexthops, monitoring, ipPrefix);
-            if (nexthops.getSize() == 1)
-            {
-                NextHopKey nexthop(nexthops.to_string(), true);
-                NextHopGroupInfo next_hop_group_entry;
-                next_hop_group_entry.next_hop_group_id = vrf_obj->getTunnelNextHop(nexthop);
-                next_hop_group_entry.ref_count = 0;
-                if (nexthop_info_[vnet].find(nexthop.ip_address) == nexthop_info_[vnet].end() || nexthop_info_[vnet][nexthop.ip_address].bfd_state == SAI_BFD_SESSION_STATE_UP)
-                {
-                    next_hop_group_entry.active_members[nexthop] = SAI_NULL_OBJECT_ID;
-                }
-                syncd_nexthop_groups_[vnet][nexthops] = next_hop_group_entry;
-            }
-            else
-            {
-                if (!addNextHopGroup(vnet, nexthops, vrf_obj))
-                {
-                    delEndpointMonitor(vnet, nexthops, ipPrefix);
-                    SWSS_LOG_ERROR("Failed to create next hop group %s", nexthops.to_string().c_str());
-                    return false;
-                }
-            }
-=======
             return true;
->>>>>>> 6cbf7a04
         }
 
         // note: nh_id can be SAI_NULL_OBJECT_ID when active_nhg is empty.
@@ -1227,11 +1198,7 @@
                 {
                     monitor_info_[vnet].erase(ipPrefix);
                 }
-<<<<<<< HEAD
-                delEndpointMonitor(vnet, nhg, ipPrefix);
-=======
                 priority_route_updated = true;
->>>>>>> 6cbf7a04
             }
             else
             {
@@ -1349,10 +1316,6 @@
             {
                 delEndpointMonitor(vnet, nhg, ipPrefix);
             }
-<<<<<<< HEAD
-            delEndpointMonitor(vnet, nhg, ipPrefix);
-=======
->>>>>>> 6cbf7a04
         }
         else
         {
@@ -1886,40 +1849,6 @@
     bfd_sessions_.erase(monitor_addr);
 }
 
-<<<<<<< HEAD
-void VNetRouteOrch::createMonitoringSession(const string& vnet, const NextHopKey& endpoint, const IpAddress& monitor_addr, IpPrefix& ipPrefix)
-{
-    SWSS_LOG_ENTER();
-
-    IpAddress endpoint_addr = endpoint.ip_address;
-    if (monitor_info_[vnet].find(ipPrefix) != monitor_info_[vnet].end() &&
-        monitor_info_[vnet][ipPrefix].find(endpoint) != monitor_info_[vnet][ipPrefix].end())
-    {
-        SWSS_LOG_NOTICE("Monitoring session for prefix %s endpoint %s already exist", ipPrefix.to_string().c_str(), endpoint_addr.to_string().c_str());
-        return;
-    }
-    else
-    {
-        vector<FieldValueTuple>  data;
-        auto *vnet_obj = vnet_orch_->getTypePtr<VNetVrfObject>(vnet);
-
-        auto overlay_dmac = vnet_obj->getOverlayDMac();
-        string key = ipPrefix.to_string() + ":" + monitor_addr.to_string();
-        FieldValueTuple fvTuple1("packet_type", "vxlan");
-        data.push_back(fvTuple1);
-
-        FieldValueTuple fvTuple3("overlay_dmac", overlay_dmac.to_string());
-        data.push_back(fvTuple3);
-
-        monitor_session_producer_->set(key, data);
-
-        MonitorSessionInfo& info =  monitor_info_[vnet][ipPrefix][endpoint];
-        info.monitor = monitor_addr;
-        info.state = MONITOR_SESSION_STATE::MONITOR_SESSION_STATE_DOWN;
-    }
-}
-
-=======
 void VNetRouteOrch::updateAllMonitoringSession(const string& vnet)
 {
     SWSS_LOG_ENTER();
@@ -1975,23 +1904,10 @@
 
 }
 
->>>>>>> 6cbf7a04
 void VNetRouteOrch::removeMonitoringSession(const string& vnet, const NextHopKey& endpoint, const IpAddress& monitor_addr, IpPrefix& ipPrefix)
 {
     SWSS_LOG_ENTER();
 
-<<<<<<< HEAD
-    IpAddress endpoint_addr = endpoint.ip_address;
-    if (monitor_info_[vnet].find(ipPrefix) == monitor_info_[vnet].end() ||
-        monitor_info_[vnet][ipPrefix].find(endpoint) == monitor_info_[vnet][ipPrefix].end())
-    {
-        SWSS_LOG_NOTICE("Monitor session for prefix %s endpoint %s does not exist", ipPrefix.to_string().c_str(), endpoint_addr.to_string().c_str());
-    }
-
-    string key = ipPrefix.to_string() + ":" + monitor_addr.to_string();
-    monitor_session_producer_->del(key);
-    monitor_info_[vnet][ipPrefix].erase(endpoint);
-=======
     if (monitor_info_[vnet].find(ipPrefix) == monitor_info_[vnet].end() ||
         monitor_info_[vnet][ipPrefix].find(monitor_addr) == monitor_info_[vnet][ipPrefix].end())
     {
@@ -2002,7 +1918,6 @@
 
     monitor_session_producer_->del(key);
     monitor_info_[vnet][ipPrefix].erase(monitor_addr);
->>>>>>> 6cbf7a04
 }
 
 void VNetRouteOrch::setEndpointMonitor(const string& vnet, const map<NextHopKey, IpAddress>& monitors, NextHopGroupKey& nexthops, const string& monitoring, IpPrefix& ipPrefix)
@@ -2013,23 +1928,6 @@
     {
         NextHopKey nh = monitor.first;
         IpAddress monitor_ip = monitor.second;
-<<<<<<< HEAD
-        if (monitoring == "custom")
-        {
-            if (monitor_info_[vnet].find(ipPrefix) == monitor_info_[vnet].end() ||
-                monitor_info_[vnet][ipPrefix].find(nh) == monitor_info_[vnet][ipPrefix].end())
-            {
-                createMonitoringSession(vnet, nh, monitor_ip, ipPrefix);
-            }
-        }
-        else
-        {
-            if (nexthop_info_[vnet].find(nh.ip_address) == nexthop_info_[vnet].end())
-            {
-                createBfdSession(vnet, nh, monitor_ip);
-            }
-            nexthop_info_[vnet][nh.ip_address].ref_count++;
-=======
         set<NextHopKey> next_hop_set = nexthops.getNextHops();
         if (next_hop_set.find(nh) != next_hop_set.end())
         {
@@ -2055,7 +1953,6 @@
                 }
                 nexthop_info_[vnet][nh.ip_address].ref_count++;
             }
->>>>>>> 6cbf7a04
         }
     }
 }
@@ -2075,11 +1972,6 @@
         IpAddress ip = nhk.ip_address;
         if (is_custom_monitoring)
         {
-<<<<<<< HEAD
-            if ( monitor_info_[vnet][ipPrefix].find(nhk) != monitor_info_[vnet][ipPrefix].end())
-            {
-                removeMonitoringSession(vnet, nhk, monitor_info_[vnet][ipPrefix][nhk].monitor, ipPrefix);
-=======
             for ( auto monitor : monitor_info_[vnet][ipPrefix])
             {
                 if (monitor.second.endpoint == nhk)
@@ -2090,7 +1982,6 @@
                         break;
                     }
                 }
->>>>>>> 6cbf7a04
             }
         }
         else
@@ -2099,10 +1990,6 @@
                 if (--nexthop_info_[vnet][ip].ref_count == 0)
                 {
                     IpAddress monitor_addr = nexthop_info_[vnet][ip].monitor_addr;
-<<<<<<< HEAD
-                    {
-                        removeBfdSession(vnet, nhk, monitor_addr);
-=======
                     removeBfdSession(vnet, nhk, monitor_addr);
                 }
             }
@@ -2147,15 +2034,10 @@
                         status_update.monitor = monitor;
                         status_update.vnet = vnet;
                         updateVnetTunnelCustomMonitor(status_update);
->>>>>>> 6cbf7a04
                     }
                 }
             }
         }
-    }
-    if (is_custom_monitoring)
-    {
-        monitor_info_[vnet].erase(ipPrefix);
     }
 }
 
@@ -2686,11 +2568,8 @@
     vector<IpAddress> primary_list;
     string monitoring;
     swss::IpPrefix adv_prefix;
-<<<<<<< HEAD
-=======
     bool has_priority_ep = false;
     bool has_adv_pfx = false;
->>>>>>> 6cbf7a04
     for (const auto& name: request.getAttrFieldNames())
     {
         if (name == "endpoint")
@@ -2726,10 +2605,7 @@
         else if (name == "adv_prefix")
         {
             adv_prefix = request.getAttrIpPrefix(name);
-<<<<<<< HEAD
-=======
             has_adv_pfx = true;
->>>>>>> 6cbf7a04
         }
         else
         {
@@ -2822,11 +2698,7 @@
     }
     if (vnet_orch_->isVnetExecVrf())
     {
-<<<<<<< HEAD
-        return doRouteTask<VNetVrfObject>(vnet_name, ip_pfx, nhg, op, profile, monitoring, monitors);
-=======
         return doRouteTask<VNetVrfObject>(vnet_name, ip_pfx, (has_priority_ep == true) ? nhg_primary : nhg, op, profile, monitoring, nhg_secondary, adv_prefix, monitors);
->>>>>>> 6cbf7a04
     }
 
     return true;
