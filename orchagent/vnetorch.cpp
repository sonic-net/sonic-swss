#include <cassert>
#include <string>
#include <vector>
#include <unordered_map>
#include <unordered_set>
#include <exception>
#include <inttypes.h>

#include "sai.h"
#include "saiextensions.h"
#include "macaddress.h"
#include "orch.h"
#include "portsorch.h"
#include "request_parser.h"
#include "vnetorch.h"
#include "vxlanorch.h"
#include "directory.h"
#include "swssnet.h"
#include "intfsorch.h"
#include "neighorch.h"
#include "crmorch.h"

extern sai_virtual_router_api_t* sai_virtual_router_api;
extern sai_route_api_t* sai_route_api;
extern sai_bridge_api_t* sai_bridge_api;
extern sai_router_interface_api_t* sai_router_intfs_api;
extern sai_fdb_api_t* sai_fdb_api;
extern sai_neighbor_api_t* sai_neighbor_api;
extern sai_next_hop_api_t* sai_next_hop_api;
extern sai_bmtor_api_t* sai_bmtor_api;
extern sai_object_id_t gSwitchId;
extern sai_object_id_t gVirtualRouterId;
extern Directory<Orch*> gDirectory;
extern PortsOrch *gPortsOrch;
extern IntfsOrch *gIntfsOrch;
extern NeighOrch *gNeighOrch;
extern CrmOrch *gCrmOrch;
extern MacAddress gVxlanMacAddress;

/*
 * VRF Modeling and VNetVrf class definitions
 */
std::vector<VR_TYPE> vr_cntxt;

VNetVrfObject::VNetVrfObject(const std::string& vnet, const VNetInfo& vnetInfo,
                             vector<sai_attribute_t>& attrs) : VNetObject(vnetInfo)
{
    vnet_name_ = vnet;
    createObj(attrs);
}

sai_object_id_t VNetVrfObject::getVRidIngress() const
{
    if (vr_ids_.find(VR_TYPE::ING_VR_VALID) != vr_ids_.end())
    {
        return vr_ids_.at(VR_TYPE::ING_VR_VALID);
    }
    return SAI_NULL_OBJECT_ID;
}

sai_object_id_t VNetVrfObject::getVRidEgress() const
{
    if (vr_ids_.find(VR_TYPE::EGR_VR_VALID) != vr_ids_.end())
    {
        return vr_ids_.at(VR_TYPE::EGR_VR_VALID);
    }
    return SAI_NULL_OBJECT_ID;
}

set<sai_object_id_t> VNetVrfObject::getVRids() const
{
    set<sai_object_id_t> ids;

    for_each (vr_ids_.begin(), vr_ids_.end(), [&](std::pair<VR_TYPE, sai_object_id_t> element)
    {
        ids.insert(element.second);
    });

    return ids;
}

bool VNetVrfObject::createObj(vector<sai_attribute_t>& attrs)
{
    auto l_fn = [&] (sai_object_id_t& router_id) {

        sai_status_t status = sai_virtual_router_api->create_virtual_router(&router_id,
                                                                            gSwitchId,
                                                                            static_cast<uint32_t>(attrs.size()),
                                                                            attrs.data());
        if (status != SAI_STATUS_SUCCESS)
        {
            SWSS_LOG_ERROR("Failed to create virtual router name: %s, rv: %d",
                           vnet_name_.c_str(), status);
            throw std::runtime_error("Failed to create VR object");
        }
        return true;
    };

    /*
     * Create ingress and egress VRF based on VR_VALID
     */

    for (auto vr_type : vr_cntxt)
    {
        sai_object_id_t router_id = gVirtualRouterId;
        if (vr_type != VR_TYPE::VR_INVALID)
        {
<<<<<<< HEAD
            if (getScope() != "default")
            {
                l_fn(router_id);
            }
            SWSS_LOG_DEBUG("VNET vr_type %d router id %lx  ", static_cast<int>(vr_type), router_id);
=======
            SWSS_LOG_DEBUG("VNET vr_type %d router id %" PRIx64 "  ", static_cast<int>(vr_type), router_id);
>>>>>>> ab8feada
            vr_ids_.insert(std::pair<VR_TYPE, sai_object_id_t>(vr_type, router_id));
        }
    }

    SWSS_LOG_INFO("VNET '%s' router object created ", vnet_name_.c_str());
    return true;
}

bool VNetVrfObject::updateObj(vector<sai_attribute_t>& attrs)
{
    set<sai_object_id_t> vr_ent = getVRids();

    for (const auto& attr: attrs)
    {
        for (auto it : vr_ent)
        {
            sai_status_t status = sai_virtual_router_api->set_virtual_router_attribute(it, &attr);
            if (status != SAI_STATUS_SUCCESS)
            {
                SWSS_LOG_ERROR("Failed to update virtual router attribute. VNET name: %s, rv: %d",
                                vnet_name_.c_str(), status);
                return false;
            }
        }
    }

    SWSS_LOG_INFO("VNET '%s' was updated", vnet_name_.c_str());
    return true;
}

bool VNetVrfObject::hasRoute(IpPrefix& ipPrefix)
{
    if ((routes_.find(ipPrefix) != routes_.end()) || (tunnels_.find(ipPrefix) != tunnels_.end()))
    {
        return true;
    }

    return false;
}

bool VNetVrfObject::addRoute(IpPrefix& ipPrefix, tunnelEndpoint& endp)
{
    if (hasRoute(ipPrefix))
    {
        SWSS_LOG_INFO("VNET route '%s' exists", ipPrefix.to_string().c_str());
        return false;
    }

    tunnels_[ipPrefix] = endp;
    return true;
}

bool VNetVrfObject::addRoute(IpPrefix& ipPrefix, nextHop& nh)
{
    if (hasRoute(ipPrefix))
    {
        SWSS_LOG_INFO("VNET route '%s' exists", ipPrefix.to_string().c_str());
        return false;
    }

    routes_[ipPrefix] = nh;
    return true;
}

bool VNetVrfObject::removeRoute(IpPrefix& ipPrefix)
{
    if (!hasRoute(ipPrefix))
    {
        SWSS_LOG_INFO("VNET route '%s' does'nt exist", ipPrefix.to_string().c_str());
        return false;
    }
    /*
     * Remove nexthop tunnel object before removing route
     */

    if (tunnels_.find(ipPrefix) != tunnels_.end())
    {
        auto endp = tunnels_.at(ipPrefix);
        removeTunnelNextHop(endp);
        tunnels_.erase(ipPrefix);
    }
    else
    {
        routes_.erase(ipPrefix);
    }
    return true;
}

size_t VNetVrfObject::getRouteCount() const
{
    return (routes_.size() + tunnels_.size());
}

bool VNetVrfObject::getRouteNextHop(IpPrefix& ipPrefix, nextHop& nh)
{
    if (!hasRoute(ipPrefix))
    {
        SWSS_LOG_INFO("VNET route '%s' does'nt exist", ipPrefix.to_string().c_str());
        return false;
    }

    nh = routes_.at(ipPrefix);
    return true;
}

sai_object_id_t VNetVrfObject::getTunnelNextHop(tunnelEndpoint& endp)
{
    sai_object_id_t nh_id = SAI_NULL_OBJECT_ID;
    auto tun_name = getTunnelName();

    VxlanTunnelOrch* vxlan_orch = gDirectory.get<VxlanTunnelOrch*>();

    nh_id = vxlan_orch->createNextHopTunnel(tun_name, endp.ip, endp.mac, endp.vni);
    if (nh_id == SAI_NULL_OBJECT_ID)
    {
        throw std::runtime_error("NH Tunnel create failed for " + vnet_name_ + " ip " + endp.ip.to_string());
    }

    return nh_id;
}

bool VNetVrfObject::removeTunnelNextHop(tunnelEndpoint& endp)
{
    auto tun_name = getTunnelName();

    VxlanTunnelOrch* vxlan_orch = gDirectory.get<VxlanTunnelOrch*>();

    if (!vxlan_orch->removeNextHopTunnel(tun_name, endp.ip, endp.mac, endp.vni))
    {
        SWSS_LOG_ERROR("VNET %s Tunnel NextHop remove failed for '%s'",
                        vnet_name_.c_str(), endp.ip.to_string().c_str());
        return false;
    }

    return true;
}

VNetVrfObject::~VNetVrfObject()
{
    set<sai_object_id_t> vr_ent = getVRids();
    for (auto it : vr_ent)
    {
        sai_status_t status = sai_virtual_router_api->remove_virtual_router(it);
        if (status != SAI_STATUS_SUCCESS)
        {
            SWSS_LOG_ERROR("Failed to remove virtual router name: %s, rv:%d",
                            vnet_name_.c_str(), status);
        }
    }

    SWSS_LOG_INFO("VNET '%s' deleted ", vnet_name_.c_str());
}

/*
 * Bitmap based VNET class definition
 */
std::bitset<VNET_BITMAP_SIZE> VNetBitmapObject::vnetBitmap_;
std::bitset<VNET_TUNNEL_SIZE> VNetBitmapObject::tunnelOffsets_;
std::bitset<VNET_TUNNEL_SIZE> VNetBitmapObject::tunnelIdOffsets_;
map<string, uint32_t> VNetBitmapObject::vnetIds_;
map<uint32_t, VnetBridgeInfo> VNetBitmapObject::bridgeInfoMap_;
map<tuple<MacAddress, sai_object_id_t>, VnetNeighInfo> VNetBitmapObject::neighInfoMap_;
map<tuple<IpAddress, sai_object_id_t>, TunnelEndpointInfo> VNetBitmapObject::endpointMap_;

VNetBitmapObject::VNetBitmapObject(const std::string& vnet, const VNetInfo& vnetInfo,
                             vector<sai_attribute_t>& attrs) : VNetObject(vnetInfo)
{
    SWSS_LOG_ENTER();

    vnet_id_ = getFreeBitmapId(vnet);
    vnet_name_ = vnet;

    setVniInfo(vnetInfo.vni);
}

bool VNetBitmapObject::updateObj(vector<sai_attribute_t>&)
{
    SWSS_LOG_ENTER();

    return false;
}

uint32_t VNetBitmapObject::getFreeBitmapId(const string& vnet)
{
    SWSS_LOG_ENTER();

    for (uint32_t i = 0; i < vnetBitmap_.size(); i++)
    {
        uint32_t id = 1 << i;
        if (vnetBitmap_[i] == false)
        {
            vnetBitmap_[i] = true;
            vnetIds_.emplace(vnet, id);
            return id;
        }
    }

    return 0;
}

uint32_t VNetBitmapObject::getBitmapId(const string& vnet)
{
    SWSS_LOG_ENTER();

    if (vnetIds_.find(vnet) == vnetIds_.end())
    {
        return 0;
    }

    return vnetIds_[vnet];
}

void VNetBitmapObject::recycleBitmapId(const string& vnet)
{
    SWSS_LOG_ENTER();

    uint32_t id = getBitmapId(vnet);
    if (id)
    {
        vnetBitmap_ &= ~id;
        vnetIds_.erase(vnet);
    }
}

uint32_t VNetBitmapObject::getFreeTunnelRouteTableOffset()
{
    SWSS_LOG_ENTER();

    for (uint32_t i = 0; i < tunnelOffsets_.size(); i++)
    {
        if (tunnelOffsets_[i] == false)
        {
            tunnelOffsets_[i] = true;
            return i;
        }
    }

    return -1;
}

void VNetBitmapObject::recycleTunnelRouteTableOffset(uint32_t offset)
{
    SWSS_LOG_ENTER();

    tunnelOffsets_[offset] = false;
}

uint16_t VNetBitmapObject::getFreeTunnelId()
{
    SWSS_LOG_ENTER();

    for (uint16_t i = 1; i < tunnelIdOffsets_.size(); i++)
    {
        if (tunnelIdOffsets_[i] == false)
        {
            tunnelIdOffsets_[i] = true;
            return i;
        }
    }

    return 0;
}

void VNetBitmapObject::recycleTunnelId(uint16_t offset)
{
    SWSS_LOG_ENTER();

    tunnelIdOffsets_[offset] = false;
}

VnetBridgeInfo VNetBitmapObject::getBridgeInfoByVni(uint32_t vni, string tunnelName)
{
    SWSS_LOG_ENTER();

    if (bridgeInfoMap_.find(vni) != bridgeInfoMap_.end())
    {
        bridgeInfoMap_.at(vni).use_count++;

        return std::move(bridgeInfoMap_.at(vni));
    }

    sai_status_t status;
    VnetBridgeInfo info;
    sai_attribute_t attr;
    vector<sai_attribute_t> bridge_attrs;
    attr.id = SAI_BRIDGE_ATTR_TYPE;
    attr.value.s32 = SAI_BRIDGE_TYPE_1D;
    bridge_attrs.push_back(attr);

    status = sai_bridge_api->create_bridge(
            &info.bridge_id,
            gSwitchId,
            (uint32_t)bridge_attrs.size(),
            bridge_attrs.data());
    if (status != SAI_STATUS_SUCCESS)
    {
        SWSS_LOG_ERROR("Failed to create bridge for vni %u", vni);
        throw std::runtime_error("vni creation failed");
    }

    vector<sai_attribute_t> rif_attrs;

    attr.id = SAI_ROUTER_INTERFACE_ATTR_VIRTUAL_ROUTER_ID;
    attr.value.oid = gVirtualRouterId;
    rif_attrs.push_back(attr);

    attr.id = SAI_ROUTER_INTERFACE_ATTR_SRC_MAC_ADDRESS;
    memcpy(attr.value.mac, gMacAddress.getMac(), sizeof(sai_mac_t));
    rif_attrs.push_back(attr);

    attr.id = SAI_ROUTER_INTERFACE_ATTR_TYPE;
    attr.value.s32 = SAI_ROUTER_INTERFACE_TYPE_BRIDGE;
    rif_attrs.push_back(attr);

    attr.id = SAI_ROUTER_INTERFACE_ATTR_BRIDGE_ID;
    attr.value.oid = info.bridge_id;
    rif_attrs.push_back(attr);

    status = sai_router_intfs_api->create_router_interface(
            &info.rif_id,
            gSwitchId,
            (uint32_t)rif_attrs.size(),
            rif_attrs.data());
    if (status != SAI_STATUS_SUCCESS)
    {
        SWSS_LOG_ERROR("Failed to create rif for vni %u", vni);
        throw std::runtime_error("vni creation failed");
    }

    vector<sai_attribute_t> bpr_attrs;

    attr.id = SAI_BRIDGE_PORT_ATTR_TYPE;
    attr.value.s32 = SAI_BRIDGE_PORT_TYPE_1D_ROUTER;
    bpr_attrs.push_back(attr);

    attr.id = SAI_BRIDGE_PORT_ATTR_RIF_ID;
    attr.value.oid = info.rif_id;
    bpr_attrs.push_back(attr);

    attr.id = SAI_BRIDGE_PORT_ATTR_BRIDGE_ID;
    attr.value.oid = info.bridge_id;
    bpr_attrs.push_back(attr);

    attr.id = SAI_BRIDGE_PORT_ATTR_FDB_LEARNING_MODE;
    attr.value.s32 = SAI_BRIDGE_PORT_FDB_LEARNING_MODE_DISABLE;
    bpr_attrs.push_back(attr);

    status = sai_bridge_api->create_bridge_port(
            &info.bridge_port_rif_id,
            gSwitchId,
            (uint32_t)bpr_attrs.size(),
            bpr_attrs.data());
    if (status != SAI_STATUS_SUCCESS)
    {
        SWSS_LOG_ERROR("Failed to create rif bridge port for vni %u", vni);
        throw std::runtime_error("vni creation failed");
    }

    vector<sai_attribute_t> bpt_attrs;
    auto* vxlan_orch = gDirectory.get<VxlanTunnelOrch*>();
    auto *tunnel = vxlan_orch->getVxlanTunnel(tunnelName);

    if (!tunnel->isActive())
    {
        tunnel->createTunnel(MAP_T::BRIDGE_TO_VNI, MAP_T::VNI_TO_BRIDGE, VXLAN_ENCAP_TTL);
    }

    attr.id = SAI_BRIDGE_PORT_ATTR_TYPE;
    attr.value.s32 = SAI_BRIDGE_PORT_TYPE_TUNNEL;
    bpt_attrs.push_back(attr);

    attr.id = SAI_BRIDGE_PORT_ATTR_BRIDGE_ID;
    attr.value.oid = info.bridge_id;
    bpt_attrs.push_back(attr);

    attr.id = SAI_BRIDGE_PORT_ATTR_ADMIN_STATE;
    attr.value.booldata = true;
    bpt_attrs.push_back(attr);

    attr.id = SAI_BRIDGE_PORT_ATTR_TUNNEL_ID;
    attr.value.oid = tunnel->getTunnelId();
    bpt_attrs.push_back(attr);

    attr.id = SAI_BRIDGE_PORT_ATTR_FDB_LEARNING_MODE;
    attr.value.s32 = SAI_BRIDGE_PORT_FDB_LEARNING_MODE_DISABLE;
    bpt_attrs.push_back(attr);

    status = sai_bridge_api->create_bridge_port(
            &info.bridge_port_tunnel_id,
            gSwitchId,
            (uint32_t)bpt_attrs.size(),
            bpt_attrs.data());
    if (status != SAI_STATUS_SUCCESS)
    {
        SWSS_LOG_ERROR("Failed to create tunnel bridge port for vni %u", vni);
        throw std::runtime_error("vni creation failed");
    }

    // FIXME: Use "createVxlanTunnelMap()" for tunnel mapper creation
    auto tunnelEncapMapperEntry = tunnel->addEncapMapperEntry(info.bridge_id, vni);
    tunnel->insertMapperEntry(tunnelEncapMapperEntry, SAI_NULL_OBJECT_ID, vni);

    info.use_count = 1;
    bridgeInfoMap_.emplace(vni, info);

    return std::move(info);
}

bool VNetBitmapObject::clearBridgeInfoByVni(uint32_t vni, string tunnelName)
{
    if (bridgeInfoMap_.find(vni) == bridgeInfoMap_.end())
    {
        SWSS_LOG_ERROR("Bridge info doesn't exist for VNI %u", vni);
        return false;
    }

    auto& bridgeInfo = bridgeInfoMap_.at(vni);
    if (bridgeInfo.use_count > 1)
    {
        bridgeInfo.use_count--;
    }
    else
    {
        auto vxlan_orch = gDirectory.get<VxlanTunnelOrch*>();
        if (!vxlan_orch->removeVxlanTunnelMap(tunnelName, vni))
        {
            return false;
        }

        sai_status_t status;

        status = sai_bridge_api->remove_bridge_port(bridgeInfo.bridge_port_tunnel_id);
        if (status != SAI_STATUS_SUCCESS)
        {
            SWSS_LOG_ERROR("Failed to remove tunnel bridge port for VNI %u, SAI rc: %d", vni, status);
            return false;
        }

        status = sai_bridge_api->remove_bridge_port(bridgeInfo.bridge_port_rif_id);
        if (status != SAI_STATUS_SUCCESS)
        {
            SWSS_LOG_ERROR("Failed to remove RIF bridge port for VNI %u, SAI rc: %d", vni, status);
            return false;
        }

        status = sai_router_intfs_api->remove_router_interface(bridgeInfo.rif_id);
        if (status != SAI_STATUS_SUCCESS)
        {
            SWSS_LOG_ERROR("Failed to remove RIF for VNI %u, SAI rc: %d",vni, status);
            return false;
        }

        status = sai_bridge_api->remove_bridge(bridgeInfo.bridge_id);
        if (status != SAI_STATUS_SUCCESS)
        {
            SWSS_LOG_ERROR("Failed to remove bridge for VNI %u, SAI rc: %d", vni, status);
            return false;
        }

        bridgeInfoMap_.erase(vni);
    }

    return true;
}

bool VNetBitmapObject::clearNeighInfo(MacAddress mac, sai_object_id_t bridge)
{
    auto macBridge = make_tuple(mac, bridge);

    if (neighInfoMap_.find(macBridge) == neighInfoMap_.end())
    {
        SWSS_LOG_ERROR("VNET neighbor doesn't exist");
        return false;
    }

    if (neighInfoMap_.at(macBridge).use_count > 1)
    {
        neighInfoMap_.at(macBridge).use_count--;
    }
    else
    {
        sai_status_t status;

        status = sai_neighbor_api->remove_neighbor_entry(&neighInfoMap_.at(macBridge).neigh_entry);
        if (status != SAI_STATUS_SUCCESS)
        {
            SWSS_LOG_ERROR("Failed to remove neighbor entry, SAI rc: %d", status);
            return false;
        }

        status = sai_fdb_api->remove_fdb_entry(&neighInfoMap_.at(macBridge).fdb_entry);
        if (status != SAI_STATUS_SUCCESS)
        {
            SWSS_LOG_ERROR("Failed to remove FDB entry, SAI rc: %d", status);
            return false;
        }

        neighInfoMap_.erase(macBridge);
    }

    return true;
}

void VNetBitmapObject::setVniInfo(uint32_t vni)
{
    sai_attribute_t attr;
    vector<sai_attribute_t> vnet_attrs;
    auto info = getBridgeInfoByVni(getVni(), getTunnelName());

    attr.id = SAI_TABLE_BITMAP_CLASSIFICATION_ENTRY_ATTR_ACTION;
    attr.value.s32 = SAI_TABLE_BITMAP_CLASSIFICATION_ENTRY_ACTION_SET_METADATA;
    vnet_attrs.push_back(attr);

    attr.id = SAI_TABLE_BITMAP_CLASSIFICATION_ENTRY_ATTR_ROUTER_INTERFACE_KEY;
    attr.value.oid = info.rif_id;
    vnet_attrs.push_back(attr);

    attr.id = SAI_TABLE_BITMAP_CLASSIFICATION_ENTRY_ATTR_IN_RIF_METADATA;
    attr.value.u32 = vnet_id_;
    vnet_attrs.push_back(attr);

    sai_status_t status = sai_bmtor_api->create_table_bitmap_classification_entry(
            &vnetTableEntryId_,
            gSwitchId,
            (uint32_t)vnet_attrs.size(),
            vnet_attrs.data());

    if (status != SAI_STATUS_SUCCESS)
    {
        SWSS_LOG_ERROR("Failed to create VNET table entry, SAI rc: %d", status);
        throw std::runtime_error("VNet interface creation failed");
    }
}

bool VNetBitmapObject::addIntf(const string& alias, const IpPrefix *prefix)
{
    SWSS_LOG_ENTER();

    sai_attribute_t attr;
    vector<sai_attribute_t> vnet_attrs;
    vector<sai_attribute_t> route_attrs;
    sai_status_t status;
    uint32_t peerBitmap = vnet_id_;

    if (prefix && !prefix->isV4())
    {
        return false;
    }

    for (const auto& vnet : getPeerList())
    {
        uint32_t id = getBitmapId(vnet);
        if (id == 0)
        {
            SWSS_LOG_WARN("Peer vnet %s not ready", vnet.c_str());
            return false;
        }
        peerBitmap |= id;
    }

    if (gIntfsOrch->getSyncdIntfses().find(alias) == gIntfsOrch->getSyncdIntfses().end())
    {
        if (intfMap_.find(alias) != intfMap_.end())
        {
            SWSS_LOG_ERROR("VNET '%s' interface '%s' already exists", getVnetName().c_str(), alias.c_str());
            return false;
        }

        if (!gIntfsOrch->setIntf(alias, gVirtualRouterId, nullptr))
        {
            return false;
        }

        VnetIntfInfo intfInfo;

        attr.id = SAI_TABLE_BITMAP_CLASSIFICATION_ENTRY_ATTR_ACTION;
        attr.value.s32 = SAI_TABLE_BITMAP_CLASSIFICATION_ENTRY_ACTION_SET_METADATA;
        vnet_attrs.push_back(attr);

        attr.id = SAI_TABLE_BITMAP_CLASSIFICATION_ENTRY_ATTR_ROUTER_INTERFACE_KEY;
        attr.value.oid = gIntfsOrch->getRouterIntfsId(alias);
        vnet_attrs.push_back(attr);

        attr.id = SAI_TABLE_BITMAP_CLASSIFICATION_ENTRY_ATTR_IN_RIF_METADATA;
        attr.value.u32 = vnet_id_;
        vnet_attrs.push_back(attr);

        status = sai_bmtor_api->create_table_bitmap_classification_entry(
                &intfInfo.vnetTableEntryId,
                gSwitchId,
                (uint32_t)vnet_attrs.size(),
                vnet_attrs.data());

        if (status != SAI_STATUS_SUCCESS)
        {
            SWSS_LOG_ERROR("Failed to create VNET table entry, SAI rc: %d", status);
            throw std::runtime_error("VNet interface creation failed");
        }

        intfMap_.emplace(alias, intfInfo);
    }

    if (prefix)
    {
        auto& intf = intfMap_.at(alias);

        if (intf.pfxMap.find(*prefix) != intf.pfxMap.end())
        {
            SWSS_LOG_WARN("VNET '%s' interface '%s' prefix '%s' already exists",
                    getVnetName().c_str(), alias.c_str(), prefix->getIp().to_string().c_str());
            return true;
        }

        RouteInfo intfPfxInfo;

        sai_ip_prefix_t saiPrefix;
        copy(saiPrefix, *prefix);

        gIntfsOrch->addIp2MeRoute(gVirtualRouterId, *prefix);

        attr.id = SAI_TABLE_BITMAP_ROUTER_ENTRY_ATTR_ACTION;
        attr.value.s32 = SAI_TABLE_BITMAP_ROUTER_ENTRY_ACTION_TO_LOCAL;
        route_attrs.push_back(attr);

        intfPfxInfo.offset = getFreeTunnelRouteTableOffset();
        attr.id = SAI_TABLE_BITMAP_ROUTER_ENTRY_ATTR_PRIORITY;
        attr.value.u32 = intfPfxInfo.offset;
        route_attrs.push_back(attr);

        attr.id = SAI_TABLE_BITMAP_ROUTER_ENTRY_ATTR_IN_RIF_METADATA_KEY;
        attr.value.u64 = 0;
        route_attrs.push_back(attr);

        attr.id = SAI_TABLE_BITMAP_ROUTER_ENTRY_ATTR_IN_RIF_METADATA_MASK;
        attr.value.u64 = ~peerBitmap;
        route_attrs.push_back(attr);

        attr.id = SAI_TABLE_BITMAP_ROUTER_ENTRY_ATTR_DST_IP_KEY;
        attr.value.ipprefix = saiPrefix;
        route_attrs.push_back(attr);

        attr.id = SAI_TABLE_BITMAP_ROUTER_ENTRY_ATTR_ROUTER_INTERFACE;
        attr.value.oid = gIntfsOrch->getRouterIntfsId(alias);
        route_attrs.push_back(attr);

        status = sai_bmtor_api->create_table_bitmap_router_entry(
                &intfPfxInfo.routeTableEntryId,
                gSwitchId,
                (uint32_t)route_attrs.size(),
                route_attrs.data());

        if (status != SAI_STATUS_SUCCESS)
        {
            SWSS_LOG_ERROR("Failed to create local VNET route entry, SAI rc: %d", status);
            throw std::runtime_error("VNet interface creation failed");
        }

        intf.pfxMap.emplace(*prefix, intfPfxInfo);
    }

    return true;
}

bool VNetBitmapObject::removeIntf(const string& alias, const IpPrefix *prefix)
{
    SWSS_LOG_ENTER();

    sai_status_t status;

    if (intfMap_.find(alias) == intfMap_.end())
    {
        SWSS_LOG_ERROR("VNET '%s' interface '%s' doesn't exist", getVnetName().c_str(), alias.c_str());
        return false;
    }

    auto& intf = intfMap_.at(alias);

    if (prefix)
    {
        if (intf.pfxMap.find(*prefix) == intf.pfxMap.end())
        {
            SWSS_LOG_ERROR("VNET '%s' interface '%s' prefix '%s' doesn't exist",
                    getVnetName().c_str(), alias.c_str(), prefix->getIp().to_string().c_str());
            return true;
        }

        auto& pfx = intf.pfxMap.at(*prefix);

        status = sai_bmtor_api->remove_table_bitmap_router_entry(pfx.routeTableEntryId);
        if (status != SAI_STATUS_SUCCESS)
        {
            SWSS_LOG_ERROR("Failed to remove VNET local route entry, SAI rc: %d", status);
            throw std::runtime_error("VNET interface removal failed");
        }

        gIntfsOrch->removeIp2MeRoute(gVirtualRouterId, *prefix);

        recycleTunnelRouteTableOffset(pfx.offset);

        intf.pfxMap.erase(*prefix);
    }

    if (intf.pfxMap.size() == 0)
    {
        status = sai_bmtor_api->remove_table_bitmap_classification_entry(intf.vnetTableEntryId);
        if (status != SAI_STATUS_SUCCESS)
        {
            SWSS_LOG_ERROR("Failed to remove VNET table entry, SAI rc: %d", status);
            throw std::runtime_error("VNET interface removal failed");
        }

        intfMap_.erase(alias);

        if (!gIntfsOrch->removeIntf(alias, gVirtualRouterId, nullptr))
        {
            return false;
        }
    }

    return true;
}

uint32_t VNetBitmapObject::getFreeNeighbor(void)
{
    static set<uint32_t> neighbors;

    for (uint32_t i = 0; i < VNET_NEIGHBOR_MAX; i++)
    {
        if (neighbors.count(i) == 0)
        {
            neighbors.insert(i);
            return i;
        }
    }

    SWSS_LOG_ERROR("No neighbors left");
    throw std::runtime_error("VNet route creation failed");
}

bool VNetBitmapObject::addTunnelRoute(IpPrefix& ipPrefix, tunnelEndpoint& endp)
{
    SWSS_LOG_ENTER();

    sai_status_t status;
    sai_attribute_t attr;
    auto& peer_list = getPeerList();
    auto bInfo = getBridgeInfoByVni(endp.vni == 0 ? getVni() : endp.vni, getTunnelName());
    uint32_t peerBitmap = vnet_id_;
    MacAddress mac = endp.mac ? endp.mac : gVxlanMacAddress;
    TunnelRouteInfo tunnelRouteInfo;
    sai_ip_address_t underlayAddr;
    copy(underlayAddr, endp.ip);

    VNetOrch* vnet_orch = gDirectory.get<VNetOrch*>();
    for (auto peer : peer_list)
    {
        if (!vnet_orch->isVnetExists(peer))
        {
            SWSS_LOG_INFO("Peer VNET %s not yet created", peer.c_str());
            return false;
        }
        peerBitmap |= getBitmapId(peer);
    }

    auto macBridge = make_tuple(mac, bInfo.bridge_id);
    if (neighInfoMap_.find(macBridge) == neighInfoMap_.end())
    {
        VnetNeighInfo neighInfo;

        /* FDB entry to the tunnel */
        vector<sai_attribute_t> fdb_attrs;
        neighInfo.fdb_entry.switch_id = gSwitchId;
        mac.getMac(neighInfo.fdb_entry.mac_address);
        neighInfo.fdb_entry.bv_id = bInfo.bridge_id;

        attr.id = SAI_FDB_ENTRY_ATTR_TYPE;
        attr.value.s32 = SAI_FDB_ENTRY_TYPE_STATIC;
        fdb_attrs.push_back(attr);

        attr.id = SAI_FDB_ENTRY_ATTR_BRIDGE_PORT_ID;
        attr.value.oid = bInfo.bridge_port_rif_id;
        fdb_attrs.push_back(attr);

        attr.id = SAI_FDB_ENTRY_ATTR_PACKET_ACTION;
        attr.value.s32 = SAI_PACKET_ACTION_FORWARD;
        fdb_attrs.push_back(attr);

        status = sai_fdb_api->create_fdb_entry(
                &neighInfo.fdb_entry,
                (uint32_t)fdb_attrs.size(),
                fdb_attrs.data());
        if (status != SAI_STATUS_SUCCESS)
        {
            SWSS_LOG_ERROR("Failed to create fdb entry for tunnel, SAI rc: %d", status);
            throw std::runtime_error("VNet route creation failed");
        }

        /* Fake neighbor */
        neighInfo.neigh_entry.switch_id = gSwitchId;
        neighInfo.neigh_entry.rif_id = bInfo.rif_id;
        neighInfo.neigh_entry.ip_address.addr_family = SAI_IP_ADDR_FAMILY_IPV4;
        neighInfo.neigh_entry.ip_address.addr.ip4 = htonl(getFreeNeighbor());
        
        vector<sai_attribute_t> n_attrs;
        attr.id = SAI_NEIGHBOR_ENTRY_ATTR_DST_MAC_ADDRESS;
        mac.getMac(attr.value.mac);
        n_attrs.push_back(attr);

        status = sai_neighbor_api->create_neighbor_entry(
                &neighInfo.neigh_entry,
                (uint32_t)n_attrs.size(),
                n_attrs.data());
        if (status != SAI_STATUS_SUCCESS)
        {
            SWSS_LOG_ERROR("Failed to create neighbor entry for tunnel, SAI rc: %d", status);
            throw std::runtime_error("VNet route creation failed");
        }
        
        neighInfo.use_count = 1;
        neighInfoMap_.emplace(macBridge, neighInfo);
    }
    else
    {
        neighInfoMap_.at(macBridge).use_count++;
    }

    /* Nexthop */
    vector<sai_attribute_t> nh_attrs;

    attr.id = SAI_NEXT_HOP_ATTR_TYPE;
    attr.value.s32 = SAI_NEXT_HOP_TYPE_IP;
    nh_attrs.push_back(attr);

    attr.id = SAI_NEXT_HOP_ATTR_IP;
    attr.value.ipaddr = neighInfoMap_.at(macBridge).neigh_entry.ip_address;
    nh_attrs.push_back(attr);

    attr.id = SAI_NEXT_HOP_ATTR_ROUTER_INTERFACE_ID;
    attr.value.oid = bInfo.rif_id;
    nh_attrs.push_back(attr);

    status = sai_next_hop_api->create_next_hop(
            &tunnelRouteInfo.nexthopId,
            gSwitchId,
            (uint32_t)nh_attrs.size(),
            nh_attrs.data());
    if (status != SAI_STATUS_SUCCESS)
    {
        SWSS_LOG_ERROR("Failed to create nexthop for tunnel, SAI rc: %d", status);
        throw std::runtime_error("VNet route creation failed");
    }

    /* Tunnel endpoint */
    VxlanTunnelOrch* vxlan_orch = gDirectory.get<VxlanTunnelOrch*>();
    auto *tunnel = vxlan_orch->getVxlanTunnel(getTunnelName());
    auto endpoint = make_tuple(endp.ip, tunnel->getTunnelId());
    uint16_t tunnelIndex = 0;
    TunnelEndpointInfo endpointInfo;
    if (endpointMap_.find(endpoint) == endpointMap_.end())
    {
        tunnelIndex = getFreeTunnelId();
        vector<sai_attribute_t> vxlan_attrs;

        attr.id = SAI_TABLE_META_TUNNEL_ENTRY_ATTR_ACTION;
        attr.value.s32 = SAI_TABLE_META_TUNNEL_ENTRY_ACTION_TUNNEL_ENCAP;
        vxlan_attrs.push_back(attr);

        attr.id = SAI_TABLE_META_TUNNEL_ENTRY_ATTR_METADATA_KEY;
        attr.value.u16 = tunnelIndex;
        vxlan_attrs.push_back(attr);

        attr.id = SAI_TABLE_META_TUNNEL_ENTRY_ATTR_UNDERLAY_DIP;
        attr.value.ipaddr = underlayAddr;
        vxlan_attrs.push_back(attr);

        attr.id = SAI_TABLE_META_TUNNEL_ENTRY_ATTR_TUNNEL_ID;
        attr.value.oid = tunnel->getTunnelId();
        vxlan_attrs.push_back(attr);

        status = sai_bmtor_api->create_table_meta_tunnel_entry(
                &endpointInfo.metaTunnelEntryId,
                gSwitchId,
                (uint32_t)vxlan_attrs.size(),
                vxlan_attrs.data());

        if (status != SAI_STATUS_SUCCESS)
        {
            SWSS_LOG_ERROR("Failed to create L3 VXLAN entry, SAI rc: %d", status);
            throw std::runtime_error("VNet route creation failed");
        }

        endpointInfo.tunnelIndex = tunnelIndex;
        endpointInfo.use_count = 1;
        endpointMap_.emplace(endpoint, endpointInfo);
    }
    else
    {
        tunnelIndex = endpointMap_.at(endpoint).tunnelIndex;
        endpointMap_.at(endpoint).use_count++;
    }

    /* Tunnel route */
    vector<sai_attribute_t> tr_attrs;
    sai_ip_prefix_t pfx;
    copy(pfx, ipPrefix);

    attr.id = SAI_TABLE_BITMAP_ROUTER_ENTRY_ATTR_ACTION;
    attr.value.s32 = SAI_TABLE_BITMAP_ROUTER_ENTRY_ACTION_TO_NEXTHOP;
    tr_attrs.push_back(attr);

    tunnelRouteInfo.offset = getFreeTunnelRouteTableOffset();
    attr.id = SAI_TABLE_BITMAP_ROUTER_ENTRY_ATTR_PRIORITY;
    attr.value.u32 = tunnelRouteInfo.offset;
    tr_attrs.push_back(attr);

    attr.id = SAI_TABLE_BITMAP_ROUTER_ENTRY_ATTR_IN_RIF_METADATA_KEY;
    attr.value.u64 = 0;
    tr_attrs.push_back(attr);

    attr.id = SAI_TABLE_BITMAP_ROUTER_ENTRY_ATTR_IN_RIF_METADATA_MASK;
    attr.value.u64 = ~peerBitmap;
    tr_attrs.push_back(attr);

    attr.id = SAI_TABLE_BITMAP_ROUTER_ENTRY_ATTR_DST_IP_KEY;
    attr.value.ipprefix = pfx;
    tr_attrs.push_back(attr);

    attr.id = SAI_TABLE_BITMAP_ROUTER_ENTRY_ATTR_NEXT_HOP;
    attr.value.oid = tunnelRouteInfo.nexthopId;
    tr_attrs.push_back(attr);

    attr.id = SAI_TABLE_BITMAP_ROUTER_ENTRY_ATTR_TUNNEL_INDEX;
    attr.value.u16 = tunnelIndex;
    tr_attrs.push_back(attr);

    status = sai_bmtor_api->create_table_bitmap_router_entry(
            &tunnelRouteInfo.tunnelRouteTableEntryId,
            gSwitchId,
            (uint32_t)tr_attrs.size(),
            tr_attrs.data());

    if (status != SAI_STATUS_SUCCESS)
    {
        SWSS_LOG_ERROR("Failed to create local VNET route entry, SAI rc: %d", status);
        throw std::runtime_error("VNet route creation failed");
    }

    tunnelRouteInfo.vni = endp.vni == 0 ? getVni() : endp.vni;
    tunnelRouteInfo.mac = mac;
    tunnelRouteInfo.ip = endp.ip;
    tunnelRouteInfo.tunnelId = tunnel->getTunnelId();
    tunnelRouteMap_.emplace(ipPrefix, tunnelRouteInfo);

    return true;
}

bool VNetBitmapObject::removeTunnelRoute(IpPrefix& ipPrefix)
{
    SWSS_LOG_ENTER();

    if (tunnelRouteMap_.find(ipPrefix) == tunnelRouteMap_.end())
    {
        SWSS_LOG_WARN("VNET tunnel route %s doesn't exist", ipPrefix.to_string().c_str());
        return false;
    }

    auto tunnelRouteInfo = tunnelRouteMap_.at(ipPrefix);

    if (bridgeInfoMap_.find(tunnelRouteInfo.vni) == bridgeInfoMap_.end())
    {
        SWSS_LOG_ERROR("VNET bridge doesn't exist for tunnel route %s", ipPrefix.to_string().c_str());
        throw std::runtime_error("VNET tunnel route removal failed");
    }

    auto bridgeInfo = bridgeInfoMap_.at(tunnelRouteInfo.vni);
    auto macBridge = make_tuple(tunnelRouteInfo.mac, bridgeInfo.bridge_id);

    if (neighInfoMap_.find(macBridge) == neighInfoMap_.end())
    {
        SWSS_LOG_ERROR("VNET neighbor doesn't exist for tunnel route %s", ipPrefix.to_string().c_str());
        throw std::runtime_error("VNET tunnel route removal failed");
    }

    auto endpoint = make_tuple(tunnelRouteInfo.ip, tunnelRouteInfo.tunnelId);

    if (endpointMap_.find(endpoint) == endpointMap_.end())
    {
        SWSS_LOG_ERROR("Tunnel endpoint doesn't exist for tunnel route %s", ipPrefix.to_string().c_str());
        throw std::runtime_error("VNET tunnel route removal failed");
    }

    auto endpointInfo = endpointMap_.at(endpoint);

    sai_status_t status;

    status = sai_bmtor_api->remove_table_bitmap_router_entry(tunnelRouteInfo.tunnelRouteTableEntryId);
    if (status != SAI_STATUS_SUCCESS)
    {
        SWSS_LOG_ERROR("Failed to remove VNET tunnel route entry, SAI rc: %d", status);
        throw std::runtime_error("VNET tunnel route removal failed");
    }

    if (endpointInfo.use_count > 1)
    {
        endpointInfo.use_count--;
    }
    else
    {
        status = sai_bmtor_api->remove_table_meta_tunnel_entry(endpointInfo.metaTunnelEntryId);
        if (status != SAI_STATUS_SUCCESS)
        {
            SWSS_LOG_ERROR("Failed to remove meta tunnel entry for VNET tunnel route, SAI rc: %d", status);
            throw std::runtime_error("VNET tunnel route removal failed");
        }

        recycleTunnelId(endpointInfo.tunnelIndex);
        endpointMap_.erase(endpoint);
    }

    status = sai_next_hop_api->remove_next_hop(tunnelRouteInfo.nexthopId);
    if (status != SAI_STATUS_SUCCESS)
    {
        SWSS_LOG_ERROR("Failed to remove nexthop entry for VNET tunnel route, SAI rc: %d", status);
        throw std::runtime_error("VNET tunnel route removal failed");
    }

    if (!clearNeighInfo(tunnelRouteInfo.mac, bridgeInfo.bridge_id))
    {
        throw std::runtime_error("VNET tunnel route removal failed");
    }

    if (!clearBridgeInfoByVni(tunnelRouteInfo.vni, getTunnelName()))
    {
        throw std::runtime_error("VNET tunnel route removal failed");
    }

    recycleTunnelRouteTableOffset(tunnelRouteInfo.offset);
    tunnelRouteMap_.erase(ipPrefix);

    return true;
}

bool VNetBitmapObject::addRoute(IpPrefix& ipPrefix, nextHop& nh)
{
    SWSS_LOG_ENTER();

    sai_status_t status;
    sai_attribute_t attr;
    vector<sai_attribute_t> attrs;
    sai_ip_prefix_t pfx;
    sai_object_id_t nh_id = SAI_NULL_OBJECT_ID;
    uint32_t peerBitmap = vnet_id_;
    Port port;
    RouteInfo routeInfo;

    bool is_subnet = (!nh.ips.getSize()) ? true : false;

    if (is_subnet && (!gPortsOrch->getPort(nh.ifname, port) || (port.m_rif_id == SAI_NULL_OBJECT_ID)))
    {
        SWSS_LOG_WARN("Port/RIF %s doesn't exist", nh.ifname.c_str());
        return false;
    }

    for (const auto& vnet : getPeerList())
    {
        uint32_t id = getBitmapId(vnet);
        if (id == 0)
        {
            SWSS_LOG_WARN("Peer vnet %s not ready", vnet.c_str());
            return false;
        }
        peerBitmap |= id;
    }

    /* Local route */
    copy(pfx, ipPrefix);

    if (is_subnet)
    {
        attr.id = SAI_TABLE_BITMAP_ROUTER_ENTRY_ATTR_ACTION;
        attr.value.s32 = SAI_TABLE_BITMAP_ROUTER_ENTRY_ACTION_TO_LOCAL;
        attrs.push_back(attr);

        attr.id = SAI_TABLE_BITMAP_ROUTER_ENTRY_ATTR_ROUTER_INTERFACE;
        attr.value.oid = port.m_rif_id;
        attrs.push_back(attr);
    }
    else if (nh.ips.getSize() == 1)
    {
        IpAddress ip_address(nh.ips.to_string());
        if (gNeighOrch->hasNextHop(ip_address))
        {
            nh_id = gNeighOrch->getNextHopId(ip_address);
        }
        else
        {
            SWSS_LOG_INFO("Failed to get next hop %s for %s",
                          ip_address.to_string().c_str(), ipPrefix.to_string().c_str());
            return false;
        }

        attr.id = SAI_TABLE_BITMAP_ROUTER_ENTRY_ATTR_ACTION;
        attr.value.s32 = SAI_TABLE_BITMAP_ROUTER_ENTRY_ACTION_TO_NEXTHOP;
        attrs.push_back(attr);

        attr.id = SAI_TABLE_BITMAP_ROUTER_ENTRY_ATTR_NEXT_HOP;
        attr.value.oid = nh_id;
        attrs.push_back(attr);

        attr.id = SAI_TABLE_BITMAP_ROUTER_ENTRY_ATTR_TUNNEL_INDEX;
        attr.value.u16 = 0;
        attrs.push_back(attr);

    }
    else
    {
        /* FIXME - Handle ECMP routes */
        SWSS_LOG_WARN("VNET ECMP NHs not implemented for '%s'", ipPrefix.to_string().c_str());
        return true;
    }

    routeInfo.offset = getFreeTunnelRouteTableOffset();
    attr.id = SAI_TABLE_BITMAP_ROUTER_ENTRY_ATTR_PRIORITY;
    attr.value.u32 = routeInfo.offset;
    attrs.push_back(attr);

    attr.id = SAI_TABLE_BITMAP_ROUTER_ENTRY_ATTR_IN_RIF_METADATA_KEY;
    attr.value.u64 = 0;
    attrs.push_back(attr);

    attr.id = SAI_TABLE_BITMAP_ROUTER_ENTRY_ATTR_IN_RIF_METADATA_MASK;
    attr.value.u64 = ~peerBitmap;
    attrs.push_back(attr);

    attr.id = SAI_TABLE_BITMAP_ROUTER_ENTRY_ATTR_DST_IP_KEY;
    attr.value.ipprefix = pfx;
    attrs.push_back(attr);

    status = sai_bmtor_api->create_table_bitmap_router_entry(
            &routeInfo.routeTableEntryId,
            gSwitchId,
            (uint32_t)attrs.size(),
            attrs.data());

    if (status != SAI_STATUS_SUCCESS)
    {
        SWSS_LOG_ERROR("Failed to create local VNET route entry, SAI rc: %d", status);
        throw std::runtime_error("VNet route creation failed");
    }

    routeMap_.emplace(ipPrefix, routeInfo);

    return true;
}

bool VNetBitmapObject::removeRoute(IpPrefix& ipPrefix)
{
    SWSS_LOG_ENTER();

    if (routeMap_.find(ipPrefix) == routeMap_.end())
    {
        SWSS_LOG_WARN("VNET route %s doesn't exist", ipPrefix.to_string().c_str());
        return false;
    }

    sai_status_t status = sai_bmtor_api->remove_table_bitmap_router_entry(routeMap_.at(ipPrefix).routeTableEntryId);
    if (status != SAI_STATUS_SUCCESS)
    {
        SWSS_LOG_ERROR("Failed to remove VNET route entry, SAI rc: %d", status);
        throw std::runtime_error("VNET route removal failed");
    }

    recycleTunnelRouteTableOffset(routeMap_.at(ipPrefix).offset);

    routeMap_.erase(ipPrefix);

    return true;
}

VNetBitmapObject::~VNetBitmapObject()
{
    sai_status_t status;
    
    status = sai_bmtor_api->remove_table_bitmap_classification_entry(vnetTableEntryId_);
    if (status != SAI_STATUS_SUCCESS)
    {
        SWSS_LOG_ERROR("Failed to remove VNET '%s' table entry, SAI rc: %d", getVnetName().c_str(), status);
        throw std::runtime_error("VNET removal failed");
    }
    
    if (!clearBridgeInfoByVni(getVni(), getTunnelName()))
    {
        throw std::runtime_error("VNET removal failed");
    }

    recycleBitmapId(getVnetName());

    SWSS_LOG_INFO("VNET '%s' deleted ", getVnetName().c_str());
}

/*
 * VNet Orch class definitions
 */

template <class T>
std::unique_ptr<T> VNetOrch::createObject(const string& vnet_name, const VNetInfo& vnet_info,
                                          vector<sai_attribute_t>& attrs)
{
    std::unique_ptr<T> vnet_obj(new T(vnet_name, vnet_info, attrs));
    return vnet_obj;
}

VNetOrch::VNetOrch(DBConnector *db, const std::string& tableName, VNET_EXEC op)
         : Orch2(db, tableName, request_)
{
    vnet_exec_ = op;

    if (op == VNET_EXEC::VNET_EXEC_VRF)
    {
        vr_cntxt = { VR_TYPE::ING_VR_VALID, VR_TYPE::EGR_VR_VALID };
    }
    else
    {
        // BRIDGE Handling
    }
}

bool VNetOrch::setIntf(const string& alias, const string name, const IpPrefix *prefix)
{
    SWSS_LOG_ENTER();

    if (!isVnetExists(name))
    {
        SWSS_LOG_WARN("VNET %s doesn't exist", name.c_str());
        return false;
    }

    if (isVnetExecVrf())
    {
        auto *vnet_obj = getTypePtr<VNetVrfObject>(name);
        sai_object_id_t vrf_id = vnet_obj->getVRidIngress();

        return gIntfsOrch->setIntf(alias, vrf_id, prefix);
    }
    else
    {
        auto *vnet_obj = getTypePtr<VNetBitmapObject>(name);
        return vnet_obj->addIntf(alias, prefix);
    }

    return false;
}

bool VNetOrch::delIntf(const string& alias, const string name, const IpPrefix *prefix)
{
    SWSS_LOG_ENTER();

    if (!isVnetExists(name))
    {
        SWSS_LOG_WARN("VNET %s doesn't exist", name.c_str());
        return false;
    }

    if (isVnetExecVrf())
    {
        auto *vnet_obj = getTypePtr<VNetVrfObject>(name);
        sai_object_id_t vrf_id = vnet_obj->getVRidIngress();

        return gIntfsOrch->removeIntf(alias, vrf_id, prefix);
    }
    else
    {
        auto *vnet_obj = getTypePtr<VNetBitmapObject>(name);
        return vnet_obj->removeIntf(alias, prefix);
    }

    return true;
}

bool VNetOrch::addOperation(const Request& request)
{
    SWSS_LOG_ENTER();

    sai_attribute_t attr;
    vector<sai_attribute_t> attrs;
    set<string> peer_list = {};
    bool peer = false, create = false;
    uint32_t vni=0;
    string tunnel;
    string scope;

    for (const auto& name: request.getAttrFieldNames())
    {
        if (name == "src_mac")
        {
            const auto& mac = request.getAttrMacAddress("src_mac");
            attr.id = SAI_VIRTUAL_ROUTER_ATTR_SRC_MAC_ADDRESS;
            memcpy(attr.value.mac, mac.getMac(), sizeof(sai_mac_t));
            attrs.push_back(attr);
        }
        else if (name == "peer_list")
        {
            peer_list  = request.getAttrSet("peer_list");
            peer = true;
        }
        else if (name == "vni")
        {
            vni  = static_cast<sai_uint32_t>(request.getAttrUint("vni"));
        }
        else if (name == "vxlan_tunnel")
        {
            tunnel = request.getAttrString("vxlan_tunnel");
        }
        else if (name == "scope")
        {
            scope = request.getAttrString("scope");
        }
        else
        {
            SWSS_LOG_INFO("Unknown attribute: %s", name.c_str());
            continue;
        }
    }

    const std::string& vnet_name = request.getKeyString(0);
    SWSS_LOG_INFO("VNET '%s' add request", vnet_name.c_str());

    try
    {
        VNetObject_T obj;
        auto it = vnet_table_.find(vnet_name);
        if (isVnetExecVrf())
        {
            VxlanTunnelOrch* vxlan_orch = gDirectory.get<VxlanTunnelOrch*>();

            if (!vxlan_orch->isTunnelExists(tunnel))
            {
                SWSS_LOG_WARN("Vxlan tunnel '%s' doesn't exist", tunnel.c_str());
                return false;
            }

            if (it == std::end(vnet_table_))
            {
                VNetInfo vnet_info = { tunnel, vni, peer_list, scope };
                obj = createObject<VNetVrfObject>(vnet_name, vnet_info, attrs);
                create = true;
            }

            VNetVrfObject *vrf_obj = dynamic_cast<VNetVrfObject*>(obj.get());
            if (!vxlan_orch->createVxlanTunnelMap(tunnel, TUNNEL_MAP_T_VIRTUAL_ROUTER, vni,
                                                  vrf_obj->getEncapMapId(), vrf_obj->getDecapMapId(), VXLAN_ENCAP_TTL))
            {
                SWSS_LOG_ERROR("VNET '%s', tunnel '%s', map create failed",
                                vnet_name.c_str(), tunnel.c_str());
            }

            SWSS_LOG_NOTICE("VNET '%s' was added ", vnet_name.c_str());
        }
        else
        {
            VxlanTunnelOrch* vxlan_orch = gDirectory.get<VxlanTunnelOrch*>();

            if (!vxlan_orch->isTunnelExists(tunnel))
            {
                SWSS_LOG_WARN("Vxlan tunnel '%s' doesn't exist", tunnel.c_str());
                return false;
            }

            if (it == std::end(vnet_table_))
            {
                VNetInfo vnet_info = { tunnel, vni, peer_list, scope };
                obj = createObject<VNetBitmapObject>(vnet_name, vnet_info, attrs);
                create = true;
            }
        }

        if (create)
        {
            vnet_table_[vnet_name] = std::move(obj);
        }
        else if (peer)
        {
            it->second->setPeerList(peer_list);
        }
        else if (!attrs.empty())
        {
            if(!it->second->updateObj(attrs))
            {
                return true;
            }
        }

    }
    catch(std::runtime_error& _)
    {
        SWSS_LOG_ERROR("VNET add operation error for %s: error %s ", vnet_name.c_str(), _.what());
        return false;
    }

    SWSS_LOG_INFO("VNET '%s' added/updated ", vnet_name.c_str());
    return true;
}

bool VNetOrch::delOperation(const Request& request)
{
    SWSS_LOG_ENTER();

    const std::string& vnet_name = request.getKeyString(0);

    if (vnet_table_.find(vnet_name) == std::end(vnet_table_))
    {
        SWSS_LOG_WARN("VNET '%s' doesn't exist", vnet_name.c_str());
        return true;
    }

    SWSS_LOG_INFO("VNET '%s' del request", vnet_name.c_str());

    try
    {
        auto it = vnet_table_.find(vnet_name);
        if (isVnetExecVrf())
        {
            VxlanTunnelOrch* vxlan_orch = gDirectory.get<VxlanTunnelOrch*>();
            VNetVrfObject *vrf_obj = dynamic_cast<VNetVrfObject*>(it->second.get());

            if (vrf_obj->getRouteCount())
            {
                SWSS_LOG_ERROR("VNET '%s': Routes are still present", vnet_name.c_str());
                return false;
            }

            if (!vxlan_orch->removeVxlanTunnelMap(vrf_obj->getTunnelName(), vrf_obj->getVni()))
            {
                SWSS_LOG_ERROR("VNET '%s' map delete failed", vnet_name.c_str());
                return false;
            }
        }
        else
        {
            auto vnet_obj = dynamic_cast<VNetBitmapObject*>(it->second.get());

            if (vnet_obj->getRouteCount())
            {
                SWSS_LOG_ERROR("VNET '%s': Routes are still present", vnet_name.c_str());
                return false;
            }
        }
    }
    catch(std::runtime_error& _)
    {
        SWSS_LOG_ERROR("VNET del operation error for %s: error %s ", vnet_name.c_str(), _.what());
        return false;
    }

    vnet_table_.erase(vnet_name);

    return true;
}

/*
 * Vnet Route Handling
 */

static bool del_route(sai_object_id_t vr_id, sai_ip_prefix_t& ip_pfx)
{
    sai_route_entry_t route_entry;
    route_entry.vr_id = vr_id;
    route_entry.switch_id = gSwitchId;
    route_entry.destination = ip_pfx;

    sai_status_t status = sai_route_api->remove_route_entry(&route_entry);
    if (status != SAI_STATUS_SUCCESS)
    {
        SWSS_LOG_ERROR("SAI Failed to remove route");
        return false;
    }

    if (route_entry.destination.addr_family == SAI_IP_ADDR_FAMILY_IPV4)
    {
        gCrmOrch->decCrmResUsedCounter(CrmResourceType::CRM_IPV4_ROUTE);
    }
    else
    {
        gCrmOrch->decCrmResUsedCounter(CrmResourceType::CRM_IPV6_ROUTE);
    }

    return true;
}

static bool add_route(sai_object_id_t vr_id, sai_ip_prefix_t& ip_pfx, sai_object_id_t nh_id)
{
    sai_route_entry_t route_entry;
    route_entry.vr_id = vr_id;
    route_entry.switch_id = gSwitchId;
    route_entry.destination = ip_pfx;

    sai_attribute_t route_attr;

    route_attr.id = SAI_ROUTE_ENTRY_ATTR_NEXT_HOP_ID;
    route_attr.value.oid = nh_id;

    sai_status_t status = sai_route_api->create_route_entry(&route_entry, 1, &route_attr);
    if (status != SAI_STATUS_SUCCESS)
    {
        SWSS_LOG_ERROR("SAI failed to create route");
        return false;
    }

    if (route_entry.destination.addr_family == SAI_IP_ADDR_FAMILY_IPV4)
    {
        gCrmOrch->incCrmResUsedCounter(CrmResourceType::CRM_IPV4_ROUTE);
    }
    else
    {
        gCrmOrch->incCrmResUsedCounter(CrmResourceType::CRM_IPV6_ROUTE);
    }

    return true;
}

VNetRouteOrch::VNetRouteOrch(DBConnector *db, vector<string> &tableNames, VNetOrch *vnetOrch)
                                  : Orch2(db, tableNames, request_), vnet_orch_(vnetOrch)
{
    SWSS_LOG_ENTER();

    handler_map_.insert(handler_pair(APP_VNET_RT_TABLE_NAME, &VNetRouteOrch::handleRoutes));
    handler_map_.insert(handler_pair(APP_VNET_RT_TUNNEL_TABLE_NAME, &VNetRouteOrch::handleTunnel));
}

template<>
bool VNetRouteOrch::doRouteTask<VNetVrfObject>(const string& vnet, IpPrefix& ipPrefix,
                                               tunnelEndpoint& endp, string& op)
{
    SWSS_LOG_ENTER();

    if (!vnet_orch_->isVnetExists(vnet))
    {
        SWSS_LOG_WARN("VNET %s doesn't exist", vnet.c_str());
        return false;
    }

    set<sai_object_id_t> vr_set;
    auto& peer_list = vnet_orch_->getPeerList(vnet);

    auto l_fn = [&] (const string& vnet) {
        auto *vnet_obj = vnet_orch_->getTypePtr<VNetVrfObject>(vnet);
        sai_object_id_t vr_id = vnet_obj->getVRidIngress();
        vr_set.insert(vr_id);
    };

    l_fn(vnet);
    for (auto peer : peer_list)
    {
        if (!vnet_orch_->isVnetExists(peer))
        {
            SWSS_LOG_INFO("Peer VNET %s not yet created", peer.c_str());
            return false;
        }
        l_fn(peer);
    }

    auto *vrf_obj = vnet_orch_->getTypePtr<VNetVrfObject>(vnet);
    sai_ip_prefix_t pfx;
    copy(pfx, ipPrefix);
    sai_object_id_t nh_id = (op == SET_COMMAND)?vrf_obj->getTunnelNextHop(endp):SAI_NULL_OBJECT_ID;

    for (auto vr_id : vr_set)
    {
        if (op == SET_COMMAND && !add_route(vr_id, pfx, nh_id))
        {
            SWSS_LOG_ERROR("Route add failed for %s, vr_id '0x%" PRIx64, ipPrefix.to_string().c_str(), vr_id);
            return false;
        }
        else if (op == DEL_COMMAND && !del_route(vr_id, pfx))
        {
            SWSS_LOG_ERROR("Route del failed for %s, vr_id '0x%" PRIx64, ipPrefix.to_string().c_str(), vr_id);
            return false;
        }
    }

    if (op == SET_COMMAND)
    {
        vrf_obj->addRoute(ipPrefix, endp);
    }
    else
    {
        vrf_obj->removeRoute(ipPrefix);
    }

    return true;
}

template<>
bool VNetRouteOrch::doRouteTask<VNetVrfObject>(const string& vnet, IpPrefix& ipPrefix,
                                               nextHop& nh, string& op)
{
    SWSS_LOG_ENTER();

    if (!vnet_orch_->isVnetExists(vnet))
    {
        SWSS_LOG_WARN("VNET %s doesn't exist", vnet.c_str());
        return false;
    }

    auto *vrf_obj = vnet_orch_->getTypePtr<VNetVrfObject>(vnet);
    if (op == DEL_COMMAND && !vrf_obj->getRouteNextHop(ipPrefix, nh))
    {
        SWSS_LOG_WARN("VNET %s, Route %s get NH failed", vnet.c_str(), ipPrefix.to_string().c_str());
        return true;
    }

    bool is_subnet = (!nh.ips.getSize())?true:false;

    Port port;
    if (is_subnet && (!gPortsOrch->getPort(nh.ifname, port) || (port.m_rif_id == SAI_NULL_OBJECT_ID)))
    {
        SWSS_LOG_WARN("Port/RIF %s doesn't exist", nh.ifname.c_str());
        return false;
    }

    set<sai_object_id_t> vr_set;
    auto& peer_list = vnet_orch_->getPeerList(vnet);
    auto vr_id = vrf_obj->getVRidIngress();

    /*
     * If RIF doesn't belong to this VRF, and if it is a replicated subnet
     * route for the peering VRF, Only install in ingress VRF.
     */

    if (!is_subnet)
    {
        vr_set = vrf_obj->getVRids();
    }
    else if (vr_id == port.m_vr_id)
    {
        vr_set.insert(vrf_obj->getVRidEgress());
    }
    else
    {
        vr_set.insert(vr_id);
    }

    auto l_fn = [&] (const string& vnet) {
        auto *vnet_obj = vnet_orch_->getTypePtr<VNetVrfObject>(vnet);
        sai_object_id_t vr_id = vnet_obj->getVRidIngress();
        vr_set.insert(vr_id);
    };

    for (auto peer : peer_list)
    {
        if (!vnet_orch_->isVnetExists(peer))
        {
            SWSS_LOG_INFO("Peer VNET %s not yet created", peer.c_str());
            return false;
        }
        l_fn(peer);
    }

    sai_ip_prefix_t pfx;
    copy(pfx, ipPrefix);
    sai_object_id_t nh_id=SAI_NULL_OBJECT_ID;

    if (is_subnet)
    {
        nh_id = port.m_rif_id;
    }
    else if (nh.ips.getSize() == 1)
    {
        IpAddress ip_address(nh.ips.to_string());
        if (gNeighOrch->hasNextHop(ip_address))
        {
            nh_id = gNeighOrch->getNextHopId(ip_address);
        }
        else
        {
            SWSS_LOG_INFO("Failed to get next hop %s for %s",
                           ip_address.to_string().c_str(), ipPrefix.to_string().c_str());
            return false;
        }
    }
    else
    {
        // FIXME - Handle ECMP routes
        SWSS_LOG_WARN("VNET ECMP NHs not implemented for '%s'", ipPrefix.to_string().c_str());
        return true;
    }

    for (auto vr_id : vr_set)
    {
        if (op == SET_COMMAND && !add_route(vr_id, pfx, nh_id))
        {
            SWSS_LOG_ERROR("Route add failed for %s", ipPrefix.to_string().c_str());
            break;
        }
        else if (op == DEL_COMMAND && !del_route(vr_id, pfx))
        {
            SWSS_LOG_ERROR("Route del failed for %s", ipPrefix.to_string().c_str());
            break;
        }
    }

    if (op == SET_COMMAND)
    {
        vrf_obj->addRoute(ipPrefix, nh);
    }
    else
    {
        vrf_obj->removeRoute(ipPrefix);
    }

    return true;
}

template<>
bool VNetRouteOrch::doRouteTask<VNetBitmapObject>(const string& vnet, IpPrefix& ipPrefix, tunnelEndpoint& endp, string& op)
{
    SWSS_LOG_ENTER();

    if (!vnet_orch_->isVnetExists(vnet))
    {
        SWSS_LOG_WARN("VNET %s doesn't exist", vnet.c_str());
        return false;
    }

    auto *vnet_obj = vnet_orch_->getTypePtr<VNetBitmapObject>(vnet);

    if (op == SET_COMMAND)
    {
        return vnet_obj->addTunnelRoute(ipPrefix, endp);
    }
    else
    {
        return vnet_obj->removeTunnelRoute(ipPrefix);
    }

    return true;
}

template<>
bool VNetRouteOrch::doRouteTask<VNetBitmapObject>(const string& vnet, IpPrefix& ipPrefix, nextHop& nh, string& op)
{
    SWSS_LOG_ENTER();

    if (!vnet_orch_->isVnetExists(vnet))
    {
        SWSS_LOG_WARN("VNET %s doesn't exist", vnet.c_str());
        return false;
    }

    auto *vnet_obj = vnet_orch_->getTypePtr<VNetBitmapObject>(vnet);

    if (op == SET_COMMAND)
    {
        return vnet_obj->addRoute(ipPrefix, nh);
    }
    else
    {
        return vnet_obj->removeRoute(ipPrefix);
    }

    return true;
}

bool VNetRouteOrch::handleRoutes(const Request& request)
{
    SWSS_LOG_ENTER();

    IpAddresses ip_addresses;
    string ifname = "";

    for (const auto& name: request.getAttrFieldNames())
    {
        if (name == "ifname")
        {
            ifname = request.getAttrString(name);
        }
        else if (name == "nexthop")
        {
            auto ipstr = request.getAttrString(name);
            ip_addresses = IpAddresses(ipstr);
        }
        else
        {
            SWSS_LOG_INFO("Unknown attribute: %s", name.c_str());
            continue;
        }
    }

    const std::string& vnet_name = request.getKeyString(0);
    auto ip_pfx = request.getKeyIpPrefix(1);
    auto op = request.getOperation();
    nextHop nh = { ip_addresses, ifname };

    SWSS_LOG_INFO("VNET-RT '%s' op '%s' for ip %s", vnet_name.c_str(),
                   op.c_str(), ip_pfx.to_string().c_str());

    if (vnet_orch_->isVnetExecVrf())
    {
        return doRouteTask<VNetVrfObject>(vnet_name, ip_pfx, nh, op);
    }
    else
    {
        return doRouteTask<VNetBitmapObject>(vnet_name, ip_pfx, nh, op);
    }

    return true;
}

bool VNetRouteOrch::handleTunnel(const Request& request)
{
    SWSS_LOG_ENTER();

    IpAddress ip;
    MacAddress mac;
    uint32_t vni = 0;

    for (const auto& name: request.getAttrFieldNames())
    {
        if (name == "endpoint")
        {
            ip = request.getAttrIP(name);
        }
        else if (name == "vni")
        {
            vni = static_cast<uint32_t>(request.getAttrUint(name));
        }
        else if (name == "mac_address")
        {
            mac = request.getAttrMacAddress(name);
        }
        else
        {
            SWSS_LOG_INFO("Unknown attribute: %s", name.c_str());
            continue;
        }
    }

    const std::string& vnet_name = request.getKeyString(0);
    auto ip_pfx = request.getKeyIpPrefix(1);
    auto op = request.getOperation();

    SWSS_LOG_INFO("VNET-RT '%s' op '%s' for pfx %s", vnet_name.c_str(),
                   op.c_str(), ip_pfx.to_string().c_str());

    tunnelEndpoint endp = { ip, mac, vni };

    if (vnet_orch_->isVnetExecVrf())
    {
        return doRouteTask<VNetVrfObject>(vnet_name, ip_pfx, endp, op);
    }
    else
    {
        return doRouteTask<VNetBitmapObject>(vnet_name, ip_pfx, endp, op);
    }

    return true;
}

bool VNetRouteOrch::addOperation(const Request& request)
{
    SWSS_LOG_ENTER();

    try
    {
        auto& tn = request.getTableName();
        if (handler_map_.find(tn) == handler_map_.end())
        {
            SWSS_LOG_ERROR(" %s handler is not initialized", tn.c_str());
            return true;
        }

        return ((this->*(handler_map_[tn]))(request));
    }
    catch(std::runtime_error& _)
    {
        SWSS_LOG_ERROR("VNET add operation error %s ", _.what());
        return true;
    }

    return true;
}

bool VNetRouteOrch::delOperation(const Request& request)
{
    SWSS_LOG_ENTER();

    try
    {
        auto& tn = request.getTableName();
        if (handler_map_.find(tn) == handler_map_.end())
        {
            SWSS_LOG_ERROR(" %s handler is not initialized", tn.c_str());
            return true;
        }

        return ((this->*(handler_map_[tn]))(request));
    }
    catch(std::runtime_error& _)
    {
        SWSS_LOG_ERROR("VNET del operation error %s ", _.what());
        return true;
    }

    return true;
}

VNetCfgRouteOrch::VNetCfgRouteOrch(DBConnector *db, DBConnector *appDb, vector<string> &tableNames)
                                  : Orch(db, tableNames),
                                  m_appVnetRouteTable(appDb, APP_VNET_RT_TABLE_NAME),
                                  m_appVnetRouteTunnelTable(appDb, APP_VNET_RT_TUNNEL_TABLE_NAME)
{
}

void VNetCfgRouteOrch::doTask(Consumer &consumer)
{
    SWSS_LOG_ENTER();

    const string & table_name = consumer.getTableName();
    auto it = consumer.m_toSync.begin();

    while (it != consumer.m_toSync.end())
    {
        bool task_result = false;
        auto t = it->second;
        const string & op = kfvOp(t);
        if (table_name == CFG_VNET_RT_TABLE_NAME)
        {
            task_result = doVnetRouteTask(t, op);
        }
        else if (table_name == CFG_VNET_RT_TUNNEL_TABLE_NAME)
        {
            task_result = doVnetTunnelRouteTask(t, op);
        }
        else
        {
            SWSS_LOG_ERROR("Unknown table : %s", table_name.c_str());
        }

        if (task_result == true)
        {
            it = consumer.m_toSync.erase(it);
        }
        else
        {
            ++it;
        }
    }
}

bool VNetCfgRouteOrch::doVnetTunnelRouteTask(const KeyOpFieldsValuesTuple & t, const string & op)
{
    SWSS_LOG_ENTER();

    string vnetRouteTunnelName = kfvKey(t);
    replace(vnetRouteTunnelName.begin(), vnetRouteTunnelName.end(), config_db_key_delimiter, delimiter);
    if (op == SET_COMMAND)
    {
        m_appVnetRouteTunnelTable.set(vnetRouteTunnelName, kfvFieldsValues(t));
        SWSS_LOG_INFO("Create vnet route tunnel %s", vnetRouteTunnelName.c_str());
    }
    else if (op == DEL_COMMAND)
    {
        m_appVnetRouteTunnelTable.del(vnetRouteTunnelName);
        SWSS_LOG_INFO("Delete vnet route tunnel %s", vnetRouteTunnelName.c_str());
    }
    else
    {
        SWSS_LOG_ERROR("Unknown command : %s", op.c_str());
        return false;
    }

    return true;
}

bool VNetCfgRouteOrch::doVnetRouteTask(const KeyOpFieldsValuesTuple & t, const string & op)
{
    SWSS_LOG_ENTER();

    string vnetRouteName = kfvKey(t);
    replace(vnetRouteName.begin(), vnetRouteName.end(), config_db_key_delimiter, delimiter);
    if (op == SET_COMMAND)
    {
        m_appVnetRouteTable.set(vnetRouteName, kfvFieldsValues(t));
        SWSS_LOG_INFO("Create vnet route %s", vnetRouteName.c_str());
    }
    else if (op == DEL_COMMAND)
    {
        m_appVnetRouteTable.del(vnetRouteName);
        SWSS_LOG_INFO("Delete vnet route %s", vnetRouteName.c_str());
    }
    else
    {
        SWSS_LOG_ERROR("Unknown command : %s", op.c_str());
        return false;
    }

    return true;
}<|MERGE_RESOLUTION|>--- conflicted
+++ resolved
@@ -105,15 +105,11 @@
         sai_object_id_t router_id = gVirtualRouterId;
         if (vr_type != VR_TYPE::VR_INVALID)
         {
-<<<<<<< HEAD
             if (getScope() != "default")
             {
                 l_fn(router_id);
             }
-            SWSS_LOG_DEBUG("VNET vr_type %d router id %lx  ", static_cast<int>(vr_type), router_id);
-=======
             SWSS_LOG_DEBUG("VNET vr_type %d router id %" PRIx64 "  ", static_cast<int>(vr_type), router_id);
->>>>>>> ab8feada
             vr_ids_.insert(std::pair<VR_TYPE, sai_object_id_t>(vr_type, router_id));
         }
     }
