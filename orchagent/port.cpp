#include <vector>

extern "C" {
#include "sai.h"
}

#include "port.h"
#include "swss/logger.h"

using namespace std;

extern sai_port_api_t *sai_port_api;
extern sai_acl_api_t* sai_acl_api;
extern sai_object_id_t gSwitchId;

namespace swss {

sai_status_t Port::bindAclTable(sai_object_id_t& group_member_oid, sai_object_id_t table_oid)
{
    sai_status_t status;
    sai_object_id_t groupOid;

    // If port ACL table group does not exist, create one
    if (m_acl_table_group_id == 0)
    {
        sai_object_id_t bp_list[] = { SAI_ACL_BIND_POINT_TYPE_PORT };

        vector<sai_attribute_t> group_attrs;
        sai_attribute_t group_attr;

        group_attr.id = SAI_ACL_TABLE_GROUP_ATTR_ACL_STAGE;
        group_attr.value.s32 = SAI_ACL_STAGE_INGRESS; // TODO: double check
        group_attrs.push_back(group_attr);

        group_attr.id = SAI_ACL_TABLE_GROUP_ATTR_ACL_BIND_POINT_TYPE_LIST;
        group_attr.value.objlist.count = 1;
        group_attr.value.objlist.list = bp_list;
        group_attrs.push_back(group_attr);

        group_attr.id = SAI_ACL_TABLE_GROUP_ATTR_TYPE;
        group_attr.value.s32 = SAI_ACL_TABLE_GROUP_TYPE_PARALLEL;
        group_attrs.push_back(group_attr);

        status = sai_acl_api->create_acl_table_group(&groupOid, gSwitchId, (uint32_t)group_attrs.size(), group_attrs.data());
        if (status != SAI_STATUS_SUCCESS)
        {
            SWSS_LOG_ERROR("Failed to create ACL table group, rv:%d", status);
            return status;
        }

        m_acl_table_group_id = groupOid;

        // Bind this ACL group to port OID
        sai_attribute_t port_attr;
        port_attr.id = SAI_PORT_ATTR_INGRESS_ACL;
        port_attr.value.oid = groupOid;

        status = sai_port_api->set_port_attribute(m_port_id, &port_attr);
        if (status != SAI_STATUS_SUCCESS)
        {
            SWSS_LOG_ERROR("Failed to bind port %s to ACL table group %lx, rv:%d",
                    m_alias.c_str(), groupOid, status);
            return status;
        }

        SWSS_LOG_NOTICE("Create ACL table group and bind port %s to it", m_alias.c_str());
    }
    else
    {
        groupOid = m_acl_table_group_id;
    }

    // Create an ACL group member with table_oid and groupOid
    vector<sai_attribute_t> member_attrs;

    sai_attribute_t member_attr;
    member_attr.id = SAI_ACL_TABLE_GROUP_MEMBER_ATTR_ACL_TABLE_GROUP_ID;
    member_attr.value.oid = groupOid;
    member_attrs.push_back(member_attr);

    member_attr.id = SAI_ACL_TABLE_GROUP_MEMBER_ATTR_ACL_TABLE_ID;
    member_attr.value.oid = table_oid;
    member_attrs.push_back(member_attr);

    member_attr.id = SAI_ACL_TABLE_GROUP_MEMBER_ATTR_PRIORITY;
    member_attr.value.u32 = 100; // TODO: double check!
    member_attrs.push_back(member_attr);

<<<<<<< HEAD
    status = sai_acl_api->create_acl_table_group_member(&group_member_oid, gSwitchId, (uint32_t)member_attrs.size(), member_attrs.data());
    if (status != SAI_STATUS_SUCCESS) {
        SWSS_LOG_ERROR("Failed to create member table %lu for ACL table group %lu: %d",
=======
    status = sai_acl_api->create_acl_table_group_member(&group_member_oid, gSwitchId, member_attrs.size(), member_attrs.data());
    if (status != SAI_STATUS_SUCCESS)
    {
        SWSS_LOG_ERROR("Failed to create member in ACL table group %lx for ACL table group %lx, rv:%d",
>>>>>>> 06309b65
                table_oid, groupOid, status);
        return status;
    }

    return SAI_STATUS_SUCCESS;
}

}<|MERGE_RESOLUTION|>--- conflicted
+++ resolved
@@ -86,16 +86,9 @@
     member_attr.value.u32 = 100; // TODO: double check!
     member_attrs.push_back(member_attr);
 
-<<<<<<< HEAD
     status = sai_acl_api->create_acl_table_group_member(&group_member_oid, gSwitchId, (uint32_t)member_attrs.size(), member_attrs.data());
     if (status != SAI_STATUS_SUCCESS) {
-        SWSS_LOG_ERROR("Failed to create member table %lu for ACL table group %lu: %d",
-=======
-    status = sai_acl_api->create_acl_table_group_member(&group_member_oid, gSwitchId, member_attrs.size(), member_attrs.data());
-    if (status != SAI_STATUS_SUCCESS)
-    {
         SWSS_LOG_ERROR("Failed to create member in ACL table group %lx for ACL table group %lx, rv:%d",
->>>>>>> 06309b65
                 table_oid, groupOid, status);
         return status;
     }
