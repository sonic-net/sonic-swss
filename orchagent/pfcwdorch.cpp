--- conflicted
+++ resolved
@@ -426,11 +426,7 @@
         }
     }
 
-<<<<<<< HEAD
     // Create pfcwdaction hanlder on all ports.
-=======
-    // Create pfcwdaction handler on all the ports.
->>>>>>> de03dd7b
     for (auto & it: allPorts)
     {
         Port port = it.second;
