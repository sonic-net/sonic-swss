--- conflicted
+++ resolved
@@ -439,53 +439,45 @@
 {
     SWSS_LOG_ENTER();
 
-<<<<<<< HEAD
+    string platform = getenv("platform") ? getenv("platform") : "";
+    if (platform == CISCO_8000_PLATFORM_SUBSTRING)
+    {
+        SWSS_LOG_DEBUG("Skipping in constructor PfcWdLossyHandler for platform %s on port 0x%" PRIx64,
+                       platform.c_str(), port);
+        return;
+    }
+
     uint8_t pfcTxMask = 0;
     uint8_t pfcRxMask = 0;
-=======
+
+    if (!gPortsOrch->getPortPfc(port, &pfcTxMask, &pfcRxMask))
+    {
+        SWSS_LOG_ERROR("Failed to get PFC mask on port 0x%" PRIx64, port);
+    }
+
+    pfcRxMask = static_cast<uint8_t>(pfcRxMask & ~(1 << queueId));
+    pfcTxMask = static_cast<uint8_t>(pfcTxMask & ~(1 << queueId));
+
+    if (!gPortsOrch->setPortPfc(port, pfcTxMask, pfcRxMask))
+    {
+        SWSS_LOG_ERROR("Failed to set PFC mask on port 0x%" PRIx64, port);
+    }
+}
+
+PfcWdLossyHandler::~PfcWdLossyHandler(void)
+{
+    SWSS_LOG_ENTER();
+
     string platform = getenv("platform") ? getenv("platform") : "";
     if (platform == CISCO_8000_PLATFORM_SUBSTRING)
     {
-        SWSS_LOG_DEBUG("Skipping in constructor PfcWdLossyHandler for platform %s on port 0x%" PRIx64,
-                       platform.c_str(), port);
-        return;
-    }
-
-    uint8_t pfcMask = 0;
->>>>>>> a4c80c3d
-
-    if (!gPortsOrch->getPortPfc(port, &pfcTxMask, &pfcRxMask))
-    {
-        SWSS_LOG_ERROR("Failed to get PFC mask on port 0x%" PRIx64, port);
-    }
-
-    pfcRxMask = static_cast<uint8_t>(pfcRxMask & ~(1 << queueId));
-    pfcTxMask = static_cast<uint8_t>(pfcTxMask & ~(1 << queueId));
-
-    if (!gPortsOrch->setPortPfc(port, pfcTxMask, pfcRxMask))
-    {
-        SWSS_LOG_ERROR("Failed to set PFC mask on port 0x%" PRIx64, port);
-    }
-}
-
-PfcWdLossyHandler::~PfcWdLossyHandler(void)
-{
-    SWSS_LOG_ENTER();
-
-<<<<<<< HEAD
+        SWSS_LOG_DEBUG("Skipping in destructor PfcWdLossyHandler for platform %s on port 0x%" PRIx64,
+                       platform.c_str(), getPort());
+        return;
+    }
+
     uint8_t pfcTxMask = 0;
     uint8_t pfcRxMask = 0;
-=======
-    string platform = getenv("platform") ? getenv("platform") : "";
-    if (platform == CISCO_8000_PLATFORM_SUBSTRING)
-    {
-        SWSS_LOG_DEBUG("Skipping in destructor PfcWdLossyHandler for platform %s on port 0x%" PRIx64,
-                       platform.c_str(), getPort());
-        return;
-    }
-
-    uint8_t pfcMask = 0;
->>>>>>> a4c80c3d
 
     if (!gPortsOrch->getPortPfc(getPort(), &pfcTxMask, &pfcRxMask))
     {
