--- conflicted
+++ resolved
@@ -41,7 +41,6 @@
             "PFC Watchdog detected PFC storm on queue 0x%lx port 0x%lx",
             m_queue,
             m_port);
-<<<<<<< HEAD
 }
 
 PfcWdActionHandler::~PfcWdActionHandler(void)
@@ -62,8 +61,6 @@
     {
         return;
     }
-=======
->>>>>>> d460103c
 
     m_stats = getQueueStats(m_countersTable, sai_serialize_object_id(m_queue));
     m_stats.detectCount++;
