--- conflicted
+++ resolved
@@ -211,11 +211,8 @@
     bool removeNextHopTunnel(std::string tunnelKey, IpAddress& ipAddr);
     sai_object_id_t getNextHopTunnelId(std::string tunnelKey, IpAddress& ipAddr);
 
-<<<<<<< HEAD
     void updateRoute(const IpPrefix &pfx, bool remove);
-=======
     bool isStandaloneTunnelRouteInstalled(const IpAddress& neighborIp);
->>>>>>> a2c9a618
 
 private:
     virtual bool addOperation(const Request& request);
