--- conflicted
+++ resolved
@@ -43,12 +43,8 @@
 
 private:
     void createMuxAclTable(sai_object_id_t port, string strTable);
-<<<<<<< HEAD
     void createMuxAclRule(shared_ptr<AclRulePacket> rule, string strTable);
-=======
-    void createMuxAclRule(shared_ptr<AclRuleMux> rule, string strTable);
     void bindAllPorts(AclTable &acl_table);
->>>>>>> 797dab41
 
     // class shared dict: ACL table name -> ACL table
     static std::map<std::string, AclTable> acl_table_;
