#include <cassert>
#include <string>
#include <vector>
#include <unordered_map>
#include <unordered_set>
#include <stdexcept>


#include "sai.h"
#include "macaddress.h"
#include "ipaddress.h"
#include "orch.h"
#include "request_parser.h"
#include "vxlanorch.h"
#include "directory.h"
#include "swssnet.h"
#include "exec.h"
#include "../cfgmgr/shellcmd.h"
#include "sai_serialize.h"

using namespace swss;

/* Global variables */
extern sai_object_id_t gSwitchId;
extern sai_object_id_t gVirtualRouterId;
extern sai_tunnel_api_t *sai_tunnel_api;
extern sai_next_hop_api_t *sai_next_hop_api;
extern Directory<Orch*> gDirectory;
extern PortsOrch*       gPortsOrch;
extern sai_object_id_t  gUnderlayIfId;
extern sai_bridge_api_t *sai_bridge_api;
extern sai_switch_api_t *sai_switch_api;

const map<MAP_T, uint32_t> vxlanTunnelMap =
{
    { MAP_T::VNI_TO_VLAN_ID, SAI_TUNNEL_MAP_TYPE_VNI_TO_VLAN_ID },
    { MAP_T::VLAN_ID_TO_VNI, SAI_TUNNEL_MAP_TYPE_VLAN_ID_TO_VNI },
    { MAP_T::VRID_TO_VNI, SAI_TUNNEL_MAP_TYPE_VIRTUAL_ROUTER_ID_TO_VNI },
    { MAP_T::VNI_TO_VRID, SAI_TUNNEL_MAP_TYPE_VNI_TO_VIRTUAL_ROUTER_ID },
    { MAP_T::BRIDGE_TO_VNI, SAI_TUNNEL_MAP_TYPE_BRIDGE_IF_TO_VNI },
    { MAP_T::VNI_TO_BRIDGE,  SAI_TUNNEL_MAP_TYPE_VNI_TO_BRIDGE_IF},
};

const map<MAP_T, std::pair<uint32_t, uint32_t>> vxlanTunnelMapKeyVal =
{
    { MAP_T::VNI_TO_VLAN_ID,
        { SAI_TUNNEL_MAP_ENTRY_ATTR_VNI_ID_KEY, SAI_TUNNEL_MAP_ENTRY_ATTR_VLAN_ID_VALUE }
    },
    { MAP_T::VLAN_ID_TO_VNI,
        { SAI_TUNNEL_MAP_ENTRY_ATTR_VLAN_ID_KEY, SAI_TUNNEL_MAP_ENTRY_ATTR_VNI_ID_VALUE }
    },
    { MAP_T::VRID_TO_VNI,
        { SAI_TUNNEL_MAP_ENTRY_ATTR_VIRTUAL_ROUTER_ID_KEY, SAI_TUNNEL_MAP_ENTRY_ATTR_VNI_ID_VALUE }
    },
    { MAP_T::VNI_TO_VRID,
        { SAI_TUNNEL_MAP_ENTRY_ATTR_VNI_ID_KEY, SAI_TUNNEL_MAP_ENTRY_ATTR_VIRTUAL_ROUTER_ID_VALUE }
    },
    { MAP_T::BRIDGE_TO_VNI,
        { SAI_TUNNEL_MAP_ENTRY_ATTR_BRIDGE_ID_KEY, SAI_TUNNEL_MAP_ENTRY_ATTR_VNI_ID_VALUE }
    },
    { MAP_T::VNI_TO_BRIDGE,
        { SAI_TUNNEL_MAP_ENTRY_ATTR_VNI_ID_KEY, SAI_TUNNEL_MAP_ENTRY_ATTR_BRIDGE_ID_VALUE }
    },
};

/*
 * Manipulators for the above Map
 */
static inline uint32_t tunnel_map_type (MAP_T map_t)
{
    return vxlanTunnelMap.at(map_t);
}

static inline uint32_t tunnel_map_key (MAP_T map_t)
{
    return vxlanTunnelMapKeyVal.at(map_t).first;
}

static inline uint32_t tunnel_map_val (MAP_T map_t)
{
    return vxlanTunnelMapKeyVal.at(map_t).second;
}

static sai_object_id_t
create_tunnel_map(MAP_T map_t)
{
    sai_attribute_t attr;
    std::vector<sai_attribute_t> tunnel_map_attrs;

    if (map_t == MAP_T::MAP_TO_INVALID)
    {
        SWSS_LOG_ERROR("Invalid map type %d", static_cast<int>(map_t));
        return SAI_NULL_OBJECT_ID;
    }

    attr.id = SAI_TUNNEL_MAP_ATTR_TYPE;
    attr.value.s32 = tunnel_map_type(map_t);

    tunnel_map_attrs.push_back(attr);

    sai_object_id_t tunnel_map_id;
    sai_status_t status = sai_tunnel_api->create_tunnel_map(
                                &tunnel_map_id,
                                gSwitchId,
                                static_cast<uint32_t>(tunnel_map_attrs.size()),
                                tunnel_map_attrs.data()
                          );
    if (status != SAI_STATUS_SUCCESS)
    {
        throw std::runtime_error("Can't create tunnel map object");
    }

    return tunnel_map_id;
}

void
remove_tunnel_map(sai_object_id_t tunnel_map_id)
{
    sai_status_t status = sai_tunnel_api->remove_tunnel_map(tunnel_map_id);
    if (status != SAI_STATUS_SUCCESS)
    {
        throw std::runtime_error("Can't remove a tunnel map object");
    }
}

static sai_object_id_t create_tunnel_map_entry(
    MAP_T map_t,
    sai_object_id_t tunnel_map_id,
    sai_uint32_t vni,
    sai_uint16_t vlan_id,
    sai_object_id_t obj_id=SAI_NULL_OBJECT_ID,
    bool encap=false
    )
{
    sai_attribute_t attr;
    sai_object_id_t tunnel_map_entry_id;
    std::vector<sai_attribute_t> tunnel_map_entry_attrs;

    attr.id = SAI_TUNNEL_MAP_ENTRY_ATTR_TUNNEL_MAP_TYPE;
    attr.value.s32 = tunnel_map_type(map_t);
    tunnel_map_entry_attrs.push_back(attr);

    attr.id = SAI_TUNNEL_MAP_ENTRY_ATTR_TUNNEL_MAP;
    attr.value.oid = tunnel_map_id;
    tunnel_map_entry_attrs.push_back(attr);

    attr.id = (encap)? tunnel_map_key(map_t):tunnel_map_val(map_t);
    if (obj_id != SAI_NULL_OBJECT_ID)
    {
        attr.value.oid = obj_id;
    }
    else
    {
        attr.value.u16 = vlan_id;
    }

    tunnel_map_entry_attrs.push_back(attr);

    attr.id = (encap)? tunnel_map_val(map_t):tunnel_map_key(map_t);
    attr.value.u32 = vni;
    tunnel_map_entry_attrs.push_back(attr);

    sai_status_t status = sai_tunnel_api->create_tunnel_map_entry(&tunnel_map_entry_id, gSwitchId,
                                            static_cast<uint32_t> (tunnel_map_entry_attrs.size()),
                                            tunnel_map_entry_attrs.data());

    if (status != SAI_STATUS_SUCCESS)
    {
        throw std::runtime_error("Can't create a tunnel map entry object");
    }

    return tunnel_map_entry_id;
}

void remove_tunnel_map_entry(sai_object_id_t obj_id)
{
    sai_status_t status = SAI_STATUS_SUCCESS;

    if (obj_id != SAI_NULL_OBJECT_ID)
    {
        status = sai_tunnel_api->remove_tunnel_map_entry(obj_id);
    }

    if (status != SAI_STATUS_SUCCESS)
    {
        throw std::runtime_error("Can't delete a tunnel map entry object");
    }
}

static sai_status_t create_nexthop_tunnel(
    sai_ip_address_t host_ip,
    sai_uint32_t vni, // optional vni
    sai_mac_t *mac, // inner destination mac
    sai_object_id_t tunnel_id,
    sai_object_id_t *next_hop_id)
{
    std::vector<sai_attribute_t> next_hop_attrs;
    sai_attribute_t next_hop_attr;

    next_hop_attr.id = SAI_NEXT_HOP_ATTR_TYPE;
    next_hop_attr.value.s32 = SAI_NEXT_HOP_TYPE_TUNNEL_ENCAP;
    next_hop_attrs.push_back(next_hop_attr);

    next_hop_attr.id = SAI_NEXT_HOP_ATTR_IP;
    next_hop_attr.value.ipaddr = host_ip;
    next_hop_attrs.push_back(next_hop_attr);

    next_hop_attr.id = SAI_NEXT_HOP_ATTR_TUNNEL_ID;
    next_hop_attr.value.oid = tunnel_id;
    next_hop_attrs.push_back(next_hop_attr);

    if (vni != 0)
    {
        next_hop_attr.id = SAI_NEXT_HOP_ATTR_TUNNEL_VNI;
        next_hop_attr.value.u32 = vni;
        next_hop_attrs.push_back(next_hop_attr);
    }

    if (mac != nullptr)
    {
        next_hop_attr.id = SAI_NEXT_HOP_ATTR_TUNNEL_MAC;
        memcpy(next_hop_attr.value.mac, mac, sizeof(sai_mac_t));
        next_hop_attrs.push_back(next_hop_attr);
    }

    sai_status_t status = sai_next_hop_api->create_next_hop(next_hop_id, gSwitchId,
                                            static_cast<uint32_t>(next_hop_attrs.size()),
                                            next_hop_attrs.data());
    return status;
}

// Create Tunnel
static sai_object_id_t
create_tunnel(
    sai_object_id_t tunnel_encap_id,
    sai_object_id_t tunnel_decap_id,
    sai_ip_address_t *src_ip,
    sai_object_id_t underlay_rif)
{
    sai_attribute_t attr;
    std::vector<sai_attribute_t> tunnel_attrs;

    attr.id = SAI_TUNNEL_ATTR_TYPE;
    attr.value.s32 = SAI_TUNNEL_TYPE_VXLAN;
    tunnel_attrs.push_back(attr);

    attr.id = SAI_TUNNEL_ATTR_UNDERLAY_INTERFACE;
    attr.value.oid = underlay_rif;
    tunnel_attrs.push_back(attr);

    sai_object_id_t decap_list[] = { tunnel_decap_id };
    attr.id = SAI_TUNNEL_ATTR_DECAP_MAPPERS;
    attr.value.objlist.count = 1;
    attr.value.objlist.list = decap_list;
    tunnel_attrs.push_back(attr);

    if (tunnel_encap_id != SAI_NULL_OBJECT_ID)
    {
        sai_object_id_t encap_list[] = { tunnel_encap_id };
        attr.id = SAI_TUNNEL_ATTR_ENCAP_MAPPERS;
        attr.value.objlist.count = 1;
        attr.value.objlist.list = encap_list;
        tunnel_attrs.push_back(attr);
    }

    // source ip
    if (src_ip != nullptr)
    {
        attr.id = SAI_TUNNEL_ATTR_ENCAP_SRC_IP;
        attr.value.ipaddr = *src_ip;
        tunnel_attrs.push_back(attr);
    }

    sai_object_id_t tunnel_id;
    sai_status_t status = sai_tunnel_api->create_tunnel(
                                &tunnel_id,
                                gSwitchId,
                                static_cast<uint32_t>(tunnel_attrs.size()),
                                tunnel_attrs.data()
                          );
    if (status != SAI_STATUS_SUCCESS)
    {
        throw std::runtime_error("Can't create a tunnel object");
    }

    return tunnel_id;
}

void
remove_tunnel(sai_object_id_t tunnel_id)
{
    sai_status_t status = sai_tunnel_api->remove_tunnel(tunnel_id);
    if (status != SAI_STATUS_SUCCESS)
    {
        throw std::runtime_error("Can't remove a tunnel object");
    }
}

// Create tunnel termination
static sai_object_id_t
create_tunnel_termination(
    sai_object_id_t tunnel_oid,
    sai_ip_address_t srcip,
    sai_ip_address_t *dstip,
    sai_object_id_t default_vrid)
{
    sai_attribute_t attr;
    std::vector<sai_attribute_t> tunnel_attrs;

    if(dstip == nullptr) // It's P2MP tunnel
    {
        attr.id = SAI_TUNNEL_TERM_TABLE_ENTRY_ATTR_TYPE;
        attr.value.s32 = SAI_TUNNEL_TERM_TABLE_ENTRY_TYPE_P2MP;
        tunnel_attrs.push_back(attr);
    }
    else
    {
        attr.id = SAI_TUNNEL_TERM_TABLE_ENTRY_ATTR_TYPE;
        attr.value.s32 = SAI_TUNNEL_TERM_TABLE_ENTRY_TYPE_P2P;
        tunnel_attrs.push_back(attr);

        attr.id = SAI_TUNNEL_TERM_TABLE_ENTRY_ATTR_SRC_IP;
        attr.value.ipaddr = *dstip;
        tunnel_attrs.push_back(attr);
    }

    attr.id = SAI_TUNNEL_TERM_TABLE_ENTRY_ATTR_VR_ID;
    attr.value.oid = default_vrid;
    tunnel_attrs.push_back(attr);

    attr.id = SAI_TUNNEL_TERM_TABLE_ENTRY_ATTR_DST_IP;
    attr.value.ipaddr = srcip;
    tunnel_attrs.push_back(attr);

    attr.id = SAI_TUNNEL_TERM_TABLE_ENTRY_ATTR_TUNNEL_TYPE;
    attr.value.s32 = SAI_TUNNEL_TYPE_VXLAN;
    tunnel_attrs.push_back(attr);

    attr.id = SAI_TUNNEL_TERM_TABLE_ENTRY_ATTR_ACTION_TUNNEL_ID;
    attr.value.oid = tunnel_oid;
    tunnel_attrs.push_back(attr);

    sai_object_id_t term_table_id;
    sai_status_t status = sai_tunnel_api->create_tunnel_term_table_entry(
                                &term_table_id,
                                gSwitchId,
                                static_cast<uint32_t>(tunnel_attrs.size()),
                                tunnel_attrs.data()
                          );
    if (status != SAI_STATUS_SUCCESS)
    {
        throw std::runtime_error("Can't create a tunnel term table object");
    }

    return term_table_id;
}

<<<<<<< HEAD
static sai_object_id_t create_tunnel_bridge_port(sai_object_id_t tunnel_oid)
{
    SWSS_LOG_ENTER();

    sai_attribute_t attr;
    vector<sai_attribute_t> attrs;

    vector<sai_attribute_t> attrs_bridge;
    sai_object_id_t default1QBridge;
    sai_status_t status;

    attr.id = SAI_SWITCH_ATTR_DEFAULT_1Q_BRIDGE_ID;
    attrs_bridge.push_back(attr);

    status = sai_switch_api->get_switch_attribute(gSwitchId, (uint32_t)attrs_bridge.size(), attrs_bridge.data());
    if (status != SAI_STATUS_SUCCESS)
    {
        SWSS_LOG_ERROR("Failed to get default 1Q bridge, rv:%d", status);
        throw "VxlanOrch initialization failure";
    }

    default1QBridge = attrs_bridge[0].value.oid;

    attr.id = SAI_BRIDGE_PORT_ATTR_TYPE;
    attr.value.s32 = SAI_BRIDGE_PORT_TYPE_TUNNEL;
    attrs.push_back(attr);

    attr.id = SAI_BRIDGE_PORT_ATTR_TUNNEL_ID;
    attr.value.oid = tunnel_oid;
    attrs.push_back(attr);

    attr.id = SAI_BRIDGE_PORT_ATTR_BRIDGE_ID;
    attr.value.oid = default1QBridge;
    attrs.push_back(attr);

    /* Create a bridge port with admin status set to UP */
    attr.id = SAI_BRIDGE_PORT_ATTR_ADMIN_STATE;
    attr.value.booldata = true;
    attrs.push_back(attr);

    attr.id = SAI_BRIDGE_PORT_ATTR_FDB_LEARNING_MODE;
    attr.value.s32 = SAI_BRIDGE_PORT_FDB_LEARNING_MODE_DISABLE;
    attrs.push_back(attr);

    sai_object_id_t m_bridge_port_id;
    status = sai_bridge_api->create_bridge_port(&m_bridge_port_id, gSwitchId, (uint32_t)attrs.size(), attrs.data());
    if (status != SAI_STATUS_SUCCESS)
    {
        throw std::runtime_error("Failed to add tunnel bridge port");
    }

    SWSS_LOG_NOTICE("Add tunnel bridge port to default 1Q bridge, bridge port id is %lu", m_bridge_port_id);

    return m_bridge_port_id;
=======
void
remove_tunnel_termination(sai_object_id_t term_table_id)
{
    sai_status_t status = sai_tunnel_api->remove_tunnel_term_table_entry(term_table_id);
    if (status != SAI_STATUS_SUCCESS)
    {
        throw std::runtime_error("Can't remove a tunnel term table object");
    }
>>>>>>> cf9b02c8
}

bool VxlanTunnel::createTunnel(MAP_T encap, MAP_T decap)
{
    try
    {
        sai_ip_address_t ips, ipd, *ip=nullptr;
        swss::copy(ips, src_ip_);

        ids_.tunnel_decap_id = SAI_NULL_OBJECT_ID;
        ids_.tunnel_encap_id = SAI_NULL_OBJECT_ID;

        if (decap != MAP_T::MAP_TO_INVALID)
        {
            ids_.tunnel_decap_id = create_tunnel_map(decap);
        }
        if (encap != MAP_T::MAP_TO_INVALID)
        {
            ids_.tunnel_encap_id = create_tunnel_map(encap);
            ip = &ips;
        }

        ids_.tunnel_id = create_tunnel(ids_.tunnel_encap_id, ids_.tunnel_decap_id, ip, gUnderlayIfId);

        shared_ptr<DBConnector> m_counter_db = shared_ptr<DBConnector>(new DBConnector(COUNTERS_DB, DBConnector::DEFAULT_UNIXSOCKET, 0));
        unique_ptr<Table> m_counterTable = unique_ptr<Table>(new Table(m_counter_db.get(), COUNTERS_PORT_NAME_MAP));

        /* Add tunnel name map to counter table */
        FieldValueTuple tuple(tunnel_name_, sai_serialize_object_id(ids_.tunnel_id));
        vector<FieldValueTuple> fields;
        fields.push_back(tuple);
        m_counterTable->set("", fields);

        ip = nullptr;
        if (!dst_ip_.isZero())
        {
            swss::copy(ipd, dst_ip_);
            ip = &ipd;
        }

        ids_.tunnel_term_id = create_tunnel_termination(ids_.tunnel_id, ips, ip, gVirtualRouterId);
        active_ = true;
        tunnel_map_ = { encap, decap };

        /*Create bridge port of vxlan tunnel*/
        ids_.tunnel_bridge_port_id = create_tunnel_bridge_port(ids_.tunnel_id);
        SWSS_LOG_NOTICE("Create tunnel bridge port id is %lu", ids_.tunnel_bridge_port_id);
    }
    catch (const std::runtime_error& error)
    {
        SWSS_LOG_ERROR("Error creating tunnel %s: %s", tunnel_name_.c_str(), error.what());
        // FIXME: add code to remove already created objects
        return false;
    }

    SWSS_LOG_NOTICE("Vxlan tunnel '%s' was created", tunnel_name_.c_str());
    return true;
}

sai_object_id_t VxlanTunnel::addEncapMapperEntry(sai_object_id_t obj, uint32_t vni)
{
    const auto encap_id = getEncapMapId();
    const auto map_t = tunnel_map_.first;
    return create_tunnel_map_entry(map_t, encap_id, vni, 0, obj, true);
}

sai_object_id_t VxlanTunnel::addDecapMapperEntry(sai_object_id_t obj, uint32_t vni)
{
    const auto decap_id = getDecapMapId();
    const auto map_t = tunnel_map_.second;
    return create_tunnel_map_entry(map_t, decap_id, vni, 0, obj);
}

void VxlanTunnel::insertMapperEntry(sai_object_id_t encap, sai_object_id_t decap, uint32_t vni)
{
    tunnel_map_entries_[vni] = std::pair<sai_object_id_t, sai_object_id_t>(encap, decap);
}

std::pair<sai_object_id_t, sai_object_id_t> VxlanTunnel::getMapperEntry(uint32_t vni)
{
    if (tunnel_map_entries_.find(vni) != tunnel_map_entries_.end())
    {
        return tunnel_map_entries_[vni];
    }

    return std::make_pair(SAI_NULL_OBJECT_ID, SAI_NULL_OBJECT_ID);
}

void VxlanTunnel::updateNextHop(IpAddress& ipAddr, MacAddress macAddress, uint32_t vni, sai_object_id_t nh_id)
{
    auto key = nh_key_t(ipAddr, macAddress, vni);

    auto it = nh_tunnels_.find(key);
    if (it == nh_tunnels_.end())
    {
        nh_tunnels_[key] = {nh_id, 1};
        return;
    }
}

sai_object_id_t VxlanTunnel::getNextHop(IpAddress& ipAddr, MacAddress macAddress, uint32_t vni) const
{
    auto key = nh_key_t(ipAddr, macAddress, vni);

    auto it = nh_tunnels_.find(key);
    if (it == nh_tunnels_.end())
    {
        return SAI_NULL_OBJECT_ID;
    }

    return nh_tunnels_.at(key).nh_id;
}

void VxlanTunnel::incNextHopRefCount(IpAddress& ipAddr, MacAddress macAddress, uint32_t vni)
{
    auto key = nh_key_t(ipAddr, macAddress, vni);
    nh_tunnels_[key].ref_count ++;
}

void VxlanTunnel::decNextHopRefCount(IpAddress& ipAddr, MacAddress macAddress, uint32_t vni)
{
    auto key = nh_key_t(ipAddr, macAddress, vni);
    nh_tunnels_[key].ref_count --;
}

bool VxlanTunnel::removeNextHop(IpAddress& ipAddr, MacAddress macAddress, uint32_t vni)
{
    auto key = nh_key_t(ipAddr, macAddress, vni);

    auto it = nh_tunnels_.find(key);
    if (it == nh_tunnels_.end())
    {
        SWSS_LOG_INFO("NH tunnel for '%s' doesn't exist", ipAddr.to_string().c_str());
        return false;
    }

    SWSS_LOG_INFO("NH tunnel for ip '%s' ref_count '%d'", ipAddr.to_string().c_str(), nh_tunnels_[key].ref_count);

    //Decrement ref count if already exists
    nh_tunnels_[key].ref_count --;

    if (!nh_tunnels_[key].ref_count)
    {
        if (sai_next_hop_api->remove_next_hop(nh_tunnels_[key].nh_id) != SAI_STATUS_SUCCESS)
        {
            string err_msg = "NH tunnel delete failed for " + ipAddr.to_string();
            throw std::runtime_error(err_msg);
        }

        nh_tunnels_.erase(key);
    }

    SWSS_LOG_INFO("NH tunnel for ip '%s', mac '%s' updated/deleted",
                   ipAddr.to_string().c_str(), macAddress.to_string().c_str());

    return true;
}

sai_object_id_t
VxlanTunnelOrch::createNextHopTunnel(string tunnelName, IpAddress& ipAddr, MacAddress macAddress, uint32_t vni)
{
    SWSS_LOG_ENTER();

    if(!isTunnelExists(tunnelName))
    {
        SWSS_LOG_ERROR("Vxlan tunnel '%s' does not exists", tunnelName.c_str());
        return SAI_NULL_OBJECT_ID;
    }

    auto tunnel_obj = getVxlanTunnel(tunnelName);
    sai_object_id_t nh_id, tunnel_id = tunnel_obj->getTunnelId();

    if ((nh_id = tunnel_obj->getNextHop(ipAddr, macAddress, vni)) != SAI_NULL_OBJECT_ID)
    {
        tunnel_obj->incNextHopRefCount(ipAddr, macAddress, vni);
        return nh_id;
    }

    sai_ip_address_t host_ip;
    swss::copy(host_ip, ipAddr);

    sai_mac_t mac, *macptr = nullptr;
    if (macAddress)
    {
        memcpy(mac, macAddress.getMac(), ETHER_ADDR_LEN);
        macptr = &mac;
    }

    if (create_nexthop_tunnel(host_ip, vni, macptr, tunnel_id, &nh_id) != SAI_STATUS_SUCCESS)
    {
        string err_msg = "NH tunnel create failed for " + ipAddr.to_string() + " " + to_string(vni);
        throw std::runtime_error(err_msg);
    }

    //Store the nh tunnel id
    tunnel_obj->updateNextHop(ipAddr, macAddress, vni, nh_id);

    SWSS_LOG_INFO("NH vxlan tunnel was created for %s, id 0x%lx", tunnelName.c_str(), nh_id);
    return nh_id;
}

bool
VxlanTunnelOrch::removeNextHopTunnel(string tunnelName, IpAddress& ipAddr, MacAddress macAddress, uint32_t vni)
{
    SWSS_LOG_ENTER();

    if(!isTunnelExists(tunnelName))
    {
        SWSS_LOG_ERROR("Vxlan tunnel '%s' does not exists", tunnelName.c_str());
        return false;
    }

    auto tunnel_obj = getVxlanTunnel(tunnelName);

    //Delete request for the nh tunnel id
    return tunnel_obj->removeNextHop(ipAddr, macAddress, vni);
}

bool VxlanTunnelOrch::createVxlanTunnelMap(string tunnelName, tunnel_map_type_t map, uint32_t vni,
                                           sai_object_id_t encap, sai_object_id_t decap)
{
    SWSS_LOG_ENTER();

    if(!isTunnelExists(tunnelName))
    {
        SWSS_LOG_ERROR("Vxlan tunnel '%s' does not exists", tunnelName.c_str());
        return false;
    }

    auto tunnel_obj = getVxlanTunnel(tunnelName);

    if (!tunnel_obj->isActive())
    {
        if (map == TUNNEL_MAP_T_VIRTUAL_ROUTER)
        {
            tunnel_obj->createTunnel(MAP_T::VRID_TO_VNI, MAP_T::VNI_TO_VRID);
        }
        else if (map == TUNNEL_MAP_T_BRIDGE)
        {
            tunnel_obj->createTunnel(MAP_T::BRIDGE_TO_VNI, MAP_T::VNI_TO_BRIDGE);
        }
    }

    try
    {
        /*
         * Create encap and decap mapper
         */
        auto encap_id = tunnel_obj->addEncapMapperEntry(encap, vni);
        auto decap_id = tunnel_obj->addDecapMapperEntry(decap, vni);

        tunnel_obj->insertMapperEntry(encap_id, decap_id, vni);

        SWSS_LOG_DEBUG("Vxlan tunnel encap entry '%lx' decap entry '0x%lx'", encap_id, decap_id);
    }
    catch(const std::runtime_error& error)
    {
        SWSS_LOG_ERROR("Error adding tunnel map entry. Tunnel: %s. Error: %s",
                       tunnelName.c_str(), error.what());
        return false;
    }

    SWSS_LOG_NOTICE("Vxlan map for tunnel '%s' and vni '%d' was created",
            tunnelName.c_str(), vni);
    return true;
}

bool VxlanTunnelOrch::removeVxlanTunnelMap(string tunnelName, uint32_t vni)
{
    SWSS_LOG_ENTER();

    if(!isTunnelExists(tunnelName))
    {
        SWSS_LOG_ERROR("Vxlan tunnel '%s' does not exists", tunnelName.c_str());
        return false;
    }

    auto tunnel_obj = getVxlanTunnel(tunnelName);

    if (!tunnel_obj->isActive())
    {
        SWSS_LOG_ERROR("Vxlan tunnel '%s' is not Active", tunnelName.c_str());
        return false;
    }

    try
    {
        /*
         * Delete encap and decap mapper
         */

        std::pair<sai_object_id_t, sai_object_id_t> mapper = tunnel_obj->getMapperEntry(vni);

        remove_tunnel_map_entry(mapper.first);
        remove_tunnel_map_entry(mapper.second);

        SWSS_LOG_DEBUG("Vxlan tunnel encap entry '%lx' decap entry '0x%lx'", mapper.first, mapper.second);
    }
    catch(const std::runtime_error& error)
    {
        SWSS_LOG_ERROR("Error removing tunnel map entry. Tunnel: %s. Error: %s",
                       tunnelName.c_str(), error.what());
        return false;
    }

    SWSS_LOG_NOTICE("Vxlan map entry deleted for tunnel '%s' with vni '%d'", tunnelName.c_str(), vni);
    return true;
}

bool VxlanTunnelOrch::addOperation(const Request& request)
{
    SWSS_LOG_ENTER();

    auto src_ip = request.getAttrIP("src_ip");

    IpAddress dst_ip;
    auto attr_names = request.getAttrFieldNames();
    if (attr_names.count("dst_ip") == 0)
    {
        if(src_ip.isV4()) {
            dst_ip = IpAddress("0.0.0.0");
        } else {
            dst_ip = IpAddress("::");
        }
    }
    else
    {
        dst_ip = request.getAttrIP("dst_ip");
        if((src_ip.isV4() && !dst_ip.isV4()) ||
               (!src_ip.isV4() && dst_ip.isV4())) {
            SWSS_LOG_ERROR("Format mismatch: 'src_ip' and 'dst_ip' must be of the same family");
            return true;
	}
    }

    const auto& tunnel_name = request.getKeyString(0);

    if(isTunnelExists(tunnel_name))
    {
        SWSS_LOG_ERROR("Vxlan tunnel '%s' is already exists", tunnel_name.c_str());
        return true;
    }

    vxlan_tunnel_table_[tunnel_name] = std::unique_ptr<VxlanTunnel>(new VxlanTunnel(tunnel_name, src_ip, dst_ip));

    SWSS_LOG_NOTICE("Vxlan tunnel '%s' was added", tunnel_name.c_str());
    return true;
}

bool VxlanTunnelOrch::delOperation(const Request& request)
{
    SWSS_LOG_ENTER();

    const auto& tunnel_name = request.getKeyString(0);

    if(!isTunnelExists(tunnel_name))
    {
        SWSS_LOG_ERROR("Vxlan tunnel '%s' doesn't exist", tunnel_name.c_str());
        return true;
    }

    auto tunnel_term_id = vxlan_tunnel_table_[tunnel_name].get()->getTunnelTermId();
    try
    {
        remove_tunnel_termination(tunnel_term_id);
    }
    catch(const std::runtime_error& error)
    {
        SWSS_LOG_ERROR("Error removing tunnel term entry. Tunnel: %s. Error: %s", tunnel_name.c_str(), error.what());
        return false;
    }

    auto tunnel_id = vxlan_tunnel_table_[tunnel_name].get()->getTunnelId();
    try
    {
        remove_tunnel(tunnel_id);
    }
    catch(const std::runtime_error& error)
    {
        SWSS_LOG_ERROR("Error removing tunnel entry. Tunnel: %s. Error: %s", tunnel_name.c_str(), error.what());
        return false;
    }

    vxlan_tunnel_table_.erase(tunnel_name);

    SWSS_LOG_NOTICE("Vxlan tunnel '%s' was removed", tunnel_name.c_str());

    return true;
}

bool VxlanTunnelMapOrch::addOperation(const Request& request)
{
    SWSS_LOG_ENTER();

    auto vlan_id = request.getAttrVlan("vlan");
    Port tempPort;
    if(!gPortsOrch->getVlanByVlanId(vlan_id, tempPort))
    {
        SWSS_LOG_WARN("Vxlan tunnel map vlan id doesn't exist: %d", vlan_id);
        return false;
    }

    auto vni_id  = static_cast<sai_uint32_t>(request.getAttrUint("vni"));
    if (vni_id >= 1<<24)
    {
        SWSS_LOG_ERROR("Vxlan tunnel map vni id is too big: %d", vni_id);
        return true;
    }

    auto tunnel_name = request.getKeyString(0);
    VxlanTunnelOrch* tunnel_orch = gDirectory.get<VxlanTunnelOrch*>();
    if (!tunnel_orch->isTunnelExists(tunnel_name))
    {
        SWSS_LOG_WARN("Vxlan tunnel '%s' doesn't exist", tunnel_name.c_str());
        return false;
    }

    auto tunnel_obj = tunnel_orch->getVxlanTunnel(tunnel_name);
    if (!tunnel_obj->isActive())
    {
        //@Todo, currently only decap mapper is allowed
        tunnel_obj->createTunnel(MAP_T::MAP_TO_INVALID, MAP_T::VNI_TO_VLAN_ID);
    }

    const auto full_tunnel_map_entry_name = request.getFullKey();
    if (isTunnelMapExists(full_tunnel_map_entry_name))
    {
        SWSS_LOG_NOTICE("Vxlan tunnel map '%s' already exist", full_tunnel_map_entry_name.c_str());
        return true;
    }

    const auto tunnel_map_id = tunnel_obj->getDecapMapId();
    const auto tunnel_map_entry_name = request.getKeyString(1);

    try
    {
        auto tunnel_map_entry_id = create_tunnel_map_entry(MAP_T::VNI_TO_VLAN_ID,
                                                           tunnel_map_id, vni_id, vlan_id);
        vxlan_tunnel_map_table_[full_tunnel_map_entry_name] = tunnel_map_entry_id;
    }
    catch(const std::runtime_error& error)
    {
        SWSS_LOG_ERROR("Error adding tunnel map entry. Tunnel: %s. Entry: %s. Error: %s",
            tunnel_name.c_str(), tunnel_map_entry_name.c_str(), error.what());
        return false;
    }

    SWSS_LOG_NOTICE("Vxlan tunnel map entry '%s' for tunnel '%s' was created",
                   tunnel_map_entry_name.c_str(), tunnel_name.c_str());

    return true;
}

bool VxlanTunnelMapOrch::delOperation(const Request& request)
{
    SWSS_LOG_ENTER();

    const auto& tunnel_name = request.getKeyString(0);
    const auto& tunnel_map_entry_name = request.getKeyString(1);
    const auto& full_tunnel_map_entry_name = request.getFullKey();


    if (!isTunnelMapExists(full_tunnel_map_entry_name))
    {
        SWSS_LOG_WARN("Vxlan tunnel map '%s' doesn't exist", full_tunnel_map_entry_name.c_str());
        return true;
    }

    auto tunnel_map_entry_id = vxlan_tunnel_map_table_[full_tunnel_map_entry_name];
    try
    {
        remove_tunnel_map_entry(tunnel_map_entry_id);
    }
    catch (const std::runtime_error& error)
    {
        SWSS_LOG_ERROR("Error removing tunnel map %s: %s", full_tunnel_map_entry_name.c_str(), error.what());
        return false;
    }

    vxlan_tunnel_map_table_.erase(full_tunnel_map_entry_name);

    SWSS_LOG_NOTICE("Vxlan tunnel map entry '%s' for tunnel '%s' was removed",
                   tunnel_map_entry_name.c_str(), tunnel_name.c_str());

    return true;
}

bool VxlanVrfMapOrch::addOperation(const Request& request)
{
    SWSS_LOG_ENTER();

    auto tunnel_name = request.getKeyString(0);
    VxlanTunnelOrch* tunnel_orch = gDirectory.get<VxlanTunnelOrch*>();
    if (!tunnel_orch->isTunnelExists(tunnel_name))
    {
        SWSS_LOG_WARN("Vxlan tunnel '%s' doesn't exist", tunnel_name.c_str());
        return false;
    }

    auto vni_id  = static_cast<sai_uint32_t>(request.getAttrUint("vni"));
    if (vni_id >= 1<<24)
    {
        SWSS_LOG_ERROR("Vxlan vni id is too big: %d", vni_id);
        return true;
    }

    const auto full_map_entry_name = request.getFullKey();
    if (isVrfMapExists(full_map_entry_name))
    {
        SWSS_LOG_ERROR("Vxlan map '%s' is already exist", full_map_entry_name.c_str());
        return true;
    }

    auto tunnel_obj = tunnel_orch->getVxlanTunnel(tunnel_name);
    sai_object_id_t vrf_id;

    string vrf_name = request.getAttrString("vrf");
    VRFOrch* vrf_orch = gDirectory.get<VRFOrch*>();

    if (vrf_orch->isVRFexists(vrf_name))
    {
        tunnel_obj->createTunnel(MAP_T::VRID_TO_VNI, MAP_T::VNI_TO_VRID);
        vrf_id = vrf_orch->getVRFid(vrf_name);
    }
    else
    {
        SWSS_LOG_WARN("Vrf '%s' hasn't been created yet", vrf_name.c_str());
        return false;
    }

    const auto tunnel_map_entry_name = request.getKeyString(1);
    vrf_map_entry_t entry;
    try
    {
        /*
         * Create encap and decap mapper
         */
        entry.encap_id = tunnel_obj->addEncapMapperEntry(vrf_id, vni_id);
        entry.decap_id = tunnel_obj->addDecapMapperEntry(vrf_id, vni_id);

        SWSS_LOG_DEBUG("Vxlan tunnel encap entry '%lx' decap entry '0x%lx'",
                entry.encap_id, entry.decap_id);

        vxlan_vrf_table_[full_map_entry_name] = entry;
        vxlan_vrf_tunnel_[vrf_name] = tunnel_obj->getTunnelId();
    }
    catch(const std::runtime_error& error)
    {
        SWSS_LOG_ERROR("Error adding tunnel map entry. Tunnel: %s. Entry: %s. Error: %s",
            tunnel_name.c_str(), tunnel_map_entry_name.c_str(), error.what());
        return false;
    }

    SWSS_LOG_NOTICE("Vxlan vrf map entry '%s' for tunnel '%s' was created",
                    tunnel_map_entry_name.c_str(), tunnel_name.c_str());
    return true;
}

bool VxlanVrfMapOrch::delOperation(const Request& request)
{
    SWSS_LOG_ENTER();

    SWSS_LOG_ERROR("DEL operation is not implemented");

    return true;
}<|MERGE_RESOLUTION|>--- conflicted
+++ resolved
@@ -355,7 +355,6 @@
     return term_table_id;
 }
 
-<<<<<<< HEAD
 static sai_object_id_t create_tunnel_bridge_port(sai_object_id_t tunnel_oid)
 {
     SWSS_LOG_ENTER();
@@ -410,16 +409,15 @@
     SWSS_LOG_NOTICE("Add tunnel bridge port to default 1Q bridge, bridge port id is %lu", m_bridge_port_id);
 
     return m_bridge_port_id;
-=======
-void
-remove_tunnel_termination(sai_object_id_t term_table_id)
+}
+
+void remove_tunnel_termination(sai_object_id_t term_table_id)
 {
     sai_status_t status = sai_tunnel_api->remove_tunnel_term_table_entry(term_table_id);
     if (status != SAI_STATUS_SUCCESS)
     {
         throw std::runtime_error("Can't remove a tunnel term table object");
     }
->>>>>>> cf9b02c8
 }
 
 bool VxlanTunnel::createTunnel(MAP_T encap, MAP_T decap)
