#include <cassert>
#include <string>
#include <vector>
#include <unordered_map>
#include <unordered_set>
#include <stdexcept>
#include <inttypes.h>
extern "C" {
#include "sai.h"
}
#include "macaddress.h"
#include "ipaddress.h"
#include "orch.h"
#include "request_parser.h"
#include "vxlanorch.h"
#include "directory.h"
#include "swssnet.h"
#include "warm_restart.h"
#include "tokenize.h"
<<<<<<< HEAD
#include "sai_serialize.h"
#include "flex_counter_manager.h"

=======
#include "converter.h"
>>>>>>> d95823d0

/* Global variables */
extern sai_object_id_t gSwitchId;
extern sai_object_id_t gVirtualRouterId;
extern sai_tunnel_api_t *sai_tunnel_api;
extern sai_next_hop_api_t *sai_next_hop_api;
extern Directory<Orch*> gDirectory;
extern PortsOrch*       gPortsOrch;
extern sai_object_id_t  gUnderlayIfId;
extern FlexManagerDirectory g_FlexManagerDirectory;

#define FLEX_COUNTER_UPD_INTERVAL 1

const map<MAP_T, uint32_t> vxlanTunnelMap =
{
    { MAP_T::VNI_TO_VLAN_ID, SAI_TUNNEL_MAP_TYPE_VNI_TO_VLAN_ID },
    { MAP_T::VLAN_ID_TO_VNI, SAI_TUNNEL_MAP_TYPE_VLAN_ID_TO_VNI },
    { MAP_T::VRID_TO_VNI, SAI_TUNNEL_MAP_TYPE_VIRTUAL_ROUTER_ID_TO_VNI },
    { MAP_T::VNI_TO_VRID, SAI_TUNNEL_MAP_TYPE_VNI_TO_VIRTUAL_ROUTER_ID },
    { MAP_T::BRIDGE_TO_VNI, SAI_TUNNEL_MAP_TYPE_BRIDGE_IF_TO_VNI },
    { MAP_T::VNI_TO_BRIDGE,  SAI_TUNNEL_MAP_TYPE_VNI_TO_BRIDGE_IF},
};

const map<MAP_T, std::pair<uint32_t, uint32_t>> vxlanTunnelMapKeyVal =
{
    { MAP_T::VNI_TO_VLAN_ID,
        { SAI_TUNNEL_MAP_ENTRY_ATTR_VNI_ID_KEY, SAI_TUNNEL_MAP_ENTRY_ATTR_VLAN_ID_VALUE }
    },
    { MAP_T::VLAN_ID_TO_VNI,
        { SAI_TUNNEL_MAP_ENTRY_ATTR_VLAN_ID_KEY, SAI_TUNNEL_MAP_ENTRY_ATTR_VNI_ID_VALUE }
    },
    { MAP_T::VRID_TO_VNI,
        { SAI_TUNNEL_MAP_ENTRY_ATTR_VIRTUAL_ROUTER_ID_KEY, SAI_TUNNEL_MAP_ENTRY_ATTR_VNI_ID_VALUE }
    },
    { MAP_T::VNI_TO_VRID,
        { SAI_TUNNEL_MAP_ENTRY_ATTR_VNI_ID_KEY, SAI_TUNNEL_MAP_ENTRY_ATTR_VIRTUAL_ROUTER_ID_VALUE }
    },
    { MAP_T::BRIDGE_TO_VNI,
        { SAI_TUNNEL_MAP_ENTRY_ATTR_BRIDGE_ID_KEY, SAI_TUNNEL_MAP_ENTRY_ATTR_VNI_ID_VALUE }
    },
    { MAP_T::VNI_TO_BRIDGE,
        { SAI_TUNNEL_MAP_ENTRY_ATTR_VNI_ID_KEY, SAI_TUNNEL_MAP_ENTRY_ATTR_BRIDGE_ID_VALUE }
    },
};

const vector<sai_tunnel_stat_t> tunnel_stat_ids =
{
    SAI_TUNNEL_STAT_IN_OCTETS,
    SAI_TUNNEL_STAT_IN_PACKETS,
    SAI_TUNNEL_STAT_OUT_OCTETS,
    SAI_TUNNEL_STAT_OUT_PACKETS
};

/*
 * Manipulators for the above Map
 */
static inline uint32_t tunnel_map_type (MAP_T map_t)
{
    return vxlanTunnelMap.at(map_t);
}

static inline uint32_t tunnel_map_key (MAP_T map_t)
{
    return vxlanTunnelMapKeyVal.at(map_t).first;
}

static inline uint32_t tunnel_map_val (MAP_T map_t)
{
    return vxlanTunnelMapKeyVal.at(map_t).second;
}

static inline MAP_T tunnel_map_type (tunnel_map_type_t type, bool isencap)
{
    if (isencap)
    {
        switch(type)
        {
            case TUNNEL_MAP_T_VLAN : return MAP_T::VLAN_ID_TO_VNI;
            case TUNNEL_MAP_T_VIRTUAL_ROUTER: return MAP_T::VRID_TO_VNI;
            case TUNNEL_MAP_T_BRIDGE: return MAP_T::BRIDGE_TO_VNI;
            default: return MAP_T::MAP_TO_INVALID;
        }
    }
    else
    {
        switch(type)
        {
            case TUNNEL_MAP_T_VLAN : return MAP_T::VNI_TO_VLAN_ID;
            case TUNNEL_MAP_T_VIRTUAL_ROUTER: return MAP_T::VNI_TO_VRID;
            case TUNNEL_MAP_T_BRIDGE: return MAP_T::VNI_TO_BRIDGE;
            default: return MAP_T::MAP_TO_INVALID;
        }
    }
}


//------------------- SAI Interface functions --------------------------//

static sai_object_id_t
create_tunnel_map(MAP_T map_t)
{
    sai_attribute_t attr;
    std::vector<sai_attribute_t> tunnel_map_attrs;

    if (map_t == MAP_T::MAP_TO_INVALID)
    {
        SWSS_LOG_ERROR("Invalid map type %d", static_cast<int>(map_t));
        return SAI_NULL_OBJECT_ID;
    }

    attr.id = SAI_TUNNEL_MAP_ATTR_TYPE;
    attr.value.s32 = tunnel_map_type(map_t);

    tunnel_map_attrs.push_back(attr);

    sai_object_id_t tunnel_map_id;
    sai_status_t status = sai_tunnel_api->create_tunnel_map(
                                &tunnel_map_id,
                                gSwitchId,
                                static_cast<uint32_t>(tunnel_map_attrs.size()),
                                tunnel_map_attrs.data()
                          );
    if (status != SAI_STATUS_SUCCESS)
    {
        throw std::runtime_error("Can't create tunnel map object");
    }

    return tunnel_map_id;
}

void
remove_tunnel_map(sai_object_id_t tunnel_map_id)
{
    sai_status_t status = sai_tunnel_api->remove_tunnel_map(tunnel_map_id);
    if (status != SAI_STATUS_SUCCESS)
    {
        throw std::runtime_error("Can't remove a tunnel map object");
    }
}

static sai_object_id_t create_tunnel_map_entry(
    MAP_T map_t,
    sai_object_id_t tunnel_map_id,
    sai_uint32_t vni,
    sai_uint16_t vlan_id,
    sai_object_id_t obj_id=SAI_NULL_OBJECT_ID,
    bool encap=false
    )
{
    sai_attribute_t attr;
    sai_object_id_t tunnel_map_entry_id;
    std::vector<sai_attribute_t> tunnel_map_entry_attrs;

    attr.id = SAI_TUNNEL_MAP_ENTRY_ATTR_TUNNEL_MAP_TYPE;
    attr.value.s32 = tunnel_map_type(map_t);
    tunnel_map_entry_attrs.push_back(attr);

    attr.id = SAI_TUNNEL_MAP_ENTRY_ATTR_TUNNEL_MAP;
    attr.value.oid = tunnel_map_id;
    tunnel_map_entry_attrs.push_back(attr);

    attr.id = (encap)? tunnel_map_key(map_t):tunnel_map_val(map_t);
    if (obj_id != SAI_NULL_OBJECT_ID)
    {
        attr.value.oid = obj_id;
    }
    else
    {
        attr.value.u16 = vlan_id;
    }

    tunnel_map_entry_attrs.push_back(attr);

    attr.id = (encap)? tunnel_map_val(map_t):tunnel_map_key(map_t);
    attr.value.u32 = vni;
    tunnel_map_entry_attrs.push_back(attr);

    sai_status_t status = sai_tunnel_api->create_tunnel_map_entry(&tunnel_map_entry_id, gSwitchId,
                                            static_cast<uint32_t> (tunnel_map_entry_attrs.size()),
                                            tunnel_map_entry_attrs.data());

    if (status != SAI_STATUS_SUCCESS)
    {
        throw std::runtime_error("Can't create a tunnel map entry object");
    }

    return tunnel_map_entry_id;
}

void remove_tunnel_map_entry(sai_object_id_t obj_id)
{
    sai_status_t status = SAI_STATUS_SUCCESS;

    if (obj_id != SAI_NULL_OBJECT_ID)
    {
        status = sai_tunnel_api->remove_tunnel_map_entry(obj_id);
    }

    if (status != SAI_STATUS_SUCCESS)
    {
        throw std::runtime_error("Can't delete a tunnel map entry object");
    }
}

static sai_status_t create_nexthop_tunnel(
    sai_ip_address_t host_ip,
    sai_uint32_t vni, // optional vni
    sai_mac_t *mac, // inner destination mac
    sai_object_id_t tunnel_id,
    sai_object_id_t *next_hop_id)
{
    std::vector<sai_attribute_t> next_hop_attrs;
    sai_attribute_t next_hop_attr;

    next_hop_attr.id = SAI_NEXT_HOP_ATTR_TYPE;
    next_hop_attr.value.s32 = SAI_NEXT_HOP_TYPE_TUNNEL_ENCAP;
    next_hop_attrs.push_back(next_hop_attr);

    next_hop_attr.id = SAI_NEXT_HOP_ATTR_IP;
    next_hop_attr.value.ipaddr = host_ip;
    next_hop_attrs.push_back(next_hop_attr);

    next_hop_attr.id = SAI_NEXT_HOP_ATTR_TUNNEL_ID;
    next_hop_attr.value.oid = tunnel_id;
    next_hop_attrs.push_back(next_hop_attr);

    if (vni != 0)
    {
        next_hop_attr.id = SAI_NEXT_HOP_ATTR_TUNNEL_VNI;
        next_hop_attr.value.u32 = vni;
        next_hop_attrs.push_back(next_hop_attr);
    }

    if (mac != nullptr)
    {
        next_hop_attr.id = SAI_NEXT_HOP_ATTR_TUNNEL_MAC;
        memcpy(next_hop_attr.value.mac, mac, sizeof(sai_mac_t));
        next_hop_attrs.push_back(next_hop_attr);
    }

    sai_status_t status = sai_next_hop_api->create_next_hop(next_hop_id, gSwitchId,
                                            static_cast<uint32_t>(next_hop_attrs.size()),
                                            next_hop_attrs.data());
    return status;
}

// Create Tunnel
static sai_object_id_t
create_tunnel(
    struct tunnel_ids_t* ids,
    sai_ip_address_t *src_ip,
    sai_ip_address_t *dst_ip,
    sai_object_id_t underlay_rif,
    bool p2p,
    sai_uint8_t encap_ttl=0)
{
    sai_attribute_t attr;
    std::vector<sai_attribute_t> tunnel_attrs;

    attr.id = SAI_TUNNEL_ATTR_TYPE;
    attr.value.s32 = SAI_TUNNEL_TYPE_VXLAN;
    tunnel_attrs.push_back(attr);

    attr.id = SAI_TUNNEL_ATTR_UNDERLAY_INTERFACE;
    attr.value.oid = underlay_rif;
    tunnel_attrs.push_back(attr);

    sai_object_id_t map_list[TUNNEL_MAP_T_MAX_MAPPER+1];
    uint8_t num_map=0;

    for (int i=TUNNEL_MAP_T_VLAN;i<TUNNEL_MAP_T_MAX_MAPPER;i++)
    {
      if (ids->tunnel_decap_id[i] != SAI_NULL_OBJECT_ID)
      {
          map_list[num_map] = ids->tunnel_decap_id[i];
          SWSS_LOG_INFO("create_tunnel:maplist[%d]=0x%" PRIx64 "",num_map,map_list[num_map]);
          num_map++;
      }
    }
      
    attr.id = SAI_TUNNEL_ATTR_DECAP_MAPPERS;
    attr.value.objlist.count = num_map;
    attr.value.objlist.list = map_list;
    tunnel_attrs.push_back(attr);

    sai_object_id_t emap_list[TUNNEL_MAP_T_MAX_MAPPER+1];
    uint8_t num_emap=0;

    for (int i=TUNNEL_MAP_T_VLAN;i<TUNNEL_MAP_T_MAX_MAPPER;i++)
    {
        if (ids->tunnel_encap_id[i] != SAI_NULL_OBJECT_ID)
        {
            emap_list[num_emap] = ids->tunnel_encap_id[i];
            SWSS_LOG_NOTICE("create_tunnel:encapmaplist[%d]=0x%" PRIx64 "",num_emap,emap_list[num_emap]);
            num_emap++;
        }
    }

    attr.id = SAI_TUNNEL_ATTR_ENCAP_MAPPERS;
    attr.value.objlist.count = num_emap;
    attr.value.objlist.list = emap_list;
    tunnel_attrs.push_back(attr);

    // source ip
    if (src_ip != nullptr)
    {
        attr.id = SAI_TUNNEL_ATTR_ENCAP_SRC_IP;
        attr.value.ipaddr = *src_ip;
        tunnel_attrs.push_back(attr);
    }

    // dest ip
    if ((dst_ip != nullptr) && p2p)
    {
        attr.id = SAI_TUNNEL_ATTR_PEER_MODE;
        attr.value.s32 = SAI_TUNNEL_PEER_MODE_P2P;
        tunnel_attrs.push_back(attr);
        attr.id = SAI_TUNNEL_ATTR_ENCAP_DST_IP;
        attr.value.ipaddr = *dst_ip;
        tunnel_attrs.push_back(attr);
    }
    else
    {
        attr.id = SAI_TUNNEL_ATTR_PEER_MODE;
        attr.value.s32 = SAI_TUNNEL_PEER_MODE_P2MP;
        tunnel_attrs.push_back(attr);
    }

    if (encap_ttl != 0)
    {
        attr.id = SAI_TUNNEL_ATTR_ENCAP_TTL_MODE;
        attr.value.s32 = SAI_TUNNEL_TTL_MODE_PIPE_MODEL;
        tunnel_attrs.push_back(attr);

        attr.id = SAI_TUNNEL_ATTR_ENCAP_TTL_VAL;
        attr.value.u8 = encap_ttl;
        tunnel_attrs.push_back(attr);
    }

    sai_object_id_t tunnel_id;
    sai_status_t status = sai_tunnel_api->create_tunnel(
                                &tunnel_id,
                                gSwitchId,
                                static_cast<uint32_t>(tunnel_attrs.size()),
                                tunnel_attrs.data()
                          );
    if (status != SAI_STATUS_SUCCESS)
    {
        throw std::runtime_error("Can't create a tunnel object");
    }

    return tunnel_id;
}

void
remove_tunnel(sai_object_id_t tunnel_id)
{
    if (tunnel_id != SAI_NULL_OBJECT_ID)
    {
        sai_status_t status = sai_tunnel_api->remove_tunnel(tunnel_id);
        if (status != SAI_STATUS_SUCCESS)
        {
            throw std::runtime_error("Can't remove a tunnel object");
        }
    }
    else
    {
        SWSS_LOG_DEBUG("Tunnel id is NULL.");
    }
}

// Create tunnel termination
static sai_object_id_t
create_tunnel_termination(
    sai_object_id_t tunnel_oid,
    sai_ip_address_t srcip,
    sai_ip_address_t *dstip,
    sai_object_id_t default_vrid)
{
    sai_attribute_t attr;
    std::vector<sai_attribute_t> tunnel_attrs;

    if (dstip == nullptr) // It's P2MP tunnel
    {
        attr.id = SAI_TUNNEL_TERM_TABLE_ENTRY_ATTR_TYPE;
        attr.value.s32 = SAI_TUNNEL_TERM_TABLE_ENTRY_TYPE_P2MP;
        tunnel_attrs.push_back(attr);
    }
    else
    {
        attr.id = SAI_TUNNEL_TERM_TABLE_ENTRY_ATTR_TYPE;
        attr.value.s32 = SAI_TUNNEL_TERM_TABLE_ENTRY_TYPE_P2P;
        tunnel_attrs.push_back(attr);

        attr.id = SAI_TUNNEL_TERM_TABLE_ENTRY_ATTR_SRC_IP;
        attr.value.ipaddr = *dstip;
        tunnel_attrs.push_back(attr);
    }

    attr.id = SAI_TUNNEL_TERM_TABLE_ENTRY_ATTR_VR_ID;
    attr.value.oid = default_vrid;
    tunnel_attrs.push_back(attr);

    attr.id = SAI_TUNNEL_TERM_TABLE_ENTRY_ATTR_DST_IP;
    attr.value.ipaddr = srcip;
    tunnel_attrs.push_back(attr);

    attr.id = SAI_TUNNEL_TERM_TABLE_ENTRY_ATTR_TUNNEL_TYPE;
    attr.value.s32 = SAI_TUNNEL_TYPE_VXLAN;
    tunnel_attrs.push_back(attr);

    attr.id = SAI_TUNNEL_TERM_TABLE_ENTRY_ATTR_ACTION_TUNNEL_ID;
    attr.value.oid = tunnel_oid;
    tunnel_attrs.push_back(attr);

    sai_object_id_t term_table_id;
    sai_status_t status = sai_tunnel_api->create_tunnel_term_table_entry(
                                &term_table_id,
                                gSwitchId,
                                static_cast<uint32_t>(tunnel_attrs.size()),
                                tunnel_attrs.data()
                          );
    if (status != SAI_STATUS_SUCCESS)
    {
        throw std::runtime_error("Can't create a tunnel term table object");
    }

    return term_table_id;
}

void
remove_tunnel_termination(sai_object_id_t term_table_id)
{
    if (term_table_id != SAI_NULL_OBJECT_ID)
    {
        sai_status_t status = sai_tunnel_api->remove_tunnel_term_table_entry(term_table_id);
        if (status != SAI_STATUS_SUCCESS)
        {
            throw std::runtime_error("Can't remove a tunnel term table object");
        }
    }
    else
    {
        SWSS_LOG_DEBUG("Tunnel term table id is NULL.");
    }
}

//------------------- VxlanTunnel Implementation --------------------------//

VxlanTunnel::VxlanTunnel(string name, IpAddress srcIp, IpAddress dstIp, tunnel_creation_src_t src)
                :tunnel_name_(name), src_ip_(srcIp), dst_ip_(dstIp), src_creation_(src)
{
   VxlanTunnelOrch* tunnel_orch = gDirectory.get<VxlanTunnelOrch*>();

   if (dstIp.isZero())
   {
       tunnel_orch->addVTEP(this, srcIp);
       vtep_ptr = NULL;
   }
   else if (src_creation_ == TNL_CREATION_SRC_EVPN) 
   {
       vtep_ptr = tunnel_orch->getVTEP(srcIp);
       tunnel_orch->addRemoveStateTableEntry(name,srcIp, dstIp,
                                           src, true);
   }
}

VxlanTunnel::~VxlanTunnel()
{
    VxlanTunnelOrch* tunnel_orch = gDirectory.get<VxlanTunnelOrch*>();
    tunnel_orch->addRemoveStateTableEntry(tunnel_name_,src_ip_, dst_ip_,
                                          src_creation_, false);
}

bool VxlanTunnel::createTunnel(MAP_T encap, MAP_T decap, uint8_t encap_ttl)
{
    try
    {
        VxlanTunnelOrch* tunnel_orch = gDirectory.get<VxlanTunnelOrch*>();
        sai_ip_address_t ips, ipd, *ip=nullptr;
        uint8_t mapper_list = 0;
        swss::copy(ips, src_ip_);

        // Only a single mapper type is created

        if (decap == MAP_T::VNI_TO_BRIDGE)
        {
            TUNNELMAP_SET_BRIDGE(mapper_list);
        }
        else if (decap == MAP_T::VNI_TO_VLAN_ID)
        {
            TUNNELMAP_SET_VLAN(mapper_list);
        }
        else
        {
            TUNNELMAP_SET_VRF(mapper_list);
        }
        
        createMapperHw(mapper_list, (encap == MAP_T::MAP_TO_INVALID) ? 
                       TUNNEL_MAP_USE_DECAP_ONLY: TUNNEL_MAP_USE_DEDICATED_ENCAP_DECAP);

        if (encap != MAP_T::MAP_TO_INVALID)
        {
            ip = &ips;
        }

        ids_.tunnel_id = create_tunnel(&ids_, ip, NULL, gUnderlayIfId, false, encap_ttl);

        if (ids_.tunnel_id != SAI_NULL_OBJECT_ID)
        {
            tunnel_orch->addTunnelToFlexCounter(ids_.tunnel_id, tunnel_name_);
        }

        ip = nullptr;
        if (!dst_ip_.isZero())
        {
            swss::copy(ipd, dst_ip_);
            ip = &ipd;
        }

        ids_.tunnel_term_id = create_tunnel_termination(ids_.tunnel_id, ips, ip, gVirtualRouterId);
        active_ = true;
        tunnel_map_ = { encap, decap };
    }
    catch (const std::runtime_error& error)
    {
        SWSS_LOG_ERROR("Error creating tunnel %s: %s", tunnel_name_.c_str(), error.what());
        // FIXME: add code to remove already created objects
        return false;
    }

    SWSS_LOG_NOTICE("Vxlan tunnel '%s' was created", tunnel_name_.c_str());
    return true;
}

sai_object_id_t VxlanTunnel::addEncapMapperEntry(sai_object_id_t obj, uint32_t vni, tunnel_map_type_t type)
{
    const auto encap_id = getEncapMapId(type);
    const auto map_t = tunnel_map_type(type,true);
    return create_tunnel_map_entry(map_t, encap_id, vni, 0, obj, true);
}

sai_object_id_t VxlanTunnel::addDecapMapperEntry(sai_object_id_t obj, uint32_t vni, tunnel_map_type_t type)
{
    const auto decap_id = getDecapMapId(type);
    const auto map_t = tunnel_map_type(type,false);
    return create_tunnel_map_entry(map_t, decap_id, vni, 0, obj);
}

void VxlanTunnel::insertMapperEntry(sai_object_id_t encap, sai_object_id_t decap, uint32_t vni)
{
    tunnel_map_entries_[vni] = std::pair<sai_object_id_t, sai_object_id_t>(encap, decap);
}

std::pair<sai_object_id_t, sai_object_id_t> VxlanTunnel::getMapperEntry(uint32_t vni)
{
    if (tunnel_map_entries_.find(vni) != tunnel_map_entries_.end())
    {
        return tunnel_map_entries_[vni];
    }

    return std::make_pair(SAI_NULL_OBJECT_ID, SAI_NULL_OBJECT_ID);
}

void VxlanTunnel::updateNextHop(IpAddress& ipAddr, MacAddress macAddress, 
                                uint32_t vni, sai_object_id_t nh_id)
{
    auto key = nh_key_t(ipAddr, macAddress, vni);

    SWSS_LOG_INFO("Update NH tunnel for ip %s, mac %s, vni %d",
            ipAddr.to_string().c_str(), macAddress.to_string().c_str(), vni);

    auto it = nh_tunnels_.find(key);
    if (it == nh_tunnels_.end())
    {
        nh_tunnels_[key] = {nh_id, 1};
        return;
    } 
    else 
    {
        SWSS_LOG_INFO("Dup Update NH tunnel for ip %s, mac %s, vni %d",
            ipAddr.to_string().c_str(), macAddress.to_string().c_str(), vni);
    }

}

sai_object_id_t VxlanTunnel::getNextHop(IpAddress& ipAddr, 
                                        MacAddress macAddress, uint32_t vni) const
{
    auto key = nh_key_t(ipAddr, macAddress, vni);

    auto it = nh_tunnels_.find(key);
    if (it == nh_tunnels_.end())
    {
        return SAI_NULL_OBJECT_ID;
    }

    return nh_tunnels_.at(key).nh_id;
}

void VxlanTunnel::incNextHopRefCount(IpAddress& ipAddr, MacAddress macAddress, uint32_t vni)
{
    auto key = nh_key_t(ipAddr, macAddress, vni);
    nh_tunnels_[key].ref_count ++;
    SWSS_LOG_INFO("refcnt increment NH tunnel for ip %s, mac %s, vni %d, ref_count %d",
            ipAddr.to_string().c_str(), macAddress.to_string().c_str(), vni,
            nh_tunnels_[key].ref_count);

}

void VxlanTunnel::decNextHopRefCount(IpAddress& ipAddr, MacAddress macAddress, uint32_t vni)
{
    auto key = nh_key_t(ipAddr, macAddress, vni);
    nh_tunnels_[key].ref_count --;
    SWSS_LOG_INFO("refcnt decrement NH tunnel for ip %s, mac %s, vni %d, ref_count %d",
                    ipAddr.to_string().c_str(), macAddress.to_string().c_str(), vni,
                    nh_tunnels_[key].ref_count);

}

bool VxlanTunnel::removeNextHop(IpAddress& ipAddr, MacAddress macAddress, uint32_t vni)
{
    auto key = nh_key_t(ipAddr, macAddress, vni);

    auto it = nh_tunnels_.find(key);
    if (it == nh_tunnels_.end())
    {
        SWSS_LOG_INFO("remove NH tunnel for ip %s, mac %s, vni %d doesn't exist",
                        ipAddr.to_string().c_str(), macAddress.to_string().c_str(), vni);
        return false;
    }

    SWSS_LOG_INFO("remove NH tunnel for ip %s, mac %s, vni %d, ref_count %d",
                    ipAddr.to_string().c_str(), macAddress.to_string().c_str(), vni,
                    nh_tunnels_[key].ref_count);

    //Decrement ref count if already exists
    nh_tunnels_[key].ref_count --;

    if (!nh_tunnels_[key].ref_count)
    {
        if (sai_next_hop_api->remove_next_hop(nh_tunnels_[key].nh_id) != SAI_STATUS_SUCCESS)
        {
            SWSS_LOG_INFO("delete NH tunnel for ip '%s', mac '%s' vni %d failed",
                            ipAddr.to_string().c_str(), macAddress.to_string().c_str(), vni);
            string err_msg = "NH tunnel delete failed for " + ipAddr.to_string();
            throw std::runtime_error(err_msg);
        }

        nh_tunnels_.erase(key);
    }

    SWSS_LOG_INFO("NH tunnel for ip '%s', mac '%s' vni %d updated/deleted",
                    ipAddr.to_string().c_str(), macAddress.to_string().c_str(), vni);

    return true;
}

bool VxlanTunnel::deleteMapperHw(uint8_t mapper_list, tunnel_map_use_t map_src)
{
    try
    {
        if (map_src == TUNNEL_MAP_USE_DEDICATED_ENCAP_DECAP)
        {
            if (IS_TUNNELMAP_SET_VLAN(mapper_list))
            {
                remove_tunnel_map(ids_.tunnel_decap_id[TUNNEL_MAP_T_VLAN]);
                remove_tunnel_map(ids_.tunnel_encap_id[TUNNEL_MAP_T_VLAN]);
            }
    
            if (IS_TUNNELMAP_SET_VRF(mapper_list))
            {
                remove_tunnel_map(ids_.tunnel_decap_id[TUNNEL_MAP_T_VIRTUAL_ROUTER]);
                remove_tunnel_map(ids_.tunnel_encap_id[TUNNEL_MAP_T_VIRTUAL_ROUTER]);
            }
    
            if (IS_TUNNELMAP_SET_BRIDGE(mapper_list))
            {
                remove_tunnel_map(ids_.tunnel_decap_id[TUNNEL_MAP_T_BRIDGE]);
                remove_tunnel_map(ids_.tunnel_encap_id[TUNNEL_MAP_T_BRIDGE]);
            }
        }
        else if (map_src == TUNNEL_MAP_USE_COMMON_DECAP_DEDICATED_ENCAP)
        {
            if (IS_TUNNELMAP_SET_VLAN(mapper_list))
            {
                remove_tunnel_map(ids_.tunnel_encap_id[TUNNEL_MAP_T_VLAN]);
            }
    
            if (IS_TUNNELMAP_SET_VRF(mapper_list))
            {
                remove_tunnel_map(ids_.tunnel_encap_id[TUNNEL_MAP_T_VIRTUAL_ROUTER]);
            }
    
            if (IS_TUNNELMAP_SET_BRIDGE(mapper_list))
            {
                remove_tunnel_map(ids_.tunnel_encap_id[TUNNEL_MAP_T_BRIDGE]);
            }
        }
        else if (map_src == TUNNEL_MAP_USE_DECAP_ONLY)
        {
            if (IS_TUNNELMAP_SET_VLAN(mapper_list))
            {
                remove_tunnel_map(ids_.tunnel_decap_id[TUNNEL_MAP_T_VLAN]);
            }
    
            if (IS_TUNNELMAP_SET_VRF(mapper_list))
            {
                remove_tunnel_map(ids_.tunnel_decap_id[TUNNEL_MAP_T_VIRTUAL_ROUTER]);
            }
    
            if (IS_TUNNELMAP_SET_BRIDGE(mapper_list))
            {
                remove_tunnel_map(ids_.tunnel_decap_id[TUNNEL_MAP_T_BRIDGE]);
            }
        }
    }

    catch (const std::runtime_error& error)
    {
        SWSS_LOG_ERROR("Error deleting mapper %s: %s", tunnel_name_.c_str(), error.what());
        return false;
    }

    return true;
}

bool VxlanTunnel::createMapperHw(uint8_t mapper_list, tunnel_map_use_t map_src)
{
    try
    {
        for (int i=TUNNEL_MAP_T_VLAN; i<TUNNEL_MAP_T_MAX_MAPPER; i++)
        {
            ids_.tunnel_decap_id[i] = SAI_NULL_OBJECT_ID;
            ids_.tunnel_encap_id[i] = SAI_NULL_OBJECT_ID;
        }

        if (TUNNEL_MAP_USE_DEDICATED_ENCAP_DECAP == map_src)
        {
            if (IS_TUNNELMAP_SET_VLAN(mapper_list))
            {
                ids_.tunnel_decap_id[TUNNEL_MAP_T_VLAN] = create_tunnel_map(MAP_T::VNI_TO_VLAN_ID);
                ids_.tunnel_encap_id[TUNNEL_MAP_T_VLAN] = create_tunnel_map(MAP_T::VLAN_ID_TO_VNI);
                TUNNELMAP_SET_VLAN(encap_dedicated_mappers_);
                TUNNELMAP_SET_VLAN(decap_dedicated_mappers_);
            }

            if (IS_TUNNELMAP_SET_VRF(mapper_list))
            {
                ids_.tunnel_decap_id[TUNNEL_MAP_T_VIRTUAL_ROUTER] = create_tunnel_map(MAP_T::VNI_TO_VRID);
                ids_.tunnel_encap_id[TUNNEL_MAP_T_VIRTUAL_ROUTER] = create_tunnel_map(MAP_T::VRID_TO_VNI);
                TUNNELMAP_SET_VRF(encap_dedicated_mappers_);
                TUNNELMAP_SET_VRF(decap_dedicated_mappers_);
            }

            if (IS_TUNNELMAP_SET_BRIDGE(mapper_list))
            {
               ids_.tunnel_decap_id[TUNNEL_MAP_T_BRIDGE] = create_tunnel_map(MAP_T::VNI_TO_BRIDGE);
               ids_.tunnel_encap_id[TUNNEL_MAP_T_BRIDGE] = create_tunnel_map(MAP_T::BRIDGE_TO_VNI);
               TUNNELMAP_SET_BRIDGE(encap_dedicated_mappers_);
               TUNNELMAP_SET_BRIDGE(decap_dedicated_mappers_);
            }
        }
        else if (map_src == TUNNEL_MAP_USE_COMMON_DECAP_DEDICATED_ENCAP)
        {
            if (IS_TUNNELMAP_SET_VLAN(mapper_list))
            {
                ids_.tunnel_decap_id[TUNNEL_MAP_T_VLAN] = vtep_ptr->getDecapMapId(TUNNEL_MAP_T_VLAN);
                ids_.tunnel_encap_id[TUNNEL_MAP_T_VLAN] = create_tunnel_map(MAP_T::VLAN_ID_TO_VNI);
                TUNNELMAP_SET_VLAN(encap_dedicated_mappers_);
            }

            if (IS_TUNNELMAP_SET_VRF(mapper_list))
            {
                ids_.tunnel_decap_id[TUNNEL_MAP_T_VIRTUAL_ROUTER] = vtep_ptr->getDecapMapId(TUNNEL_MAP_T_VIRTUAL_ROUTER);
                ids_.tunnel_encap_id[TUNNEL_MAP_T_VIRTUAL_ROUTER] = create_tunnel_map(MAP_T::VRID_TO_VNI);
                TUNNELMAP_SET_VRF(encap_dedicated_mappers_);
            }

            if (IS_TUNNELMAP_SET_BRIDGE(mapper_list))
            {
                ids_.tunnel_decap_id[TUNNEL_MAP_T_BRIDGE] = vtep_ptr->getDecapMapId(TUNNEL_MAP_T_BRIDGE);
                ids_.tunnel_encap_id[TUNNEL_MAP_T_BRIDGE] = create_tunnel_map(MAP_T::BRIDGE_TO_VNI);
                TUNNELMAP_SET_BRIDGE(encap_dedicated_mappers_);
            }
        }
        else if (TUNNEL_MAP_USE_COMMON_ENCAP_DECAP == map_src)
        {
            if (IS_TUNNELMAP_SET_VLAN(mapper_list))
            {
                ids_.tunnel_decap_id[TUNNEL_MAP_T_VLAN] = vtep_ptr->getDecapMapId(TUNNEL_MAP_T_VLAN);
                ids_.tunnel_encap_id[TUNNEL_MAP_T_VLAN] = vtep_ptr->getEncapMapId(TUNNEL_MAP_T_VLAN);
            }

            if (IS_TUNNELMAP_SET_VRF(mapper_list))
            {
                ids_.tunnel_decap_id[TUNNEL_MAP_T_VIRTUAL_ROUTER] = vtep_ptr->getDecapMapId(TUNNEL_MAP_T_VIRTUAL_ROUTER);
                ids_.tunnel_encap_id[TUNNEL_MAP_T_VIRTUAL_ROUTER] = vtep_ptr->getEncapMapId(TUNNEL_MAP_T_VIRTUAL_ROUTER);
            }
 
            if (IS_TUNNELMAP_SET_BRIDGE(mapper_list))
            {
                ids_.tunnel_decap_id[TUNNEL_MAP_T_BRIDGE] = vtep_ptr->getDecapMapId(TUNNEL_MAP_T_BRIDGE);
                ids_.tunnel_encap_id[TUNNEL_MAP_T_BRIDGE] = vtep_ptr->getEncapMapId(TUNNEL_MAP_T_BRIDGE);
            }
        }
        else if (TUNNEL_MAP_USE_DECAP_ONLY == map_src)
        {
            if (IS_TUNNELMAP_SET_VLAN(mapper_list))
            {
                ids_.tunnel_decap_id[TUNNEL_MAP_T_VLAN] = create_tunnel_map(MAP_T::VNI_TO_VLAN_ID);
                TUNNELMAP_SET_VLAN(decap_dedicated_mappers_);
            }
 
            if (IS_TUNNELMAP_SET_VRF(mapper_list))
            {
                ids_.tunnel_decap_id[TUNNEL_MAP_T_VIRTUAL_ROUTER] = create_tunnel_map(MAP_T::VNI_TO_VRID);
                TUNNELMAP_SET_VRF(decap_dedicated_mappers_);
            }
 
            if (IS_TUNNELMAP_SET_BRIDGE(mapper_list))
            {
                ids_.tunnel_encap_id[TUNNEL_MAP_T_BRIDGE] = create_tunnel_map(MAP_T::BRIDGE_TO_VNI);
                TUNNELMAP_SET_BRIDGE(decap_dedicated_mappers_);
            }
        }
    }

    catch (const std::runtime_error& error)
    {
        SWSS_LOG_ERROR("Error creating tunnel %s: %s", tunnel_name_.c_str(), error.what());
        return false;
    }

    return true;
}

bool VxlanTunnel::deleteTunnelHw(uint8_t mapper_list, tunnel_map_use_t map_src, 
                                                                  bool with_term)
{
    try
    {
        VxlanTunnelOrch* tunnel_orch = gDirectory.get<VxlanTunnelOrch*>();
 
        if (with_term)
        {
            remove_tunnel_termination(ids_.tunnel_term_id);
        }
  
        tunnel_orch->removeTunnelFromFlexCounter(ids_.tunnel_id, tunnel_name_);
        remove_tunnel(ids_.tunnel_id);
        deleteMapperHw(mapper_list, map_src);
    }

    catch (const std::runtime_error& error)
    {
        SWSS_LOG_ERROR("Error deleting tunnel %s: %s", tunnel_name_.c_str(), error.what());
        return false;
    }

    active_ = false;

    return true;
}

//Creation of SAI Tunnel Object with multiple mapper types

bool VxlanTunnel::createTunnelHw(uint8_t mapper_list, tunnel_map_use_t map_src, 
                                                                  bool with_term, sai_uint8_t encap_ttl)
{
    bool p2p = false;

    try
    {
        VxlanTunnelOrch* tunnel_orch = gDirectory.get<VxlanTunnelOrch*>();
        sai_ip_address_t ips, ipd, *ip=nullptr;
        swss::copy(ips, src_ip_);

        createMapperHw(mapper_list, map_src);

        ip = nullptr;
        if (!dst_ip_.isZero())
        {
            swss::copy(ipd, dst_ip_);
            ip = &ipd;
            p2p = (src_creation_ == TNL_CREATION_SRC_EVPN)? true:false;
            SWSS_LOG_WARN("creation src = %d",src_creation_);
        }

        ids_.tunnel_id = create_tunnel(&ids_, &ips, ip, gUnderlayIfId, p2p, encap_ttl);

        if (ids_.tunnel_id != SAI_NULL_OBJECT_ID)
        {
            tunnel_orch->addTunnelToFlexCounter(ids_.tunnel_id, tunnel_name_);
        }

        if (with_term)
        {
            ids_.tunnel_term_id = create_tunnel_termination(ids_.tunnel_id, ips, 
                                                            ip, gVirtualRouterId);
        }

        active_ = true;
    }

    catch (const std::runtime_error& error)
    {
        SWSS_LOG_ERROR("Error creating tunnel %s: %s", tunnel_name_.c_str(), error.what());
        return false;
    }

    SWSS_LOG_INFO("Vxlan tunnel '%s' was created", tunnel_name_.c_str());
    return true;
}

void VxlanTunnel::deletePendingSIPTunnel()
{
   VxlanTunnelOrch* tunnel_orch = gDirectory.get<VxlanTunnelOrch*>();
   bool dip_tunnels_used  = tunnel_orch->isDipTunnelsSupported();

   if ((!dip_tunnels_used || getDipTunnelCnt() == 0) && del_tnl_hw_pending)
   {
       uint8_t mapper_list=0;

       TUNNELMAP_SET_VLAN(mapper_list);
       TUNNELMAP_SET_VRF(mapper_list);
       deleteTunnelHw(mapper_list, TUNNEL_MAP_USE_DEDICATED_ENCAP_DECAP);
       del_tnl_hw_pending = false;
       SWSS_LOG_INFO("Removing SIP Tunnel HW which is pending");
   }

   return;
}

int VxlanTunnel::getDipTunnelCnt()
{
    int ret;
  
    ret = (int)tnl_users_.size();
    return ret;
}

void VxlanTunnel::increment_spurious_imr_add(const std::string remote_vtep)
{
    tunnel_refcnt_t tnl_refcnts;

    auto it = tnl_users_.find(remote_vtep); 
    if (it == tnl_users_.end())
    {
        return ; 
    }
    else
    {
        tnl_refcnts = it->second;
        tnl_refcnts.spurious_add_imr_refcnt++;
        tnl_users_[remote_vtep] = tnl_refcnts;
    }
}

void VxlanTunnel::increment_spurious_imr_del(const std::string remote_vtep)
{
    tunnel_refcnt_t tnl_refcnts;

    auto it = tnl_users_.find(remote_vtep); 
    if (it == tnl_users_.end())
    {
        return ; 
    }
    else
    {
        tnl_refcnts = it->second;
        tnl_refcnts.spurious_del_imr_refcnt++;
        tnl_users_[remote_vtep] = tnl_refcnts;
    }
}

int VxlanTunnel::getRemoteEndPointRefCnt(const std::string remote_vtep)
{
    tunnel_refcnt_t tnl_refcnts;

    auto it = tnl_users_.find(remote_vtep); 
    if (it == tnl_users_.end())
    {
        return -1; 
    }
    else
    {
        tnl_refcnts = it->second;
        return (tnl_refcnts.imr_refcnt + tnl_refcnts.mac_refcnt + tnl_refcnts.ip_refcnt);
    }
}

int VxlanTunnel::getRemoteEndPointIMRRefCnt(const std::string remote_vtep)
{
    tunnel_refcnt_t tnl_refcnts;

    auto it = tnl_users_.find(remote_vtep); 
    if (it == tnl_users_.end())
    {
        return -1; 
    }
    else
    {
        tnl_refcnts = it->second;
        return (tnl_refcnts.imr_refcnt);
    }
}

int VxlanTunnel::getRemoteEndPointIPRefCnt(const std::string remote_vtep)
{
    tunnel_refcnt_t tnl_refcnts;

    auto it = tnl_users_.find(remote_vtep);
    if (it == tnl_users_.end())
    {
        return -1;
    }
    else
    {
        tnl_refcnts = it->second;
        return (tnl_refcnts.ip_refcnt);
    }
}

void VxlanTunnel::updateRemoteEndPointRefCnt(bool inc, tunnel_refcnt_t& tnl_refcnts,
                                        tunnel_user_t usr)
{
    switch(usr)
    {
        case TUNNEL_USER_IMR: 
        {
            if (inc)
            {
                tnl_refcnts.imr_refcnt++;
            }
            else
            {
                tnl_refcnts.imr_refcnt--;
            }
    
            break;
        }
        case TUNNEL_USER_MAC: 
        {
            if (inc)
            {
                tnl_refcnts.mac_refcnt++;
            }
            else
            {
                tnl_refcnts.mac_refcnt--;
            }
    
            break;
        }
        case TUNNEL_USER_IP: 
        {
            if (inc)
            {
                tnl_refcnts.ip_refcnt++;
            }
            else
            {
                tnl_refcnts.ip_refcnt--;
            }
    
            break;
        }
        default : break;
    }
}

void VxlanTunnel::updateRemoteEndPointIpRef(const std::string remote_vtep, bool inc)
{
    tunnel_refcnt_t tnl_refcnts;

    auto it = tnl_users_.find(remote_vtep);
    if (inc)
    {
        if (it == tnl_users_.end())
        {
            memset(&tnl_refcnts, 0, sizeof(tunnel_refcnt_t));
            tnl_refcnts.ip_refcnt++;
            tnl_users_[remote_vtep] = tnl_refcnts;
        }
        else
        {
            it->second.ip_refcnt++;
        }
        SWSS_LOG_DEBUG("Incrementing remote end point %s reference to %d", remote_vtep.c_str(),
                       it->second.ip_refcnt);
    }
    else
    {
        if (it == tnl_users_.end())
        {
            SWSS_LOG_ERROR("Cannot decrement ref. End point not referenced %s", remote_vtep.c_str());
        }
        it->second.ip_refcnt--;

        SWSS_LOG_DEBUG("Decrementing remote end point %s reference to %d", remote_vtep.c_str(),
                       it->second.ip_refcnt);
        if (it->second.ip_refcnt == 0)
        {
             tnl_users_.erase(remote_vtep);
        }
    }
}

bool VxlanTunnel::createDynamicDIPTunnel(const std::string dip, tunnel_user_t usr)
{
    uint8_t mapper_list = 0;
    tunnel_refcnt_t tnl_refcnts;
    VxlanTunnel* dip_tunnel=NULL;
    VxlanTunnelOrch* tunnel_orch = gDirectory.get<VxlanTunnelOrch*>();
    string tunnel_name;

    auto it = tnl_users_.find(dip); 
    if (it == tnl_users_.end())
    {
        tunnel_orch->getTunnelNameFromDIP(dip, tunnel_name);
        auto dipaddr = IpAddress(dip);
        dip_tunnel = (new VxlanTunnel(tunnel_name, src_ip_, dipaddr, TNL_CREATION_SRC_EVPN));
        tunnel_orch->addTunnel(tunnel_name,dip_tunnel);

        memset(&tnl_refcnts,0,sizeof(tunnel_refcnt_t));
        updateRemoteEndPointRefCnt(true,tnl_refcnts,usr);
        tnl_users_[dip] = tnl_refcnts;

        TUNNELMAP_SET_VLAN(mapper_list);
        TUNNELMAP_SET_VRF(mapper_list);
        dip_tunnel->createTunnelHw(mapper_list,TUNNEL_MAP_USE_COMMON_ENCAP_DECAP, false);
        SWSS_LOG_NOTICE("Created P2P Tunnel remote IP %s ", dip.c_str());
    }
    else 
    {
        tnl_refcnts = it->second;
        updateRemoteEndPointRefCnt(true,tnl_refcnts,usr);
        tnl_users_[dip] = tnl_refcnts;
    }

    return true;
}

bool VxlanTunnel::deleteDynamicDIPTunnel(const std::string dip, tunnel_user_t usr, 
                                                                bool update_refcnt)
{
    uint8_t mapper_list = 0;
    tunnel_refcnt_t tnl_refcnts;
    VxlanTunnel* dip_tunnel = NULL;
    VxlanTunnelOrch* tunnel_orch = gDirectory.get<VxlanTunnelOrch*>();
    Port tunnelPort;
    std::string tunnel_name;

    auto it = tnl_users_.find(dip); 
    if (it != tnl_users_.end())
    {
        tnl_refcnts = it->second;
 
        if (update_refcnt)
        {
            updateRemoteEndPointRefCnt(false,tnl_refcnts,usr);
            tnl_users_[dip] = tnl_refcnts;
        }
 
        SWSS_LOG_INFO("diprefcnt = %d",
                      tnl_refcnts.imr_refcnt + tnl_refcnts.mac_refcnt + tnl_refcnts.ip_refcnt);
        
        if (tnl_refcnts.imr_refcnt + tnl_refcnts.mac_refcnt + tnl_refcnts.ip_refcnt)
        {
            return true;
        }
 
        if (tunnel_orch->getTunnelPort(dip, tunnelPort))
        {
            SWSS_LOG_NOTICE("DIP = %s Not deleting tunnel from HW as tunnelPort is not yet deleted. fdbcount = %d",
                           dip.c_str(),tunnelPort.m_fdb_count);
            return true;
        }
 
        tunnel_orch->getTunnelNameFromDIP(dip, tunnel_name);
        dip_tunnel = tunnel_orch->getVxlanTunnel(tunnel_name);
        if (!dip_tunnel)
        {
            SWSS_LOG_INFO("DIP Tunnel is NULL unexpected");
            return false;
        }
 
        TUNNELMAP_SET_VLAN(mapper_list);
        TUNNELMAP_SET_VRF(mapper_list);
        dip_tunnel->deleteTunnelHw(mapper_list,TUNNEL_MAP_USE_COMMON_ENCAP_DECAP, false);
 
        tnl_users_.erase(dip);
 
        tunnel_orch->delTunnel(tunnel_name);
        SWSS_LOG_NOTICE("P2P Tunnel deleted : %s", tunnel_name.c_str());
    }
    else 
    {
        SWSS_LOG_WARN("Unable to find dynamic tunnel for deletion");
    }

    return true;
}

//------------------- VxlanTunnelOrch Implementation --------------------------//

VxlanTunnelOrch::VxlanTunnelOrch(DBConnector *statedb, DBConnector *db, const std::string& tableName) :
                                 Orch2(db, tableName, request_),
                                 m_stateVxlanTable(statedb, STATE_VXLAN_TUNNEL_TABLE_NAME)
{
<<<<<<< HEAD
    FieldValueTuple fv;
    string tunnel_rate_plugin = "tunnel_rates.lua";
    m_counter_db = shared_ptr<DBConnector>(new DBConnector("COUNTERS_DB", 0));
    m_asic_db = shared_ptr<DBConnector>(new DBConnector("ASIC_DB", 0));
    try
    {
        string tunnel_rate_script = swss::loadLuaScript(tunnel_rate_plugin);
        string tunnel_rate_sha = swss::loadRedisScript(m_counter_db.get(), tunnel_rate_script);
        fv = FieldValueTuple(TUNNEL_PLUGIN_FIELD, tunnel_rate_sha);
    }
    catch (const runtime_error &e)
    {
        SWSS_LOG_WARN("Tunnel flex counter group plugins was not set successfully: %s", e.what());
    }

    tunnel_stat_manager = g_FlexManagerDirectory.createFlexCounterManager(TUNNEL_STAT_COUNTER_FLEX_COUNTER_GROUP,
                                        StatsMode::READ, TUNNEL_STAT_FLEX_COUNTER_POLLING_INTERVAL_MS, false, fv);

    m_tunnelNameTable = unique_ptr<Table>(new Table(m_counter_db.get(), COUNTERS_TUNNEL_NAME_MAP));
    m_tunnelTypeTable = unique_ptr<Table>(new Table(m_counter_db.get(), COUNTERS_TUNNEL_TYPE_MAP));

    m_vidToRidTable = unique_ptr<Table>(new Table(m_asic_db.get(), "VIDTORID"));

    auto intervT = timespec { .tv_sec = FLEX_COUNTER_UPD_INTERVAL , .tv_nsec = 0 };
    m_FlexCounterUpdTimer = new SelectableTimer(intervT);
    auto executorT = new ExecutableTimer(m_FlexCounterUpdTimer, this, "FLEX_COUNTER_UPD_TIMER");
    Orch::addExecutor(executorT);

}

void VxlanTunnelOrch::doTask(SelectableTimer &timer)
{
    SWSS_LOG_ENTER();

    SWSS_LOG_DEBUG("Registering %" PRId64 " new tunnels", m_pendingAddToFlexCntr.size());
    for (auto it = m_pendingAddToFlexCntr.begin(); it != m_pendingAddToFlexCntr.end(); )
    {
        string value;
        const auto id = sai_serialize_object_id(it->first);

        if (m_vidToRidTable->hget("", id, value))
        {
            SWSS_LOG_INFO("Registering %s, id %s", it->second.c_str(), id.c_str());
            vector<FieldValueTuple> tunnelNameFvs;
            vector<FieldValueTuple> tunnelTypeFvs;
            string type = "SAI_TUNNEL_TYPE_VXLAN";

            tunnelNameFvs.emplace_back(it->second, id);
            tunnelTypeFvs.emplace_back(id, type);

            m_tunnelNameTable->set("", tunnelNameFvs);
            m_tunnelTypeTable->set("", tunnelTypeFvs);
            auto tunnel_stats = generateTunnelCounterStats();

            tunnel_stat_manager->setCounterIdList(it->first, CounterType::TUNNEL,
                                                  tunnel_stats);
            it = m_pendingAddToFlexCntr.erase(it);
        }
        else
        {
            ++it;
        }
    }
}

void VxlanTunnelOrch::addTunnelToFlexCounter(sai_object_id_t oid, const string &name)
{
    m_pendingAddToFlexCntr[oid] = name;
}

void VxlanTunnelOrch::removeTunnelFromFlexCounter(sai_object_id_t oid, const string &name)
{
    SWSS_LOG_ENTER();

    if (oid == SAI_NULL_OBJECT_ID)
    {
        SWSS_LOG_WARN("Not removing NULL OID to flex for tunnel %s", name.c_str());
        return;
    }

    if (m_pendingAddToFlexCntr.find(oid) != m_pendingAddToFlexCntr.end())
    {
        m_pendingAddToFlexCntr.erase(oid);
        return;
    }

    string sai_oid = sai_serialize_object_id(oid);

    m_tunnelNameTable->hdel("", name);
    m_tunnelTypeTable->hdel("", sai_oid);
    tunnel_stat_manager->clearCounterIdList(oid);
    SWSS_LOG_DEBUG("Unregistered tunnel %s to Flex counter", name.c_str());
}

std::unordered_set<std::string> VxlanTunnelOrch::generateTunnelCounterStats()
{
    std::unordered_set<std::string> counter_stats;

    for (const auto& it: tunnel_stat_ids)
    {
        counter_stats.emplace(sai_serialize_tunnel_stat(it));
    }
    return counter_stats;
}

void VxlanTunnelOrch::generateTunnelCounterMap()
{
    if (m_isTunnelCounterMapGenerated)
    {
        return;
    }

    m_FlexCounterUpdTimer->start();

    m_isTunnelCounterMapGenerated = true;
}


=======
    uint32_t max_tunnel_modes = 2;
    vector<int32_t>  tunnel_peer_modes(max_tunnel_modes, 0);
    sai_s32_list_t values;
    values.count = max_tunnel_modes;
    values.list = tunnel_peer_modes.data();
    sai_status_t status;

    status = sai_query_attribute_enum_values_capability(gSwitchId, SAI_OBJECT_TYPE_TUNNEL,
                                                        SAI_TUNNEL_ATTR_PEER_MODE, &values);
    if (status != SAI_STATUS_SUCCESS)
    {
        SWSS_LOG_WARN("Unable to get supported tunnel peer modes. Defaulting to P2P");
        is_dip_tunnel_supported = true;
    }
    else
    {
        is_dip_tunnel_supported = false;
        for (uint32_t idx = 0; idx < values.count; idx++)
        {
            if (values.list[idx] == SAI_TUNNEL_PEER_MODE_P2P)
            {
                is_dip_tunnel_supported = true;
                break;
            }
        }
    }
}

>>>>>>> d95823d0
sai_object_id_t
VxlanTunnelOrch::createNextHopTunnel(string tunnelName, IpAddress& ipAddr, 
                                     MacAddress macAddress, uint32_t vni)
{
    SWSS_LOG_ENTER();

    if (!isTunnelExists(tunnelName))
    {
        SWSS_LOG_ERROR("Vxlan tunnel '%s' does not exists", tunnelName.c_str());
        return SAI_NULL_OBJECT_ID;
    }

    SWSS_LOG_NOTICE("NH tunnel create for %s, ip %s, mac %s, vni %d",
                     tunnelName.c_str(), ipAddr.to_string().c_str(), 
                     macAddress.to_string().c_str(), vni);

    auto tunnel_obj = getVxlanTunnel(tunnelName);
    sai_object_id_t nh_id, tunnel_id = tunnel_obj->getTunnelId();

    if ((nh_id = tunnel_obj->getNextHop(ipAddr, macAddress, vni)) != SAI_NULL_OBJECT_ID)
    {
        tunnel_obj->incNextHopRefCount(ipAddr, macAddress, vni);
        return nh_id;
    }

    sai_ip_address_t host_ip;
    swss::copy(host_ip, ipAddr);

    sai_mac_t mac, *macptr = nullptr;
    if (macAddress)
    {
        memcpy(mac, macAddress.getMac(), ETHER_ADDR_LEN);
        macptr = &mac;
    }

    if (create_nexthop_tunnel(host_ip, vni, macptr, tunnel_id, &nh_id) != SAI_STATUS_SUCCESS)
    {
        string err_msg = "NH tunnel create failed for " + ipAddr.to_string() + " " + to_string(vni);
        throw std::runtime_error(err_msg);
    }

    //Store the nh tunnel id
    tunnel_obj->updateNextHop(ipAddr, macAddress, vni, nh_id);

    SWSS_LOG_INFO("NH vxlan tunnel was created for %s, id 0x%" PRIx64, tunnelName.c_str(), nh_id);
    return nh_id;
}

bool
VxlanTunnelOrch::removeNextHopTunnel(string tunnelName, IpAddress& ipAddr, MacAddress macAddress, uint32_t vni)
{
    SWSS_LOG_ENTER();

    SWSS_LOG_NOTICE("NH tunnel remove for %s, ip %s, mac %s, vni %d",
                    tunnelName.c_str(), ipAddr.to_string().c_str(), 
                    macAddress.to_string().c_str(), vni);

    if (!isTunnelExists(tunnelName))
    {
        SWSS_LOG_ERROR("Vxlan tunnel '%s' does not exists", tunnelName.c_str());
        return false;
    }

    auto tunnel_obj = getVxlanTunnel(tunnelName);

    //Delete request for the nh tunnel id
    return tunnel_obj->removeNextHop(ipAddr, macAddress, vni);
}

bool VxlanTunnelOrch::createVxlanTunnelMap(string tunnelName, tunnel_map_type_t map, uint32_t vni,
                                           sai_object_id_t encap, sai_object_id_t decap, uint8_t encap_ttl)
{
    SWSS_LOG_ENTER();

    if (!isTunnelExists(tunnelName))
    {
        SWSS_LOG_ERROR("Vxlan tunnel '%s' does not exists", tunnelName.c_str());
        return false;
    }

    auto tunnel_obj = getVxlanTunnel(tunnelName);

    if (!tunnel_obj->isActive())
    {
        if (map == TUNNEL_MAP_T_VIRTUAL_ROUTER)
        {
            uint8_t mapper_list = 0;
            TUNNELMAP_SET_VLAN(mapper_list);
            TUNNELMAP_SET_VRF(mapper_list);
            tunnel_obj->createTunnelHw(mapper_list, TUNNEL_MAP_USE_DEDICATED_ENCAP_DECAP , true, encap_ttl);
        }
        else if (map == TUNNEL_MAP_T_BRIDGE)
        {
            uint8_t mapper_list = 0;
            TUNNELMAP_SET_BRIDGE(mapper_list);
            tunnel_obj->createTunnelHw(mapper_list,  TUNNEL_MAP_USE_DEDICATED_ENCAP_DECAP, true, encap_ttl);
        }
    }

    tunnel_obj->vlan_vrf_vni_count++;

    try
    {
        /*
         * Create encap and decap mapper
         */
        auto encap_id = tunnel_obj->addEncapMapperEntry(encap, vni);
        auto decap_id = tunnel_obj->addDecapMapperEntry(decap, vni);

        tunnel_obj->insertMapperEntry(encap_id, decap_id, vni);

        SWSS_LOG_DEBUG("Vxlan tunnel encap entry '%" PRIx64 "' decap entry '0x%" PRIx64 "'", encap_id, decap_id);
    }
    catch(const std::runtime_error& error)
    {
        SWSS_LOG_ERROR("Error adding tunnel map entry. Tunnel: %s. Error: %s",
                       tunnelName.c_str(), error.what());
        return false;
    }

    SWSS_LOG_NOTICE("Vxlan map for tunnel '%s' and vni '%d' was created",
            tunnelName.c_str(), vni);
    return true;
}

bool VxlanTunnelOrch::removeVxlanTunnelMap(string tunnelName, uint32_t vni)
{
    SWSS_LOG_ENTER();

    if (!isTunnelExists(tunnelName))
    {
        SWSS_LOG_ERROR("Vxlan tunnel '%s' does not exists", tunnelName.c_str());
        return false;
    }

    auto tunnel_obj = getVxlanTunnel(tunnelName);

    if (!tunnel_obj->isActive())
    {
        SWSS_LOG_ERROR("Vxlan tunnel '%s' is not Active", tunnelName.c_str());
        return false;
    }

    try
    {
        /*
         * Delete encap and decap mapper
         */

        std::pair<sai_object_id_t, sai_object_id_t> mapper = tunnel_obj->getMapperEntry(vni);

        remove_tunnel_map_entry(mapper.first);
        remove_tunnel_map_entry(mapper.second);

        SWSS_LOG_DEBUG("Vxlan tunnel encap entry '%" PRIx64 "' decap entry '0x%" PRIx64 "'", mapper.first, mapper.second);
    }
    catch(const std::runtime_error& error)
    {
        SWSS_LOG_ERROR("Error removing tunnel map entry. Tunnel: %s. Error: %s",
                       tunnelName.c_str(), error.what());
        return false;
    }

    // Update the map count and if this is the last mapping entry 
    // make SAI calls to delete the tunnel and tunnel termination objects.

    tunnel_obj->vlan_vrf_vni_count--;
    if (tunnel_obj->vlan_vrf_vni_count == 0)
    {
        auto tunnel_term_id = vxlan_tunnel_table_[tunnelName].get()->getTunnelTermId();
        try
        {
            remove_tunnel_termination(tunnel_term_id);
        }
        catch(const std::runtime_error& error)
        {
            SWSS_LOG_ERROR("Error removing tunnel term entry. Tunnel: %s. Error: %s", tunnelName.c_str(), error.what());
            return false;
        }
 
        auto tunnel_id = vxlan_tunnel_table_[tunnelName].get()->getTunnelId();
        try
        {
            removeTunnelFromFlexCounter(tunnel_id, tunnelName);
            remove_tunnel(tunnel_id);
        }
        catch(const std::runtime_error& error)
        {
            SWSS_LOG_ERROR("Error removing tunnel entry. Tunnel: %s. Error: %s", tunnelName.c_str(), error.what());
            return false;
        }
    }

    SWSS_LOG_NOTICE("Vxlan map entry deleted for tunnel '%s' with vni '%d'", tunnelName.c_str(), vni);
    return true;
}

bool VxlanTunnelOrch::addOperation(const Request& request)
{
    SWSS_LOG_ENTER();

    auto src_ip = request.getAttrIP("src_ip");

    IpAddress dst_ip;
    auto attr_names = request.getAttrFieldNames();
    if (attr_names.count("dst_ip") == 0)
    {
        if (src_ip.isV4()) {
            dst_ip = IpAddress("0.0.0.0");
        } else {
            dst_ip = IpAddress("::");
        }
    }
    else
    {
        dst_ip = request.getAttrIP("dst_ip");
        if ((src_ip.isV4() && !dst_ip.isV4()) ||
               (!src_ip.isV4() && dst_ip.isV4())) {
            SWSS_LOG_ERROR("Format mismatch: 'src_ip' and 'dst_ip' must be of the same family");
            return true;
	}
    }
    const auto& tunnel_name = request.getKeyString(0);

    if (isTunnelExists(tunnel_name))
    {
        SWSS_LOG_ERROR("Vxlan tunnel '%s' is already exists", tunnel_name.c_str());
        return true;
    }

    vxlan_tunnel_table_[tunnel_name] = std::unique_ptr<VxlanTunnel>(new VxlanTunnel(tunnel_name, src_ip, dst_ip, TNL_CREATION_SRC_CLI));

    SWSS_LOG_NOTICE("Vxlan tunnel '%s' was added", tunnel_name.c_str());
    return true;
}

bool VxlanTunnelOrch::delOperation(const Request& request)
{
    SWSS_LOG_ENTER();

    const auto& tunnel_name = request.getKeyString(0);

    if (!isTunnelExists(tunnel_name))
    {
        SWSS_LOG_ERROR("Vxlan tunnel '%s' doesn't exist", tunnel_name.c_str());
        return true;
    }

    auto vtep_ptr = getVxlanTunnel(tunnel_name);
    if (vtep_ptr && vtep_ptr->del_tnl_hw_pending)
    {
        SWSS_LOG_WARN("VTEP %s not deleted as hw delete is pending", tunnel_name.c_str());
        return false;
    }

    vxlan_tunnel_table_.erase(tunnel_name);

    SWSS_LOG_NOTICE("Vxlan tunnel '%s' was removed", tunnel_name.c_str());

    return true;
}

bool  VxlanTunnelOrch::addTunnelUser(const std::string remote_vtep, uint32_t vni_id, 
                                    uint32_t vlan, tunnel_user_t usr,
                                    sai_object_id_t vrf_id)
{
    EvpnNvoOrch* evpn_orch = gDirectory.get<EvpnNvoOrch*>();
    VxlanTunnel* dip_tunnel=NULL;
    Port tunport;
    string tunnel_name;

    if (TUNNEL_USER_MAC == usr) return true;

    auto vtep_ptr = evpn_orch->getEVPNVtep();

    if (!vtep_ptr)
    {
        SWSS_LOG_WARN("Unable to find EVPN VTEP. user=%d remote_vtep=%s",
                     usr,remote_vtep.c_str());
        return false;
    }

    if (!vtep_ptr->isActive())
    {
        SWSS_LOG_WARN("VTEP not yet active.user=%d remote_vtep=%s",
                      usr,remote_vtep.c_str()); 
        return false;
    }

    if (!isDipTunnelsSupported())
    {
        vtep_ptr->updateRemoteEndPointIpRef(remote_vtep, true);
        return true;
    }

    vtep_ptr->createDynamicDIPTunnel(remote_vtep, usr);

    getTunnelNameFromDIP(remote_vtep, tunnel_name);
    dip_tunnel = getVxlanTunnel(tunnel_name);

    SWSS_LOG_NOTICE("diprefcnt for remote %s = %d",
                     remote_vtep.c_str(), vtep_ptr->getRemoteEndPointRefCnt(remote_vtep));

    if (!getTunnelPort(remote_vtep, tunport))
    {
        Port tunnelPort;
        auto port_tunnel_name = getTunnelPortName(remote_vtep);
        gPortsOrch->addTunnel(port_tunnel_name,dip_tunnel->getTunnelId(), false);
        gPortsOrch->getPort(port_tunnel_name,tunnelPort);
        gPortsOrch->addBridgePort(tunnelPort);
    }

    return true;
}

bool  VxlanTunnelOrch::delTunnelUser(const std::string remote_vtep, uint32_t vni_id, 
                                    uint32_t vlan, tunnel_user_t usr,
                                    sai_object_id_t vrf_id)
{
    if (TUNNEL_USER_MAC == usr) return true;

    EvpnNvoOrch* evpn_orch = gDirectory.get<EvpnNvoOrch*>();
    auto vtep_ptr = evpn_orch->getEVPNVtep();

    if (!vtep_ptr) 
    {
        SWSS_LOG_WARN("Unable to find VTEP. remote=%s vlan=%d usr=%d",
                                         remote_vtep.c_str(), vlan, usr);
        return true;
    }

    Port tunnelPort;
    bool ret;
    string port_tunnel_name;

    if (!isDipTunnelsSupported())
    {
        port_tunnel_name = getTunnelPortName(vtep_ptr->getSrcIP().to_string(), true);
        gPortsOrch->getPort(port_tunnel_name,tunnelPort);
        vtep_ptr->updateRemoteEndPointIpRef(remote_vtep, false);
        if (vtep_ptr->del_tnl_hw_pending && !vtep_ptr->isTunnelReferenced())
        {
            ret = gPortsOrch->removeBridgePort(tunnelPort);
            if (!ret)
            {
                SWSS_LOG_ERROR("Remove Bridge port failed for source vtep = %s fdbcount = %d",
                               port_tunnel_name.c_str(), tunnelPort.m_fdb_count);
                return true;
            }
            gPortsOrch->removeTunnel(tunnelPort);
            vtep_ptr->deletePendingSIPTunnel();
        }
        return true;
    }

    port_tunnel_name = getTunnelPortName(remote_vtep);
    gPortsOrch->getPort(port_tunnel_name,tunnelPort);
    if ((vtep_ptr->getRemoteEndPointRefCnt(remote_vtep) == 1) &&
       tunnelPort.m_fdb_count == 0)
    {
        ret = gPortsOrch->removeBridgePort(tunnelPort);
        if (!ret) 
        {
            SWSS_LOG_ERROR("Remove Bridge port failed for remote = %s fdbcount = %d", 
                        remote_vtep.c_str(), tunnelPort.m_fdb_count);
            return true;
        }
    
        gPortsOrch->removeTunnel(tunnelPort);
    }

    vtep_ptr->deleteDynamicDIPTunnel(remote_vtep, usr);
    SWSS_LOG_NOTICE("diprefcnt for remote %s = %d",
                     remote_vtep.c_str(), vtep_ptr->getRemoteEndPointRefCnt(remote_vtep));

    vtep_ptr->deletePendingSIPTunnel();

    return true;
}

void VxlanTunnelOrch::deleteTunnelPort(Port &tunnelPort)
{
    bool ret;
    EvpnNvoOrch* evpn_orch = gDirectory.get<EvpnNvoOrch*>();
    std::string remote_vtep;
    int refcnt;

    auto vtep_ptr = evpn_orch->getEVPNVtep();

    if (!vtep_ptr) 
    {
        SWSS_LOG_WARN("Unable to find VTEP. tunnelPort=%s",tunnelPort.m_alias.c_str());
        return;
    }

    /* P2MP scenario where P2MP tunnel port is used for FDB learning */
    if (!isDipTunnelsSupported())
    {
        if (vtep_ptr->del_tnl_hw_pending && !vtep_ptr->isTunnelReferenced())
        {
            ret = gPortsOrch->removeBridgePort(tunnelPort);
            if (!ret)
            {
                SWSS_LOG_ERROR("Remove Bridge port failed for source vtep = %s fdbcount = %d",
                               tunnelPort.m_alias.c_str(), tunnelPort.m_fdb_count);
                return;
            }
            gPortsOrch->removeTunnel(tunnelPort);
            vtep_ptr->deletePendingSIPTunnel();
        }
        return;
    }
    getTunnelDIPFromPort(tunnelPort, remote_vtep);

    //If there are IMR/IP routes to the remote VTEP then ignore this call
    refcnt = vtep_ptr->getRemoteEndPointRefCnt(remote_vtep);
    if (refcnt > 0)
    {
        SWSS_LOG_INFO("Tunnel bridge port not removed. remote = %s refcnt = %d", 
                                                    remote_vtep.c_str(), refcnt);
        return;
    }

    // Remove Bridge port and Port objects for this DIP tunnel
    ret = gPortsOrch->removeBridgePort(tunnelPort);
    if (!ret) 
    {
        SWSS_LOG_ERROR("Remove Bridge port failed for remote = %s fdbcount = %d", 
                       remote_vtep.c_str(), tunnelPort.m_fdb_count);
        return;
    }
    gPortsOrch->removeTunnel(tunnelPort);

    // Remove DIP Tunnel HW 
    vtep_ptr->deleteDynamicDIPTunnel(remote_vtep, TUNNEL_USER_IMR, false);
    SWSS_LOG_NOTICE("diprefcnt for remote %s = %d",
                    remote_vtep.c_str(), vtep_ptr->getRemoteEndPointRefCnt(remote_vtep));
    // Remove SIP Tunnel HW which might be pending on delete
    vtep_ptr->deletePendingSIPTunnel();

    return ;
}

std::string VxlanTunnelOrch::getTunnelPortName(const std::string& vtep, bool local)
{
    
    std::string tunnelPortName;
    if (local)
    {
        tunnelPortName = LOCAL_TUNNEL_PORT_PREFIX + vtep;
    }
    else
    {
        tunnelPortName = EVPN_TUNNEL_PORT_PREFIX + vtep;
    }
    return tunnelPortName;
}

void VxlanTunnelOrch::getTunnelNameFromDIP(const string& dip, string& tunnel_name)
{
    tunnel_name = EVPN_TUNNEL_NAME_PREFIX + dip;
    return;
}

void VxlanTunnelOrch::getTunnelNameFromPort(string& tunnel_portname, string& tunnel_name)
{
    tunnel_name = tunnel_portname;
    tunnel_name.erase(0, sizeof("Port_")-1);
 
    SWSS_LOG_DEBUG("tunnel name = %s",tunnel_name.c_str());
 
    return;
}

void VxlanTunnelOrch:: getTunnelDIPFromPort(Port& tunnelPort, string& remote_vtep)
{
    remote_vtep = tunnelPort.m_alias;
    remote_vtep.erase(0,sizeof(EVPN_TUNNEL_PORT_PREFIX)-1);
}


void VxlanTunnelOrch::updateDbTunnelOperStatus(string tunnel_portname, 
                                               sai_port_oper_status_t status)
{
    std::vector<FieldValueTuple> fvVector;
    std::string tunnel_name;
 
    if (status == SAI_PORT_OPER_STATUS_UP)
    {
        fvVector.emplace_back("operstatus", "up");
    }
    else
    {
        fvVector.emplace_back("operstatus", "down");
    }
 
    getTunnelNameFromPort(tunnel_portname, tunnel_name);
 
    m_stateVxlanTable.set(tunnel_name, fvVector);
}

void VxlanTunnelOrch::addRemoveStateTableEntry(string tunnel_name, 
                                           IpAddress& sip, IpAddress& dip, 
                                           tunnel_creation_src_t src, bool add)

{
    std::vector<FieldValueTuple> fvVector, tmpFvVector;
    WarmStart::WarmStartState state;

    WarmStart::getWarmStartState("orchagent",state);

    if (add)
    {
      // Add tunnel entry only for non-warmboot case or WB with new tunnel coming up
      // during WB
      if ( (state != WarmStart::INITIALIZED) || 
           !m_stateVxlanTable.get(tunnel_name, tmpFvVector))
      {
          fvVector.emplace_back("src_ip", (sip.to_string()).c_str());
          fvVector.emplace_back("dst_ip", (dip.to_string()).c_str());
  
          if (src == TNL_CREATION_SRC_CLI)
          {
              fvVector.emplace_back("tnl_src", "CLI");
          }
          else 
          {
              fvVector.emplace_back("tnl_src", "EVPN");
          }
  
          fvVector.emplace_back("operstatus", "down");
          m_stateVxlanTable.set(tunnel_name, fvVector);
          SWSS_LOG_INFO("adding tunnel %s during warmboot", tunnel_name.c_str());
      }
      else
      {
          SWSS_LOG_NOTICE("Skip adding tunnel %s during warmboot", tunnel_name.c_str());
      }
    }
    else
    {
        m_stateVxlanTable.del(tunnel_name);
    }
}

bool VxlanTunnelOrch::getTunnelPort(const std::string& vtep,Port& tunnelPort, bool local)
{
    auto port_tunnel_name = getTunnelPortName(vtep, local);

    bool ret = gPortsOrch->getPort(port_tunnel_name,tunnelPort);

    SWSS_LOG_INFO("getTunnelPort and getPort return ret=%d name=%s",
                  ret,port_tunnel_name.c_str());

    return ret;
}

bool VxlanTunnel::isTunnelReferenced()
{
    VxlanTunnelOrch* tunnel_orch = gDirectory.get<VxlanTunnelOrch*>();
    auto src_vtep = getSrcIP().to_string();
    auto port_tunnel_name = tunnel_orch->getTunnelPortName(src_vtep, true);
    bool ret;
    Port tunnelPort;
    bool dip_tunnels_used = tunnel_orch->isDipTunnelsSupported();

    ret = gPortsOrch->getPort(port_tunnel_name, tunnelPort);
    if (!ret)
    {
        SWSS_LOG_ERROR("Get port failed for source vtep %s", port_tunnel_name.c_str());
        return false;
    }


    if (dip_tunnels_used)
    {
        return (getDipTunnelCnt() != 0);
    }
    else
    {
        if (tunnelPort.m_fdb_count != 0)
        {
	    return true;
        }
        /* Bridge port will have reference since on IMET routes reception L2MC group member
           would be created with end point IP and the P2MP tunnel bridge port */

        if (gPortsOrch->getBridgePortReferenceCount(tunnelPort) != 0)
        {
            return true;
        }
        /* If there are routes pointing to the tunnel */
        if (!tnl_users_.empty())
        {
            return true;
        }
    }
    return false;
}

//------------------- VXLAN_TUNNEL_MAP Table --------------------------//

bool VxlanTunnelMapOrch::addOperation(const Request& request)
{
    SWSS_LOG_ENTER();

    sai_vlan_id_t vlan_id = (sai_vlan_id_t)request.getAttrVlan("vlan");
    Port tempPort;

    const auto full_tunnel_map_entry_name = request.getFullKey();
    SWSS_LOG_INFO("Full name = %s",full_tunnel_map_entry_name.c_str());

    if (isTunnelMapExists(full_tunnel_map_entry_name))
    {
        SWSS_LOG_ERROR("Vxlan tunnel map '%s' already exist", 
                      full_tunnel_map_entry_name.c_str());
        return true;
    }

    if (!gPortsOrch->getVlanByVlanId(vlan_id, tempPort))
    {
        SWSS_LOG_WARN("Vxlan tunnel map vlan id doesn't exist: %d", vlan_id);
        return false;
    }

    auto vni_id  = static_cast<sai_uint32_t>(request.getAttrUint("vni"));
    if (vni_id >= MAX_VNI_ID)
    {
        SWSS_LOG_ERROR("Vxlan tunnel map vni id is too big: %d", vni_id);
        return true;
    }

    tempPort.m_vnid = (uint32_t) vni_id;

    auto tunnel_name = request.getKeyString(0);
    VxlanTunnelOrch* tunnel_orch = gDirectory.get<VxlanTunnelOrch*>();
    if (!tunnel_orch->isTunnelExists(tunnel_name))
    {
        SWSS_LOG_WARN("Vxlan tunnel '%s' doesn't exist", tunnel_name.c_str());
        return false;
    }

    auto tunnel_obj = tunnel_orch->getVxlanTunnel(tunnel_name);
 
    // The hw delete is pending due to an earlier incomplete operation. 
    // process this add event when the deletion is complete. 
    if (tunnel_obj->del_tnl_hw_pending)
    {
        SWSS_LOG_WARN("Tunnel Mapper deletion is pending");
        return false;
    }

    if (!tunnel_obj->isActive())
    {
        //@Todo, currently only decap mapper is allowed
        //tunnel_obj->createTunnel(MAP_T::MAP_TO_INVALID, MAP_T::VNI_TO_VLAN_ID);
        uint8_t mapper_list = 0;
        TUNNELMAP_SET_VLAN(mapper_list);
        TUNNELMAP_SET_VRF(mapper_list);
        tunnel_obj->createTunnelHw(mapper_list,TUNNEL_MAP_USE_DEDICATED_ENCAP_DECAP);
        Port tunPort;
        auto src_vtep = tunnel_obj->getSrcIP().to_string();
        if (!tunnel_orch->getTunnelPort(src_vtep, tunPort, true))
        {
            auto port_tunnel_name = tunnel_orch->getTunnelPortName(src_vtep, true);
            gPortsOrch->addTunnel(port_tunnel_name, tunnel_obj->getTunnelId(), false);
            gPortsOrch->getPort(port_tunnel_name,tunPort);
            gPortsOrch->addBridgePort(tunPort);
        }
    }

    const auto tunnel_map_id = tunnel_obj->getDecapMapId(TUNNEL_MAP_T_VLAN);
    const auto tunnel_map_entry_name = request.getKeyString(1);

    tunnel_obj->vlan_vrf_vni_count++;
    SWSS_LOG_INFO("vni count increased to %d",tunnel_obj->vlan_vrf_vni_count);

    try
    {
        auto tunnel_map_entry_id = create_tunnel_map_entry(MAP_T::VNI_TO_VLAN_ID,
                                                           tunnel_map_id, vni_id, vlan_id);
        vxlan_tunnel_map_table_[full_tunnel_map_entry_name].map_entry_id = tunnel_map_entry_id;
        vxlan_tunnel_map_table_[full_tunnel_map_entry_name].vlan_id = vlan_id;
        vxlan_tunnel_map_table_[full_tunnel_map_entry_name].vni_id = vni_id;
    }
    catch(const std::runtime_error& error)
    {
        SWSS_LOG_WARN("Error adding tunnel map entry. Tunnel: %s. Entry: %s. Error: %s",
            tunnel_name.c_str(), tunnel_map_entry_name.c_str(), error.what());
        return false;
    }

    tunnel_orch->addVlanMappedToVni(vni_id, vlan_id);

    SWSS_LOG_NOTICE("Vxlan tunnel map entry '%s' for tunnel '%s' was created",
                   tunnel_map_entry_name.c_str(), tunnel_name.c_str());

    return true;
}

bool VxlanTunnelMapOrch::delOperation(const Request& request)
{
    SWSS_LOG_ENTER();

    Port vlanPort;
    const auto& tunnel_name = request.getKeyString(0);
    const auto& tunnel_map_entry_name = request.getKeyString(1);
    const auto& full_tunnel_map_entry_name = request.getFullKey();
    VxlanTunnelOrch* tunnel_orch = gDirectory.get<VxlanTunnelOrch*>();

    if (!isTunnelMapExists(full_tunnel_map_entry_name))
    {
        SWSS_LOG_WARN("Vxlan tunnel map '%s' doesn't exist", full_tunnel_map_entry_name.c_str());
        return true;
    }

    auto vlan_id = (sai_vlan_id_t) vxlan_tunnel_map_table_[full_tunnel_map_entry_name].vlan_id;
    if (!gPortsOrch->getVlanByVlanId(vlan_id, vlanPort))
    {
        SWSS_LOG_ERROR("Delete VLAN-VNI map.vlan id doesn't exist: %d", vlan_id);
        return true;
    }

    vlanPort.m_vnid = (uint32_t) VNID_NONE;

    auto tunnel_map_entry_id = vxlan_tunnel_map_table_[full_tunnel_map_entry_name].map_entry_id;
    try
    {
        remove_tunnel_map_entry(tunnel_map_entry_id);
    }
    catch (const std::runtime_error& error)
    {
        SWSS_LOG_ERROR("Error removing tunnel map %s: %s", full_tunnel_map_entry_name.c_str(), error.what());
        return false;
    }

    vxlan_tunnel_map_table_.erase(full_tunnel_map_entry_name);

    if (!tunnel_orch->isTunnelExists(tunnel_name))
    {
        SWSS_LOG_WARN("Vxlan tunnel '%s' doesn't exist", tunnel_name.c_str());
        return false;
    }

    auto tunnel_obj = tunnel_orch->getVxlanTunnel(tunnel_name);
    tunnel_obj->vlan_vrf_vni_count--;

    SWSS_LOG_NOTICE("vni count = %d",tunnel_obj->vlan_vrf_vni_count);

    // Update the map count and if this is the last mapping entry 
    // make SAI calls to delete the tunnel and tunnel termination objects.

    if (tunnel_obj->vlan_vrf_vni_count == 0)
    {
      Port tunnelPort;
      auto src_vtep = tunnel_obj->getSrcIP().to_string();
      auto port_tunnel_name = tunnel_orch->getTunnelPortName(src_vtep, true);
      bool ret;

      ret = gPortsOrch->getPort(port_tunnel_name, tunnelPort);
      // If there are Dynamic DIP Tunnels referring to this SIP Tunnel 
      // then mark it as pending for delete. 
      if (!tunnel_obj->isTunnelReferenced())
      {
          if (!ret)
          {
              SWSS_LOG_ERROR("Get port failed for source vtep %s", port_tunnel_name.c_str());
              return true;
          }
          ret = gPortsOrch->removeBridgePort(tunnelPort);
          if (!ret)
          {
              SWSS_LOG_ERROR("Remove Bridge port failed for source vtep = %s fdbcount = %d",
                             port_tunnel_name.c_str(), tunnelPort.m_fdb_count);
              return true;
          }

          gPortsOrch->removeTunnel(tunnelPort);

          uint8_t mapper_list=0;
          TUNNELMAP_SET_VLAN(mapper_list);
          TUNNELMAP_SET_VRF(mapper_list);
          tunnel_obj->deleteTunnelHw(mapper_list, TUNNEL_MAP_USE_DEDICATED_ENCAP_DECAP);
      }
      else
      {
          tunnel_obj->del_tnl_hw_pending = true;
          if (tunnel_orch->isDipTunnelsSupported())
          {
              SWSS_LOG_WARN("Postponing the SIP Tunnel HW deletion DIP Tunnel count = %d",
                          tunnel_obj->getDipTunnelCnt());
          }
          else
          {
              SWSS_LOG_WARN("Postponing the SIP Tunnel HW deletion Remote reference count = %d",
                            gPortsOrch->getBridgePortReferenceCount(tunnelPort));
          }
      }
    }

    vector<string> map_entries = tokenize(tunnel_map_entry_name, '_');
    SWSS_LOG_INFO("Vxlan tunnel map '%s' size %zu", tunnel_map_entry_name.c_str(), 
                                                    map_entries.size());
    if (map_entries.size() == 3)
    {
        SWSS_LOG_INFO("Vxlan tunnel map %s, %s, %s ", map_entries[0].c_str(), 
                                                      map_entries[1].c_str(), 
                                                      map_entries[2].c_str());
        uint32_t vni_id = static_cast<uint32_t>(stoul(map_entries[1]));
        if (vni_id) 
        {
            tunnel_orch->delVlanMappedToVni(vni_id);
        }
    }
    SWSS_LOG_NOTICE("Vxlan tunnel map entry '%s' for tunnel '%s' was removed",
                   tunnel_map_entry_name.c_str(), tunnel_name.c_str());

    return true;
}

//------------------- VXLAN_VRF_MAP Table --------------------------//

bool VxlanVrfMapOrch::addOperation(const Request& request)
{
    SWSS_LOG_ENTER();

    auto tunnel_name = request.getKeyString(0);
    VxlanTunnelOrch* tunnel_orch = gDirectory.get<VxlanTunnelOrch*>();
    if (!tunnel_orch->isTunnelExists(tunnel_name))
    {
        SWSS_LOG_WARN("Vxlan tunnel '%s' doesn't exist", tunnel_name.c_str());
        return false;
    }

    auto vni_id  = static_cast<sai_uint32_t>(request.getAttrUint("vni"));
    if (vni_id >= MAX_VNI_ID)
    {
        SWSS_LOG_ERROR("Vxlan vni id is too big: %d", vni_id);
        return true;
    }

    const auto full_map_entry_name = request.getFullKey();
    if (isVrfMapExists(full_map_entry_name))
    {
        SWSS_LOG_ERROR("Vxlan map '%s' is already exist", full_map_entry_name.c_str());
        return true;
    }

    auto tunnel_obj = tunnel_orch->getVxlanTunnel(tunnel_name);
    sai_object_id_t vrf_id;

    string vrf_name = request.getAttrString("vrf");
    VRFOrch* vrf_orch = gDirectory.get<VRFOrch*>();

    SWSS_LOG_NOTICE("VRF VNI mapping '%s' update vrf %s, vni %d",
            full_map_entry_name.c_str(), vrf_name.c_str(), vni_id);
    if (vrf_orch->isVRFexists(vrf_name))
    {
        if (!tunnel_obj->isActive()) 
        {
            tunnel_obj->createTunnel(MAP_T::VRID_TO_VNI, MAP_T::VNI_TO_VRID);
        }
        vrf_id = vrf_orch->getVRFid(vrf_name);
    }
    else
    {
        SWSS_LOG_WARN("Vrf '%s' hasn't been created yet", vrf_name.c_str());
        return false;
    }

    const auto tunnel_map_entry_name = request.getKeyString(1);
    vrf_map_entry_t entry;
    try
    {
        /*
         * Create encap and decap mapper
         */
        entry.encap_id = tunnel_obj->addEncapMapperEntry(vrf_id, vni_id);
        vrf_orch->increaseVrfRefCount(vrf_name);
        entry.decap_id = tunnel_obj->addDecapMapperEntry(vrf_id, vni_id);
        vrf_orch->increaseVrfRefCount(vrf_name);

        SWSS_LOG_DEBUG("Vxlan tunnel encap entry '%" PRIx64 "' decap entry '0x%" PRIx64 "'",
                entry.encap_id, entry.decap_id);

        vxlan_vrf_table_[full_map_entry_name] = entry;
        vxlan_vrf_tunnel_[vrf_name] = tunnel_obj->getTunnelId();
    }
    catch(const std::runtime_error& error)
    {
        SWSS_LOG_ERROR("Error adding tunnel map entry. Tunnel: %s. Entry: %s. Error: %s",
            tunnel_name.c_str(), tunnel_map_entry_name.c_str(), error.what());
        return false;
    }

    SWSS_LOG_NOTICE("Vxlan vrf map entry '%s' for tunnel '%s' was created",
                    tunnel_map_entry_name.c_str(), tunnel_name.c_str());
    return true;
}

bool VxlanVrfMapOrch::delOperation(const Request& request)
{
    SWSS_LOG_ENTER();

    VRFOrch* vrf_orch = gDirectory.get<VRFOrch*>();
    const auto full_map_entry_name = request.getFullKey();

    if (!isVrfMapExists(full_map_entry_name))
    {
        SWSS_LOG_ERROR("VxlanVrfMapOrch Vxlan map '%s' do not exist", full_map_entry_name.c_str());
        return false;
    }

    size_t pos = full_map_entry_name.find("Vrf");
    if (pos == string::npos) 
    {
        SWSS_LOG_ERROR("VxlanVrfMapOrch no VRF in Vxlan map '%s'", full_map_entry_name.c_str());
        return false;
    }
    string vrf_name = full_map_entry_name.substr(pos);

    if (!vrf_orch->isVRFexists(vrf_name))
    {
        SWSS_LOG_ERROR("VxlanVrfMapOrch VRF '%s' not present", vrf_name.c_str());
        return false;
    }
    SWSS_LOG_NOTICE("VxlanVrfMapOrch VRF VNI mapping '%s' remove vrf %s", full_map_entry_name.c_str(), vrf_name.c_str());
    vrf_map_entry_t entry;
    try
    {
        /*
         * Remove encap and decap mapper
         */
        entry = vxlan_vrf_table_[full_map_entry_name];

        SWSS_LOG_NOTICE("VxlanVrfMapOrch Vxlan tunnel VRF encap entry '%" PRIx64 "' decap entry '0x%" PRIx64 "'",
                entry.encap_id, entry.decap_id);

        remove_tunnel_map_entry(entry.encap_id);
        vrf_orch->decreaseVrfRefCount(vrf_name);
        remove_tunnel_map_entry(entry.decap_id);
        vrf_orch->decreaseVrfRefCount(vrf_name);
        vxlan_vrf_table_.erase(full_map_entry_name);
        vxlan_vrf_tunnel_.erase(vrf_name);
    }
    catch(const std::runtime_error& error)
    {
        SWSS_LOG_ERROR("VxlanVrfMapOrch Error removing tunnel map entry. Entry: %s. Error: %s",
            full_map_entry_name.c_str(), error.what());
        return false;
    }

    return true;
}

//------------------- EVPN_REMOTE_VNI Table --------------------------//

bool EvpnRemoteVnip2pOrch::addOperation(const Request& request)
{
    SWSS_LOG_ENTER();

    // Extract DIP and tunnel
    auto remote_vtep = request.getKeyString(1);

    // Extract VLAN and VNI
    auto vlan_name = request.getKeyString(0);
    sai_vlan_id_t vlan_id = (sai_vlan_id_t) stoi(vlan_name.substr(4));

    auto vni_id  = static_cast<sai_uint32_t>(request.getAttrUint("vni"));
    if (vni_id >= MAX_VNI_ID)
    {
        SWSS_LOG_ERROR("Vxlan tunnel map vni id is too big: %d", vni_id);
        return true;
    }

    VxlanTunnelOrch* tunnel_orch = gDirectory.get<VxlanTunnelOrch*>();
    Port tunnelPort, vlanPort;

    if (!gPortsOrch->getVlanByVlanId(vlan_id, vlanPort))
    {
        SWSS_LOG_WARN("Vxlan tunnel map vlan id doesn't exist: %d", vlan_id);
        return false;
    }

    if (tunnel_orch->getTunnelPort(remote_vtep,tunnelPort))
    {
        SWSS_LOG_INFO("Vxlan tunnelPort exists: %s", remote_vtep.c_str());

        if (gPortsOrch->isVlanMember(vlanPort, tunnelPort))
        {
            EvpnNvoOrch* evpn_orch = gDirectory.get<EvpnNvoOrch*>();
            auto vtep_ptr = evpn_orch->getEVPNVtep();
            if (!vtep_ptr)
            {
                SWSS_LOG_WARN("Remote VNI add: VTEP not found. remote=%s vid=%d",
                              remote_vtep.c_str(),vlan_id);
                return true;
            }
            SWSS_LOG_WARN("tunnelPort %s already member of vid %d", 
                            remote_vtep.c_str(),vlan_id);
            vtep_ptr->increment_spurious_imr_add(remote_vtep);
            return true;
        }
    }

    tunnel_orch->addTunnelUser(remote_vtep, vni_id, vlan_id, TUNNEL_USER_IMR);

    if (!tunnel_orch->getTunnelPort(remote_vtep,tunnelPort))
    {
        SWSS_LOG_WARN("Vxlan tunnelPort doesn't exist: %s", remote_vtep.c_str());
        return false;
    }

    // SAI Call to add tunnel to the VLAN flood domain

    string tagging_mode = "untagged"; 
    gPortsOrch->addVlanMember(vlanPort, tunnelPort, tagging_mode);

    SWSS_LOG_INFO("remote_vtep=%s vni=%d vlanid=%d ",
                   remote_vtep.c_str(), vni_id, vlan_id);

    return true;
}

bool EvpnRemoteVnip2pOrch::delOperation(const Request& request)
{
    bool ret;

    SWSS_LOG_ENTER();

    // Extract DIP and tunnel
    auto remote_vtep = request.getKeyString(1);

    // Extract VLAN and VNI
    auto vlan_name = request.getKeyString(0);
    sai_vlan_id_t vlan_id = (sai_vlan_id_t)stoi(vlan_name.substr(4));

    auto vni_id  = static_cast<sai_uint32_t>(request.getAttrUint("vni"));
    if (vni_id >= MAX_VNI_ID)
    {
        SWSS_LOG_ERROR("Vxlan tunnel map vni id is too big: %d", vni_id);
        return true;
    }

    // SAI Call to add tunnel to the VLAN flood domain

    VxlanTunnelOrch* tunnel_orch = gDirectory.get<VxlanTunnelOrch*>();
    Port vlanPort, tunnelPort;
    if (!gPortsOrch->getVlanByVlanId(vlan_id, vlanPort))
    {
        SWSS_LOG_WARN("Vxlan tunnel map vlan id doesn't exist: %d", vlan_id);
        return true;
    }

    if (!tunnel_orch->getTunnelPort(remote_vtep,tunnelPort))
    {
        SWSS_LOG_WARN("RemoteVniDel getTunnelPort Fails: %s", remote_vtep.c_str());
        return true;
    }

    EvpnNvoOrch* evpn_orch = gDirectory.get<EvpnNvoOrch*>();
    auto vtep_ptr = evpn_orch->getEVPNVtep();

    if (!vtep_ptr)
    {
        SWSS_LOG_WARN("Remote VNI del: VTEP not found. remote=%s vid=%d",
                       remote_vtep.c_str(),vlan_id);
        return true;
    }

    if (!gPortsOrch->isVlanMember(vlanPort, tunnelPort))
    {
        SWSS_LOG_WARN("marking it as spurious tunnelPort %s not a member of vid %d", 
                       remote_vtep.c_str(), vlan_id);
        vtep_ptr->increment_spurious_imr_del(remote_vtep);
        return true;
    }

    if (gPortsOrch->isVlanMember(vlanPort, tunnelPort)) 
    {
        if (!gPortsOrch->removeVlanMember(vlanPort, tunnelPort))
        {
            SWSS_LOG_WARN("RemoteVniDel remove vlan member fails: %s",remote_vtep.c_str());
            return true;
        }
    }

    SWSS_LOG_INFO("imrcount=%d fdbcount=%d ",
                   vtep_ptr->getRemoteEndPointIMRRefCnt(remote_vtep),
                   tunnelPort.m_fdb_count );

    ret = tunnel_orch->delTunnelUser(remote_vtep, vni_id, vlan_id, TUNNEL_USER_IMR);

    SWSS_LOG_INFO("remote_vtep=%s vni=%d vlanid=%d ",
                   remote_vtep.c_str(), vni_id, vlan_id);


    return ret;
}

bool EvpnRemoteVnip2mpOrch::addOperation(const Request& request)
{
    SWSS_LOG_ENTER();

    EvpnNvoOrch* evpn_orch = gDirectory.get<EvpnNvoOrch*>();
    // Extract end point ip
    auto end_point_ip = request.getKeyString(1);

    // Extract VLAN and VNI
    auto vlan_name = request.getKeyString(0);
    sai_vlan_id_t vlan_id = to_uint<sai_vlan_id_t>(vlan_name.substr(4), MIN_VLAN_ID, MAX_VLAN_ID);

    auto vni_id  = static_cast<sai_uint32_t>(request.getAttrUint("vni"));
    if (vni_id >= MAX_VNI_ID)
    {
        SWSS_LOG_ERROR("Vxlan tunnel map vni id is too big: %d", vni_id);
        return true;
    }

    VxlanTunnelOrch* tunnel_orch = gDirectory.get<VxlanTunnelOrch*>();
    Port tunnelPort, vlanPort;
    auto vtep_ptr = evpn_orch->getEVPNVtep();
    if (!vtep_ptr)
    {
        SWSS_LOG_WARN("Remote VNI add: Source VTEP not found. remote=%s vid=%d",
                      end_point_ip.c_str(),vlan_id);
        return true;
    }

    if (!gPortsOrch->getVlanByVlanId(vlan_id, vlanPort))
    {
        SWSS_LOG_WARN("Vxlan tunnel map vlan id doesn't exist: %d", vlan_id);
        return false;
    }

    auto src_vtep = vtep_ptr->getSrcIP().to_string();
    if (tunnel_orch->getTunnelPort(src_vtep,tunnelPort, true))
    {
        SWSS_LOG_INFO("Vxlan tunnelPort exists: %s", src_vtep.c_str());

        if (gPortsOrch->isVlanMember(vlanPort, tunnelPort, end_point_ip))
        {
            SWSS_LOG_WARN("Remote end point %s already member of vid %d",
                           end_point_ip.c_str(),vlan_id);
            vtep_ptr->increment_spurious_imr_add(end_point_ip);
            return true;
        }
    }
    else
    {
        SWSS_LOG_WARN("Vxlan tunnelPort doesn't exist: %s", src_vtep.c_str());
        return false;
    }

    // SAI Call to add tunnel to the VLAN flood domain

    string tagging_mode = "untagged";
    gPortsOrch->addVlanMember(vlanPort, tunnelPort, tagging_mode, end_point_ip);

    SWSS_LOG_INFO("end_point_ip=%s vni=%d vlanid=%d ",
                   end_point_ip.c_str(), vni_id, vlan_id);

    return true;
}

bool EvpnRemoteVnip2mpOrch::delOperation(const Request& request)
{
    SWSS_LOG_ENTER();

    // Extract end point ip
    auto end_point_ip = request.getKeyString(1);

    // Extract VLAN and VNI
    auto vlan_name = request.getKeyString(0);
    sai_vlan_id_t vlan_id = to_uint<sai_vlan_id_t>(vlan_name.substr(4), MIN_VLAN_ID, MAX_VLAN_ID);

    auto vni_id  = static_cast<sai_uint32_t>(request.getAttrUint("vni"));
    if (vni_id >= MAX_VNI_ID)
    {
        SWSS_LOG_ERROR("Vxlan tunnel map vni id is too big: %d", vni_id);
        return true;
    }

    // SAI Call to add tunnel to the VLAN flood domain

    VxlanTunnelOrch* tunnel_orch = gDirectory.get<VxlanTunnelOrch*>();
    Port vlanPort, tunnelPort;
    EvpnNvoOrch* evpn_orch = gDirectory.get<EvpnNvoOrch*>();

    auto vtep_ptr = evpn_orch->getEVPNVtep();
    if (!vtep_ptr)
    {
        SWSS_LOG_WARN("Remote VNI add: VTEP not found. remote=%s vid=%d",
                      end_point_ip.c_str(), vlan_id);
        return true;
    }

    if (!gPortsOrch->getVlanByVlanId(vlan_id, vlanPort))
    {
        SWSS_LOG_WARN("Vxlan tunnel map vlan id doesn't exist: %d", vlan_id);
        return true;
    }

    auto src_vtep = vtep_ptr->getSrcIP().to_string();
    if (!tunnel_orch->getTunnelPort(src_vtep,tunnelPort,true))
    {
        SWSS_LOG_WARN("RemoteVniDel getTunnelPort Fails: %s", src_vtep.c_str());
        return true;
    }


    if (!gPortsOrch->isVlanMember(vlanPort, tunnelPort, end_point_ip))
    {
        SWSS_LOG_WARN("marking it as spurious tunnelPort %s not a member of vid %d",
                       end_point_ip.c_str(), vlan_id);
        vtep_ptr->increment_spurious_imr_del(end_point_ip);
        return true;
    }

    if (!gPortsOrch->removeVlanMember(vlanPort, tunnelPort, end_point_ip))
    {
        SWSS_LOG_WARN("RemoteVniDel remove vlan member fails: vlan:%hu ip %s",
                      vlan_id, end_point_ip.c_str());
        return false;
    }

    if (vtep_ptr->del_tnl_hw_pending &&
        !vtep_ptr->isTunnelReferenced())
    {
        bool ret = gPortsOrch->removeBridgePort(tunnelPort);
        if (!ret)
        {
            SWSS_LOG_ERROR("Remove Bridge port failed for source vtep = %s fdbcount = %d",
                           src_vtep.c_str(), tunnelPort.m_fdb_count);
            return true;
        }
        gPortsOrch->removeTunnel(tunnelPort);
        vtep_ptr->deletePendingSIPTunnel();
    }

    return true;
}

//------------------- EVPN_NVO Table --------------------------//

bool EvpnNvoOrch::addOperation(const Request& request)
{
    SWSS_LOG_ENTER();

    auto nvo_name = request.getKeyString(0);
    auto vtep_name = request.getAttrString("source_vtep");

    VxlanTunnelOrch* tunnel_orch = gDirectory.get<VxlanTunnelOrch*>();

    source_vtep_ptr = tunnel_orch->getVxlanTunnel(vtep_name);

    SWSS_LOG_INFO("evpnnvo: %s vtep : %s \n",nvo_name.c_str(), vtep_name.c_str());

    return true;
}

bool EvpnNvoOrch::delOperation(const Request& request)
{
    SWSS_LOG_ENTER();

    auto nvo_name = request.getKeyString(0);

    if (!source_vtep_ptr) 
    {
        SWSS_LOG_WARN("NVO Delete failed as VTEP Ptr is NULL");
        return true;
    }

    if (source_vtep_ptr->del_tnl_hw_pending)
    {
        SWSS_LOG_WARN("NVO not deleted as hw delete is pending");
        return false;
    }

    source_vtep_ptr = NULL;

    SWSS_LOG_INFO("NVO: %s \n",nvo_name.c_str());

    return true;
}<|MERGE_RESOLUTION|>--- conflicted
+++ resolved
@@ -17,13 +17,9 @@
 #include "swssnet.h"
 #include "warm_restart.h"
 #include "tokenize.h"
-<<<<<<< HEAD
 #include "sai_serialize.h"
 #include "flex_counter_manager.h"
-
-=======
 #include "converter.h"
->>>>>>> d95823d0
 
 /* Global variables */
 extern sai_object_id_t gSwitchId;
@@ -1235,126 +1231,6 @@
                                  Orch2(db, tableName, request_),
                                  m_stateVxlanTable(statedb, STATE_VXLAN_TUNNEL_TABLE_NAME)
 {
-<<<<<<< HEAD
-    FieldValueTuple fv;
-    string tunnel_rate_plugin = "tunnel_rates.lua";
-    m_counter_db = shared_ptr<DBConnector>(new DBConnector("COUNTERS_DB", 0));
-    m_asic_db = shared_ptr<DBConnector>(new DBConnector("ASIC_DB", 0));
-    try
-    {
-        string tunnel_rate_script = swss::loadLuaScript(tunnel_rate_plugin);
-        string tunnel_rate_sha = swss::loadRedisScript(m_counter_db.get(), tunnel_rate_script);
-        fv = FieldValueTuple(TUNNEL_PLUGIN_FIELD, tunnel_rate_sha);
-    }
-    catch (const runtime_error &e)
-    {
-        SWSS_LOG_WARN("Tunnel flex counter group plugins was not set successfully: %s", e.what());
-    }
-
-    tunnel_stat_manager = g_FlexManagerDirectory.createFlexCounterManager(TUNNEL_STAT_COUNTER_FLEX_COUNTER_GROUP,
-                                        StatsMode::READ, TUNNEL_STAT_FLEX_COUNTER_POLLING_INTERVAL_MS, false, fv);
-
-    m_tunnelNameTable = unique_ptr<Table>(new Table(m_counter_db.get(), COUNTERS_TUNNEL_NAME_MAP));
-    m_tunnelTypeTable = unique_ptr<Table>(new Table(m_counter_db.get(), COUNTERS_TUNNEL_TYPE_MAP));
-
-    m_vidToRidTable = unique_ptr<Table>(new Table(m_asic_db.get(), "VIDTORID"));
-
-    auto intervT = timespec { .tv_sec = FLEX_COUNTER_UPD_INTERVAL , .tv_nsec = 0 };
-    m_FlexCounterUpdTimer = new SelectableTimer(intervT);
-    auto executorT = new ExecutableTimer(m_FlexCounterUpdTimer, this, "FLEX_COUNTER_UPD_TIMER");
-    Orch::addExecutor(executorT);
-
-}
-
-void VxlanTunnelOrch::doTask(SelectableTimer &timer)
-{
-    SWSS_LOG_ENTER();
-
-    SWSS_LOG_DEBUG("Registering %" PRId64 " new tunnels", m_pendingAddToFlexCntr.size());
-    for (auto it = m_pendingAddToFlexCntr.begin(); it != m_pendingAddToFlexCntr.end(); )
-    {
-        string value;
-        const auto id = sai_serialize_object_id(it->first);
-
-        if (m_vidToRidTable->hget("", id, value))
-        {
-            SWSS_LOG_INFO("Registering %s, id %s", it->second.c_str(), id.c_str());
-            vector<FieldValueTuple> tunnelNameFvs;
-            vector<FieldValueTuple> tunnelTypeFvs;
-            string type = "SAI_TUNNEL_TYPE_VXLAN";
-
-            tunnelNameFvs.emplace_back(it->second, id);
-            tunnelTypeFvs.emplace_back(id, type);
-
-            m_tunnelNameTable->set("", tunnelNameFvs);
-            m_tunnelTypeTable->set("", tunnelTypeFvs);
-            auto tunnel_stats = generateTunnelCounterStats();
-
-            tunnel_stat_manager->setCounterIdList(it->first, CounterType::TUNNEL,
-                                                  tunnel_stats);
-            it = m_pendingAddToFlexCntr.erase(it);
-        }
-        else
-        {
-            ++it;
-        }
-    }
-}
-
-void VxlanTunnelOrch::addTunnelToFlexCounter(sai_object_id_t oid, const string &name)
-{
-    m_pendingAddToFlexCntr[oid] = name;
-}
-
-void VxlanTunnelOrch::removeTunnelFromFlexCounter(sai_object_id_t oid, const string &name)
-{
-    SWSS_LOG_ENTER();
-
-    if (oid == SAI_NULL_OBJECT_ID)
-    {
-        SWSS_LOG_WARN("Not removing NULL OID to flex for tunnel %s", name.c_str());
-        return;
-    }
-
-    if (m_pendingAddToFlexCntr.find(oid) != m_pendingAddToFlexCntr.end())
-    {
-        m_pendingAddToFlexCntr.erase(oid);
-        return;
-    }
-
-    string sai_oid = sai_serialize_object_id(oid);
-
-    m_tunnelNameTable->hdel("", name);
-    m_tunnelTypeTable->hdel("", sai_oid);
-    tunnel_stat_manager->clearCounterIdList(oid);
-    SWSS_LOG_DEBUG("Unregistered tunnel %s to Flex counter", name.c_str());
-}
-
-std::unordered_set<std::string> VxlanTunnelOrch::generateTunnelCounterStats()
-{
-    std::unordered_set<std::string> counter_stats;
-
-    for (const auto& it: tunnel_stat_ids)
-    {
-        counter_stats.emplace(sai_serialize_tunnel_stat(it));
-    }
-    return counter_stats;
-}
-
-void VxlanTunnelOrch::generateTunnelCounterMap()
-{
-    if (m_isTunnelCounterMapGenerated)
-    {
-        return;
-    }
-
-    m_FlexCounterUpdTimer->start();
-
-    m_isTunnelCounterMapGenerated = true;
-}
-
-
-=======
     uint32_t max_tunnel_modes = 2;
     vector<int32_t>  tunnel_peer_modes(max_tunnel_modes, 0);
     sai_s32_list_t values;
@@ -1381,9 +1257,123 @@
             }
         }
     }
-}
-
->>>>>>> d95823d0
+
+    FieldValueTuple fv;
+    string tunnel_rate_plugin = "tunnel_rates.lua";
+    m_counter_db = shared_ptr<DBConnector>(new DBConnector("COUNTERS_DB", 0));
+    m_asic_db = shared_ptr<DBConnector>(new DBConnector("ASIC_DB", 0));
+    try
+    {
+        string tunnel_rate_script = swss::loadLuaScript(tunnel_rate_plugin);
+        string tunnel_rate_sha = swss::loadRedisScript(m_counter_db.get(), tunnel_rate_script);
+        fv = FieldValueTuple(TUNNEL_PLUGIN_FIELD, tunnel_rate_sha);
+    }
+    catch (const runtime_error &e)
+    {
+        SWSS_LOG_WARN("Tunnel flex counter group plugins was not set successfully: %s", e.what());
+    }
+
+    tunnel_stat_manager = g_FlexManagerDirectory.createFlexCounterManager(TUNNEL_STAT_COUNTER_FLEX_COUNTER_GROUP,
+                                        StatsMode::READ, TUNNEL_STAT_FLEX_COUNTER_POLLING_INTERVAL_MS, false, fv);
+
+    m_tunnelNameTable = unique_ptr<Table>(new Table(m_counter_db.get(), COUNTERS_TUNNEL_NAME_MAP));
+    m_tunnelTypeTable = unique_ptr<Table>(new Table(m_counter_db.get(), COUNTERS_TUNNEL_TYPE_MAP));
+
+    m_vidToRidTable = unique_ptr<Table>(new Table(m_asic_db.get(), "VIDTORID"));
+
+    auto intervT = timespec { .tv_sec = FLEX_COUNTER_UPD_INTERVAL , .tv_nsec = 0 };
+    m_FlexCounterUpdTimer = new SelectableTimer(intervT);
+    auto executorT = new ExecutableTimer(m_FlexCounterUpdTimer, this, "FLEX_COUNTER_UPD_TIMER");
+    Orch::addExecutor(executorT);
+
+}
+
+void VxlanTunnelOrch::doTask(SelectableTimer &timer)
+{
+    SWSS_LOG_ENTER();
+
+    SWSS_LOG_DEBUG("Registering %" PRId64 " new tunnels", m_pendingAddToFlexCntr.size());
+    for (auto it = m_pendingAddToFlexCntr.begin(); it != m_pendingAddToFlexCntr.end(); )
+    {
+        string value;
+        const auto id = sai_serialize_object_id(it->first);
+
+        if (m_vidToRidTable->hget("", id, value))
+        {
+            SWSS_LOG_INFO("Registering %s, id %s", it->second.c_str(), id.c_str());
+            vector<FieldValueTuple> tunnelNameFvs;
+            vector<FieldValueTuple> tunnelTypeFvs;
+            string type = "SAI_TUNNEL_TYPE_VXLAN";
+
+            tunnelNameFvs.emplace_back(it->second, id);
+            tunnelTypeFvs.emplace_back(id, type);
+
+            m_tunnelNameTable->set("", tunnelNameFvs);
+            m_tunnelTypeTable->set("", tunnelTypeFvs);
+            auto tunnel_stats = generateTunnelCounterStats();
+
+            tunnel_stat_manager->setCounterIdList(it->first, CounterType::TUNNEL,
+                                                  tunnel_stats);
+            it = m_pendingAddToFlexCntr.erase(it);
+        }
+        else
+        {
+            ++it;
+        }
+    }
+}
+void VxlanTunnelOrch::addTunnelToFlexCounter(sai_object_id_t oid, const string &name)
+{
+    m_pendingAddToFlexCntr[oid] = name;
+}
+
+void VxlanTunnelOrch::removeTunnelFromFlexCounter(sai_object_id_t oid, const string &name)
+{
+    SWSS_LOG_ENTER();
+
+    if (oid == SAI_NULL_OBJECT_ID)
+    {
+        SWSS_LOG_WARN("Not removing NULL OID to flex for tunnel %s", name.c_str());
+        return;
+    }
+
+    if (m_pendingAddToFlexCntr.find(oid) != m_pendingAddToFlexCntr.end())
+    {
+        m_pendingAddToFlexCntr.erase(oid);
+        return;
+    }
+
+    string sai_oid = sai_serialize_object_id(oid);
+
+    m_tunnelNameTable->hdel("", name);
+    m_tunnelTypeTable->hdel("", sai_oid);
+    tunnel_stat_manager->clearCounterIdList(oid);
+    SWSS_LOG_DEBUG("Unregistered tunnel %s to Flex counter", name.c_str());
+}
+
+std::unordered_set<std::string> VxlanTunnelOrch::generateTunnelCounterStats()
+{
+    std::unordered_set<std::string> counter_stats;
+
+    for (const auto& it: tunnel_stat_ids)
+    {
+        counter_stats.emplace(sai_serialize_tunnel_stat(it));
+    }
+    return counter_stats;
+}
+
+void VxlanTunnelOrch::generateTunnelCounterMap()
+{
+    if (m_isTunnelCounterMapGenerated)
+    {
+        return;
+    }
+
+    m_FlexCounterUpdTimer->start();
+
+    m_isTunnelCounterMapGenerated = true;
+}
+
 sai_object_id_t
 VxlanTunnelOrch::createNextHopTunnel(string tunnelName, IpAddress& ipAddr, 
                                      MacAddress macAddress, uint32_t vni)
