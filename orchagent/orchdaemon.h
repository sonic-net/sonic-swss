#ifndef SWSS_ORCHDAEMON_H
#define SWSS_ORCHDAEMON_H

#include "dbconnector.h"
#include "producerstatetable.h"
#include "consumertable.h"
#include "select.h"

#include "portsorch.h"
#include "fabricportsorch.h"
#include "intfsorch.h"
#include "neighorch.h"
#include "routeorch.h"
#include "nhgorch.h"
#include "copporch.h"
#include "tunneldecaporch.h"
#include "qosorch.h"
#include "bufferorch.h"
#include "mirrororch.h"
#include "fdborch.h"
#include "aclorch.h"
#include "pbhorch.h"
#include "pfcwdorch.h"
#include "switchorch.h"
#include "crmorch.h"
#include "vrforch.h"
#include "vxlanorch.h"
#include "vnetorch.h"
#include "countercheckorch.h"
#include "flexcounterorch.h"
#include "watermarkorch.h"
#include "policerorch.h"
#include "sfloworch.h"
#include "debugcounterorch.h"
#include "directory.h"
#include "natorch.h"
#include "isolationgrouporch.h"
#include "mlagorch.h"
#include "muxorch.h"
#include "macsecorch.h"
<<<<<<< HEAD
#include "srv6orch.h"
=======
#include "bfdorch.h"
>>>>>>> 8119ec0f

using namespace swss;

class OrchDaemon
{
public:
    OrchDaemon(DBConnector *, DBConnector *, DBConnector *, DBConnector *);
    ~OrchDaemon();

    virtual bool init();
    void start();
    bool warmRestoreAndSyncUp();
    void getTaskToSync(vector<string> &ts);
    bool warmRestoreValidation();

    bool warmRestartCheck();

    void addOrchList(Orch* o);
    void setFabricEnabled(bool enabled)
    {
        m_fabricEnabled = enabled;
    }
private:
    DBConnector *m_applDb;
    DBConnector *m_configDb;
    DBConnector *m_stateDb;
    DBConnector *m_chassisAppDb;

    bool m_fabricEnabled = false;

    std::vector<Orch *> m_orchList;
    Select *m_select;

    void flush();
};

class FabricOrchDaemon : public OrchDaemon
{
public:
    FabricOrchDaemon(DBConnector *, DBConnector *, DBConnector *, DBConnector *);
    bool init() override;
private:
    DBConnector *m_applDb;
    DBConnector *m_configDb;
};

#endif /* SWSS_ORCHDAEMON_H */<|MERGE_RESOLUTION|>--- conflicted
+++ resolved
@@ -38,11 +38,9 @@
 #include "mlagorch.h"
 #include "muxorch.h"
 #include "macsecorch.h"
-<<<<<<< HEAD
+#include "bfdorch.h"
 #include "srv6orch.h"
-=======
-#include "bfdorch.h"
->>>>>>> 8119ec0f
+
 
 using namespace swss;
 
