#ifndef SWSS_ORCHDAEMON_H
#define SWSS_ORCHDAEMON_H

#include "dbconnector.h"
#include "producerstatetable.h"
#include "consumertable.h"
#include "select.h"

#include "portsorch.h"
#include "intfsorch.h"
#include "neighorch.h"
#include "routeorch.h"
#include "copporch.h"
#include "tunneldecaporch.h"
#include "qosorch.h"
#include "bufferorch.h"
#include "mirrororch.h"
#include "fdborch.h"
#include "aclorch.h"
#include "pfcwdorch.h"
#include "switchorch.h"
#include "crmorch.h"
#include "vrforch.h"
#include "vxlanorch.h"
#include "vnetorch.h"
#include "countercheckorch.h"
#include "flexcounterorch.h"
#include "watermarkorch.h"
#include "policerorch.h"
#include "sfloworch.h"
#include "debugcounterorch.h"
#include "directory.h"
<<<<<<< HEAD
#include "thresholdorch.h"
=======
#include "natorch.h"
>>>>>>> 177a6b15

using namespace swss;

class OrchDaemon
{
public:
    OrchDaemon(DBConnector *, DBConnector *, DBConnector *);
    ~OrchDaemon();

    bool init();
    void start();
    bool warmRestoreAndSyncUp();
    void getTaskToSync(vector<string> &ts);
    bool warmRestoreValidation();

    bool warmRestartCheck();
private:
    DBConnector *m_applDb;
    DBConnector *m_configDb;
    DBConnector *m_stateDb;

    std::vector<Orch *> m_orchList;
    Select *m_select;

    void flush();
};

#endif /* SWSS_ORCHDAEMON_H */<|MERGE_RESOLUTION|>--- conflicted
+++ resolved
@@ -30,11 +30,8 @@
 #include "sfloworch.h"
 #include "debugcounterorch.h"
 #include "directory.h"
-<<<<<<< HEAD
 #include "thresholdorch.h"
-=======
 #include "natorch.h"
->>>>>>> 177a6b15
 
 using namespace swss;
 
