--- conflicted
+++ resolved
@@ -17,11 +17,8 @@
 #include "mirrororch.h"
 #include "fdborch.h"
 #include "aclorch.h"
-<<<<<<< HEAD
 #include "pfcwdorch.h"
-=======
 #include "switchorch.h"
->>>>>>> 770a8f33
 
 using namespace swss;
 
