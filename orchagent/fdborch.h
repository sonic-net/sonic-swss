#ifndef SWSS_FDBORCH_H
#define SWSS_FDBORCH_H

#include "orch.h"
#include "observer.h"
#include "portsorch.h"

enum FdbOrigin
{
    FDB_ORIGIN_INVALID = 0,
    FDB_ORIGIN_LEARN = 1,
    FDB_ORIGIN_PROVISIONED = 2,
    FDB_ORIGIN_VXLAN_ADVERTIZED = 4
};

struct FdbEntry
{
    MacAddress mac;
    sai_object_id_t bv_id;

    bool operator<(const FdbEntry& other) const
    {
        return tie(mac, bv_id) < tie(other.mac, other.bv_id);
    }
    bool operator==(const FdbEntry& other) const
    {
        return tie(mac, bv_id) == tie(other.mac, other.bv_id);
    }
};

struct FdbUpdate
{
    FdbEntry entry;
    Port port;
    string type;
    bool add;
};

struct FdbData
{
    sai_object_id_t bridge_port_id;
    string type;
    FdbOrigin origin;
    /**
      {"dynamic", FDB_ORIGIN_LEARN} => dynamically learnt
      {"dynamic", FDB_ORIGIN_PROVISIONED} => provisioned dynamic with swssconfig in APPDB
      {"dynamic", FDB_ORIGIN_ADVERTIZED} => synced from remote device e.g. BGP MAC route
      {"static", FDB_ORIGIN_LEARN} => Invalid
      {"static", FDB_ORIGIN_PROVISIONED} => statically provisioned
      {"static", FDB_ORIGIN_ADVERTIZED} => sticky synced from remote device
    */

    /* Remote FDB related info */
    string remote_ip;
    string    esi;
    unsigned int vni;
};

struct SavedFdbEntry
{
    MacAddress mac;
    unsigned short vlanId;
    FdbData fdbData;
    bool operator==(const SavedFdbEntry& other) const
    {
        return tie(mac, vlanId) == tie(other.mac, other.vlanId);
    }
};

typedef unordered_map<string, vector<SavedFdbEntry>> fdb_entries_by_port_t;

class FdbOrch: public Orch, public Subject, public Observer
{
public:

    FdbOrch(DBConnector* applDbConnector, vector<table_name_with_pri_t> appFdbTables, TableConnector stateDbFdbConnector, PortsOrch *port);

    ~FdbOrch()
    {
        m_portsOrch->detach(this);
    }

    bool bake() override;
    void update(sai_fdb_event_t, const sai_fdb_entry_t *, sai_object_id_t);
    void update(SubjectType type, void *cntx);
    bool getPort(const MacAddress&, uint16_t, Port&);
<<<<<<< HEAD
    bool flushFdbByPortVlan(const string &, const string &, bool flush_static);
    bool flushFdbByVlan(const string &, bool flush_static);
    bool flushFdbByPort(const string &, bool flush_static);
    bool flushFdbAll(bool flush_static);
    bool removeFdbEntry(const FdbEntry& entry, FdbOrigin origin=FDB_ORIGIN_PROVISIONED);

    static const int fdborch_pri;
=======
    void flushFDBEntries(sai_object_id_t bridge_port_oid,
                         sai_object_id_t vlan_oid);
>>>>>>> 1da3c773

private:
    PortsOrch *m_portsOrch;
    map<FdbEntry, FdbData> m_entries;
    fdb_entries_by_port_t saved_fdb_entries;
    vector<Table*> m_appTables;
    Table m_fdbStateTable;
    NotificationConsumer* m_flushNotificationsConsumer;
    NotificationConsumer* m_fdbNotificationConsumer;

    void doTask(Consumer& consumer);
    void doTask(NotificationConsumer& consumer);

    void updateVlanMember(const VlanMemberUpdate&);
    void updatePortOperState(const PortOperStateUpdate&);
<<<<<<< HEAD
    bool addFdbEntry(const FdbEntry&, const string&, FdbData fdbData);
    void deleteFdbEntryFromSavedFDB(const MacAddress &mac, const unsigned short &vlanId, FdbOrigin origin, const string portName="");

=======
    bool addFdbEntry(const FdbEntry&, const string&);
    bool removeFdbEntry(const FdbEntry&);
>>>>>>> 1da3c773
    bool storeFdbEntryState(const FdbUpdate& update);
    void notifyTunnelOrch(Port& port);
};

#endif /* SWSS_FDBORCH_H */<|MERGE_RESOLUTION|>--- conflicted
+++ resolved
@@ -84,7 +84,7 @@
     void update(sai_fdb_event_t, const sai_fdb_entry_t *, sai_object_id_t);
     void update(SubjectType type, void *cntx);
     bool getPort(const MacAddress&, uint16_t, Port&);
-<<<<<<< HEAD
+
     bool flushFdbByPortVlan(const string &, const string &, bool flush_static);
     bool flushFdbByVlan(const string &, bool flush_static);
     bool flushFdbByPort(const string &, bool flush_static);
@@ -92,10 +92,6 @@
     bool removeFdbEntry(const FdbEntry& entry, FdbOrigin origin=FDB_ORIGIN_PROVISIONED);
 
     static const int fdborch_pri;
-=======
-    void flushFDBEntries(sai_object_id_t bridge_port_oid,
-                         sai_object_id_t vlan_oid);
->>>>>>> 1da3c773
 
 private:
     PortsOrch *m_portsOrch;
@@ -111,14 +107,10 @@
 
     void updateVlanMember(const VlanMemberUpdate&);
     void updatePortOperState(const PortOperStateUpdate&);
-<<<<<<< HEAD
+
     bool addFdbEntry(const FdbEntry&, const string&, FdbData fdbData);
     void deleteFdbEntryFromSavedFDB(const MacAddress &mac, const unsigned short &vlanId, FdbOrigin origin, const string portName="");
 
-=======
-    bool addFdbEntry(const FdbEntry&, const string&);
-    bool removeFdbEntry(const FdbEntry&);
->>>>>>> 1da3c773
     bool storeFdbEntryState(const FdbUpdate& update);
     void notifyTunnelOrch(Port& port);
 };
