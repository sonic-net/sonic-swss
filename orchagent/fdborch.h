#ifndef SWSS_FDBORCH_H
#define SWSS_FDBORCH_H

#include "orch.h"
#include "observer.h"
#include "portsorch.h"

enum FdbOrigin
{
    FDB_ORIGIN_INVALID = 0,
    FDB_ORIGIN_LEARN = 1,
    FDB_ORIGIN_PROVISIONED = 2,
    FDB_ORIGIN_MCLAG_ADVERTIZED = 8
};

struct FdbEntry
{
    MacAddress mac;
    sai_object_id_t bv_id;
    std::string port_name;

    bool operator<(const FdbEntry& other) const
    {
        return tie(mac, bv_id) < tie(other.mac, other.bv_id);
    }
    bool operator==(const FdbEntry& other) const
    {
        return tie(mac, bv_id) == tie(other.mac, other.bv_id);
    }
};

struct VlanFdbEntry
{
    MacAddress mac;
    unsigned short vlan_id;

    bool operator<(const VlanFdbEntry& other) const
    {
        return tie(mac, vlan_id) < tie(other.mac, other.vlan_id);
    }
    bool operator==(const VlanFdbEntry& other) const
    {
        return tie(mac, vlan_id) == tie(other.mac, other.vlan_id);
    }
};

struct FdbUpdate
{
    FdbEntry entry;
    Port port;
    string type;
    bool add;
};

struct FdbData
{
    sai_object_id_t bridge_port_id;
    string type;
    FdbOrigin origin;
    unsigned int origin_sources;  // stores all origins MAC is learned from.
    /**
      {"dynamic", FDB_ORIGIN_LEARN} => dynamically learnt
      {"dynamic", FDB_ORIGIN_PROVISIONED} => provisioned dynamic with swssconfig in APPDB
      {"dynamic", FDB_ORIGIN_ADVERTIZED} => synced from remote device e.g. BGP MAC route
      {"static", FDB_ORIGIN_LEARN} => Invalid
      {"static", FDB_ORIGIN_PROVISIONED} => statically provisioned
      {"static", FDB_ORIGIN_ADVERTIZED} => sticky synced from remote device
    */
};

struct MclagFdbData
{
    string port;
    string type;
};

struct SavedFdbEntry
{
    MacAddress mac;
    unsigned short vlanId;
    string type;
    FdbOrigin origin;
    bool operator==(const SavedFdbEntry& other) const
    {
        return tie(mac, vlanId) == tie(other.mac, other.vlanId);
    }
};

typedef unordered_map<string, vector<SavedFdbEntry>> fdb_entries_by_port_t;

class FdbOrch: public Orch, public Subject, public Observer, public DebugDump
{
public:

    FdbOrch(DBConnector* applDbConnector, vector<table_name_with_pri_t> appFdbTables, TableConnector stateDbFdbConnector, PortsOrch *port);

    ~FdbOrch()
    {
        m_portsOrch->detach(this);
    }

    bool bake() override;
    void update(sai_fdb_event_t, const sai_fdb_entry_t *, sai_object_id_t);
    void update(SubjectType type, void *cntx);
    bool getPort(const MacAddress&, uint16_t, Port&);
<<<<<<< HEAD
    int flushFdbByPort(const string &, bool flush_static, bool flush_mclag);
    bool debugdumpCLI(KeyOpFieldsValuesTuple  t);
    bool removeFdbEntry(const FdbEntry& entry, FdbOrigin origin=FDB_ORIGIN_PROVISIONED);

    static const int fdborch_pri;
=======
    void flushFDBEntries(sai_object_id_t bridge_port_oid,
                         sai_object_id_t vlan_oid);
>>>>>>> fea7ade7

private:
    PortsOrch *m_portsOrch;
    map<FdbEntry, FdbData> m_entries;
    map<VlanFdbEntry, MclagFdbData> m_iccpEntries;
    fdb_entries_by_port_t saved_fdb_entries;
    vector<Table*> m_appTables;
    Table m_fdbStateTable;
    NotificationConsumer* m_flushNotificationsConsumer;
    NotificationConsumer* m_fdbNotificationConsumer;

    void doTask(Consumer& consumer);
    void doTask(NotificationConsumer& consumer);

    void updateVlanMember(const VlanMemberUpdate&);
<<<<<<< HEAD
    bool addFdbEntry(const FdbEntry&, const string&, const string&, FdbOrigin origin);
    void deleteFdbEntryFromSavedFDB(const MacAddress &mac, const unsigned short
            &vlanId, FdbOrigin origin=FDB_ORIGIN_PROVISIONED, const string portName="");

=======
    void updatePortOperState(const PortOperStateUpdate&);
    bool addFdbEntry(const FdbEntry&, const string&);
    bool removeFdbEntry(const FdbEntry&);
>>>>>>> fea7ade7
    bool storeFdbEntryState(const FdbUpdate& update);

};

#endif /* SWSS_FDBORCH_H */<|MERGE_RESOLUTION|>--- conflicted
+++ resolved
@@ -29,21 +29,6 @@
     }
 };
 
-struct VlanFdbEntry
-{
-    MacAddress mac;
-    unsigned short vlan_id;
-
-    bool operator<(const VlanFdbEntry& other) const
-    {
-        return tie(mac, vlan_id) < tie(other.mac, other.vlan_id);
-    }
-    bool operator==(const VlanFdbEntry& other) const
-    {
-        return tie(mac, vlan_id) == tie(other.mac, other.vlan_id);
-    }
-};
-
 struct FdbUpdate
 {
     FdbEntry entry;
@@ -57,15 +42,6 @@
     sai_object_id_t bridge_port_id;
     string type;
     FdbOrigin origin;
-    unsigned int origin_sources;  // stores all origins MAC is learned from.
-    /**
-      {"dynamic", FDB_ORIGIN_LEARN} => dynamically learnt
-      {"dynamic", FDB_ORIGIN_PROVISIONED} => provisioned dynamic with swssconfig in APPDB
-      {"dynamic", FDB_ORIGIN_ADVERTIZED} => synced from remote device e.g. BGP MAC route
-      {"static", FDB_ORIGIN_LEARN} => Invalid
-      {"static", FDB_ORIGIN_PROVISIONED} => statically provisioned
-      {"static", FDB_ORIGIN_ADVERTIZED} => sticky synced from remote device
-    */
 };
 
 struct MclagFdbData
@@ -88,7 +64,7 @@
 
 typedef unordered_map<string, vector<SavedFdbEntry>> fdb_entries_by_port_t;
 
-class FdbOrch: public Orch, public Subject, public Observer, public DebugDump
+class FdbOrch: public Orch, public Subject, public Observer
 {
 public:
 
@@ -103,21 +79,13 @@
     void update(sai_fdb_event_t, const sai_fdb_entry_t *, sai_object_id_t);
     void update(SubjectType type, void *cntx);
     bool getPort(const MacAddress&, uint16_t, Port&);
-<<<<<<< HEAD
-    int flushFdbByPort(const string &, bool flush_static, bool flush_mclag);
-    bool debugdumpCLI(KeyOpFieldsValuesTuple  t);
     bool removeFdbEntry(const FdbEntry& entry, FdbOrigin origin=FDB_ORIGIN_PROVISIONED);
-
-    static const int fdborch_pri;
-=======
     void flushFDBEntries(sai_object_id_t bridge_port_oid,
                          sai_object_id_t vlan_oid);
->>>>>>> fea7ade7
 
 private:
     PortsOrch *m_portsOrch;
     map<FdbEntry, FdbData> m_entries;
-    map<VlanFdbEntry, MclagFdbData> m_iccpEntries;
     fdb_entries_by_port_t saved_fdb_entries;
     vector<Table*> m_appTables;
     Table m_fdbStateTable;
@@ -128,16 +96,10 @@
     void doTask(NotificationConsumer& consumer);
 
     void updateVlanMember(const VlanMemberUpdate&);
-<<<<<<< HEAD
     bool addFdbEntry(const FdbEntry&, const string&, const string&, FdbOrigin origin);
     void deleteFdbEntryFromSavedFDB(const MacAddress &mac, const unsigned short
             &vlanId, FdbOrigin origin=FDB_ORIGIN_PROVISIONED, const string portName="");
-
-=======
     void updatePortOperState(const PortOperStateUpdate&);
-    bool addFdbEntry(const FdbEntry&, const string&);
-    bool removeFdbEntry(const FdbEntry&);
->>>>>>> fea7ade7
     bool storeFdbEntryState(const FdbUpdate& update);
 
 };
