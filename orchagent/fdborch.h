#ifndef SWSS_FDBORCH_H
#define SWSS_FDBORCH_H

#include "orch.h"
#include "observer.h"
#include "portsorch.h"

struct FdbEntry
{
    MacAddress mac;
    sai_object_id_t bv_id;
    std::string port_name;

    bool operator<(const FdbEntry& other) const
    {
        return tie(mac, bv_id) < tie(other.mac, other.bv_id);
    }
    bool operator==(const FdbEntry& other) const
    {
        return tie(mac, bv_id) == tie(other.mac, other.bv_id);
    }
};

struct FdbUpdate
{
    FdbEntry entry;
    Port port;
    string type;
    bool add;
};

struct FdbData
{
    sai_object_id_t bridge_port_id;
    string type;
};

struct SavedFdbEntry
{
    MacAddress mac;
    unsigned short vlanId;
    string type;
    bool operator==(const SavedFdbEntry& other) const
    {
        return tie(mac, vlanId) == tie(other.mac, other.vlanId);
    }
};

typedef unordered_map<string, vector<SavedFdbEntry>> fdb_entries_by_port_t;

class FdbOrch: public Orch, public Subject, public Observer
{
public:

    FdbOrch(TableConnector applDbConnector, TableConnector stateDbConnector, PortsOrch *port);

    ~FdbOrch()
    {
        m_portsOrch->detach(this);
    }

    bool bake() override;
    void update(sai_fdb_event_t, const sai_fdb_entry_t *, sai_object_id_t);
    void update(SubjectType type, void *cntx);
    bool getPort(const MacAddress&, uint16_t, Port&);
<<<<<<< HEAD
    bool flushFdbByPortVlan(const string &, const string &, bool flush_static);
    bool flushFdbByVlan(const string &, bool flush_static);
    bool flushFdbByPort(const string &, bool flush_static);
    bool flushFdbAll(bool flush_static);
    bool removeFdbEntry(const FdbEntry&);
=======
    void flushFDBEntries(sai_object_id_t bridge_port_oid,
                         sai_object_id_t vlan_oid);
>>>>>>> 1da3c773

private:
    PortsOrch *m_portsOrch;
    map<FdbEntry, FdbData> m_entries;
    fdb_entries_by_port_t saved_fdb_entries;
    Table m_table;
    Table m_fdbStateTable;
    NotificationConsumer* m_flushNotificationsConsumer;
    NotificationConsumer* m_fdbNotificationConsumer;

    void doTask(Consumer& consumer);
    void doTask(NotificationConsumer& consumer);

    void updateVlanMember(const VlanMemberUpdate&);
<<<<<<< HEAD
    bool addFdbEntry(const FdbEntry&, const string&, const string&);
    void deleteFdbEntryFromSavedFDB(const MacAddress &mac, const unsigned short &vlanId, const string portName="");

=======
    void updatePortOperState(const PortOperStateUpdate&);
    bool addFdbEntry(const FdbEntry&, const string&);
    bool removeFdbEntry(const FdbEntry&);
>>>>>>> 1da3c773
    bool storeFdbEntryState(const FdbUpdate& update);
};

#endif /* SWSS_FDBORCH_H */<|MERGE_RESOLUTION|>--- conflicted
+++ resolved
@@ -63,16 +63,13 @@
     void update(sai_fdb_event_t, const sai_fdb_entry_t *, sai_object_id_t);
     void update(SubjectType type, void *cntx);
     bool getPort(const MacAddress&, uint16_t, Port&);
-<<<<<<< HEAD
     bool flushFdbByPortVlan(const string &, const string &, bool flush_static);
     bool flushFdbByVlan(const string &, bool flush_static);
     bool flushFdbByPort(const string &, bool flush_static);
     bool flushFdbAll(bool flush_static);
     bool removeFdbEntry(const FdbEntry&);
-=======
     void flushFDBEntries(sai_object_id_t bridge_port_oid,
                          sai_object_id_t vlan_oid);
->>>>>>> 1da3c773
 
 private:
     PortsOrch *m_portsOrch;
@@ -87,15 +84,11 @@
     void doTask(NotificationConsumer& consumer);
 
     void updateVlanMember(const VlanMemberUpdate&);
-<<<<<<< HEAD
     bool addFdbEntry(const FdbEntry&, const string&, const string&);
     void deleteFdbEntryFromSavedFDB(const MacAddress &mac, const unsigned short &vlanId, const string portName="");
 
-=======
     void updatePortOperState(const PortOperStateUpdate&);
-    bool addFdbEntry(const FdbEntry&, const string&);
     bool removeFdbEntry(const FdbEntry&);
->>>>>>> 1da3c773
     bool storeFdbEntryState(const FdbUpdate& update);
 };
 
