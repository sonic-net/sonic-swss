#ifndef SWSS_FDBORCH_H
#define SWSS_FDBORCH_H

#include "orch.h"
#include "observer.h"
#include "portsorch.h"

enum FdbOrigin
{
    FDB_ORIGIN_INVALID = 0,
    FDB_ORIGIN_LEARN = 1,
    FDB_ORIGIN_PROVISIONED = 2,
    FDB_ORIGIN_VXLAN_ADVERTIZED = 4
};

struct FdbEntry
{
    MacAddress mac;
    sai_object_id_t bv_id;

    bool operator<(const FdbEntry& other) const
    {
        return tie(mac, bv_id) < tie(other.mac, other.bv_id);
    }
    bool operator==(const FdbEntry& other) const
    {
        return tie(mac, bv_id) == tie(other.mac, other.bv_id);
    }
};

struct FdbUpdate
{
    FdbEntry entry;
    Port port;
    string type;
    bool add;
};

<<<<<<< HEAD
struct FdbData
=======
struct FdbFlushUpdate
{
    vector<FdbEntry> entries;
    Port port;
};

struct SavedFdbEntry
>>>>>>> 2cab51d1
{
    sai_object_id_t bridge_port_id;
    string type;
    FdbOrigin origin;
    /**
      {"dynamic", FDB_ORIGIN_LEARN} => dynamically learnt
      {"dynamic", FDB_ORIGIN_PROVISIONED} => provisioned dynamic with swssconfig in APPDB
      {"dynamic", FDB_ORIGIN_ADVERTIZED} => synced from remote device e.g. BGP MAC route
      {"static", FDB_ORIGIN_LEARN} => Invalid
      {"static", FDB_ORIGIN_PROVISIONED} => statically provisioned
      {"static", FDB_ORIGIN_ADVERTIZED} => sticky synced from remote device
    */

    /* Remote FDB related info */
    string remote_ip;
    string    esi;
    unsigned int vni;
};

struct SavedFdbEntry
{
    MacAddress mac;
    unsigned short vlanId;
    FdbData fdbData;
    bool operator==(const SavedFdbEntry& other) const
    {
        return tie(mac, vlanId) == tie(other.mac, other.vlanId);
    }
};

typedef unordered_map<string, vector<SavedFdbEntry>> fdb_entries_by_port_t;

class FdbOrch: public Orch, public Subject, public Observer
{
public:

    FdbOrch(DBConnector* applDbConnector, vector<table_name_with_pri_t> appFdbTables, TableConnector stateDbFdbConnector, PortsOrch *port);

    ~FdbOrch()
    {
        m_portsOrch->detach(this);
    }

    bool bake() override;
    void update(sai_fdb_event_t, const sai_fdb_entry_t *, sai_object_id_t);
    void update(SubjectType type, void *cntx);
    bool getPort(const MacAddress&, uint16_t, Port&);
<<<<<<< HEAD

    bool flushFdbByPortVlan(const string &, const string &, bool flush_static);
    bool flushFdbByVlan(const string &, bool flush_static);
    bool flushFdbByPort(const string &, bool flush_static);
    bool flushFdbAll(bool flush_static);
    bool removeFdbEntry(const FdbEntry& entry, FdbOrigin origin=FDB_ORIGIN_PROVISIONED);

    static const int fdborch_pri;
=======
    void flushFDBEntries(sai_object_id_t bridge_port_oid,
                         sai_object_id_t vlan_oid);
    void notifyObserversFDBFlush(Port &p, sai_object_id_t&);
>>>>>>> 2cab51d1

private:
    PortsOrch *m_portsOrch;
    map<FdbEntry, FdbData> m_entries;
    fdb_entries_by_port_t saved_fdb_entries;
    vector<Table*> m_appTables;
    Table m_fdbStateTable;
    NotificationConsumer* m_flushNotificationsConsumer;
    NotificationConsumer* m_fdbNotificationConsumer;

    void doTask(Consumer& consumer);
    void doTask(NotificationConsumer& consumer);

    void updateVlanMember(const VlanMemberUpdate&);
    void updatePortOperState(const PortOperStateUpdate&);

    bool addFdbEntry(const FdbEntry&, const string&, FdbData fdbData);
    void deleteFdbEntryFromSavedFDB(const MacAddress &mac, const unsigned short &vlanId, FdbOrigin origin, const string portName="");

    bool storeFdbEntryState(const FdbUpdate& update);
    void notifyTunnelOrch(Port& port);
};

#endif /* SWSS_FDBORCH_H */<|MERGE_RESOLUTION|>--- conflicted
+++ resolved
@@ -36,17 +36,13 @@
     bool add;
 };
 
-<<<<<<< HEAD
-struct FdbData
-=======
 struct FdbFlushUpdate
 {
     vector<FdbEntry> entries;
     Port port;
 };
 
-struct SavedFdbEntry
->>>>>>> 2cab51d1
+struct FdbData
 {
     sai_object_id_t bridge_port_id;
     string type;
@@ -94,7 +90,6 @@
     void update(sai_fdb_event_t, const sai_fdb_entry_t *, sai_object_id_t);
     void update(SubjectType type, void *cntx);
     bool getPort(const MacAddress&, uint16_t, Port&);
-<<<<<<< HEAD
 
     bool flushFdbByPortVlan(const string &, const string &, bool flush_static);
     bool flushFdbByVlan(const string &, bool flush_static);
@@ -103,11 +98,9 @@
     bool removeFdbEntry(const FdbEntry& entry, FdbOrigin origin=FDB_ORIGIN_PROVISIONED);
 
     static const int fdborch_pri;
-=======
     void flushFDBEntries(sai_object_id_t bridge_port_oid,
                          sai_object_id_t vlan_oid);
     void notifyObserversFDBFlush(Port &p, sai_object_id_t&);
->>>>>>> 2cab51d1
 
 private:
     PortsOrch *m_portsOrch;
