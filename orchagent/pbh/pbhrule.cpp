#include "sai_serialize.h"

#include "pbhrule.h"

AclRulePbh::AclRulePbh(AclOrch *pAclOrch, string rule, string table, bool createCounter) :
    AclRule(pAclOrch, rule, table, createCounter)
{
}

bool AclRulePbh::validateAddPriority(const sai_uint32_t &value)
{
    SWSS_LOG_ENTER();

    return setPriority(value);
}

bool AclRulePbh::validateAddMatch(const sai_attribute_t &attr)
{
    SWSS_LOG_ENTER();

    bool validate = false;

    auto attrId = static_cast<sai_acl_entry_attr_t>(attr.id);
    auto attrName = sai_serialize_enum(attrId, &sai_metadata_enum_sai_acl_entry_attr_t);

    switch (attrId)
    {
        case SAI_ACL_ENTRY_ATTR_FIELD_GRE_KEY:
        case SAI_ACL_ENTRY_ATTR_FIELD_ETHER_TYPE:
        case SAI_ACL_ENTRY_ATTR_FIELD_IP_PROTOCOL:
        case SAI_ACL_ENTRY_ATTR_FIELD_IPV6_NEXT_HEADER:
        case SAI_ACL_ENTRY_ATTR_FIELD_L4_DST_PORT:
        case SAI_ACL_ENTRY_ATTR_FIELD_INNER_ETHER_TYPE:
            validate = true;
            break;

        default:
            break;
    }

    if (!validate)
    {
        SWSS_LOG_ERROR("Failed to validate match field: invalid attribute %s", attrName.c_str());
        return false;
    }

<<<<<<< HEAD
    if (!m_pTable->validateAclRuleMatch(attrId, *this))
    {
        return false;
    }

    m_matches[attrId] = attr.value;

    return true;
=======
    return setMatch(attrId, attr.value.aclfield);
>>>>>>> da21172e
}

bool AclRulePbh::validateAddAction(const sai_attribute_t &attr)
{
    SWSS_LOG_ENTER();

    bool validate = false;

    auto attrId = static_cast<sai_acl_entry_attr_t>(attr.id);
    auto attrName = sai_serialize_enum(attrId, &sai_metadata_enum_sai_acl_entry_attr_t);

    switch (attrId)
    {
        case SAI_ACL_ENTRY_ATTR_ACTION_SET_ECMP_HASH_ID:
        case SAI_ACL_ENTRY_ATTR_ACTION_SET_LAG_HASH_ID:
            validate = true;
            break;

        default:
            break;
    }

    if (!validate)
    {
        SWSS_LOG_ERROR("Failed to validate action field: invalid attribute %s", attrName.c_str());
        return false;
    }

<<<<<<< HEAD
    if (!isActionSupported(attrId))
    {
        SWSS_LOG_ERROR("Action %s is not supported by ASIC", attrName.c_str());
        return false;
    }

    if (!m_pTable->validateAclRuleAction(attrId, *this))
    {
        return false;
    }

    m_actions[attrId] = attr.value;

    return true;
=======
    return setAction(attrId, attr.value.aclaction);
>>>>>>> da21172e
}

bool AclRulePbh::validate()
{
    SWSS_LOG_ENTER();

    if (m_matches.size() == 0 || m_actions.size() != 1)
    {
        SWSS_LOG_ERROR("Failed to validate rule: invalid parameters");
        return false;
    }

    return true;
}

void AclRulePbh::onUpdate(SubjectType, void *)
{
    // Do nothing
}

bool AclRulePbh::validateAddAction(string attr_name, string attr_value)
{
    SWSS_LOG_THROW("This API should not be used on PbhRule");
}<|MERGE_RESOLUTION|>--- conflicted
+++ resolved
@@ -44,18 +44,7 @@
         return false;
     }
 
-<<<<<<< HEAD
-    if (!m_pTable->validateAclRuleMatch(attrId, *this))
-    {
-        return false;
-    }
-
-    m_matches[attrId] = attr.value;
-
-    return true;
-=======
     return setMatch(attrId, attr.value.aclfield);
->>>>>>> da21172e
 }
 
 bool AclRulePbh::validateAddAction(const sai_attribute_t &attr)
@@ -84,24 +73,7 @@
         return false;
     }
 
-<<<<<<< HEAD
-    if (!isActionSupported(attrId))
-    {
-        SWSS_LOG_ERROR("Action %s is not supported by ASIC", attrName.c_str());
-        return false;
-    }
-
-    if (!m_pTable->validateAclRuleAction(attrId, *this))
-    {
-        return false;
-    }
-
-    m_actions[attrId] = attr.value;
-
-    return true;
-=======
     return setAction(attrId, attr.value.aclaction);
->>>>>>> da21172e
 }
 
 bool AclRulePbh::validate()
