#include <boost/iterator/counting_iterator.hpp>

#include <map>

#include "dashaclgroupmgr.h"

#include "crmorch.h"
#include "dashorch.h"
#include "dashaclorch.h"
#include "saihelper.h"
#include "pbutils.h"
#include "taskworker.h"

extern sai_dash_acl_api_t* sai_dash_acl_api;
extern sai_dash_eni_api_t* sai_dash_eni_api;
extern sai_object_id_t gSwitchId;
extern CrmOrch *gCrmOrch;

using namespace std;
using namespace swss;
using namespace dash::acl_in;
using namespace dash::acl_out;
using namespace dash::acl_rule;
using namespace dash::acl_group;
using namespace dash::tag;
using namespace dash::types;

const static vector<uint8_t> all_protocols(boost::counting_iterator<int>(0), boost::counting_iterator<int>(UINT8_MAX + 1));
const static vector<sai_u16_range_t> all_ports = {{numeric_limits<uint16_t>::min(), numeric_limits<uint16_t>::max()}};

bool from_pb(const AclRule& data, DashAclRule& rule)
{
    rule.m_priority = data.priority();
    rule.m_action = (data.action() == ACTION_PERMIT) ? DashAclRule::Action::ALLOW : DashAclRule::Action::DENY;
    rule.m_terminating = data.terminating();

    if (data.protocol_size())
    {
        rule.m_protocols.reserve(data.protocol_size());
        rule.m_protocols.assign(data.protocol().begin(), data.protocol().end());
    }

    if (!to_sai(data.src_addr(), rule.m_src_prefixes))
    {
        return false;
    }

    if (!to_sai(data.dst_addr(), rule.m_dst_prefixes))
    {
        return false;
    }

    if (data.src_tag_size())
    {
        rule.m_src_tags.insert(data.src_tag().begin(), data.src_tag().end());
    }

    if (data.dst_tag_size())
    {
        rule.m_dst_tags.insert(data.dst_tag().begin(), data.dst_tag().end());
    }

    if (!data.src_port_size())
    {
        rule.m_src_ports = all_ports;
    }
    else if (!to_sai(data.src_port(), rule.m_src_ports))
    {
        return false;
    }

    if (!data.dst_port_size())
    {
        rule.m_dst_ports = all_ports;
    }
    else if (!to_sai(data.dst_port(), rule.m_dst_ports))
    {
        return false;
    }

    return true;
}

bool from_pb(const dash::acl_group::AclGroup &data, DashAclGroup& group)
{
    if (!to_sai(data.ip_version(), group.m_ip_version))
    {
        return false;
    }

    return true;
}

sai_attr_id_t getSaiStage(DashAclDirection d, sai_ip_addr_family_t f, DashAclStage s)
{
    const static map<tuple<DashAclDirection, sai_ip_addr_family_t, DashAclStage>, sai_attr_id_t> StageMaps =
        {
            {{DashAclDirection::IN, SAI_IP_ADDR_FAMILY_IPV4, DashAclStage::STAGE1}, SAI_ENI_ATTR_INBOUND_V4_STAGE1_DASH_ACL_GROUP_ID},
            {{DashAclDirection::IN, SAI_IP_ADDR_FAMILY_IPV4, DashAclStage::STAGE2}, SAI_ENI_ATTR_INBOUND_V4_STAGE2_DASH_ACL_GROUP_ID},
            {{DashAclDirection::IN, SAI_IP_ADDR_FAMILY_IPV4, DashAclStage::STAGE3}, SAI_ENI_ATTR_INBOUND_V4_STAGE3_DASH_ACL_GROUP_ID},
            {{DashAclDirection::IN, SAI_IP_ADDR_FAMILY_IPV4, DashAclStage::STAGE4}, SAI_ENI_ATTR_INBOUND_V4_STAGE4_DASH_ACL_GROUP_ID},
            {{DashAclDirection::IN, SAI_IP_ADDR_FAMILY_IPV4, DashAclStage::STAGE5}, SAI_ENI_ATTR_INBOUND_V4_STAGE5_DASH_ACL_GROUP_ID},
            {{DashAclDirection::IN, SAI_IP_ADDR_FAMILY_IPV6, DashAclStage::STAGE1}, SAI_ENI_ATTR_INBOUND_V6_STAGE1_DASH_ACL_GROUP_ID},
            {{DashAclDirection::IN, SAI_IP_ADDR_FAMILY_IPV6, DashAclStage::STAGE2}, SAI_ENI_ATTR_INBOUND_V6_STAGE2_DASH_ACL_GROUP_ID},
            {{DashAclDirection::IN, SAI_IP_ADDR_FAMILY_IPV6, DashAclStage::STAGE3}, SAI_ENI_ATTR_INBOUND_V6_STAGE3_DASH_ACL_GROUP_ID},
            {{DashAclDirection::IN, SAI_IP_ADDR_FAMILY_IPV6, DashAclStage::STAGE4}, SAI_ENI_ATTR_INBOUND_V6_STAGE4_DASH_ACL_GROUP_ID},
            {{DashAclDirection::IN, SAI_IP_ADDR_FAMILY_IPV6, DashAclStage::STAGE5}, SAI_ENI_ATTR_INBOUND_V6_STAGE5_DASH_ACL_GROUP_ID},
            {{DashAclDirection::OUT, SAI_IP_ADDR_FAMILY_IPV4, DashAclStage::STAGE1}, SAI_ENI_ATTR_OUTBOUND_V4_STAGE1_DASH_ACL_GROUP_ID},
            {{DashAclDirection::OUT, SAI_IP_ADDR_FAMILY_IPV4, DashAclStage::STAGE2}, SAI_ENI_ATTR_OUTBOUND_V4_STAGE2_DASH_ACL_GROUP_ID},
            {{DashAclDirection::OUT, SAI_IP_ADDR_FAMILY_IPV4, DashAclStage::STAGE3}, SAI_ENI_ATTR_OUTBOUND_V4_STAGE3_DASH_ACL_GROUP_ID},
            {{DashAclDirection::OUT, SAI_IP_ADDR_FAMILY_IPV4, DashAclStage::STAGE4}, SAI_ENI_ATTR_OUTBOUND_V4_STAGE4_DASH_ACL_GROUP_ID},
            {{DashAclDirection::OUT, SAI_IP_ADDR_FAMILY_IPV4, DashAclStage::STAGE5}, SAI_ENI_ATTR_OUTBOUND_V4_STAGE5_DASH_ACL_GROUP_ID},
            {{DashAclDirection::OUT, SAI_IP_ADDR_FAMILY_IPV6, DashAclStage::STAGE1}, SAI_ENI_ATTR_OUTBOUND_V6_STAGE1_DASH_ACL_GROUP_ID},
            {{DashAclDirection::OUT, SAI_IP_ADDR_FAMILY_IPV6, DashAclStage::STAGE2}, SAI_ENI_ATTR_OUTBOUND_V6_STAGE2_DASH_ACL_GROUP_ID},
            {{DashAclDirection::OUT, SAI_IP_ADDR_FAMILY_IPV6, DashAclStage::STAGE3}, SAI_ENI_ATTR_OUTBOUND_V6_STAGE3_DASH_ACL_GROUP_ID},
            {{DashAclDirection::OUT, SAI_IP_ADDR_FAMILY_IPV6, DashAclStage::STAGE4}, SAI_ENI_ATTR_OUTBOUND_V6_STAGE4_DASH_ACL_GROUP_ID},
            {{DashAclDirection::OUT, SAI_IP_ADDR_FAMILY_IPV6, DashAclStage::STAGE5}, SAI_ENI_ATTR_OUTBOUND_V6_STAGE5_DASH_ACL_GROUP_ID},
        };

    auto stage = StageMaps.find({d, f, s});
    if (stage == StageMaps.end())
    {
        SWSS_LOG_ERROR("Invalid stage %d %d %d", static_cast<int>(d), f, static_cast<int>(s));
        throw runtime_error("Invalid stage");
    }

    return stage->second;
}

DashAclRuleInfo::DashAclRuleInfo(const DashAclRule &rule) :
    m_src_tags(rule.m_src_tags),
    m_dst_tags(rule.m_dst_tags)
{
    SWSS_LOG_ENTER();
}

bool DashAclRuleInfo::isTagUsed(const std::string &tag_id) const
{
    return (m_src_tags.find(tag_id) != end(m_src_tags)) || (m_dst_tags.find(tag_id) != end(m_dst_tags));
}

DashAclGroupMgr::DashAclGroupMgr(DBConnector *db, DashOrch *dashorch, DashAclOrch *aclorch) :
    m_dash_orch(dashorch),
    m_dash_acl_orch(aclorch),
    m_dash_acl_rules_table(new Table(db, APP_DASH_ACL_RULE_TABLE_NAME))
{
    SWSS_LOG_ENTER();
}

void DashAclGroupMgr::init(DashAclGroup& group)
{
    SWSS_LOG_ENTER();
    group.m_dash_acl_group_id = SAI_NULL_OBJECT_ID;

    for (auto& rule: group.m_dash_acl_rule_table)
    {
        rule.second.m_dash_acl_rule_id = SAI_NULL_OBJECT_ID;
    }
}

void DashAclGroupMgr::create(DashAclGroup& group)
{
    SWSS_LOG_ENTER();

    vector<sai_attribute_t> attrs;

    attrs.emplace_back();
    attrs.back().id = SAI_DASH_ACL_GROUP_ATTR_IP_ADDR_FAMILY;
    attrs.back().value.s32 = group.m_ip_version;

    auto status = sai_dash_acl_api->create_dash_acl_group(&group.m_dash_acl_group_id, gSwitchId, static_cast<uint32_t>(attrs.size()), attrs.data());
    if (status != SAI_STATUS_SUCCESS)
    {
        SWSS_LOG_ERROR("Failed to create ACL group: %d, %s", status, sai_serialize_status(status).c_str());
        handleSaiCreateStatus((sai_api_t)SAI_API_DASH_ACL, status);
    }

    CrmResourceType crm_rtype = (group.m_ip_version == SAI_IP_ADDR_FAMILY_IPV4) ?
        CrmResourceType::CRM_DASH_IPV4_ACL_GROUP : CrmResourceType::CRM_DASH_IPV6_ACL_GROUP;
    gCrmOrch->incCrmDashAclUsedCounter(crm_rtype, group.m_dash_acl_group_id);
}

task_process_status DashAclGroupMgr::create(const string& group_id, DashAclGroup& group)
{
    SWSS_LOG_ENTER();

    if (exists(group_id))
    {
        return task_failed;
    }

    create(group);

    m_groups_table.emplace(group_id, group);

    SWSS_LOG_INFO("Created ACL group %s", group_id.c_str());

    return task_success;
}

void DashAclGroupMgr::remove(DashAclGroup& group)
{
    SWSS_LOG_ENTER();

    if (group.m_dash_acl_group_id == SAI_NULL_OBJECT_ID)
    {
        return;
    }

    sai_status_t status = sai_dash_acl_api->remove_dash_acl_group(group.m_dash_acl_group_id);
    if (status != SAI_STATUS_SUCCESS)
    {
        SWSS_LOG_ERROR("Failed to remove ACL group: %d, %s", status, sai_serialize_status(status).c_str());
        handleSaiRemoveStatus((sai_api_t)SAI_API_DASH_ACL, status);
    }

    CrmResourceType crm_rtype = (group.m_ip_version == SAI_IP_ADDR_FAMILY_IPV4) ?
        CrmResourceType::CRM_DASH_IPV4_ACL_GROUP : CrmResourceType::CRM_DASH_IPV6_ACL_GROUP;
    gCrmOrch->decCrmDashAclUsedCounter(crm_rtype, group.m_dash_acl_group_id);

    group.m_dash_acl_group_id = SAI_NULL_OBJECT_ID;
}

task_process_status DashAclGroupMgr::remove(const string& group_id)
{
    SWSS_LOG_ENTER();

    auto group_it = m_groups_table.find(group_id);
    if (group_it == m_groups_table.end())
    {
        SWSS_LOG_INFO("ACL group %s doesn't exist", group_id.c_str());
        return task_success;
    }

    auto& group = group_it->second;

    if (!group.m_dash_acl_rule_table.empty())
    {
        SWSS_LOG_ERROR("ACL group %s still has %zu rules", group_id.c_str(), group.m_dash_acl_rule_table.size());
        return task_need_retry;
    }

    if (isBound(group))
    {
        SWSS_LOG_ERROR("ACL group %s still has %zu references", group_id.c_str(), group.m_in_tables.size() + group.m_out_tables.size());
        return task_need_retry;
    }

    remove(group);

    m_groups_table.erase(group_id);
    SWSS_LOG_INFO("Removed ACL group %s", group_id.c_str());

    return task_success;
}

bool DashAclGroupMgr::exists(const string& group_id) const
{
    SWSS_LOG_ENTER();

    return m_groups_table.find(group_id) != m_groups_table.end();
}

task_process_status DashAclGroupMgr::onUpdate(const string& group_id, const string& tag_id, const DashTag& tag)
{
    SWSS_LOG_ENTER();

    auto group_it = m_groups_table.find(group_id);
    if (group_it == m_groups_table.end())
    {
        return task_success;
    }

    auto& group = group_it->second;
    if (isBound(group))
    {
        // If the group is bound to at least one ENI refresh the full group to update the affected rules.
        // When the group is bound to the ENI we need to make sure that the update of the affected rules will be atomic.
        SWSS_LOG_INFO("Update full ACL group %s", group_id.c_str());

        return refreshAclGroupFull(group_id);
    }

    // If the group is not bound to ENI update the rule immediately.
    SWSS_LOG_INFO("Update ACL group %s", group_id.c_str());
    for (auto& rule_it: group.m_dash_acl_rule_table)
    {
        auto& rule_id = rule_it.first;
        auto& rule_info = rule_it.second;
        if (rule_info.isTagUsed(tag_id))
        {
            DashAclRule rule;
            bool found = fetchRule(group_id, rule_id, rule);
            if (!found)
            {
                SWSS_LOG_ERROR("Failed to fetch group %s rule %s", group_id.c_str(), rule_id.c_str());
                return task_failed;
            }
            removeRule(group, rule_info);
            rule_info = createRule(group, rule);
        }
    }

    return task_success;
}

task_process_status DashAclGroupMgr::refreshAclGroupFull(const string &group_id)
{
    SWSS_LOG_ENTER();

    auto& group = m_groups_table[group_id];

    DashAclGroup new_group = group;
    init(new_group);
    create(new_group);

    for (auto& rule_it: new_group.m_dash_acl_rule_table)
    {
        auto& rule_id = rule_it.first;
        auto& rule_info = rule_it.second;
        DashAclRule rule;
        bool found = fetchRule(group_id, rule_id, rule);
        if (!found)
        {
            SWSS_LOG_ERROR("Failed to fetch group %s rule %s", group_id.c_str(), rule_id.c_str());
            return task_failed;
        }

        rule_info = createRule(new_group, rule);
    }

    for (const auto& table: new_group.m_in_tables)
    {
        const auto& eni_id = table.first;
        const auto& stages = table.second;

        const auto eni = m_dash_orch->getEni(eni_id);
        ABORT_IF_NOT(eni != nullptr, "Failed to get ENI %s", eni_id.c_str());

        for (const auto& stage: stages)
        {
            bind(new_group, *eni, DashAclDirection::IN, stage);
        }
    }

    for (const auto& table: new_group.m_out_tables)
    {
        const auto& eni_id = table.first;
        const auto& stages = table.second;

        const auto eni = m_dash_orch->getEni(eni_id);
        ABORT_IF_NOT(eni != nullptr, "Failed to get ENI %s", eni_id.c_str());

        for (const auto& stage: stages)
        {
            bind(new_group, *eni, DashAclDirection::OUT, stage);
        }
    }

    removeAclGroupFull(group);

    group = new_group;

    return task_success;
}

void DashAclGroupMgr::removeAclGroupFull(DashAclGroup& group)
{
    SWSS_LOG_ENTER();

    for (auto& rule: group.m_dash_acl_rule_table)
    {
        removeRule(group, rule.second);
    }

    remove(group);
}

DashAclRuleInfo DashAclGroupMgr::createRule(DashAclGroup& group, DashAclRule& rule)
{
    SWSS_LOG_ENTER();

    vector<sai_attribute_t> attrs;
    vector<sai_ip_prefix_t> src_prefixes = {};
    vector<sai_ip_prefix_t> dst_prefixes = {};

    DashAclRuleInfo rule_info = rule;

    auto any_ip = [] (const auto& g)
    {
        sai_ip_prefix_t ip_prefix = {};
        ip_prefix.addr_family = g.isIpV4() ? SAI_IP_ADDR_FAMILY_IPV4 : SAI_IP_ADDR_FAMILY_IPV6;
        return ip_prefix;
    };

    attrs.emplace_back();
    attrs.back().id = SAI_DASH_ACL_RULE_ATTR_PRIORITY;
    attrs.back().value.u32 = rule.m_priority;

    attrs.emplace_back();
    attrs.back().id = SAI_DASH_ACL_RULE_ATTR_ACTION;

    if (rule.m_action == DashAclRule::Action::ALLOW)
    {
        attrs.back().value.s32 = rule.m_terminating ?
            SAI_DASH_ACL_RULE_ACTION_PERMIT : SAI_DASH_ACL_RULE_ACTION_PERMIT_AND_CONTINUE;
    }
    else
    {
        attrs.back().value.s32 = rule.m_terminating ?
            SAI_DASH_ACL_RULE_ACTION_DENY : SAI_DASH_ACL_RULE_ACTION_DENY_AND_CONTINUE;
    }

    attrs.emplace_back();
    attrs.back().id = SAI_DASH_ACL_RULE_ATTR_PROTOCOL;

    vector<uint8_t> protocols;
    if (rule.m_protocols.size()) {
        protocols = rule.m_protocols;
    } else {
        protocols = all_protocols;
    }

    attrs.back().value.u8list.count = static_cast<uint32_t>(protocols.size());
    attrs.back().value.u8list.list = protocols.data();

    if (!rule.m_src_prefixes.empty())
    {
        src_prefixes.insert(src_prefixes.end(),
                 rule.m_src_prefixes.begin(),  rule.m_src_prefixes.end());
    }

    if (!rule.m_dst_prefixes.empty())
    {
        dst_prefixes.insert(dst_prefixes.end(),
                rule.m_dst_prefixes.begin(), rule.m_dst_prefixes.end());
    }

    for (const auto &tag : rule.m_src_tags)
    {
        const auto& prefixes = m_dash_acl_orch->getDashAclTagMgr().getPrefixes(tag);

        src_prefixes.insert(src_prefixes.end(),
            prefixes.begin(), prefixes.end());
    }

    for (const auto &tag : rule.m_dst_tags)
    {
        const auto& prefixes = m_dash_acl_orch->getDashAclTagMgr().getPrefixes(tag);

        dst_prefixes.insert(dst_prefixes.end(),
            prefixes.begin(), prefixes.end());
    }

    if (src_prefixes.empty())
    {
        src_prefixes.push_back(any_ip(group));
    }

    if (dst_prefixes.empty())
    {
        dst_prefixes.push_back(any_ip(group));
    }

    attrs.emplace_back();
    attrs.back().id = SAI_DASH_ACL_RULE_ATTR_SIP;
    attrs.back().value.ipprefixlist.count = static_cast<uint32_t>(src_prefixes.size());
    attrs.back().value.ipprefixlist.list = src_prefixes.data();

    attrs.emplace_back();
    attrs.back().id = SAI_DASH_ACL_RULE_ATTR_DIP;
    attrs.back().value.ipprefixlist.count = static_cast<uint32_t>(dst_prefixes.size());
    attrs.back().value.ipprefixlist.list = dst_prefixes.data();

    attrs.emplace_back();
    attrs.back().id = SAI_DASH_ACL_RULE_ATTR_SRC_PORT;
    attrs.back().value.u16rangelist.count = static_cast<uint32_t>(rule.m_src_ports.size());
    attrs.back().value.u16rangelist.list = rule.m_src_ports.data();

    attrs.emplace_back();
    attrs.back().id = SAI_DASH_ACL_RULE_ATTR_DST_PORT;
    attrs.back().value.u16rangelist.count = static_cast<uint32_t>(rule.m_dst_ports.size());
    attrs.back().value.u16rangelist.list = rule.m_dst_ports.data();

    attrs.emplace_back();
    attrs.back().id = SAI_DASH_ACL_RULE_ATTR_DASH_ACL_GROUP_ID;
    attrs.back().value.oid = group.m_dash_acl_group_id;

    auto status = sai_dash_acl_api->create_dash_acl_rule(&rule_info.m_dash_acl_rule_id, gSwitchId, static_cast<uint32_t>(attrs.size()), attrs.data());
    if (status != SAI_STATUS_SUCCESS)
    {
        SWSS_LOG_ERROR("Failed to create ACL rule: %d, %s", status, sai_serialize_status(status).c_str());
        handleSaiCreateStatus((sai_api_t)SAI_API_DASH_ACL, status);
    }

    CrmResourceType crm_rtype = (group.m_ip_version == SAI_IP_ADDR_FAMILY_IPV4) ?
            CrmResourceType::CRM_DASH_IPV4_ACL_RULE : CrmResourceType::CRM_DASH_IPV6_ACL_RULE;
    gCrmOrch->incCrmDashAclUsedCounter(crm_rtype, group.m_dash_acl_group_id);

    return rule_info;
}

task_process_status DashAclGroupMgr::createRule(const string& group_id, const string& rule_id, DashAclRule& rule)
{
    SWSS_LOG_ENTER();

    auto group_it = m_groups_table.find(group_id);
    if (group_it == m_groups_table.end())
    {
        SWSS_LOG_INFO("ACL group %s doesn't exist, waiting for group creating before creating rule %s", group_id.c_str(), rule_id.c_str());
        return task_need_retry;
    }
    auto& group = group_it->second;

    auto acl_rule_it = group.m_dash_acl_rule_table.find(rule_id);
    ABORT_IF_NOT(acl_rule_it == group.m_dash_acl_rule_table.end(), "Failed to create ACL rule %s. Rule already exist in ACL group %s", rule_id.c_str(), group_id.c_str());

<<<<<<< HEAD
    auto rule_info = createRule(group, rule);
=======
    for (const auto& tag_id : rule.m_src_tags)
    {
        if (!m_dash_acl_orch->getDashAclTagMgr().exists(tag_id))
        {
            SWSS_LOG_INFO("ACL tag %s doesn't exist, waiting for tag creating before creating rule %s", tag_id.c_str(), rule_id.c_str());
            return task_need_retry;
        }
    }

    for (const auto& tag_id : rule.m_dst_tags)
    {
        if (!m_dash_acl_orch->getDashAclTagMgr().exists(tag_id))
        {
            SWSS_LOG_INFO("ACL tag %s doesn't exist, waiting for tag creating before creating rule %s", tag_id.c_str(), rule_id.c_str());
            return task_need_retry;
        }
    }

    createRule(group, rule);
>>>>>>> 194daa04

    group.m_dash_acl_rule_table.emplace(rule_id, rule_info);
    attachTags(group_id, rule.m_src_tags);
    attachTags(group_id, rule.m_dst_tags);

    SWSS_LOG_INFO("Created ACL rule %s:%s", group_id.c_str(), rule_id.c_str());

    return task_success;
}

task_process_status DashAclGroupMgr::updateRule(const string& group_id, const string& rule_id, DashAclRule& rule)
{
    SWSS_LOG_ENTER();

    if (ruleExists(group_id, rule_id))
    {
        removeRule(group_id, rule_id);
    }

    createRule(group_id, rule_id, rule);

    return task_success;
}

void DashAclGroupMgr::removeRule(DashAclGroup& group, DashAclRuleInfo& rule)
{
    SWSS_LOG_ENTER();

    if (rule.m_dash_acl_rule_id == SAI_NULL_OBJECT_ID)
    {
        return;
    }

    // Remove the ACL group
    auto status = sai_dash_acl_api->remove_dash_acl_rule(rule.m_dash_acl_rule_id);
    if (status != SAI_STATUS_SUCCESS)
    {
        SWSS_LOG_ERROR("Failed to remove ACL rule: %d, %s", status, sai_serialize_status(status).c_str());
        handleSaiRemoveStatus((sai_api_t)SAI_API_DASH_ACL, status);
    }

    CrmResourceType crm_resource = (group.m_ip_version == SAI_IP_ADDR_FAMILY_IPV4) ?
        CrmResourceType::CRM_DASH_IPV4_ACL_RULE : CrmResourceType::CRM_DASH_IPV6_ACL_RULE;
    gCrmOrch->decCrmDashAclUsedCounter(crm_resource, group.m_dash_acl_group_id);

    rule.m_dash_acl_rule_id = SAI_NULL_OBJECT_ID;
}

task_process_status DashAclGroupMgr::removeRule(const string& group_id, const string& rule_id)
{
    SWSS_LOG_ENTER();

    if (!ruleExists(group_id, rule_id))
    {
        SWSS_LOG_INFO("ACL rule %s:%s does not exists", group_id.c_str(), rule_id.c_str());
        return task_success;
    }

    auto& group = m_groups_table[group_id];
    if (isBound(group))
    {
        SWSS_LOG_INFO("Failed to remove dash ACL rule %s:%s, ACL group is bound to the ENI", group_id.c_str(), rule_id.c_str());
        return task_need_retry;
    }

    auto& rule = group.m_dash_acl_rule_table[rule_id];

    removeRule(group, rule);

    detachTags(group_id, rule.m_src_tags);
    detachTags(group_id, rule.m_dst_tags);

    group.m_dash_acl_rule_table.erase(rule_id);

    SWSS_LOG_INFO("Removed ACL rule %s:%s", group_id.c_str(), rule_id.c_str());

    return task_success;
}

bool DashAclGroupMgr::fetchRule(const std::string &group_id, const std::string &rule_id, DashAclRule &rule)
{
    auto key = group_id + ":" + rule_id;
    vector<FieldValueTuple> tuples;

    bool exists = m_dash_acl_rules_table->get(key, tuples);
    if (!exists)
    {
        SWSS_LOG_ERROR("Failed to fetch DASH ACL Rule %s", key.c_str());
        return false;
    }

    AclRule pb_rule;
    if (!parsePbMessage(tuples, pb_rule))
    {
        SWSS_LOG_ERROR("Failed to parse PB message for DASH ACL rule");
        return false;
    }

    if (!from_pb(pb_rule, rule))
    {
        SWSS_LOG_ERROR("Failed to convert PB DASH ACL Rule");
        return false;
    }

    return true;
}

void DashAclGroupMgr::bind(const DashAclGroup& group, const EniEntry& eni, DashAclDirection direction, DashAclStage stage)
{
    SWSS_LOG_ENTER();

    sai_attribute_t attr;

    attr.id = getSaiStage(direction, group.m_ip_version, stage);
    attr.value.oid = group.m_dash_acl_group_id;

    auto status = sai_dash_eni_api->set_eni_attribute(eni.eni_id, &attr);
    if (status != SAI_STATUS_SUCCESS)
    {
        SWSS_LOG_ERROR("Failed to bind ACL group to ENI: %d", status);
        handleSaiSetStatus((sai_api_t)SAI_API_DASH_ENI, status);
    }
}

bool DashAclGroupMgr::ruleExists(const string& group_id, const string& rule_id) const
{
    SWSS_LOG_ENTER();

    auto group_it = m_groups_table.find(group_id);
    if (group_it == m_groups_table.end())
    {
        return false;
    }

    return group_it->second.m_dash_acl_rule_table.find(rule_id) != group_it->second.m_dash_acl_rule_table.end();
}

task_process_status DashAclGroupMgr::bind(const string& group_id, const string& eni_id, DashAclDirection direction, DashAclStage stage)
{
    SWSS_LOG_ENTER();

    auto group_it = m_groups_table.find(group_id);
    if (group_it == m_groups_table.end())
    {
        SWSS_LOG_INFO("Failed to bind ACL group %s to ENI %s. ACL group does not exist", group_id.c_str(), eni_id.c_str());
        return task_failed;
    }

    auto& group = group_it->second;

    if (group.m_dash_acl_rule_table.empty())
    {
        SWSS_LOG_INFO("Failed to bind ACL group %s to ENI %s. ACL group has no rules attached.", group_id.c_str(), eni_id.c_str());
        return task_failed;
    }

    auto eni = m_dash_orch->getEni(eni_id);
    if (!eni)
    {
        SWSS_LOG_INFO("eni %s cannot be found", eni_id.c_str());
        return task_need_retry;
    }

    bind(group, *eni, direction, stage);

    auto& table = (direction == DashAclDirection::IN) ? group.m_in_tables : group.m_out_tables;
    auto& eni_stages = table[eni_id];

    eni_stages.insert(stage);

    SWSS_LOG_INFO("Bound ACL group %s to ENI %s", group_id.c_str(), eni_id.c_str());

    return task_success;
}

void DashAclGroupMgr::unbind(const DashAclGroup& group, const EniEntry& eni, DashAclDirection direction, DashAclStage stage)
{
    SWSS_LOG_ENTER();

    sai_attribute_t attr;

    attr.id = getSaiStage(direction, group.m_ip_version, stage);
    attr.value.oid = SAI_NULL_OBJECT_ID;

    auto status = sai_dash_eni_api->set_eni_attribute(eni.eni_id, &attr);
    if (status != SAI_STATUS_SUCCESS)
    {
        SWSS_LOG_ERROR("Failed to unbind ACL group from ENI: %d", status);
        handleSaiSetStatus((sai_api_t)SAI_API_DASH_ENI, status);
    }
}

task_process_status DashAclGroupMgr::unbind(const string& group_id, const string& eni_id, DashAclDirection direction, DashAclStage stage)
{
    SWSS_LOG_ENTER();

    auto group_it = m_groups_table.find(group_id);
    if (group_it == m_groups_table.end())
    {
        SWSS_LOG_INFO("ACL group %s does not exist", group_id.c_str());
        return task_success;
    }

    auto& group = group_it->second;

    auto eni_entry = m_dash_orch->getEni(eni_id);
    if (!eni_entry)
    {
        SWSS_LOG_INFO("eni %s cannot be found", eni_id.c_str());
        return task_success;
    }

    auto& table = (direction == DashAclDirection::IN) ? group.m_in_tables : group.m_out_tables;
    auto eni_it = table.find(eni_id);
    if (eni_it == table.end())
    {
        SWSS_LOG_INFO("ACL group %s is not bound to ENI %s", group_id.c_str(), eni_id.c_str());
        return task_success;
    }

    auto& eni_stages = eni_it->second;
    if (eni_stages.find(stage) == eni_stages.end())
    {
        SWSS_LOG_INFO("ACL group %s is not bound to ENI %s stage %d", group_id.c_str(), eni_id.c_str(), static_cast<int>(stage));
        return task_success;
    }

    unbind(group, *eni_entry, direction, stage);

    eni_stages.erase(stage);
    if (eni_stages.empty())
    {
        table.erase(eni_it);
    }

    return task_success;
}

bool DashAclGroupMgr::isBound(const string &group_id)
{
    SWSS_LOG_ENTER();

    if (!exists(group_id))
    {
        return false;
    }

    return isBound(m_groups_table[group_id]);
}

bool DashAclGroupMgr::isBound(const DashAclGroup& group)
{
    SWSS_LOG_ENTER();

    return !group.m_in_tables.empty() || !group.m_out_tables.empty();
}

void DashAclGroupMgr::attachTags(const string &group_id, const unordered_set<string>& tags)
{
    SWSS_LOG_ENTER();

    for (const auto& tag_id : tags)
    {
        m_dash_acl_orch->getDashAclTagMgr().attach(tag_id, group_id);
    }
}

void DashAclGroupMgr::detachTags(const string &group_id, const unordered_set<string>& tags)
{
    SWSS_LOG_ENTER();

    for (const auto& tag_id : tags)
    {
        m_dash_acl_orch->getDashAclTagMgr().detach(tag_id, group_id);
    }
}<|MERGE_RESOLUTION|>--- conflicted
+++ resolved
@@ -515,9 +515,6 @@
     auto acl_rule_it = group.m_dash_acl_rule_table.find(rule_id);
     ABORT_IF_NOT(acl_rule_it == group.m_dash_acl_rule_table.end(), "Failed to create ACL rule %s. Rule already exist in ACL group %s", rule_id.c_str(), group_id.c_str());
 
-<<<<<<< HEAD
-    auto rule_info = createRule(group, rule);
-=======
     for (const auto& tag_id : rule.m_src_tags)
     {
         if (!m_dash_acl_orch->getDashAclTagMgr().exists(tag_id))
@@ -536,8 +533,7 @@
         }
     }
 
-    createRule(group, rule);
->>>>>>> 194daa04
+    auto rule_info = createRule(group, rule);
 
     group.m_dash_acl_rule_table.emplace(rule_id, rule_info);
     attachTags(group_id, rule.m_src_tags);
