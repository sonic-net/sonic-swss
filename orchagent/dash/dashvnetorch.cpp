--- conflicted
+++ resolved
@@ -408,22 +408,9 @@
     std::string underlay_sip_str = to_string(ctxt.metadata.underlay_ip());
     if (vnet_underlay_ips.find(underlay_sip_str) != vnet_underlay_ips.end())
     {
-<<<<<<< HEAD
         SWSS_LOG_INFO("Vnet %s already has PA validation entry for IP %s", ctxt.vnet_name.c_str(), to_string(ctxt.metadata.underlay_ip()).c_str());
         object_statuses.emplace_back(SAI_STATUS_ITEM_ALREADY_EXISTS);
-        return true;
-=======
-        /*
-         * PA validation entry already exisits. Just increment refcount and add
-         * a dummy success status to satisfy postop
-         */
-        object_statuses.emplace_back(SAI_STATUS_SUCCESS);
-        pa_refcount_table_[pa_ref_key]++;
-        SWSS_LOG_INFO("Increment PA refcount to %u for PA IP %s",
-                        pa_refcount_table_[pa_ref_key],
-                        underlay_ip_str.c_str());
         return;
->>>>>>> 25144f40
     }
 
     uint32_t attr_count = 1;
@@ -439,56 +426,22 @@
     object_statuses.emplace_back();
     pa_validation_bulker_.create_entry(&object_statuses.back(), &pa_validation_entry,
             attr_count, &pa_validation_attr);
-<<<<<<< HEAD
     vnet_table_[ctxt.vnet_name].underlay_ips.insert(underlay_sip_str);
     SWSS_LOG_INFO("Bulk create PA validation entry for Vnet %s underlay IP %s",
                     ctxt.vnet_name.c_str(), to_string(ctxt.metadata.underlay_ip()).c_str());
-    return true;
-=======
-    pa_refcount_table_[pa_ref_key] = 1;
-    SWSS_LOG_INFO("Initialize PA refcount to 1 for PA IP %s",
-                    underlay_ip_str.c_str());
->>>>>>> 25144f40
 }
 
 bool DashVnetOrch::addVnetMap(const string& key, VnetMapBulkContext& ctxt)
 {
     SWSS_LOG_ENTER();
 
-<<<<<<< HEAD
     bool vnet_exists = (gVnetNameToId.find(ctxt.vnet_name) != gVnetNameToId.end());
     if (!vnet_exists)
     {
         SWSS_LOG_INFO("Not creating VNET map for %s since VNET %s doesn't exist", key.c_str(), ctxt.vnet_name.c_str());
         return false;
     }
-    return addOutboundCaToPa(key, ctxt) && addPaValidation(key, ctxt);
-=======
-    bool remove_from_consumer = true;
-    bool exists = (vnet_map_table_.find(key) != vnet_map_table_.end());
-    if (!exists)
-    {
-        
-        bool vnet_exists = (gVnetNameToId.find(ctxt.vnet_name) != gVnetNameToId.end());
-        if (!vnet_exists)
-        {
-            SWSS_LOG_INFO("Not creating VNET map for %s since VNET %s doesn't exist", key.c_str(), ctxt.vnet_name.c_str());
-            return false;
-        }
-
-        /*
-         * To avoid dependency issues, addPaValidation is called in the end of
-         * addOutboundCaToPa, which ensures ca_to_pa and pa_validation entries
-         * are both created consistently at one time.
-         */
-        remove_from_consumer = addOutboundCaToPa(key, ctxt);
-    }
-    /*
-     * If the VNET map is already added, don't add it to the bulker and
-     * return true so it's removed from the consumer
-     */
-    return remove_from_consumer;
->>>>>>> 25144f40
+    return addOutboundCaToPa(key, ctxt);
 }
 
 bool DashVnetOrch::addOutboundCaToPaPost(const string& key, const VnetMapBulkContext& ctxt)
@@ -572,12 +525,6 @@
         return remove_from_consumer;
     }
 
-<<<<<<< HEAD
-=======
-    string vnet_name = ctxt.vnet_name;
-    VnetMapEntry entry = { gVnetNameToId[vnet_name], ctxt.dip, ctxt.metadata };
-    vnet_map_table_[key] = entry;
->>>>>>> 25144f40
     SWSS_LOG_INFO("Vnet map added for %s", key.c_str());
 
     return remove_from_consumer;
@@ -601,7 +548,6 @@
 {
     SWSS_LOG_ENTER();
 
-<<<<<<< HEAD
     auto& object_statuses = ctxt.pa_validation_statuses;
     for (auto ip_str : vnet_table_[ctxt.vnet_name].underlay_ips)
     {
@@ -616,42 +562,6 @@
         SWSS_LOG_INFO("Bulk remove PA validation entry for Vnet %s IP %s, removing refcount table entry",
                         ctxt.vnet_name.c_str(), underlay_ip.to_string().c_str());
 
-=======
-    auto& object_statuses = ctxt.pa_validation_object_statuses;
-    string underlay_ip = to_string(vnet_map_table_[key].metadata.underlay_ip());
-    string pa_ref_key = ctxt.vnet_name + ":" + underlay_ip;
-    auto it = pa_refcount_table_.find(pa_ref_key);
-    if (it == pa_refcount_table_.end())
-    {
-        SWSS_LOG_INFO("PA refcount entry not found for %s", key.c_str());
-    }
-    else
-    {
-        if (--pa_refcount_table_[pa_ref_key] > 0)
-        {
-            /*
-             * PA validation entry already exisits. Just decrement refcount and add
-             * a dummy success status to satisfy postop
-             */
-            object_statuses.emplace_back(SAI_STATUS_SUCCESS);
-            SWSS_LOG_INFO("Decrement PA refcount to %u for PA IP %s",
-                            pa_refcount_table_[pa_ref_key],
-                            underlay_ip.c_str());
-        }
-        else
-        {
-            sai_pa_validation_entry_t pa_validation_entry;
-            pa_validation_entry.vnet_id = vnet_map_table_[key].dst_vnet_id;
-            pa_validation_entry.switch_id = gSwitchId;
-            to_sai(vnet_map_table_[key].metadata.underlay_ip(), pa_validation_entry.sip);
-
-            object_statuses.emplace_back();
-            pa_validation_bulker_.remove_entry(&object_statuses.back(), &pa_validation_entry);
-            SWSS_LOG_INFO("PA refcount refcount is zero for PA IP %s, removing refcount table entry",
-                            underlay_ip.c_str());
-            pa_refcount_table_.erase(pa_ref_key);
-        }
->>>>>>> 25144f40
     }
 }
 
@@ -745,13 +655,8 @@
 {
     SWSS_LOG_ENTER();
 
-<<<<<<< HEAD
-    bool status = removeOutboundCaToPaPost(key, ctxt);
-    if (!status)
-=======
-    bool remove_from_consumer = removeOutboundCaToPaPost(key, ctxt) && removePaValidationPost(key, ctxt);
+    bool remove_from_consumer = removeOutboundCaToPaPost(key, ctxt);
     if (!remove_from_consumer)
->>>>>>> 25144f40
     {
         SWSS_LOG_ERROR("removeVnetMapPost failed for %s ", key.c_str());
         return remove_from_consumer;
