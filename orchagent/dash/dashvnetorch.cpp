--- conflicted
+++ resolved
@@ -326,12 +326,7 @@
     sai_pa_validation_entry_t pa_validation_entry;
     pa_validation_entry.vnet_id = gVnetNameToId[ctxt.vnet_name];
     pa_validation_entry.switch_id = gSwitchId;
-<<<<<<< HEAD
     to_sai(ctxt.metadata.underlay_ip(), pa_validation_entry.sip);
-    auto& object_statuses = ctxt.pa_validation_object_statuses;
-=======
-    swss::copy(pa_validation_entry.sip, ctxt.underlay_ip);
->>>>>>> 07d5735b
     sai_attribute_t pa_validation_attr;
 
     pa_validation_attr.id = SAI_PA_VALIDATION_ENTRY_ATTR_ACTION;
@@ -482,15 +477,6 @@
     SWSS_LOG_ENTER();
 
     auto& object_statuses = ctxt.pa_validation_object_statuses;
-<<<<<<< HEAD
-    sai_pa_validation_entry_t pa_validation_entry;
-    pa_validation_entry.vnet_id = vnet_map_table_[key].dst_vnet_id;
-    pa_validation_entry.switch_id = gSwitchId;
-    to_sai(vnet_map_table_[key].metadata.underlay_ip(), pa_validation_entry.sip);
-
-    object_statuses.emplace_back();
-    pa_validation_bulker_.remove_entry(&object_statuses.back(), &pa_validation_entry);
-=======
     string underlay_ip = vnet_map_table_[key].underlay_ip.to_string();
     string pa_ref_key = ctxt.vnet_name + ":" + underlay_ip;
     auto it = pa_refcount_table_.find(pa_ref_key);
@@ -517,7 +503,7 @@
             sai_pa_validation_entry_t pa_validation_entry;
             pa_validation_entry.vnet_id = vnet_map_table_[key].dst_vnet_id;
             pa_validation_entry.switch_id = gSwitchId;
-            swss::copy(pa_validation_entry.sip, vnet_map_table_[key].underlay_ip);
+            to_sai(vnet_map_table_[key].metadata.underlay_ip(), pa_validation_entry.sip);
 
             object_statuses.emplace_back();
             pa_validation_bulker_.remove_entry(&object_statuses.back(), &pa_validation_entry);
@@ -526,7 +512,6 @@
             pa_refcount_table_.erase(pa_ref_key);
         }
     }
->>>>>>> 07d5735b
 }
 
 bool DashVnetOrch::removeVnetMap(const string& key, VnetMapBulkContext& ctxt)
