--- conflicted
+++ resolved
@@ -60,11 +60,7 @@
     bool removeEniObject(const std::string& eni);
     bool removeEniAddrMapEntry(const std::string& eni);
     bool removeEni(const std::string& eni);
-<<<<<<< HEAD
-    bool addQosEntry(const std::string& qos_name, const dash::qos::Qos &entry);
-=======
     bool setEniAdminState(const std::string& eni, const EniEntry& entry);
     bool addQosEntry(const std::string& qos_name, const QosEntry &entry);
->>>>>>> 07d5735b
     bool removeQosEntry(const std::string& qos_name);
 };