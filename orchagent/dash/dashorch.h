--- conflicted
+++ resolved
@@ -170,14 +170,11 @@
 
     std::unique_ptr<swss::Table> m_eni_name_table;
     std::shared_ptr<swss::DBConnector> m_counter_db;
-<<<<<<< HEAD
-=======
     std::shared_ptr<swss::DBConnector> m_asic_db;
     swss::SelectableTimer* m_fc_update_timer = nullptr;
     DashHaOrch* m_dash_ha_orch = nullptr;
 
     void doTask(swss::SelectableTimer&);
->>>>>>> 5de59222
     void addEniMapEntry(sai_object_id_t oid, const std::string& name);
     void removeEniMapEntry(sai_object_id_t oid, const std::string& name);
     DashCounter<CounterType::ENI> EniCounter;
