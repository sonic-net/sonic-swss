--- conflicted
+++ resolved
@@ -53,11 +53,8 @@
     const EniEntry *getEni(const std::string &eni) const;
     bool getRouteTypeActions(dash::route_type::RoutingType routing_type, dash::route_type::RouteType& route_type);
     void handleFCStatusUpdate(bool is_enabled);
-<<<<<<< HEAD
     dash::types::IpAddress getApplianceVip();
-=======
     bool hasApplianceEntry();
->>>>>>> 8c778bfb
 
 private:
     ApplianceTable appliance_entries_;
