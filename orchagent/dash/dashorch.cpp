--- conflicted
+++ resolved
@@ -1349,8 +1349,6 @@
     SWSS_LOG_INFO("Removing ENI map entry for %s, id: %s", name.c_str(), sai_serialize_object_id(oid).c_str());
 }
 
-<<<<<<< HEAD
-=======
 void DashOrch::addEniToFC(sai_object_id_t oid, const string &name)
 {
     if (!m_eni_fc_status)
@@ -1399,7 +1397,6 @@
     }
 }
 
->>>>>>> 5de59222
 dash::types::IpAddress DashOrch::getApplianceVip()
 {
     SWSS_LOG_ENTER();
