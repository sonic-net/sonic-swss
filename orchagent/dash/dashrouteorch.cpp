--- conflicted
+++ resolved
@@ -17,11 +17,8 @@
 #include "swssnet.h"
 #include "tokenize.h"
 #include "dashorch.h"
-<<<<<<< HEAD
+#include "crmorch.h"
 #include "saihelper.h"
-=======
-#include "crmorch.h"
->>>>>>> 0f6baf69
 
 using namespace std;
 using namespace swss;
