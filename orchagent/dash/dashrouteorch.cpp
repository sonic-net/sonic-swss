--- conflicted
+++ resolved
@@ -130,14 +130,10 @@
 
     OutboundRoutingEntry entry = { dash_orch_->getEni(ctxt.eni)->eni_id, ctxt.destination, ctxt.action_type, ctxt.vnet, ctxt.overlay_ip };
     routing_entries_[key] = entry;
-<<<<<<< HEAD
 
     gCrmOrch->incCrmResUsedCounter(ctxt.destination.isV4() ? CrmResourceType::CRM_DASH_IPV4_OUTBOUND_ROUTING : CrmResourceType::CRM_DASH_IPV6_OUTBOUND_ROUTING);
 
-    SWSS_LOG_NOTICE("Outbound routing entry for %s added", key.c_str());
-=======
     SWSS_LOG_INFO("Outbound routing entry for %s added", key.c_str());
->>>>>>> 415bf7b4
 
     return true;
 }
@@ -415,14 +411,10 @@
 
     InboundRoutingEntry entry = { dash_orch_->getEni(ctxt.eni)->eni_id, ctxt.vni, ctxt.sip, ctxt.sip_mask, ctxt.action_type, ctxt.vnet, ctxt.pa_validation, ctxt.priority };
     routing_rule_entries_[key] = entry;
-<<<<<<< HEAD
 
     gCrmOrch->incCrmResUsedCounter(ctxt.sip.isV4() ? CrmResourceType::CRM_DASH_IPV4_INBOUND_ROUTING : CrmResourceType::CRM_DASH_IPV6_INBOUND_ROUTING);
 
-    SWSS_LOG_NOTICE("Inbound routing entry for %s added", key.c_str());
-=======
     SWSS_LOG_INFO("Inbound routing entry for %s added", key.c_str());
->>>>>>> 415bf7b4
 
     return true;
 }
