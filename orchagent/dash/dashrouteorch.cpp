#include <cassert>
#include <string>
#include <vector>
#include <unordered_map>
#include <unordered_set>
#include <exception>
#include <inttypes.h>
#include <algorithm>
#include <numeric>

#include "converter.h"
#include "dashrouteorch.h"
#include "macaddress.h"
#include "orch.h"
#include "sai.h"
#include "saiextensions.h"
#include "swssnet.h"
#include "tokenize.h"
#include "dashorch.h"
#include "crmorch.h"
#include "saihelper.h"
#include "dashtunnelorch.h"

#include "taskworker.h"
#include "pbutils.h"
#include "dash_api/route_type.pb.h"
#include "directory.h"

using namespace std;
using namespace swss;

extern std::unordered_map<std::string, sai_object_id_t> gVnetNameToId;
extern sai_dash_outbound_routing_api_t* sai_dash_outbound_routing_api;
extern sai_dash_inbound_routing_api_t* sai_dash_inbound_routing_api;
extern sai_object_id_t gSwitchId;
extern size_t gMaxBulkSize;
extern CrmOrch *gCrmOrch;
extern Directory<Orch*> gDirectory;

static std::unordered_map<dash::route_type::RoutingType, sai_outbound_routing_entry_action_t> sOutboundAction =
{
    { dash::route_type::RoutingType::ROUTING_TYPE_VNET, SAI_OUTBOUND_ROUTING_ENTRY_ACTION_ROUTE_VNET },
    { dash::route_type::RoutingType::ROUTING_TYPE_VNET_DIRECT, SAI_OUTBOUND_ROUTING_ENTRY_ACTION_ROUTE_VNET_DIRECT },
    { dash::route_type::RoutingType::ROUTING_TYPE_DIRECT, SAI_OUTBOUND_ROUTING_ENTRY_ACTION_ROUTE_DIRECT },
    { dash::route_type::RoutingType::ROUTING_TYPE_DROP, SAI_OUTBOUND_ROUTING_ENTRY_ACTION_DROP }
};

DashRouteOrch::DashRouteOrch(DBConnector *db, vector<string> &tableName, DashOrch *dash_orch, ZmqServer *zmqServer) :
    outbound_routing_bulker_(sai_dash_outbound_routing_api, gMaxBulkSize),
    inbound_routing_bulker_(sai_dash_inbound_routing_api, gMaxBulkSize),
    ZmqOrch(db, tableName, zmqServer),
    dash_orch_(dash_orch)
{
    SWSS_LOG_ENTER();
}

bool DashRouteOrch::addOutboundRouting(const string& key, OutboundRoutingBulkContext& ctxt)
{
    SWSS_LOG_ENTER();

    bool exists = (routing_entries_.find(key) != routing_entries_.end());
    if (exists)
    {
        SWSS_LOG_WARN("Outbound routing entry already exists for %s", key.c_str());
        return true;
    }

    if (isRouteGroupBound(ctxt.route_group))
    {
        SWSS_LOG_WARN("Cannot add new route to route group %s as it is already bound", ctxt.route_group.c_str());
        return true;
    }
    sai_object_id_t route_group_oid = this->getRouteGroupOid(ctxt.route_group);
    if (route_group_oid == SAI_NULL_OBJECT_ID)
    {
        SWSS_LOG_INFO("Retry as route group %s not found", ctxt.route_group.c_str());
        return false;
    }

    std::string routing_type_str = dash::route_type::RoutingType_Name(ctxt.metadata.routing_type());
    if (ctxt.metadata.routing_type() == dash::route_type::RoutingType::ROUTING_TYPE_VNET &&
        ctxt.metadata.has_vnet() && gVnetNameToId.find(ctxt.metadata.vnet()) == gVnetNameToId.end())
    {
        SWSS_LOG_INFO("Retry as vnet %s not found for routing type %s",
                      ctxt.metadata.vnet().c_str(),
                      routing_type_str.c_str());
        return false;
    }
    if (ctxt.metadata.routing_type() == dash::route_type::RoutingType::ROUTING_TYPE_VNET_DIRECT &&
        ctxt.metadata.has_vnet_direct() && gVnetNameToId.find(ctxt.metadata.vnet_direct().vnet()) == gVnetNameToId.end())
    {
        SWSS_LOG_INFO("Retry as vnet %s not found for routing type %s",
                      ctxt.metadata.vnet_direct().vnet().c_str(),
                      routing_type_str.c_str());
        return false;
    }

    sai_outbound_routing_entry_t outbound_routing_entry;
    outbound_routing_entry.switch_id = gSwitchId;
    outbound_routing_entry.outbound_routing_group_id = route_group_oid;
    swss::copy(outbound_routing_entry.destination, ctxt.destination);
    sai_attribute_t outbound_routing_attr;
    vector<sai_attribute_t> outbound_routing_attrs;
    auto& object_statuses = ctxt.object_statuses;

    auto it = sOutboundAction.find(ctxt.metadata.routing_type());
    if (it == sOutboundAction.end())
    {
        SWSS_LOG_WARN("Routing type %s for outbound routing entry %s not allowed", routing_type_str.c_str(), key.c_str());
        return false;
    }

    outbound_routing_attr.id = SAI_OUTBOUND_ROUTING_ENTRY_ATTR_ACTION;
    outbound_routing_attr.value.u32 = it->second;
    outbound_routing_attrs.push_back(outbound_routing_attr);

    if (ctxt.metadata.routing_type() == dash::route_type::RoutingType::ROUTING_TYPE_DIRECT)
    {
        // Intentional empty line, for direct routing, don't need set extra attributes
    }
    else if (ctxt.metadata.routing_type() == dash::route_type::RoutingType::ROUTING_TYPE_VNET
        && ctxt.metadata.has_vnet()
        && !ctxt.metadata.vnet().empty())
    {   
        outbound_routing_attr.id = SAI_OUTBOUND_ROUTING_ENTRY_ATTR_DST_VNET_ID;
        outbound_routing_attr.value.oid = gVnetNameToId[ctxt.metadata.vnet()];
        outbound_routing_attrs.push_back(outbound_routing_attr);
    }
    else if (ctxt.metadata.routing_type() == dash::route_type::RoutingType::ROUTING_TYPE_VNET_DIRECT
        && ctxt.metadata.has_vnet_direct()
        && !ctxt.metadata.vnet_direct().vnet().empty()
        && (ctxt.metadata.vnet_direct().overlay_ip().has_ipv4() || ctxt.metadata.vnet_direct().overlay_ip().has_ipv6()))
    {
        outbound_routing_attr.id = SAI_OUTBOUND_ROUTING_ENTRY_ATTR_DST_VNET_ID;
        outbound_routing_attr.value.oid = gVnetNameToId[ctxt.metadata.vnet_direct().vnet()];
        outbound_routing_attrs.push_back(outbound_routing_attr);

        outbound_routing_attr.id = SAI_OUTBOUND_ROUTING_ENTRY_ATTR_OVERLAY_IP;
        if (!to_sai(ctxt.metadata.vnet_direct().overlay_ip(), outbound_routing_attr.value.ipaddr))
        {
            return false;
        }
        outbound_routing_attrs.push_back(outbound_routing_attr);
    }
    else
    {
        SWSS_LOG_WARN("Routing type %s for outbound routing entry %s either invalid or missing required attributes",
                        dash::route_type::RoutingType_Name(ctxt.metadata.routing_type()).c_str(), key.c_str());
        return false;
    }

    if (ctxt.metadata.has_underlay_sip() && ctxt.metadata.underlay_sip().has_ipv4())
    {
        outbound_routing_attr.id = SAI_OUTBOUND_ROUTING_ENTRY_ATTR_UNDERLAY_SIP;
        if (!to_sai(ctxt.metadata.underlay_sip(), outbound_routing_attr.value.ipaddr))
        {
            return false;
        }
        outbound_routing_attrs.push_back(outbound_routing_attr);
    }

<<<<<<< HEAD
    if (ctxt.metadata.has_metering_class_or()) {
        outbound_routing_attr.id = SAI_OUTBOUND_ROUTING_ENTRY_ATTR_METER_CLASS_OR;
        outbound_routing_attr.value.u32 = ctxt.metadata.metering_class_or();
        outbound_routing_attrs.push_back(outbound_routing_attr);
    }

    if (ctxt.metadata.has_metering_class_and()) {
        outbound_routing_attr.id = SAI_OUTBOUND_ROUTING_ENTRY_ATTR_METER_CLASS_AND;
        outbound_routing_attr.value.u32 = ctxt.metadata.metering_class_and();
=======
    if (ctxt.metadata.has_tunnel())
    {
        auto dash_tunnel_orch = gDirectory.get<DashTunnelOrch*>();
        sai_object_id_t tunnel_oid = dash_tunnel_orch->getTunnelOid(ctxt.metadata.tunnel());
        if (tunnel_oid == SAI_NULL_OBJECT_ID)
        {
            SWSS_LOG_INFO("Retry as tunnel %s not found", ctxt.metadata.tunnel().c_str());
            return false;
        }
        outbound_routing_attr.id = SAI_OUTBOUND_ROUTING_ENTRY_ATTR_DASH_TUNNEL_ID;
        outbound_routing_attr.value.oid = tunnel_oid;
>>>>>>> bf43775b
        outbound_routing_attrs.push_back(outbound_routing_attr);
    }

    object_statuses.emplace_back();
    outbound_routing_bulker_.create_entry(&object_statuses.back(), &outbound_routing_entry,
                                            (uint32_t)outbound_routing_attrs.size(), outbound_routing_attrs.data());

    return false;
}

bool DashRouteOrch::addOutboundRoutingPost(const string& key, const OutboundRoutingBulkContext& ctxt)
{
    SWSS_LOG_ENTER();

    const auto& object_statuses = ctxt.object_statuses;
    if (object_statuses.empty())
    {
        return false;
    }

    auto it_status = object_statuses.begin();
    sai_status_t status = *it_status++;
    if (status != SAI_STATUS_SUCCESS)
    {
        if (status == SAI_STATUS_ITEM_ALREADY_EXISTS)
        {
            // Retry if item exists in the bulker
            return false;
        }

        SWSS_LOG_ERROR("Failed to create outbound routing entry for %s", key.c_str());
        task_process_status handle_status = handleSaiCreateStatus((sai_api_t) SAI_API_DASH_OUTBOUND_ROUTING, status);
        if (handle_status != task_success)
        {
            return parseHandleSaiStatusFailure(handle_status);
        }
    }

    OutboundRoutingEntry entry = { this->getRouteGroupOid(ctxt.route_group), ctxt.destination, ctxt.metadata };
    routing_entries_[key] = entry;

    gCrmOrch->incCrmResUsedCounter(ctxt.destination.isV4() ? CrmResourceType::CRM_DASH_IPV4_OUTBOUND_ROUTING : CrmResourceType::CRM_DASH_IPV6_OUTBOUND_ROUTING);

    SWSS_LOG_INFO("Outbound routing entry for %s added", key.c_str());

    return true;
}

bool DashRouteOrch::removeOutboundRouting(const string& key, OutboundRoutingBulkContext& ctxt)
{
    SWSS_LOG_ENTER();

    bool exists = (routing_entries_.find(key) != routing_entries_.end());
    if (!exists)
    {
        SWSS_LOG_INFO("Failed to find outbound routing entry %s to remove", key.c_str());
        return true;
    }

    if (isRouteGroupBound(ctxt.route_group))
    {
        SWSS_LOG_WARN("Cannot remove route from route group %s as it is already bound", ctxt.route_group.c_str());
        return false;
    }

    auto& object_statuses = ctxt.object_statuses;
    OutboundRoutingEntry entry = routing_entries_[key];
    sai_outbound_routing_entry_t outbound_routing_entry;
    outbound_routing_entry.switch_id = gSwitchId;
    outbound_routing_entry.outbound_routing_group_id = entry.route_group;
    swss::copy(outbound_routing_entry.destination, entry.destination);
    object_statuses.emplace_back();
    outbound_routing_bulker_.remove_entry(&object_statuses.back(), &outbound_routing_entry);

    return false;
}

bool DashRouteOrch::removeOutboundRoutingPost(const string& key, const OutboundRoutingBulkContext& ctxt)
{
    SWSS_LOG_ENTER();

    const auto& object_statuses = ctxt.object_statuses;
    if (object_statuses.empty())
    {
        return false;
    }

    auto it_status = object_statuses.begin();
    sai_status_t status = *it_status++;
    if (status != SAI_STATUS_SUCCESS)
    {
        if (status == SAI_STATUS_NOT_EXECUTED)
        {
            // Retry if bulk operation did not execute
            return false;
        }
        SWSS_LOG_ERROR("Failed to remove outbound routing entry for %s", key.c_str());
        task_process_status handle_status = handleSaiRemoveStatus((sai_api_t) SAI_API_DASH_OUTBOUND_ROUTING, status);
        if (handle_status != task_success)
        {
            return parseHandleSaiStatusFailure(handle_status);
        }
    }

    gCrmOrch->decCrmResUsedCounter(ctxt.destination.isV4() ? CrmResourceType::CRM_DASH_IPV4_OUTBOUND_ROUTING : CrmResourceType::CRM_DASH_IPV6_OUTBOUND_ROUTING);

    routing_entries_.erase(key);
    SWSS_LOG_INFO("Outbound routing entry for %s removed", key.c_str());

    return true;
}

void DashRouteOrch::doTaskRouteTable(ConsumerBase& consumer)
{
    SWSS_LOG_ENTER();

    auto it = consumer.m_toSync.begin();

    while (it != consumer.m_toSync.end())
    {
        std::map<std::pair<std::string, std::string>,
            OutboundRoutingBulkContext> toBulk;

        while (it != consumer.m_toSync.end())
        {
            KeyOpFieldsValuesTuple tuple = it->second;
            const string& key = kfvKey(tuple);
            auto op = kfvOp(tuple);
            auto rc = toBulk.emplace(std::piecewise_construct,
                    std::forward_as_tuple(key, op),
                    std::forward_as_tuple());
            bool inserted = rc.second;
            auto &ctxt = rc.first->second;

            if (!inserted)
            {
                ctxt.clear();
            }

            string& route_group = ctxt.route_group;
            IpPrefix& destination = ctxt.destination;

            vector<string> keys = tokenize(key, ':');
            route_group = keys[0];
            string ip_str;
            size_t pos = key.find(":", route_group.length());
            ip_str = key.substr(pos + 1);
            destination = IpPrefix(ip_str);

            if (op == SET_COMMAND)
            {
                if (!parsePbMessage(kfvFieldsValues(tuple), ctxt.metadata))
                {
                    SWSS_LOG_WARN("Requires protobuff at OutboundRouting :%s", key.c_str());
                    it = consumer.m_toSync.erase(it);
                    continue;
                }
                if (ctxt.metadata.routing_type() == dash::route_type::RoutingType::ROUTING_TYPE_UNSPECIFIED)
                {
                    // Route::action_type is deprecated in favor of Route::routing_type. For messages still using the old action_type field,
                    // copy it to the new routing_type field. All subsequent operations will use the new field.
                    #pragma GCC diagnostic push
                    #pragma GCC diagnostic ignored "-Wdeprecated-declarations"
                    ctxt.metadata.set_routing_type(ctxt.metadata.action_type());
                    #pragma GCC diagnostic pop
                }
                if (addOutboundRouting(key, ctxt))
                {
                    it = consumer.m_toSync.erase(it);
                }
                else
                {
                    it++;
                }
            }
            else if (op == DEL_COMMAND)
            {
                if (removeOutboundRouting(key, ctxt))
                {
                    it = consumer.m_toSync.erase(it);
                }
                else
                {
                    it++;
                }
            }
            else
            {
                SWSS_LOG_ERROR("Unknown operation %s", op.c_str());
                it = consumer.m_toSync.erase(it);
            }
        }

        outbound_routing_bulker_.flush();

        auto it_prev = consumer.m_toSync.begin();
        while (it_prev != it)
        {
            KeyOpFieldsValuesTuple t = it_prev->second;
            string key = kfvKey(t);
            string op = kfvOp(t);
            auto found = toBulk.find(make_pair(key, op));
            if (found == toBulk.end())
            {
                it_prev++;
                continue;
            }

            const auto& ctxt = found->second;
            const auto& object_statuses = ctxt.object_statuses;
            if (object_statuses.empty())
            {
                it_prev++;
                continue;
            }

            if (op == SET_COMMAND)
            {
                if (addOutboundRoutingPost(key, ctxt))
                {
                    it_prev = consumer.m_toSync.erase(it_prev);
                }
                else
                {
                    it_prev++;
                }
            }
            else if (op == DEL_COMMAND)
            {
                if (removeOutboundRoutingPost(key, ctxt))
                {
                    it_prev = consumer.m_toSync.erase(it_prev);
                }
                else
                {
                    it_prev++;
                }
            }
        }
    }
}

bool DashRouteOrch::addInboundRouting(const string& key, InboundRoutingBulkContext& ctxt)
{
    SWSS_LOG_ENTER();

    bool exists = (routing_rule_entries_.find(key) != routing_rule_entries_.end());
    if (exists)
    {
        SWSS_LOG_WARN("Inbound routing entry already exists for %s", key.c_str());
        return true;
    }
    if (!dash_orch_->getEni(ctxt.eni))
    {
        SWSS_LOG_INFO("Retry as ENI entry %s not found", ctxt.eni.c_str());
        return false;
    }
    if (ctxt.metadata.has_vnet() && gVnetNameToId.find(ctxt.metadata.vnet()) == gVnetNameToId.end())
    {
        SWSS_LOG_INFO("Retry as vnet %s not found", ctxt.metadata.vnet().c_str());
        return false;
    }

    sai_inbound_routing_entry_t inbound_routing_entry;

    inbound_routing_entry.switch_id = gSwitchId;
    inbound_routing_entry.eni_id = dash_orch_->getEni(ctxt.eni)->eni_id;
    inbound_routing_entry.vni = ctxt.vni;
    swss::copy(inbound_routing_entry.sip, ctxt.sip);
    swss::copy(inbound_routing_entry.sip_mask, ctxt.sip_mask);
    inbound_routing_entry.priority = ctxt.metadata.priority();
    auto& object_statuses = ctxt.object_statuses;

    sai_attribute_t inbound_routing_attr;
    vector<sai_attribute_t> inbound_routing_attrs;

    inbound_routing_attr.id = SAI_INBOUND_ROUTING_ENTRY_ATTR_ACTION;
    inbound_routing_attr.value.u32 = ctxt.metadata.pa_validation() ? SAI_INBOUND_ROUTING_ENTRY_ACTION_TUNNEL_DECAP_PA_VALIDATE : SAI_INBOUND_ROUTING_ENTRY_ACTION_TUNNEL_DECAP;
    inbound_routing_attrs.push_back(inbound_routing_attr);

    if (ctxt.metadata.has_vnet())
    {
        inbound_routing_attr.id = SAI_INBOUND_ROUTING_ENTRY_ATTR_SRC_VNET_ID;
        inbound_routing_attr.value.oid = gVnetNameToId[ctxt.metadata.vnet()];
        inbound_routing_attrs.push_back(inbound_routing_attr);
    }

    if (ctxt.metadata.has_metering_class_or()) {
        inbound_routing_attr.id = SAI_INBOUND_ROUTING_ENTRY_ATTR_METER_CLASS_OR;
        inbound_routing_attr.value.u32 = ctxt.metadata.metering_class_or();
        inbound_routing_attrs.push_back(inbound_routing_attr);
    }

    if (ctxt.metadata.has_metering_class_and()) {
        inbound_routing_attr.id = SAI_INBOUND_ROUTING_ENTRY_ATTR_METER_CLASS_AND;
        inbound_routing_attr.value.u32 = ctxt.metadata.metering_class_and();
        inbound_routing_attrs.push_back(inbound_routing_attr);
    }

    object_statuses.emplace_back();
    inbound_routing_bulker_.create_entry(&object_statuses.back(), &inbound_routing_entry,
                                        (uint32_t)inbound_routing_attrs.size(), inbound_routing_attrs.data());

    return false;
}

bool DashRouteOrch::addInboundRoutingPost(const string& key, const InboundRoutingBulkContext& ctxt)
{
    SWSS_LOG_ENTER();

    const auto& object_statuses = ctxt.object_statuses;
    if (object_statuses.empty())
    {
        return false;
    }

    auto it_status = object_statuses.begin();
    sai_status_t status = *it_status++;
    if (status != SAI_STATUS_SUCCESS)
    {
        if (status == SAI_STATUS_ITEM_ALREADY_EXISTS)
        {
            // Retry if item exists in the bulker
            return false;
        }

        SWSS_LOG_ERROR("Failed to create inbound routing entry");
        task_process_status handle_status = handleSaiCreateStatus((sai_api_t) SAI_API_DASH_INBOUND_ROUTING, status);
        if (handle_status != task_success)
        {
            return parseHandleSaiStatusFailure(handle_status);
        }
    }

    InboundRoutingEntry entry = { dash_orch_->getEni(ctxt.eni)->eni_id, ctxt.vni, ctxt.sip, ctxt.sip_mask, ctxt.metadata };
    routing_rule_entries_[key] = entry;

    gCrmOrch->incCrmResUsedCounter(ctxt.sip.isV4() ? CrmResourceType::CRM_DASH_IPV4_INBOUND_ROUTING : CrmResourceType::CRM_DASH_IPV6_INBOUND_ROUTING);

    SWSS_LOG_INFO("Inbound routing entry for %s added", key.c_str());

    return true;
}

bool DashRouteOrch::removeInboundRouting(const string& key, InboundRoutingBulkContext& ctxt)
{
    SWSS_LOG_ENTER();

    bool exists = (routing_rule_entries_.find(key) != routing_rule_entries_.end());
    if (!exists)
    {
        SWSS_LOG_INFO("Failed to find inbound routing entry %s to remove", key.c_str());
        return true;
    }

    auto& object_statuses = ctxt.object_statuses;
    InboundRoutingEntry entry = routing_rule_entries_[key];
    sai_inbound_routing_entry_t inbound_routing_entry;
    inbound_routing_entry.switch_id = gSwitchId;
    inbound_routing_entry.eni_id = entry.eni;
    inbound_routing_entry.vni = entry.vni;
    swss::copy(inbound_routing_entry.sip, entry.sip);
    swss::copy(inbound_routing_entry.sip_mask, entry.sip_mask);
    inbound_routing_entry.priority = entry.metadata.priority();
    object_statuses.emplace_back();
    inbound_routing_bulker_.remove_entry(&object_statuses.back(), &inbound_routing_entry);

    return false;
}

bool DashRouteOrch::removeInboundRoutingPost(const string& key, const InboundRoutingBulkContext& ctxt)
{
    SWSS_LOG_ENTER();

    const auto& object_statuses = ctxt.object_statuses;
    if (object_statuses.empty())
    {
        return false;
    }

    auto it_status = object_statuses.begin();
    sai_status_t status = *it_status++;
    if (status != SAI_STATUS_SUCCESS)
    {
        if (status == SAI_STATUS_NOT_EXECUTED)
        {
            // Retry if bulk operation did not execute
            return false;
        }
        SWSS_LOG_ERROR("Failed to remove inbound routing entry for %s", key.c_str());
        task_process_status handle_status = handleSaiRemoveStatus((sai_api_t) SAI_API_DASH_INBOUND_ROUTING, status);
        if (handle_status != task_success)
        {
            return parseHandleSaiStatusFailure(handle_status);
        }
    }

    gCrmOrch->decCrmResUsedCounter(ctxt.sip.isV4() ? CrmResourceType::CRM_DASH_IPV4_INBOUND_ROUTING : CrmResourceType::CRM_DASH_IPV6_INBOUND_ROUTING);

    routing_rule_entries_.erase(key);
    SWSS_LOG_INFO("Inbound routing entry for %s removed", key.c_str());

    return true;
}

void DashRouteOrch::doTaskRouteRuleTable(ConsumerBase& consumer)
{
    SWSS_LOG_ENTER();

    auto it = consumer.m_toSync.begin();

    while (it != consumer.m_toSync.end())
    {
        std::map<std::pair<std::string, std::string>,
            InboundRoutingBulkContext> toBulk;

        while (it != consumer.m_toSync.end())
        {
            KeyOpFieldsValuesTuple tuple = it->second;
            const string& key = kfvKey(tuple);
            auto op = kfvOp(tuple);
            auto rc = toBulk.emplace(std::piecewise_construct,
                    std::forward_as_tuple(key, op),
                    std::forward_as_tuple());
            bool inserted = rc.second;
            auto &ctxt = rc.first->second;

            if (!inserted)
            {
                ctxt.clear();
            }

            string& eni = ctxt.eni;
            uint32_t& vni = ctxt.vni;
            IpAddress& sip = ctxt.sip;
            IpAddress& sip_mask = ctxt.sip_mask;
            IpPrefix prefix;

            vector<string> keys = tokenize(key, ':');
            eni = keys[0];
            vni = to_uint<uint32_t>(keys[1]);
            string ip_str;
            size_t pos = key.find(":", keys[0].length() + keys[1].length() + 1);
            ip_str = key.substr(pos + 1);
            prefix = IpPrefix(ip_str);

            sip = prefix.getIp();
            sip_mask = prefix.getMask();

            if (op == SET_COMMAND)
            {
                if (!parsePbMessage(kfvFieldsValues(tuple), ctxt.metadata))
                {
                    SWSS_LOG_WARN("Requires protobuff at InboundRouting :%s", key.c_str());
                    it = consumer.m_toSync.erase(it);
                    continue;
                }
                if (addInboundRouting(key, ctxt))
                {
                    it = consumer.m_toSync.erase(it);
                }
                else
                {
                    it++;
                }
            }
            else if (op == DEL_COMMAND)
            {
                if (removeInboundRouting(key, ctxt))
                {
                    it = consumer.m_toSync.erase(it);
                }
                else
                {
                    it++;
                }
            }
            else
            {
                SWSS_LOG_ERROR("Unknown operation %s", op.c_str());
                it = consumer.m_toSync.erase(it);
            }
        }

        inbound_routing_bulker_.flush();

        auto it_prev = consumer.m_toSync.begin();
        while (it_prev != it)
        {
            KeyOpFieldsValuesTuple t = it_prev->second;
            string key = kfvKey(t);
            string op = kfvOp(t);
            auto found = toBulk.find(make_pair(key, op));
            if (found == toBulk.end())
            {
                it_prev++;
                continue;
            }

            const auto& ctxt = found->second;
            const auto& object_statuses = ctxt.object_statuses;
            if (object_statuses.empty())
            {
                it_prev++;
                continue;
            }

            if (op == SET_COMMAND)
            {
                if (addInboundRoutingPost(key, ctxt))
                {
                    it_prev = consumer.m_toSync.erase(it_prev);
                }
                else
                {
                    it_prev++;
                }
            }
            else if (op == DEL_COMMAND)
            {
                if (removeInboundRoutingPost(key, ctxt))
                {
                    it_prev = consumer.m_toSync.erase(it_prev);
                }
                else
                {
                    it_prev++;
                }
            }
        }
    }
}

bool DashRouteOrch::addRouteGroup(const string& route_group, const dash::route_group::RouteGroup& entry)
{
    SWSS_LOG_ENTER();

    sai_object_id_t route_group_oid = this->getRouteGroupOid(route_group);
    if (route_group_oid != SAI_NULL_OBJECT_ID)
    {
        SWSS_LOG_WARN("Route group %s already exists", route_group.c_str());
        return true;
    }

    sai_status_t status = sai_dash_outbound_routing_api->create_outbound_routing_group(&route_group_oid, gSwitchId, 0, NULL);
    if (status != SAI_STATUS_SUCCESS)
    {
        SWSS_LOG_ERROR("Failed to create route group %s", route_group.c_str());
        task_process_status handle_status = handleSaiCreateStatus((sai_api_t) SAI_API_DASH_OUTBOUND_ROUTING, status);
        if (handle_status != task_success)
        {
            return parseHandleSaiStatusFailure(handle_status);
        }
    }

    route_group_oid_map_[route_group] = route_group_oid;
    SWSS_LOG_INFO("Route group %s added", route_group.c_str());

    return true;
}

bool DashRouteOrch::removeRouteGroup(const string& route_group)
{
    SWSS_LOG_ENTER();

    if (isRouteGroupBound(route_group))
    {
        SWSS_LOG_WARN("Cannot remove bound route group %s", route_group.c_str());
        return false;
    }

    sai_object_id_t route_group_oid = this->getRouteGroupOid(route_group);
    if (route_group_oid == SAI_NULL_OBJECT_ID)
    {
        SWSS_LOG_INFO("Failed to find route group %s to remove", route_group.c_str());
        return true;
    }

    sai_status_t status = sai_dash_outbound_routing_api->remove_outbound_routing_group(route_group_oid);
    if (status != SAI_STATUS_SUCCESS)
    {
        //Retry later if object is in use
        if (status == SAI_STATUS_OBJECT_IN_USE)
        {
            return false;
        }
        SWSS_LOG_ERROR("Failed to remove route group %s", route_group.c_str());
        task_process_status handle_status = handleSaiRemoveStatus((sai_api_t) SAI_API_DASH_OUTBOUND_ROUTING, status);
        if (handle_status != task_success)
        {
            return parseHandleSaiStatusFailure(handle_status);
        }
    }

    route_group_oid_map_.erase(route_group);
    SWSS_LOG_INFO("Route group %s removed", route_group.c_str());

    return true;
}

sai_object_id_t DashRouteOrch::getRouteGroupOid(const string& route_group) const
{
    SWSS_LOG_ENTER();

    auto it = route_group_oid_map_.find(route_group);
    if (it == route_group_oid_map_.end())
    {
        return SAI_NULL_OBJECT_ID;
    }

    return it->second;
}

void DashRouteOrch::bindRouteGroup(const std::string& route_group)
{
    auto it = route_group_bind_count_.find(route_group);

    if (it == route_group_bind_count_.end())
    {
        route_group_bind_count_[route_group] = 1;
        return;
    }
    it->second++;
}

void DashRouteOrch::unbindRouteGroup(const std::string& route_group)
{
    auto it = route_group_bind_count_.find(route_group);

    if (it == route_group_bind_count_.end())
    {
        SWSS_LOG_WARN("Cannot unbind route group %s since it is not bound to any ENIs", route_group.c_str());
        return;
    }
    it->second--;

    if (it->second == 0)
    {
        SWSS_LOG_INFO("Route group %s completely unbound", route_group.c_str());
        route_group_bind_count_.erase(it);
    }
}

bool DashRouteOrch::isRouteGroupBound(const std::string& route_group) const
{
    auto it = route_group_bind_count_.find(route_group);
    if (it == route_group_bind_count_.end())
    {
        return false;
    }
    return it->second > 0;
}

void DashRouteOrch::doTaskRouteGroupTable(ConsumerBase& consumer)
{
    SWSS_LOG_ENTER();

    auto it = consumer.m_toSync.begin();

    while (it != consumer.m_toSync.end())
    {
        auto t = it->second;
        string route_group = kfvKey(t);
        string op = kfvOp(t);
        if (op == SET_COMMAND)
        {
            dash::route_group::RouteGroup entry;
            if (!parsePbMessage(kfvFieldsValues(t), entry))
            {
                SWSS_LOG_WARN("Requires protobuf at RouteGroup :%s", route_group.c_str());
                it = consumer.m_toSync.erase(it);
                continue;
            }

            if (addRouteGroup(route_group, entry))
            {
                it = consumer.m_toSync.erase(it);
            }
            else
            {
                it++;
            }
        }
        else if (op == DEL_COMMAND)
        {
            if (removeRouteGroup(route_group))
            {
                it = consumer.m_toSync.erase(it);
            }
            else
            {
                it++;
            }
        }
        else
        {
            SWSS_LOG_ERROR("Unknown operation %s", op.c_str());
            it = consumer.m_toSync.erase(it);
        }
    }
}

void DashRouteOrch::doTask(ConsumerBase& consumer)
{
    SWSS_LOG_ENTER();

    const auto& tn = consumer.getTableName();

    SWSS_LOG_INFO("Table name: %s", tn.c_str());

    if (tn == APP_DASH_ROUTE_TABLE_NAME)
    {
        doTaskRouteTable(consumer);
    }
    else if (tn == APP_DASH_ROUTE_RULE_TABLE_NAME)
    {
        doTaskRouteRuleTable(consumer);
    }
    else if (tn == APP_DASH_ROUTE_GROUP_TABLE_NAME)
    {
        doTaskRouteGroupTable(consumer);
    }
    else
    {
        SWSS_LOG_ERROR("Unknown table: %s", tn.c_str());
    }
}<|MERGE_RESOLUTION|>--- conflicted
+++ resolved
@@ -159,7 +159,6 @@
         outbound_routing_attrs.push_back(outbound_routing_attr);
     }
 
-<<<<<<< HEAD
     if (ctxt.metadata.has_metering_class_or()) {
         outbound_routing_attr.id = SAI_OUTBOUND_ROUTING_ENTRY_ATTR_METER_CLASS_OR;
         outbound_routing_attr.value.u32 = ctxt.metadata.metering_class_or();
@@ -169,7 +168,9 @@
     if (ctxt.metadata.has_metering_class_and()) {
         outbound_routing_attr.id = SAI_OUTBOUND_ROUTING_ENTRY_ATTR_METER_CLASS_AND;
         outbound_routing_attr.value.u32 = ctxt.metadata.metering_class_and();
-=======
+        outbound_routing_attrs.push_back(outbound_routing_attr);
+    }
+
     if (ctxt.metadata.has_tunnel())
     {
         auto dash_tunnel_orch = gDirectory.get<DashTunnelOrch*>();
@@ -181,7 +182,6 @@
         }
         outbound_routing_attr.id = SAI_OUTBOUND_ROUTING_ENTRY_ATTR_DASH_TUNNEL_ID;
         outbound_routing_attr.value.oid = tunnel_oid;
->>>>>>> bf43775b
         outbound_routing_attrs.push_back(outbound_routing_attr);
     }
 
