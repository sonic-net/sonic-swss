extern "C" {
#include "sai.h"
#include "saistatus.h"
}

#include <fstream>
#include <iostream>
#include <map>
#include <mutex>
#include <thread>
#include <chrono>
#include <getopt.h>
#include <unistd.h>

#include <sairedis.h>
#include <logger.h>

#include "orchdaemon.h"
#include "saihelper.h"
#include "notifications.h"
#include <signal.h>

using namespace std;
using namespace swss;

extern sai_switch_api_t *sai_switch_api;
extern sai_router_interface_api_t *sai_router_intfs_api;

#define UNREFERENCED_PARAMETER(P)       (P)

/* Global variables */
sai_object_id_t gVirtualRouterId;
sai_object_id_t gUnderlayIfId;
sai_object_id_t gSwitchId = SAI_NULL_OBJECT_ID;
MacAddress gMacAddress;

#define DEFAULT_BATCH_SIZE  128
int gBatchSize = DEFAULT_BATCH_SIZE;

bool gSairedisRecord = true;
bool gSwssRecord = true;
bool gLogRotate = false;
ofstream gRecordOfs;
string gRecordFile;

/* Global database mutex */
mutex gDbMutex;

void usage()
{
    cout << "usage: orchagent [-h] [-r record_type] [-d record_location] [-b batch_size] [-m MAC]" << endl;
    cout << "    -h: display this message" << endl;
    cout << "    -r record_type: record orchagent logs with type (default 3)" << endl;
    cout << "                    0: do not record logs" << endl;
    cout << "                    1: record SAI call sequence as sairedis*.rec" << endl;
    cout << "                    2: record SwSS task sequence as swss*.rec" << endl;
    cout << "                    3: enable both above two records" << endl;
    cout << "    -d record_location: set record logs folder location (default .)" << endl;
    cout << "    -b batch_size: set consumer table pop operation batch size (default 128)" << endl;
    cout << "    -m MAC: set switch MAC address" << endl;
}

void sighup_handler(int signo)
{
#if 0  //TODO: Integrate with latest syncd (maybe 1.0.3)
    /*
     * Don't do any logging since they are using mutexes.
     */
    gLogRotate = true;

    sai_attribute_t attr;
    attr.id = SAI_REDIS_SWITCH_ATTR_PERFORM_LOG_ROTATE;
    attr.value.booldata = true;

    if (sai_switch_api != NULL)
    {
        sai_switch_api->set_switch_attribute(gSwitchId, &attr);
    }
#endif
}

int main(int argc, char **argv)
{
    swss::Logger::linkToDbNative("orchagent");

    SWSS_LOG_ENTER();

    if (signal(SIGHUP, sighup_handler) == SIG_ERR)
    {
        SWSS_LOG_ERROR("failed to setup SIGHUP action");
        exit(1);
    }

    int opt;
    sai_status_t status;

    string record_location = ".";

    while ((opt = getopt(argc, argv, "b:m:r:d:h")) != -1)
    {
        switch (opt)
        {
        case 'b':
            gBatchSize = atoi(optarg);
            break;
        case 'm':
            gMacAddress = MacAddress(optarg);
            break;
        case 'r':
            if (!strcmp(optarg, "0"))
            {
                gSairedisRecord = false;
                gSwssRecord = false;
            }
            else if (!strcmp(optarg, "1"))
            {
                gSwssRecord = false;
            }
            else if (!strcmp(optarg, "2"))
            {
                gSairedisRecord = false;
            }
            else if (!strcmp(optarg, "3"))
            {
                continue; /* default behavior */
            }
            else
            {
                usage();
                exit(EXIT_FAILURE);
            }
            break;
        case 'd':
            record_location = optarg;
            if (access(record_location.c_str(), W_OK))
            {
                SWSS_LOG_ERROR("Failed to access writable directory %s", record_location.c_str());
                exit(EXIT_FAILURE);
            }
            break;
        case 'h':
            usage();
            exit(EXIT_SUCCESS);
        default: /* '?' */
            exit(EXIT_FAILURE);
        }
    }

    SWSS_LOG_NOTICE("--- Starting Orchestration Agent ---");

    initSaiApi();
    initSaiRedis(record_location);

    sai_attribute_t attr;
    vector<sai_attribute_t> attrs;

    attr.id = SAI_SWITCH_ATTR_INIT_SWITCH;
    attr.value.booldata = true;
    attrs.push_back(attr);

    attr.id = SAI_SWITCH_ATTR_FDB_EVENT_NOTIFY;
    attr.value.ptr = (void *)on_fdb_event;
    attrs.push_back(attr);

    /* Disable/enable SwSS recording */
    if (gSwssRecord)
    {
        gRecordFile = record_location + "/" + "swss.rec";
        gRecordOfs.open(gRecordFile, std::ofstream::out | std::ofstream::app);
        if (!gRecordOfs.is_open())
        {
            SWSS_LOG_ERROR("Failed to open SwSS recording file %s", gRecordFile.c_str());
            exit(EXIT_FAILURE);
        }
    }

    attr.id = SAI_SWITCH_ATTR_PORT_STATE_CHANGE_NOTIFY;
    attr.value.ptr = (void *)on_port_state_change;
    attrs.push_back(attr);

    attr.id = SAI_SWITCH_ATTR_SHUTDOWN_REQUEST_NOTIFY;
    attr.value.ptr = (void *)on_switch_shutdown_request;
    attrs.push_back(attr);

<<<<<<< HEAD
    status = sai_switch_api->create_switch(&gSwitchId, attrs.size(), attrs.data());
=======
    if (gMacAddress)
    {
        attr.id = SAI_SWITCH_ATTR_SRC_MAC_ADDRESS;
        memcpy(attr.value.mac, gMacAddress.getMac(), 6);
        attrs.push_back(attr);
    }

    status = sai_switch_api->create_switch(&gSwitchId, (uint32_t)attrs.size(), attrs.data());
>>>>>>> 455ff305
    if (status != SAI_STATUS_SUCCESS)
    {
        SWSS_LOG_ERROR("Failed to create a switch, rv:%d", status);
        exit(EXIT_FAILURE);
    }
    SWSS_LOG_NOTICE("Create a switch");

    attr.id = SAI_SWITCH_ATTR_SRC_MAC_ADDRESS;
    if (!gMacAddress)
    {
        status = sai_switch_api->get_switch_attribute(gSwitchId, 1, &attr);
        if (status != SAI_STATUS_SUCCESS)
        {
            SWSS_LOG_ERROR("Failed to get MAC address from switch, rv:%d", status);
            exit(EXIT_FAILURE);
        }
        else
        {
            gMacAddress = attr.value.mac;
        }
    }
    else
    {
        memcpy(attr.value.mac, gMacAddress.getMac(), 6);
        status = sai_switch_api->set_switch_attribute(gSwitchId, &attr);
        if (status != SAI_STATUS_SUCCESS)
        {
            SWSS_LOG_ERROR("Failed to set MAC address to switch %d", status);
            exit(EXIT_FAILURE);
        }
    }

    /* Get the default virtual router ID */
    attr.id = SAI_SWITCH_ATTR_DEFAULT_VIRTUAL_ROUTER_ID;

    status = sai_switch_api->get_switch_attribute(gSwitchId, 1, &attr);
    if (status != SAI_STATUS_SUCCESS)
    {
        SWSS_LOG_ERROR("Fail to get switch virtual router ID %d", status);
        exit(EXIT_FAILURE);
    }

    gVirtualRouterId = attr.value.oid;
    SWSS_LOG_NOTICE("Get switch virtual router ID %lx", gVirtualRouterId);

    /* Create a loopback underlay router interface */
    vector<sai_attribute_t> underlay_intf_attrs;

    sai_attribute_t underlay_intf_attr;
    underlay_intf_attr.id = SAI_ROUTER_INTERFACE_ATTR_VIRTUAL_ROUTER_ID;
    underlay_intf_attr.value.oid = gVirtualRouterId;
    underlay_intf_attrs.push_back(underlay_intf_attr);

    underlay_intf_attr.id = SAI_ROUTER_INTERFACE_ATTR_TYPE;
    underlay_intf_attr.value.s32 = SAI_ROUTER_INTERFACE_TYPE_LOOPBACK;
    underlay_intf_attrs.push_back(underlay_intf_attr);

    status = sai_router_intfs_api->create_router_interface(&gUnderlayIfId, gSwitchId, (uint32_t)underlay_intf_attrs.size(), underlay_intf_attrs.data());
    if (status != SAI_STATUS_SUCCESS)
    {
        SWSS_LOG_ERROR("Failed to create underlay router interface %d", status);
        exit(EXIT_FAILURE);
    }

    SWSS_LOG_NOTICE("Created underlay router interface ID %lx", gUnderlayIfId);

    /* Initialize orchestration components */
    DBConnector *appl_db = new DBConnector(APPL_DB, DBConnector::DEFAULT_UNIXSOCKET, 0);
    OrchDaemon *orchDaemon = new OrchDaemon(appl_db);
    if (!orchDaemon->init())
    {
        SWSS_LOG_ERROR("Failed to initialize orchstration daemon");
        exit(EXIT_FAILURE);
    }

    try
    {
        SWSS_LOG_NOTICE("Notify syncd APPLY_VIEW");

        attr.id = SAI_REDIS_SWITCH_ATTR_NOTIFY_SYNCD;
        attr.value.s32 = SAI_REDIS_NOTIFY_SYNCD_APPLY_VIEW;
        status = sai_switch_api->set_switch_attribute(gSwitchId, &attr);

        if (status != SAI_STATUS_SUCCESS)
        {
            SWSS_LOG_ERROR("Failed to notify syncd APPLY_VIEW %d", status);
            exit(EXIT_FAILURE);
        }

        orchDaemon->start();
    }
    catch (char const *e)
    {
        SWSS_LOG_ERROR("Exception: %s", e);
    }
    catch (exception& e)
    {
        SWSS_LOG_ERROR("Failed due to exception: %s", e.what());
    }

    return 0;
}<|MERGE_RESOLUTION|>--- conflicted
+++ resolved
@@ -62,7 +62,6 @@
 
 void sighup_handler(int signo)
 {
-#if 0  //TODO: Integrate with latest syncd (maybe 1.0.3)
     /*
      * Don't do any logging since they are using mutexes.
      */
@@ -76,7 +75,6 @@
     {
         sai_switch_api->set_switch_attribute(gSwitchId, &attr);
     }
-#endif
 }
 
 int main(int argc, char **argv)
@@ -182,9 +180,6 @@
     attr.value.ptr = (void *)on_switch_shutdown_request;
     attrs.push_back(attr);
 
-<<<<<<< HEAD
-    status = sai_switch_api->create_switch(&gSwitchId, attrs.size(), attrs.data());
-=======
     if (gMacAddress)
     {
         attr.id = SAI_SWITCH_ATTR_SRC_MAC_ADDRESS;
@@ -193,7 +188,6 @@
     }
 
     status = sai_switch_api->create_switch(&gSwitchId, (uint32_t)attrs.size(), attrs.data());
->>>>>>> 455ff305
     if (status != SAI_STATUS_SUCCESS)
     {
         SWSS_LOG_ERROR("Failed to create a switch, rv:%d", status);
@@ -201,9 +195,10 @@
     }
     SWSS_LOG_NOTICE("Create a switch");
 
-    attr.id = SAI_SWITCH_ATTR_SRC_MAC_ADDRESS;
+    /* Get switch source MAC address if not provided */
     if (!gMacAddress)
     {
+        attr.id = SAI_SWITCH_ATTR_SRC_MAC_ADDRESS;
         status = sai_switch_api->get_switch_attribute(gSwitchId, 1, &attr);
         if (status != SAI_STATUS_SUCCESS)
         {
@@ -213,16 +208,6 @@
         else
         {
             gMacAddress = attr.value.mac;
-        }
-    }
-    else
-    {
-        memcpy(attr.value.mac, gMacAddress.getMac(), 6);
-        status = sai_switch_api->set_switch_attribute(gSwitchId, &attr);
-        if (status != SAI_STATUS_SUCCESS)
-        {
-            SWSS_LOG_ERROR("Failed to set MAC address to switch %d", status);
-            exit(EXIT_FAILURE);
         }
     }
 
