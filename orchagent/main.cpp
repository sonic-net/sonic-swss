--- conflicted
+++ resolved
@@ -92,9 +92,9 @@
     cout << "    -j sairedis_rec_filename: sairedis record log filename(default sairedis.rec)" << endl;
     cout << "    -k max bulk size in bulk mode (default 1000)" << endl;
     cout << "    -q zmq_server_address: ZMQ server address (default disable ZMQ)" << endl;
-    cout << "    -v vrf: VRF name (default empty)" << endl;
     cout << "    -c counter mode (traditional|asic_db), default: asic_db" << endl;
     cout << "    -t Override create switch timeout, in sec" << endl;
+    cout << "    -v vrf: VRF name (default empty)" << endl;
 }
 
 void sighup_handler(int signo)
@@ -350,11 +350,7 @@
     string responsepublisher_rec_filename = Recorder::RESPPUB_FNAME;
     int record_type = 3; // Only swss and sairedis recordings enabled by default.
 
-<<<<<<< HEAD
-    while ((opt = getopt(argc, argv, "b:m:r:f:j:d:i:hsz:k:q:v:c:")) != -1)
-=======
-    while ((opt = getopt(argc, argv, "b:m:r:f:j:d:i:hsz:k:q:c:t:")) != -1)
->>>>>>> 3c230d2b
+    while ((opt = getopt(argc, argv, "b:m:r:f:j:d:i:hsz:k:q:c:t:v:")) != -1)
     {
         switch (opt)
         {
@@ -445,16 +441,14 @@
                 enable_zmq = true;
             }
             break;
-<<<<<<< HEAD
+        case 't':
+            create_switch_timeout = atoi(optarg);
+            break;
         case 'v':
             if (optarg)
             {
                 vrf = optarg;
             }
-=======
-        case 't':
-            create_switch_timeout = atoi(optarg);
->>>>>>> 3c230d2b
             break;
         default: /* '?' */
             exit(EXIT_FAILURE);
