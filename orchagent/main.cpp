extern "C" {
#include "sai.h"
#include "saistatus.h"
}

#include <fstream>
#include <iostream>
#include <unordered_map>
#include <map>
#include <memory>
#include <thread>
#include <chrono>
#include <getopt.h>
#include <unistd.h>
#include <inttypes.h>
#include <stdlib.h>
#include <string.h>

#include <sys/time.h>
#include "timestamp.h"

#include <sairedis.h>
#include <logger.h>

#include "orchdaemon.h"
#include "sai_serialize.h"
#include "saihelper.h"
#include "notifications.h"
#include <signal.h>
#include "warm_restart.h"
#include "gearboxutils.h"

using namespace std;
using namespace swss;

extern sai_switch_api_t *sai_switch_api;
extern sai_router_interface_api_t *sai_router_intfs_api;

#define UNREFERENCED_PARAMETER(P)       (P)

#define UNDERLAY_RIF_DEFAULT_MTU 9100

/* Global variables */
sai_object_id_t gVirtualRouterId;
sai_object_id_t gUnderlayIfId;
sai_object_id_t gSwitchId = SAI_NULL_OBJECT_ID;
MacAddress gMacAddress;
MacAddress gVxlanMacAddress;

#define DEFAULT_BATCH_SIZE  128
int gBatchSize = DEFAULT_BATCH_SIZE;

bool gSairedisRecord = true;
bool gSwssRecord = true;
bool gLogRotate = false;
bool gSaiRedisLogRotate = false;
bool gSyncMode = false;
sai_redis_communication_mode_t gRedisCommunicationMode = SAI_REDIS_COMMUNICATION_MODE_REDIS_ASYNC;
string gAsicInstance;

extern bool gIsNatSupported;

ofstream gRecordOfs;
string gRecordFile;

string gMySwitchType = "";
<<<<<<< HEAD
=======
int32_t gVoqMySwitchId = -1;
int32_t gVoqMaxCores = 0;
uint32_t gCfgSystemPorts = 0;
>>>>>>> 288fb40d

void usage()
{
    cout << "usage: orchagent [-h] [-r record_type] [-d record_location] [-f swss_rec_filename] [-j sairedis_rec_filename] [-b batch_size] [-m MAC] [-i INST_ID] [-s] [-z mode]" << endl;
    cout << "    -h: display this message" << endl;
    cout << "    -r record_type: record orchagent logs with type (default 3)" << endl;
    cout << "                    0: do not record logs" << endl;
    cout << "                    1: record SAI call sequence as sairedis.rec" << endl;
    cout << "                    2: record SwSS task sequence as swss.rec" << endl;
    cout << "                    3: enable both above two records" << endl;
    cout << "    -d record_location: set record logs folder location (default .)" << endl;
    cout << "    -b batch_size: set consumer table pop operation batch size (default 128)" << endl;
    cout << "    -m MAC: set switch MAC address" << endl;
    cout << "    -i INST_ID: set the ASIC instance_id in multi-asic platform" << endl;
    cout << "    -s: enable synchronous mode (depreacated, use -z)" << endl;
    cout << "    -z: redis communication mode (redis_async|redis_sync|zmq_sync), default: redis_async" << endl;
    cout << "    -f swss_rec_filename: swss record log filename(default 'swss.rec')" << endl;
    cout << "    -j sairedis_rec_filename: sairedis record log filename(default sairedis.rec)" << endl;
}

void sighup_handler(int signo)
{
    /*
     * Don't do any logging since they are using mutexes.
     */
    gLogRotate = true;
    gSaiRedisLogRotate = true;
}

void syncd_apply_view()
{
    SWSS_LOG_NOTICE("Notify syncd APPLY_VIEW");

    sai_status_t status;
    sai_attribute_t attr;
    attr.id = SAI_REDIS_SWITCH_ATTR_NOTIFY_SYNCD;
    attr.value.s32 = SAI_REDIS_NOTIFY_SYNCD_APPLY_VIEW;
    status = sai_switch_api->set_switch_attribute(gSwitchId, &attr);

    if (status != SAI_STATUS_SUCCESS)
    {
        SWSS_LOG_ERROR("Failed to notify syncd APPLY_VIEW %d", status);
        exit(EXIT_FAILURE);
    } 
}

/*
 * If Gearbox is enabled...
 * Create and initialize the external Gearbox PHYs. Upon success, store the
 * new PHY OID in the database to be used later when creating the Gearbox
 * ports.
*/
void init_gearbox_phys(DBConnector *applDb)
{
    Table* tmpGearboxTable = new Table(applDb, "_GEARBOX_TABLE");
    map<int, gearbox_phy_t> gearboxPhyMap;
    GearboxUtils gearbox;

    if (gearbox.isGearboxEnabled(tmpGearboxTable))
    {
        gearboxPhyMap = gearbox.loadPhyMap(tmpGearboxTable);
        SWSS_LOG_DEBUG("BOX: gearboxPhyMap size = %d.", (int) gearboxPhyMap.size());

        for (auto it = gearboxPhyMap.begin(); it != gearboxPhyMap.end(); ++it)
        {
            SWSS_LOG_NOTICE("BOX: Initialize PHY %d.", it->first);

            if (initSaiPhyApi(&it->second) != SAI_STATUS_SUCCESS)
            {
                SWSS_LOG_ERROR("BOX: Failed to initialize PHY %d.", it->first);
            }
            else
            {
                SWSS_LOG_NOTICE("BOX: Created new PHY phy_id:%d phy_oid:%s.", it->second.phy_id, it->second.phy_oid.c_str());
                tmpGearboxTable->hset("phy:"+to_string(it->second.phy_id), "phy_oid", it->second.phy_oid.c_str());
                tmpGearboxTable->hset("phy:"+to_string(it->second.phy_id), "firmware_major_version", it->second.firmware_major_version.c_str());
            }
        }
    }
    delete tmpGearboxTable;
}

void getCfgSwitchType(DBConnector *cfgDb, string &switch_type)
{
    Table cfgDeviceMetaDataTable(cfgDb, CFG_DEVICE_METADATA_TABLE_NAME);

    if (!cfgDeviceMetaDataTable.hget("localhost", "switch_type", switch_type))
    {
        //Switch type is not configured. Consider it default = "switch" (regular switch)
        switch_type = "switch";
    }

    if (switch_type != "voq" && switch_type != "fabric" && switch_type != "switch")
    {
        SWSS_LOG_ERROR("Invalid switch type %s configured", switch_type.c_str());
    	//If configured switch type is none of the supported, assume regular switch
        switch_type = "switch";
    }
}

bool getSystemPortConfigList(DBConnector *cfgDb, DBConnector *appDb, vector<sai_system_port_config_t> &sysportcfglist)
{
    Table cfgDeviceMetaDataTable(cfgDb, CFG_DEVICE_METADATA_TABLE_NAME);
    Table cfgSystemPortTable(cfgDb, CFG_SYSTEM_PORT_TABLE_NAME);
    Table appSystemPortTable(appDb, APP_SYSTEM_PORT_TABLE_NAME);

    if (gMySwitchType != "voq")
    {
        //Non VOQ switch. Nothing to read
        return true;
    }

    string value;
    if (!cfgDeviceMetaDataTable.hget("localhost", "switch_id", value))
    {
        //VOQ switch id is not configured.
        SWSS_LOG_ERROR("VOQ switch id is not configured");
        return false;
    }

    if (value.size())
        gVoqMySwitchId = stoi(value);

    if (gVoqMySwitchId < 0)
    {
        SWSS_LOG_ERROR("Invalid VOQ switch id %d configured", gVoqMySwitchId);
        return false;
    }

    if (!cfgDeviceMetaDataTable.hget("localhost", "max_cores", value))
    {
        //VOQ max cores is not configured.
        SWSS_LOG_ERROR("VOQ max cores is not configured");
        return false;
    }

    if (value.size())
        gVoqMaxCores = stoi(value);

    if (gVoqMaxCores == 0)
    {
        SWSS_LOG_ERROR("Invalid VOQ max cores %d configured", gVoqMaxCores);
        return false;
    }

    vector<string> spKeys;
    cfgSystemPortTable.getKeys(spKeys);

    //Retrieve system port configurations
    vector<FieldValueTuple> spFv;
    sai_system_port_config_t sysport;
    for (auto &k : spKeys)
    {
        cfgSystemPortTable.get(k, spFv);

        for (auto &fv : spFv)
        {
            if (fv.first == "switch_id")
            {
                sysport.attached_switch_id = stoi(fv.second);
                continue;
            }
            if (fv.first == "core_index")
            {
                sysport.attached_core_index = stoi(fv.second);
                continue;
            }
            if (fv.first == "core_port_index")
            {
                sysport.attached_core_port_index = stoi(fv.second);
                continue;
            }
            if (fv.first == "speed")
            {
                sysport.speed = stoi(fv.second);
                continue;
            }
            if (fv.first == "system_port_id")
            {
                sysport.port_id = stoi(fv.second);
                continue;
            }
            if (fv.first == "num_voq")
            {
                sysport.num_voq = stoi(fv.second);
                continue;
            }
        }
        //Add to system port config list
        sysportcfglist.push_back(sysport);

        //Also push to APP DB
        appSystemPortTable.set(k, spFv);
    }

    SWSS_LOG_NOTICE("Created System Port config list for %d system ports", (int32_t) sysportcfglist.size());

    return true;
}

int main(int argc, char **argv)
{
    swss::Logger::linkToDbNative("orchagent");

    SWSS_LOG_ENTER();

    WarmStart::initialize("orchagent", "swss");
    WarmStart::checkWarmStart("orchagent", "swss");

    if (signal(SIGHUP, sighup_handler) == SIG_ERR)
    {
        SWSS_LOG_ERROR("failed to setup SIGHUP action");
        exit(1);
    }

    int opt;
    sai_status_t status;

    string record_location = ".";
    string swss_rec_filename = "swss.rec";
    string sairedis_rec_filename = "sairedis.rec";

    while ((opt = getopt(argc, argv, "b:m:r:f:j:d:i:hsz:")) != -1)
    {
        switch (opt)
        {
        case 'b':
            gBatchSize = atoi(optarg);
            break;
        case 'i':
            {
                // Limit asic instance string max length
                size_t len = strnlen(optarg, SAI_MAX_HARDWARE_ID_LEN);
                // Check if input is longer and warn
                if (len == SAI_MAX_HARDWARE_ID_LEN && optarg[len+1] != '\0')
                {
                    SWSS_LOG_WARN("ASIC instance_id length > SAI_MAX_HARDWARE_ID_LEN, LIMITING !!");
                }
                // If longer, trancate into a string
                gAsicInstance.assign(optarg, len);
            }
            break;
        case 'm':
            gMacAddress = MacAddress(optarg);
            break;
        case 'r':
            if (!strcmp(optarg, "0"))
            {
                gSairedisRecord = false;
                gSwssRecord = false;
            }
            else if (!strcmp(optarg, "1"))
            {
                gSwssRecord = false;
            }
            else if (!strcmp(optarg, "2"))
            {
                gSairedisRecord = false;
            }
            else if (!strcmp(optarg, "3"))
            {
                continue; /* default behavior */
            }
            else
            {
                usage();
                exit(EXIT_FAILURE);
            }
            break;
        case 'd':
            record_location = optarg;
            if (access(record_location.c_str(), W_OK))
            {
                SWSS_LOG_ERROR("Failed to access writable directory %s", record_location.c_str());
                exit(EXIT_FAILURE);
            }
            break;
        case 'h':
            usage();
            exit(EXIT_SUCCESS);
        case 's':
            gSyncMode = true;
            SWSS_LOG_NOTICE("Enabling synchronous mode");
            break;
        case 'z':
            sai_deserialize_redis_communication_mode(optarg, gRedisCommunicationMode);
            break;
        case 'f':

            if (optarg)
            {
                swss_rec_filename = optarg;
            }
            break;
        case 'j':
            if (optarg)
            {
                sairedis_rec_filename = optarg;
            }
            break;
        default: /* '?' */
            exit(EXIT_FAILURE);
        }
    }

    SWSS_LOG_NOTICE("--- Starting Orchestration Agent ---");

    initSaiApi();
    initSaiRedis(record_location, sairedis_rec_filename);

    sai_attribute_t attr;
    vector<sai_attribute_t> attrs;

    attr.id = SAI_SWITCH_ATTR_INIT_SWITCH;
    attr.value.booldata = true;
    attrs.push_back(attr);
    attr.id = SAI_SWITCH_ATTR_FDB_EVENT_NOTIFY;
    attr.value.ptr = (void *)on_fdb_event;
    attrs.push_back(attr);

    /* Disable/enable SwSS recording */
    if (gSwssRecord)
    {
        gRecordFile = record_location + "/" + swss_rec_filename;
        gRecordOfs.open(gRecordFile, std::ofstream::out | std::ofstream::app);
        if (!gRecordOfs.is_open())
        {
            SWSS_LOG_ERROR("Failed to open SwSS recording file %s", gRecordFile.c_str());
            exit(EXIT_FAILURE);
        }
        gRecordOfs << getTimestamp() << "|recording started" << endl;
    }

    attr.id = SAI_SWITCH_ATTR_PORT_STATE_CHANGE_NOTIFY;
    attr.value.ptr = (void *)on_port_state_change;
    attrs.push_back(attr);

    attr.id = SAI_SWITCH_ATTR_SHUTDOWN_REQUEST_NOTIFY;
    attr.value.ptr = (void *)on_switch_shutdown_request;
    attrs.push_back(attr);

    // Instantiate database connectors
    DBConnector appl_db("APPL_DB", 0);
    DBConnector config_db("CONFIG_DB", 0);
    DBConnector state_db("STATE_DB", 0);

    // Get switch_type
    getCfgSwitchType(&config_db, gMySwitchType);

    if (gMacAddress)
    {
        attr.id = SAI_SWITCH_ATTR_SRC_MAC_ADDRESS;
        memcpy(attr.value.mac, gMacAddress.getMac(), 6);
        attrs.push_back(attr);
    }

    // SAI_REDIS_SWITCH_ATTR_SYNC_MODE attribute only setBuffer and g_syncMode to true
    // since it is not using ASIC_DB, we can execute it before create_switch
    // when g_syncMode is set to true here, create_switch will wait the response from syncd
    if (gSyncMode)
    {
        SWSS_LOG_WARN("sync mode is depreacated, use -z param");

        gRedisCommunicationMode = SAI_REDIS_COMMUNICATION_MODE_REDIS_SYNC;
    }

    attr.id = SAI_REDIS_SWITCH_ATTR_REDIS_COMMUNICATION_MODE;
    attr.value.s32 = gRedisCommunicationMode;

    sai_switch_api->set_switch_attribute(gSwitchId, &attr);

    if (!gAsicInstance.empty())
    {
        attr.id = SAI_SWITCH_ATTR_SWITCH_HARDWARE_INFO;
        attr.value.s8list.count = (uint32_t)gAsicInstance.size();
        // TODO: change SAI definition of `list` to `const char *`
        attr.value.s8list.list = (int8_t *)const_cast<char *>(gAsicInstance.c_str());
        attrs.push_back(attr);
    }

    // Get info required for VOQ system and connect to CHASSISS_APP_DB
    shared_ptr<DBConnector> chassis_app_db;
    vector<sai_system_port_config_t> sysportconfiglist;
    if ((gMySwitchType == "voq") &&
            (getSystemPortConfigList(&config_db, &appl_db, sysportconfiglist)))
    {
        attr.id = SAI_SWITCH_ATTR_TYPE;
        attr.value.u32 = SAI_SWITCH_TYPE_VOQ;
        attrs.push_back(attr);

        attr.id = SAI_SWITCH_ATTR_SWITCH_ID;
        attr.value.u32 = gVoqMySwitchId;
        attrs.push_back(attr);

        attr.id = SAI_SWITCH_ATTR_MAX_SYSTEM_CORES;
        attr.value.u32 = gVoqMaxCores;
        attrs.push_back(attr);

        gCfgSystemPorts = (uint32_t) sysportconfiglist.size();
        if (gCfgSystemPorts)
        {
            attr.id = SAI_SWITCH_ATTR_SYSTEM_PORT_CONFIG_LIST;
            attr.value.sysportconfiglist.count = gCfgSystemPorts;
            attr.value.sysportconfiglist.list = sysportconfiglist.data();
            attrs.push_back(attr);
        }
        else
        {
            SWSS_LOG_ERROR("Voq switch create with 0 system ports!");
            exit(EXIT_FAILURE);
        }

        //Connect to CHASSIS_APP_DB in redis-server in control/supervisor card as per
        //connection info in database_config.json
        chassis_app_db = make_shared<DBConnector>("CHASSIS_APP_DB", 0, true);
    }

    /* Must be last Attribute */
    attr.id = SAI_REDIS_SWITCH_ATTR_CONTEXT;
    attr.value.u64 = gSwitchId;
    attrs.push_back(attr);

    status = sai_switch_api->create_switch(&gSwitchId, (uint32_t)attrs.size(), attrs.data());
    if (status != SAI_STATUS_SUCCESS)
    {
        SWSS_LOG_ERROR("Failed to create a switch, rv:%d", status);
        exit(EXIT_FAILURE);
    }
    SWSS_LOG_NOTICE("Create a switch, id:%" PRIu64, gSwitchId);

    /* Get switch source MAC address if not provided */
    if (!gMacAddress)
    {
        attr.id = SAI_SWITCH_ATTR_SRC_MAC_ADDRESS;
        status = sai_switch_api->get_switch_attribute(gSwitchId, 1, &attr);
        if (status != SAI_STATUS_SUCCESS)
        {
            SWSS_LOG_ERROR("Failed to get MAC address from switch, rv:%d", status);
            exit(EXIT_FAILURE);
        }
        else
        {
            gMacAddress = attr.value.mac;
        }
    }

    /* Get the default virtual router ID */
    attr.id = SAI_SWITCH_ATTR_DEFAULT_VIRTUAL_ROUTER_ID;

    status = sai_switch_api->get_switch_attribute(gSwitchId, 1, &attr);
    if (status != SAI_STATUS_SUCCESS)
    {
        SWSS_LOG_ERROR("Fail to get switch virtual router ID %d", status);
        exit(EXIT_FAILURE);
    }

    gVirtualRouterId = attr.value.oid;
    SWSS_LOG_NOTICE("Get switch virtual router ID %" PRIx64, gVirtualRouterId);

    /* Get the NAT supported info */
    attr.id = SAI_SWITCH_ATTR_AVAILABLE_SNAT_ENTRY;

    status = sai_switch_api->get_switch_attribute(gSwitchId, 1, &attr);
    if (status != SAI_STATUS_SUCCESS)
    {
        SWSS_LOG_NOTICE("Failed to get the SNAT available entry count, rv:%d", status);
    }
    else
    {
        if (attr.value.u32 != 0)
        {
            gIsNatSupported = true;
        }
    }

    /* Create a loopback underlay router interface */
    vector<sai_attribute_t> underlay_intf_attrs;

    sai_attribute_t underlay_intf_attr;
    underlay_intf_attr.id = SAI_ROUTER_INTERFACE_ATTR_VIRTUAL_ROUTER_ID;
    underlay_intf_attr.value.oid = gVirtualRouterId;
    underlay_intf_attrs.push_back(underlay_intf_attr);

    underlay_intf_attr.id = SAI_ROUTER_INTERFACE_ATTR_TYPE;
    underlay_intf_attr.value.s32 = SAI_ROUTER_INTERFACE_TYPE_LOOPBACK;
    underlay_intf_attrs.push_back(underlay_intf_attr);

    underlay_intf_attr.id = SAI_ROUTER_INTERFACE_ATTR_MTU;
    underlay_intf_attr.value.u32 = UNDERLAY_RIF_DEFAULT_MTU;
    underlay_intf_attrs.push_back(underlay_intf_attr);

    status = sai_router_intfs_api->create_router_interface(&gUnderlayIfId, gSwitchId, (uint32_t)underlay_intf_attrs.size(), underlay_intf_attrs.data());
    if (status != SAI_STATUS_SUCCESS)
    {
        SWSS_LOG_ERROR("Failed to create underlay router interface %d", status);
        exit(EXIT_FAILURE);
    }

    SWSS_LOG_NOTICE("Created underlay router interface ID %" PRIx64, gUnderlayIfId);

    /* Initialize orchestration components */
    
    init_gearbox_phys(&appl_db);

    auto orchDaemon = make_shared<OrchDaemon>(&appl_db, &config_db, &state_db, chassis_app_db.get());

    if (!orchDaemon->init())
    {
        SWSS_LOG_ERROR("Failed to initialize orchstration daemon");
        exit(EXIT_FAILURE);
    }

    /*
    * In syncd view comparison solution, apply view has been sent
    * immediately after restore is done
    */
    if (!WarmStart::isWarmStart())
    {
        syncd_apply_view();
    }

    orchDaemon->start();

    return 0;
}<|MERGE_RESOLUTION|>--- conflicted
+++ resolved
@@ -64,12 +64,9 @@
 string gRecordFile;
 
 string gMySwitchType = "";
-<<<<<<< HEAD
-=======
 int32_t gVoqMySwitchId = -1;
 int32_t gVoqMaxCores = 0;
 uint32_t gCfgSystemPorts = 0;
->>>>>>> 288fb40d
 
 void usage()
 {
