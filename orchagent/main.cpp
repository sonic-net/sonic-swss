--- conflicted
+++ resolved
@@ -338,105 +338,8 @@
     
         return true;
     }
-<<<<<<< HEAD
     
     int main(int argc, char **argv)
-=======
-
-    SWSS_LOG_NOTICE("--- Starting Orchestration Agent ---");
-
-    /* Initialize sairedis recording parameters */
-    Recorder::Instance().sairedis.setRecord(
-        (record_type & SAIREDIS_RECORD_ENABLE) == SAIREDIS_RECORD_ENABLE
-    );
-    Recorder::Instance().sairedis.setLocation(record_location);
-    Recorder::Instance().sairedis.setFileName(sairedis_rec_filename);
-
-    /* Initialize sairedis */
-    initSaiApi();
-    initSaiRedis();
-    initFlexCounterTables();
-
-    /* Initialize remaining recorder parameters  */
-    Recorder::Instance().swss.setRecord(
-        (record_type & SWSS_RECORD_ENABLE) == SWSS_RECORD_ENABLE
-    );
-    Recorder::Instance().swss.setLocation(record_location);
-    Recorder::Instance().swss.setFileName(swss_rec_filename);
-    Recorder::Instance().swss.startRec(true);
-
-    Recorder::Instance().respub.setRecord(
-        (record_type & RESPONSE_PUBLISHER_RECORD_ENABLE) ==
-        RESPONSE_PUBLISHER_RECORD_ENABLE
-    );
-    Recorder::Instance().respub.setLocation(record_location);
-    Recorder::Instance().respub.setFileName(responsepublisher_rec_filename);
-    Recorder::Instance().respub.startRec(false);
-
-    // Instantiate database connectors
-    DBConnector appl_db("APPL_DB", 0);
-    DBConnector config_db("CONFIG_DB", 0);
-    DBConnector state_db("STATE_DB", 0);
-
-    // Instantiate ZMQ server
-    shared_ptr<ZmqServer> zmq_server = nullptr;
-    if (enable_zmq)
-    {
-        SWSS_LOG_NOTICE("Instantiate ZMQ server : %s, %s", zmq_server_address.c_str(), vrf.c_str());
-        zmq_server = make_shared<ZmqServer>(zmq_server_address.c_str(), vrf.c_str());
-    }
-    else
-    {
-        SWSS_LOG_NOTICE("ZMQ disabled");
-    }
-
-    // Get switch_type
-    getCfgSwitchType(&config_db, gMySwitchType, gMySwitchSubType);
-
-    sai_attribute_t attr;
-    vector<sai_attribute_t> attrs;
-
-    attr.id = SAI_SWITCH_ATTR_INIT_SWITCH;
-    attr.value.booldata = true;
-    attrs.push_back(attr);
-
-    if (gMySwitchType != "dpu")
-    {
-        attr.id = SAI_SWITCH_ATTR_FDB_EVENT_NOTIFY;
-        attr.value.ptr = (void *)on_fdb_event;
-        attrs.push_back(attr);
-    }
-
-    attr.id = SAI_SWITCH_ATTR_PORT_STATE_CHANGE_NOTIFY;
-    attr.value.ptr = (void *)on_port_state_change;
-    attrs.push_back(attr);
-
-    attr.id = SAI_SWITCH_ATTR_SHUTDOWN_REQUEST_NOTIFY;
-    attr.value.ptr = (void *)on_switch_shutdown_request;
-    attrs.push_back(attr);
-
-    if (gMySwitchType != "fabric" && gMacAddress)
-    {
-        attr.id = SAI_SWITCH_ATTR_SRC_MAC_ADDRESS;
-        memcpy(attr.value.mac, gMacAddress.getMac(), 6);
-        attrs.push_back(attr);
-    }
-
-    if (!gAsicInstance.empty())
-    {
-        attr.id = SAI_SWITCH_ATTR_SWITCH_HARDWARE_INFO;
-        attr.value.s8list.count = (uint32_t)gAsicInstance.size();
-        // TODO: change SAI definition of `list` to `const char *`
-        attr.value.s8list.list = (int8_t *)const_cast<char *>(gAsicInstance.c_str());
-        attrs.push_back(attr);
-    }
-
-    // Get info required for VOQ system and connect to CHASSISS_APP_DB
-    shared_ptr<DBConnector> chassis_app_db;
-    vector<sai_system_port_config_t> sysportconfiglist;
-    if ((gMySwitchType == "voq") &&
-            (getSystemPortConfigList(&config_db, &appl_db, sysportconfiglist)))
->>>>>>> bc2f1747
     {
         swss::Logger::linkToDbNative("orchagent");
     
@@ -668,21 +571,6 @@
             attrs.push_back(attr);
         }
     
-        // SAI_REDIS_SWITCH_ATTR_SYNC_MODE attribute only setBuffer and g_syncMode to true
-        // since it is not using ASIC_DB, we can execute it before create_switch
-        // when g_syncMode is set to true here, create_switch will wait the response from syncd
-        if (gSyncMode)
-        {
-            SWSS_LOG_WARN("sync mode is depreacated, use -z param");
-    
-            gRedisCommunicationMode = SAI_REDIS_COMMUNICATION_MODE_REDIS_SYNC;
-        }
-    
-        attr.id = SAI_REDIS_SWITCH_ATTR_REDIS_COMMUNICATION_MODE;
-        attr.value.s32 = gRedisCommunicationMode;
-    
-        sai_switch_api->set_switch_attribute(gSwitchId, &attr);
-    
         if (!gAsicInstance.empty())
         {
             attr.id = SAI_SWITCH_ATTR_SWITCH_HARDWARE_INFO;
