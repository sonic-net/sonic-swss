#include "watermarkorch.h"
#include "sai_serialize.h"
#include "portsorch.h"
#include "notifier.h"
#include "converter.h"
#include "bufferorch.h"

#define DEFAULT_TELEMETRY_INTERVAL 120

#define CLEAR_PG_HEADROOM_REQUEST "PG_HEADROOM"
#define CLEAR_PG_SHARED_REQUEST "PG_SHARED"
#define CLEAR_QUEUE_SHARED_UNI_REQUEST "Q_SHARED_UNI"
#define CLEAR_QUEUE_SHARED_MULTI_REQUEST "Q_SHARED_MULTI"
#define CLEAR_BUFFER_POOL_REQUEST "BUFFER_POOL"

extern PortsOrch *gPortsOrch;
extern BufferOrch *gBufferOrch;


WatermarkOrch::WatermarkOrch(DBConnector *db, const vector<string> &tables):
    Orch(db, tables)
{
    SWSS_LOG_ENTER();

    m_countersDb = make_shared<DBConnector>(COUNTERS_DB, DBConnector::DEFAULT_UNIXSOCKET, 0);
    m_appDb = make_shared<DBConnector>(APPL_DB, DBConnector::DEFAULT_UNIXSOCKET, 0);
    m_countersTable = make_shared<Table>(m_countersDb.get(), COUNTERS_TABLE);
    m_periodicWatermarkTable = make_shared<Table>(m_countersDb.get(), PERIODIC_WATERMARKS_TABLE);
    m_persistentWatermarkTable = make_shared<Table>(m_countersDb.get(), PERSISTENT_WATERMARKS_TABLE);
    m_userWatermarkTable = make_shared<Table>(m_countersDb.get(), USER_WATERMARKS_TABLE);

    m_clearNotificationConsumer = new swss::NotificationConsumer(
            m_appDb.get(),
            "WATERMARK_CLEAR_REQUEST");
    auto clearNotifier = new Notifier(m_clearNotificationConsumer, this, "WM_CLEAR_NOTIFIER");
    Orch::addExecutor(clearNotifier);

    auto intervT = timespec { .tv_sec = DEFAULT_TELEMETRY_INTERVAL , .tv_nsec = 0 };
    m_telemetryTimer = new SelectableTimer(intervT);
    auto executorT = new ExecutableTimer(m_telemetryTimer, this, "WM_TELEMETRY_TIMER");
    Orch::addExecutor(executorT);
}

WatermarkOrch::~WatermarkOrch()
{
    SWSS_LOG_ENTER();
}

void WatermarkOrch::doTask(Consumer &consumer)
{
    SWSS_LOG_ENTER();

    if (!gPortsOrch->isPortReady())
    {
        return;
    }

    auto it = consumer.m_toSync.begin();
    while (it != consumer.m_toSync.end())
    {
        KeyOpFieldsValuesTuple t = it->second;

        string key = kfvKey(t);
        string op = kfvOp(t);
        std::vector<FieldValueTuple> fvt = kfvFieldsValues(t);

        if (op == SET_COMMAND)
        {
            if (consumer.getTableName() == CFG_WATERMARK_TABLE_NAME)
            {
                handleWmConfigUpdate(key, fvt);
            }
            else if (consumer.getTableName() == CFG_FLEX_COUNTER_TABLE_NAME)
            {
                handleFcConfigUpdate(key, fvt);
            }
        }
        else if (op == DEL_COMMAND)
        {
            SWSS_LOG_WARN("Unsupported op %s", op.c_str());
        }
        else
        {
            SWSS_LOG_ERROR("Unknown operation type %s\n", op.c_str());
        }

        consumer.m_toSync.erase(it++);
    }
}

void WatermarkOrch::handleWmConfigUpdate(const std::string &key, const std::vector<FieldValueTuple> &fvt)
{
    SWSS_LOG_ENTER();    
    if (key == "TELEMETRY_INTERVAL")
    {
        for (std::pair<std::basic_string<char>, std::basic_string<char> > i: fvt)
        {
            if (i.first == "interval")
            {
                auto intervT = timespec { .tv_sec = to_uint<uint32_t>(i.second.c_str()) , .tv_nsec = 0 };
                m_telemetryTimer->setInterval(intervT);
                // reset the timer interval when current timer expires
                m_timerChanged = true;
            }
            else
            {
                SWSS_LOG_WARN("Unsupported key: %s", i.first.c_str());
            }
        }
    }
}

void WatermarkOrch::handleFcConfigUpdate(const std::string &key, const std::vector<FieldValueTuple> &fvt)
{
    SWSS_LOG_ENTER();
    uint8_t prevStatus = m_wmStatus;
    if (key == "QUEUE_WATERMARK" || key == "PG_WATERMARK")
    {
        for (std::pair<std::basic_string<char>, std::basic_string<char> > i: fvt)
        {
            if (i.first == "FLEX_COUNTER_STATUS")
            {
                if (i.second == "enable")
                {
                    m_wmStatus = (uint8_t) (m_wmStatus | groupToMask.at(key));
                }
                else if (i.second == "disable")
                {
                    m_wmStatus = (uint8_t) (m_wmStatus & ~(groupToMask.at(key)));
                }
            }
        }
        if (!prevStatus && m_wmStatus)
        {
            m_telemetryTimer->start();
        }
    SWSS_LOG_DEBUG("Status of WMs: %u", m_wmStatus);
    }
}

void WatermarkOrch::doTask(NotificationConsumer &consumer)
{
    SWSS_LOG_ENTER();
    if (!gPortsOrch->isPortReady())
    {
        return;
    }

    if (m_pg_ids.empty())
    {
        init_pg_ids();
    }

    if (m_multicast_queue_ids.empty() and m_unicast_queue_ids.empty())
    {
        init_queue_ids();
    }

    std::string op;
    std::string data;
    std::vector<swss::FieldValueTuple> values;

    consumer.pop(op, data, values);

    Table * table = NULL;

    if (op == "PERSISTENT")
    {
        table = m_persistentWatermarkTable.get();
    }
    else if (op == "USER")
    {
        table = m_userWatermarkTable.get();
    }
    else
    {
        SWSS_LOG_WARN("Unknown watermark clear request op: %s", op.c_str());
        return;
    }

    if (data == CLEAR_PG_HEADROOM_REQUEST)
    {
        clearSingleWm(table,
        "SAI_INGRESS_PRIORITY_GROUP_STAT_XOFF_ROOM_WATERMARK_BYTES",
        m_pg_ids);
    }
    else if (data == CLEAR_PG_SHARED_REQUEST)
    {
        clearSingleWm(table,
        "SAI_INGRESS_PRIORITY_GROUP_STAT_SHARED_WATERMARK_BYTES",
        m_pg_ids);
    }
    else if (data == CLEAR_QUEUE_SHARED_UNI_REQUEST)
    {
        clearSingleWm(table,
        "SAI_QUEUE_STAT_SHARED_WATERMARK_BYTES",
        m_unicast_queue_ids);
    }
    else if (data == CLEAR_QUEUE_SHARED_MULTI_REQUEST)
    {
        clearSingleWm(table,
        "SAI_QUEUE_STAT_SHARED_WATERMARK_BYTES",
        m_multicast_queue_ids);
    }
    else if (data == CLEAR_BUFFER_POOL_REQUEST)
    {
        clearSingleWm(table,
        "SAI_BUFFER_POOL_STAT_WATERMARK_BYTES",
        gBufferOrch->getBufferPoolNameOidMap());
    }
    else
    {
        SWSS_LOG_WARN("Unknown watermark clear request data: %s", data.c_str());
        return;
    }
}

void WatermarkOrch::doTask(SelectableTimer &timer)
{
    SWSS_LOG_ENTER();

    if (m_pg_ids.empty())
    {
        init_pg_ids();
    }

    if (m_multicast_queue_ids.empty() and m_unicast_queue_ids.empty())
    {
        init_queue_ids();
    }

    if (&timer == m_telemetryTimer)
    {
        if (m_timerChanged)
        {
            m_telemetryTimer->reset();
            m_timerChanged = false;
        }
        if (!m_wmStatus)
        {
            m_telemetryTimer->stop();
        }

<<<<<<< HEAD
        clearSingleWm(m_periodicWatermarkTable.get(),
            "SAI_INGRESS_PRIORITY_GROUP_STAT_XOFF_ROOM_WATERMARK_BYTES", m_pg_ids);
        clearSingleWm(m_periodicWatermarkTable.get(),
            "SAI_INGRESS_PRIORITY_GROUP_STAT_SHARED_WATERMARK_BYTES", m_pg_ids);
        clearSingleWm(m_periodicWatermarkTable.get(),
            "SAI_QUEUE_STAT_SHARED_WATERMARK_BYTES", m_unicast_queue_ids);
        clearSingleWm(m_periodicWatermarkTable.get(),
            "SAI_QUEUE_STAT_SHARED_WATERMARK_BYTES", m_multicast_queue_ids);
        clearSingleWm(m_periodicWatermarkTable.get(),
            "SAI_BUFFER_POOL_STAT_WATERMARK_BYTES", gBufferOrch->getBufferPoolNameOidMap());
        SWSS_LOG_INFO("Periodic watermark cleared by timer!");
=======
        clearSingleWm(m_periodicWatermarkTable.get(), "SAI_INGRESS_PRIORITY_GROUP_STAT_XOFF_ROOM_WATERMARK_BYTES", m_pg_ids);
        clearSingleWm(m_periodicWatermarkTable.get(), "SAI_INGRESS_PRIORITY_GROUP_STAT_SHARED_WATERMARK_BYTES", m_pg_ids);
        clearSingleWm(m_periodicWatermarkTable.get(), "SAI_QUEUE_STAT_SHARED_WATERMARK_BYTES", m_unicast_queue_ids);
        clearSingleWm(m_periodicWatermarkTable.get(), "SAI_QUEUE_STAT_SHARED_WATERMARK_BYTES", m_multicast_queue_ids);
        SWSS_LOG_DEBUG("Periodic watermark cleared by timer!");
>>>>>>> 3e8ad155
    }
}

void WatermarkOrch::init_pg_ids()
{
    SWSS_LOG_ENTER();
    std::vector<FieldValueTuple> values;
    Table pg_index_table(m_countersDb.get(), COUNTERS_PG_INDEX_MAP);
    pg_index_table.get("", values);
    for (auto fv: values)
    {
        sai_object_id_t id;
        sai_deserialize_object_id(fv.first, id);
        m_pg_ids.push_back(id);
    }
}

void WatermarkOrch::init_queue_ids()
{
    SWSS_LOG_ENTER();
    std::vector<FieldValueTuple> values;
    Table m_queue_type_table(m_countersDb.get(), COUNTERS_QUEUE_TYPE_MAP);
    m_queue_type_table.get("", values);
    for (auto fv: values)
    {
        sai_object_id_t id;
        sai_deserialize_object_id(fv.first, id);
        if (fv.second == "SAI_QUEUE_TYPE_UNICAST")
        {
            m_unicast_queue_ids.push_back(id);
        }
        else
        {
            m_multicast_queue_ids.push_back(id);
        }
    }
}

void WatermarkOrch::clearSingleWm(Table *table, string wm_name, vector<sai_object_id_t> &obj_ids)
{
    /* Zero-out some WM in some table for some vector of object ids*/
    SWSS_LOG_ENTER();
    SWSS_LOG_DEBUG("clear WM %s, for %ld obj ids", wm_name.c_str(), obj_ids.size());

    vector<FieldValueTuple> vfvt = {{wm_name, "0"}};

    for (sai_object_id_t id: obj_ids)
    {
        table->set(sai_serialize_object_id(id), vfvt);
    }
}

void WatermarkOrch::clearSingleWm(Table *table, string wm_name, const object_map &nameOidMap)
{
    SWSS_LOG_ENTER();
    SWSS_LOG_DEBUG("clear WM %s, for %zu obj ids", wm_name.c_str(), nameOidMap.size());

    vector<FieldValueTuple> fvTuples = {{wm_name, "0"}};

    for (const auto &it : nameOidMap)
    {
        table->set(sai_serialize_object_id(it.second), fvTuples);
    }
}<|MERGE_RESOLUTION|>--- conflicted
+++ resolved
@@ -241,7 +241,6 @@
             m_telemetryTimer->stop();
         }
 
-<<<<<<< HEAD
         clearSingleWm(m_periodicWatermarkTable.get(),
             "SAI_INGRESS_PRIORITY_GROUP_STAT_XOFF_ROOM_WATERMARK_BYTES", m_pg_ids);
         clearSingleWm(m_periodicWatermarkTable.get(),
@@ -252,14 +251,7 @@
             "SAI_QUEUE_STAT_SHARED_WATERMARK_BYTES", m_multicast_queue_ids);
         clearSingleWm(m_periodicWatermarkTable.get(),
             "SAI_BUFFER_POOL_STAT_WATERMARK_BYTES", gBufferOrch->getBufferPoolNameOidMap());
-        SWSS_LOG_INFO("Periodic watermark cleared by timer!");
-=======
-        clearSingleWm(m_periodicWatermarkTable.get(), "SAI_INGRESS_PRIORITY_GROUP_STAT_XOFF_ROOM_WATERMARK_BYTES", m_pg_ids);
-        clearSingleWm(m_periodicWatermarkTable.get(), "SAI_INGRESS_PRIORITY_GROUP_STAT_SHARED_WATERMARK_BYTES", m_pg_ids);
-        clearSingleWm(m_periodicWatermarkTable.get(), "SAI_QUEUE_STAT_SHARED_WATERMARK_BYTES", m_unicast_queue_ids);
-        clearSingleWm(m_periodicWatermarkTable.get(), "SAI_QUEUE_STAT_SHARED_WATERMARK_BYTES", m_multicast_queue_ids);
         SWSS_LOG_DEBUG("Periodic watermark cleared by timer!");
->>>>>>> 3e8ad155
     }
 }
 
