#ifndef SWSS_NEIGHORCH_H
#define SWSS_NEIGHORCH_H

#include "orch.h"
#include "observer.h"
#include "portsorch.h"
#include "intfsorch.h"
#include "fdborch.h"

#include "ipaddress.h"
#include "nexthopkey.h"
#include "producerstatetable.h"
#include "schema.h"

#define NHFLAGS_IFDOWN                  0x1 // nexthop's outbound i/f is down

typedef NextHopKey NeighborEntry;

struct NextHopEntry
{
    sai_object_id_t     next_hop_id;    // next hop id
    int                 ref_count;      // reference count
    uint32_t            nh_flags;       // flags
};

struct NeighborData
{
    MacAddress    mac;
    bool          hw_configured = false; // False means, entry is not written to HW
};

/* NeighborTable: NeighborEntry, neighbor MAC address */
typedef map<NeighborEntry, NeighborData> NeighborTable;
/* NextHopTable: NextHopKey, NextHopEntry */
typedef map<NextHopKey, NextHopEntry> NextHopTable;

struct NeighborUpdate
{
    NeighborEntry entry;
    MacAddress mac;
    bool add;
};

class NeighOrch : public Orch, public Subject, public Observer
{
public:
    NeighOrch(DBConnector *db, string tableName, IntfsOrch *intfsOrch, FdbOrch *fdbOrch, PortsOrch *portsOrch, DBConnector *chassisAppDb);
    ~NeighOrch();

    bool hasNextHop(const NextHopKey&);

    sai_object_id_t getNextHopId(const NextHopKey&);
    sai_object_id_t getLocalNextHopId(const NextHopKey&);
    int getNextHopRefCount(const NextHopKey&);

    void increaseNextHopRefCount(const NextHopKey&, uint32_t count = 1);
    void decreaseNextHopRefCount(const NextHopKey&, uint32_t count = 1);

    bool getNeighborEntry(const NextHopKey&, NeighborEntry&, MacAddress&);
    bool getNeighborEntry(const IpAddress&, NeighborEntry&, MacAddress&);

    bool enableNeighbor(const NeighborEntry&);
    bool disableNeighbor(const NeighborEntry&);
    bool isHwConfigured(const NeighborEntry&);

    sai_object_id_t addTunnelNextHop(const NextHopKey&);
    bool removeTunnelNextHop(const NextHopKey&);

    bool ifChangeInformNextHop(const string &, bool);
    bool isNextHopFlagSet(const NextHopKey &, const uint32_t);
    bool removeOverlayNextHop(const NextHopKey &);
    void update(SubjectType, void *);

    bool addInbandNeighbor(string alias, IpAddress ip_address);
    bool delInbandNeighbor(string alias, IpAddress ip_address);

    void resolveNeighbor(const NeighborEntry &);

private:
    PortsOrch *m_portsOrch;
    IntfsOrch *m_intfsOrch;
    FdbOrch *m_fdbOrch;
    ProducerStateTable m_appNeighResolveProducer;

    NeighborTable m_syncdNeighbors;
    NextHopTable m_syncdNextHops;

    std::set<NextHopKey> m_neighborToResolve;

    bool addNextHop(const IpAddress&, const string&);
    bool removeNextHop(const IpAddress&, const string&);

    bool addNeighbor(const NeighborEntry&, const MacAddress&);
    bool removeNeighbor(const NeighborEntry&, bool disable = false);

    bool setNextHopFlag(const NextHopKey &, const uint32_t);
    bool clearNextHopFlag(const NextHopKey &, const uint32_t);

    void processFDBFlushUpdate(const FdbFlushUpdate &);

    void doTask(Consumer &consumer);

    void doVoqSystemNeighTask(Consumer &consumer);

    unique_ptr<Table> m_tableVoqSystemNeighTable;
    unique_ptr<Table> m_stateSystemNeighTable;
    bool getSystemPortNeighEncapIndex(string &alias, IpAddress &ip, uint32_t &encap_index);
    bool addVoqEncapIndex(string &alias, IpAddress &ip, vector<sai_attribute_t> &neighbor_attrs);
    void voqSyncAddNeigh(string &alias, IpAddress &ip_address, const MacAddress &mac, sai_neighbor_entry_t &neighbor_entry);
    void voqSyncDelNeigh(string &alias, IpAddress &ip_address);

<<<<<<< HEAD
    std::map<IpAddress, string> m_remoteNeigh;     
=======
    bool resolveNeighborEntry(const NeighborEntry &, const MacAddress &);
    void clearResolvedNeighborEntry(const NeighborEntry &);
>>>>>>> b34f783b
};

#endif /* SWSS_NEIGHORCH_H */<|MERGE_RESOLUTION|>--- conflicted
+++ resolved
@@ -109,12 +109,10 @@
     void voqSyncAddNeigh(string &alias, IpAddress &ip_address, const MacAddress &mac, sai_neighbor_entry_t &neighbor_entry);
     void voqSyncDelNeigh(string &alias, IpAddress &ip_address);
 
-<<<<<<< HEAD
-    std::map<IpAddress, string> m_remoteNeigh;     
-=======
     bool resolveNeighborEntry(const NeighborEntry &, const MacAddress &);
     void clearResolvedNeighborEntry(const NeighborEntry &);
->>>>>>> b34f783b
+    
+    std::map<IpAddress, string> m_remoteNeigh;
 };
 
 #endif /* SWSS_NEIGHORCH_H */