#ifndef SWSS_NEIGHORCH_H
#define SWSS_NEIGHORCH_H

#include "orch.h"
#include "observer.h"
#include "portsorch.h"
#include "intfsorch.h"
#include "fdborch.h"

#include "ipaddress.h"
#include "nexthopkey.h"
#include "producerstatetable.h"
#include "schema.h"

#define NHFLAGS_IFDOWN                  0x1 // nexthop's outbound i/f is down

typedef NextHopKey NeighborEntry;

struct NextHopEntry
{
    sai_object_id_t     next_hop_id;    // next hop id
    int                 ref_count;      // reference count
    uint32_t            nh_flags;       // flags
};

struct NeighborData
{
    MacAddress    mac;
    bool          hw_configured = false; // False means, entry is not written to HW
};

/* NeighborTable: NeighborEntry, neighbor MAC address */
typedef map<NeighborEntry, NeighborData> NeighborTable;
/* NextHopTable: NextHopKey, NextHopEntry */
typedef map<NextHopKey, NextHopEntry> NextHopTable;

struct NeighborUpdate
{
    NeighborEntry entry;
    MacAddress mac;
    bool add;
};

class NeighOrch : public Orch, public Subject, public Observer
{
public:
    NeighOrch(DBConnector *db, string tableName, IntfsOrch *intfsOrch, FdbOrch *fdbOrch, PortsOrch *portsOrch);
    ~NeighOrch();

    bool hasNextHop(const NextHopKey&);

    sai_object_id_t getNextHopId(const NextHopKey&);
    int getNextHopRefCount(const NextHopKey&);

    void increaseNextHopRefCount(const NextHopKey&);
    void decreaseNextHopRefCount(const NextHopKey&);

    bool getNeighborEntry(const NextHopKey&, NeighborEntry&, MacAddress&);
    bool getNeighborEntry(const IpAddress&, NeighborEntry&, MacAddress&);

<<<<<<< HEAD
    bool enableNeighbor(const NeighborEntry&);
    bool disableNeighbor(const NeighborEntry&);
    bool isHwConfigured(const NeighborEntry&);
=======
    sai_object_id_t addTunnelNextHop(const NextHopKey&);
    bool removeTunnelNextHop(const NextHopKey&);
>>>>>>> 5859499f

    bool ifChangeInformNextHop(const string &, bool);
    bool isNextHopFlagSet(const NextHopKey &, const uint32_t);
    bool removeOverlayNextHop(const NextHopKey &);
    void update(SubjectType, void *);

private:
    PortsOrch *m_portsOrch;
    IntfsOrch *m_intfsOrch;
    FdbOrch *m_fdbOrch;
    ProducerStateTable m_appNeighResolveProducer;

    NeighborTable m_syncdNeighbors;
    NextHopTable m_syncdNextHops;

    bool addNextHop(const IpAddress&, const string&);
    bool removeNextHop(const IpAddress&, const string&);

    bool addNeighbor(const NeighborEntry&, const MacAddress&);
    bool removeNeighbor(const NeighborEntry&, bool disable = false);

    bool setNextHopFlag(const NextHopKey &, const uint32_t);
    bool clearNextHopFlag(const NextHopKey &, const uint32_t);

    void processFDBFlushUpdate(const FdbFlushUpdate &);
    bool resolveNeighborEntry(const NeighborEntry &, const MacAddress &);

    void doTask(Consumer &consumer);
};

#endif /* SWSS_NEIGHORCH_H */<|MERGE_RESOLUTION|>--- conflicted
+++ resolved
@@ -58,14 +58,12 @@
     bool getNeighborEntry(const NextHopKey&, NeighborEntry&, MacAddress&);
     bool getNeighborEntry(const IpAddress&, NeighborEntry&, MacAddress&);
 
-<<<<<<< HEAD
     bool enableNeighbor(const NeighborEntry&);
     bool disableNeighbor(const NeighborEntry&);
     bool isHwConfigured(const NeighborEntry&);
-=======
+
     sai_object_id_t addTunnelNextHop(const NextHopKey&);
     bool removeTunnelNextHop(const NextHopKey&);
->>>>>>> 5859499f
 
     bool ifChangeInformNextHop(const string &, bool);
     bool isNextHopFlagSet(const NextHopKey &, const uint32_t);
