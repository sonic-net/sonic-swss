--- conflicted
+++ resolved
@@ -38,12 +38,8 @@
 class NeighOrch : public Orch, public Subject, public Observer
 {
 public:
-<<<<<<< HEAD
-    NeighOrch(DBConnector *db, string tableName, IntfsOrch *intfsOrch, DBConnector *chassisAppDb);
-=======
-    NeighOrch(DBConnector *db, string tableName, IntfsOrch *intfsOrch, FdbOrch *fdbOrch, PortsOrch *portsOrch);
+    NeighOrch(DBConnector *db, string tableName, IntfsOrch *intfsOrch, FdbOrch *fdbOrch, PortsOrch *portsOrch, DBConnector *chassisAppDb);
     ~NeighOrch();
->>>>>>> a1d6300e
 
     bool hasNextHop(const NextHopKey&);
 
@@ -59,13 +55,11 @@
     bool ifChangeInformNextHop(const string &, bool);
     bool isNextHopFlagSet(const NextHopKey &, const uint32_t);
 
-<<<<<<< HEAD
+    void update(SubjectType, void *);
+
     bool addInbandNeighbor(string alias, IpAddress ip_address);
     bool delInbandNeighbor(string alias, IpAddress ip_address);
-=======
-    void update(SubjectType, void *);
 
->>>>>>> a1d6300e
 private:
     PortsOrch *m_portsOrch;
     IntfsOrch *m_intfsOrch;
