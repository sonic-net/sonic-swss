--- conflicted
+++ resolved
@@ -1190,16 +1190,9 @@
                                                             // object_id -> object_status
     std::unordered_map<sai_object_id_t, sai_status_t *>     removing_entries;
 
-<<<<<<< HEAD
-    typename Ts::bulk_create_entry_fn                       create_entries;
-    typename Ts::bulk_remove_entry_fn                       remove_entries;
-    typename Ts::bulk_set_entry_attribute_fn                set_entries_attribute;
-=======
     sai_bulk_object_create_fn                               create_entries;
     sai_bulk_object_remove_fn                               remove_entries;
-    // TODO: wait until available in SAI
-    //typename Ts::bulk_set_entry_attribute_fn                set_entries_attribute;
->>>>>>> 27391fcf
+    sai_bulk_set_entry_attribute_fn                         set_entries_attribute;
 
     std::unordered_map<sai_object_id_t, sai_status_t>       create_statuses;
 
