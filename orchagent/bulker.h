--- conflicted
+++ resolved
@@ -398,7 +398,6 @@
     using bulk_set_entry_attribute_fn = sai_bulk_set_outbound_routing_entry_attribute_fn;
 };
 
-<<<<<<< HEAD
 struct sai_dash_acl_group_api_t {};
 
 template<>
@@ -427,8 +426,6 @@
     using bulk_remove_entry_fn = sai_bulk_object_remove_fn;
 };
 
-=======
->>>>>>> 6e967e29
 template <typename T>
 class EntityBulker
 {
@@ -1212,7 +1209,6 @@
 {
     create_entries = api->create_vnets;
     remove_entries = api->remove_vnets;
-<<<<<<< HEAD
 }
 
 template <>
@@ -1231,7 +1227,4 @@
 {
     create_entries = api->create_dash_acl_rules;
     remove_entries = api->remove_dash_acl_rules;
-}
-=======
-}
->>>>>>> 6e967e29
+}