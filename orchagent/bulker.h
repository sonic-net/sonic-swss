--- conflicted
+++ resolved
@@ -67,13 +67,6 @@
 
     if (a.addr_family == SAI_IP_ADDR_FAMILY_IPV4)
     {
-<<<<<<< HEAD
-        return a.addr.ip4 == b.addr.ip4;
-    }
-    else if (a.addr_family == SAI_IP_ADDR_FAMILY_IPV6)
-    {
-        return memcmp(a.addr.ip6, b.addr.ip6, sizeof(a.addr.ip6)) == 0;
-=======
         return a.addr.ip4 == b.addr.ip4
             ;
     }
@@ -81,7 +74,6 @@
     {
         return memcmp(a.addr.ip6, b.addr.ip6, sizeof(a.addr.ip6)) == 0
             ;
->>>>>>> 9d4a3add
     }
     else
     {
@@ -104,13 +96,14 @@
         ;
 }
 
-<<<<<<< HEAD
 static inline bool operator==(const sai_neighbor_entry_t& a, const sai_neighbor_entry_t& b)
 {
     return a.switch_id == b.switch_id
         && a.rif_id == b.rif_id
         && a.ip_address == b.ip_address
-=======
+        ;
+}
+
 static inline bool operator==(const sai_inbound_routing_entry_t& a, const sai_inbound_routing_entry_t& b)
 {
     return a.switch_id == b.switch_id
@@ -143,7 +136,6 @@
     return a.switch_id == b.switch_id
         && a.eni_id == b.eni_id
         && a.destination == b.destination
->>>>>>> 9d4a3add
         ;
 }
 
@@ -164,11 +156,7 @@
     return seed;
 }
 
-<<<<<<< HEAD
-static inline std::size_t hash_value(const _sai_ip_address_t& a)
-=======
 static inline std::size_t hash_value(const sai_ip_address_t& a)
->>>>>>> 9d4a3add
 {
     size_t seed = 0;
     boost::hash_combine(seed, a.addr_family);
@@ -224,7 +212,6 @@
     };
 
     template <>
-<<<<<<< HEAD
     struct hash<sai_neighbor_entry_t>
     {
         size_t operator()(const sai_neighbor_entry_t& a) const noexcept
@@ -233,7 +220,11 @@
             boost::hash_combine(seed, a.switch_id);
             boost::hash_combine(seed, a.rif_id);
             boost::hash_combine(seed, a.ip_address);
-=======
+            return seed;
+        }
+    };
+  
+    template <>
     struct hash<sai_outbound_ca_to_pa_entry_t>
     {
         size_t operator()(const sai_outbound_ca_to_pa_entry_t& a) const noexcept
@@ -282,7 +273,6 @@
             boost::hash_combine(seed, a.eni_id);
             boost::hash_combine(seed, a.vni);
             boost::hash_combine(seed, a.sip);
->>>>>>> 9d4a3add
             return seed;
         }
     };
@@ -366,7 +356,6 @@
 };
 
 template<>
-<<<<<<< HEAD
 struct SaiBulkerTraits<sai_neighbor_api_t>
 {
     using entry_t = sai_neighbor_entry_t;
@@ -377,7 +366,9 @@
     using bulk_create_entry_fn = sai_bulk_create_neighbor_entry_fn;
     using bulk_remove_entry_fn = sai_bulk_remove_neighbor_entry_fn;
     using bulk_set_entry_attribute_fn = sai_bulk_set_neighbor_entry_attribute_fn;
-=======
+};
+
+template<>
 struct SaiBulkerTraits<sai_dash_vnet_api_t>
 {
     using entry_t = sai_object_id_t;
@@ -439,7 +430,6 @@
     using bulk_create_entry_fn = sai_bulk_create_outbound_routing_entry_fn;
     using bulk_remove_entry_fn = sai_bulk_remove_outbound_routing_entry_fn;
     using bulk_set_entry_attribute_fn = sai_bulk_set_outbound_routing_entry_attribute_fn;
->>>>>>> 9d4a3add
 };
 
 template <typename T>
@@ -856,14 +846,15 @@
 }
 
 template <>
-<<<<<<< HEAD
 inline EntityBulker<sai_neighbor_api_t>::EntityBulker(sai_neighbor_api_t *api, size_t max_bulk_size) :
     max_bulk_size(max_bulk_size)
 {
     create_entries = api->create_neighbor_entries;
     remove_entries = api->remove_neighbor_entries;
     set_entries_attribute = api->set_neighbor_entries_attribute;
-=======
+}
+
+template <>
 inline EntityBulker<sai_dash_inbound_routing_api_t>::EntityBulker(sai_dash_inbound_routing_api_t *api, size_t max_bulk_size) : max_bulk_size(max_bulk_size)
 {
     create_entries = api->create_inbound_routing_entries;
@@ -893,7 +884,6 @@
     create_entries = api->create_outbound_routing_entries;
     remove_entries = api->remove_outbound_routing_entries;
     set_entries_attribute = nullptr;
->>>>>>> 9d4a3add
 }
 
 template <typename T>
