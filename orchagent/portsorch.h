--- conflicted
+++ resolved
@@ -355,13 +355,8 @@
     bool getQueueTypeAndIndex(sai_object_id_t queue_id, string &type, uint8_t &index);
 
     bool m_isQueueMapGenerated = false;
-<<<<<<< HEAD
-    void generateQueueMapPerPort(const Port& port, bool voq);
-    void removeQueueMapPerPort(const Port& port);
-
-=======
-    void generateQueueMapPerPort(const Port& port, FlexCounterQueueStates& queuesState);
->>>>>>> 04fbc8e3
+    void generateQueueMapPerPort(const Port& port, FlexCounterQueueStates& queuesState,
+                                 bool voq);
     bool m_isPriorityGroupMapGenerated = false;
     void generatePriorityGroupMapPerPort(const Port& port, FlexCounterPgStates& pgsState);
     bool m_isPortCounterMapGenerated = false;
