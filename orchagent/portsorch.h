--- conflicted
+++ resolved
@@ -124,7 +124,9 @@
     bool getPortPfc(sai_object_id_t portId, uint8_t *pfc_bitmask);
     bool setPortPfc(sai_object_id_t portId, uint8_t pfc_bitmask);
 
-<<<<<<< HEAD
+    bool setPortPfcWatchdogStatus(sai_object_id_t portId, uint8_t pfc_bitmask);
+    bool getPortPfcWatchdogStatus(sai_object_id_t portId, uint8_t *pfc_bitmask);
+    
     void generateQueueMap(map<string, FlexCounterQueueStates> queuesStateVector);
     uint32_t getNumberOfPortSupportedQueueCounters(string port);
     void createPortBufferQueueCounters(const Port &port, string queues);
@@ -135,13 +137,6 @@
     void createPortBufferPgCounters(const Port &port, string pgs);
     void removePortBufferPgCounters(const Port& port, string pgs);
 
-=======
-    bool setPortPfcWatchdogStatus(sai_object_id_t portId, uint8_t pfc_bitmask);
-    bool getPortPfcWatchdogStatus(sai_object_id_t portId, uint8_t *pfc_bitmask);
-
-    void generateQueueMap();
-    void generatePriorityGroupMap();
->>>>>>> 5329c392
     void generatePortCounterMap();
     void generatePortBufferDropCounterMap();
 
