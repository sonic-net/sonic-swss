#ifndef SWSS_PORTSORCH_H
#define SWSS_PORTSORCH_H

#include <map>

#include "acltable.h"
#include "orch.h"
#include "port.h"
#include "observer.h"
#include "macaddress.h"
#include "producertable.h"

#define FCS_LEN 4
#define VLAN_TAG_LEN 4
#define PORT_STAT_COUNTER_FLEX_COUNTER_GROUP "PORT_STAT_COUNTER"
#define QUEUE_STAT_COUNTER_FLEX_COUNTER_GROUP "QUEUE_STAT_COUNTER"
#define QUEUE_WATERMARK_STAT_COUNTER_FLEX_COUNTER_GROUP "QUEUE_WATERMARK_STAT_COUNTER"
#define PG_WATERMARK_STAT_COUNTER_FLEX_COUNTER_GROUP "PG_WATERMARK_STAT_COUNTER"


typedef std::vector<sai_uint32_t> PortSupportedSpeeds;


static const map<sai_port_oper_status_t, string> oper_status_strings =
{
    { SAI_PORT_OPER_STATUS_UNKNOWN,     "unknown" },
    { SAI_PORT_OPER_STATUS_UP,          "up" },
    { SAI_PORT_OPER_STATUS_DOWN,        "down" },
    { SAI_PORT_OPER_STATUS_TESTING,     "testing" },
    { SAI_PORT_OPER_STATUS_NOT_PRESENT, "not present" }
};

struct PortUpdate
{
    Port port;
    bool add;
};

struct LagMemberUpdate
{
    Port lag;
    Port member;
    bool add;
};

struct VlanMemberUpdate
{
    Port vlan;
    Port member;
    bool add;
};

class PortsOrch : public Orch, public Subject
{
public:
    PortsOrch(DBConnector *db, vector<table_name_with_pri_t> &tableNames);

    bool isPortReady();
    bool isInitDone();

    map<string, Port>& getAllPorts();
    bool bake() override;
    void cleanPortTable(const vector<string>& keys);
    bool getBridgePort(sai_object_id_t id, Port &port);
    bool setBridgePortLearningFDB(Port &port, sai_bridge_port_fdb_learning_mode_t mode);
    bool getPort(string alias, Port &port);
    bool getPort(sai_object_id_t id, Port &port);
    void increasePortRefCount(const string &alias);
    void decreasePortRefCount(const string &alias);
    bool getPortByBridgePortId(sai_object_id_t bridge_port_id, Port &port);
    void setPort(string alias, Port port);
    void getCpuPort(Port &port);
    bool getVlanByVlanId(sai_vlan_id_t vlan_id, Port &vlan);
    bool getAclBindPortId(string alias, sai_object_id_t &port_id);

    bool setHostIntfsOperStatus(const Port& port, bool up) const;
    void updateDbPortOperStatus(const Port& port, sai_port_oper_status_t status) const;
    bool createBindAclTableGroup(sai_object_id_t id, sai_object_id_t &group_oid, acl_stage_type_t acl_stage = ACL_STAGE_EGRESS);
    bool bindAclTable(sai_object_id_t id, sai_object_id_t table_oid, sai_object_id_t &group_member_oid, acl_stage_type_t acl_stage = ACL_STAGE_INGRESS);

    bool getPortPfc(sai_object_id_t portId, uint8_t *pfc_bitmask);
    bool setPortPfc(sai_object_id_t portId, uint8_t pfc_bitmask);

    void generateQueueMap();
    void generatePriorityGroupMap();

    void refreshPortStatus();
    bool removeAclTableGroup(const Port &p);
private:
    unique_ptr<Table> m_counterTable;
    unique_ptr<Table> m_portTable;
    unique_ptr<Table> m_queueTable;
    unique_ptr<Table> m_queuePortTable;
    unique_ptr<Table> m_queueIndexTable;
    unique_ptr<Table> m_queueTypeTable;
    unique_ptr<Table> m_pgTable;
    unique_ptr<Table> m_pgPortTable;
    unique_ptr<Table> m_pgIndexTable;
    unique_ptr<ProducerTable> m_flexCounterTable;
    unique_ptr<ProducerTable> m_flexCounterGroupTable;

    std::string getQueueFlexCounterTableKey(std::string s);
    std::string getQueueWatermarkFlexCounterTableKey(std::string s);
    std::string getPortFlexCounterTableKey(std::string s);
    std::string getPriorityGroupWatermarkFlexCounterTableKey(std::string s);

    shared_ptr<DBConnector> m_counter_db;
    shared_ptr<DBConnector> m_flex_db;

    std::map<sai_object_id_t, PortSupportedSpeeds> m_portSupportedSpeeds;

    bool m_initDone = false;
    Port m_cpuPort;
    // TODO: Add Bridge/Vlan class
    sai_object_id_t m_default1QBridge;
    sai_object_id_t m_defaultVlan;

    bool m_portConfigDone = false;
    sai_uint32_t m_portCount;
    map<set<int>, sai_object_id_t> m_portListLaneMap;
    map<set<int>, tuple<string, uint32_t, int, string>> m_lanesAliasSpeedMap;
    map<string, Port> m_portList;
<<<<<<< HEAD
=======
    map<string, uint32_t> m_port_ref_count;

>>>>>>> cf9b02c8
    unordered_set<string> m_pendingPortSet;

	
    NotificationConsumer* m_portStatusNotificationConsumer;

    void doTask(Consumer &consumer);
    void doPortTask(Consumer &consumer);
    void doVlanTask(Consumer &consumer);
    void doVlanMemberTask(Consumer &consumer);
    void doLagTask(Consumer &consumer);
    void doLagMemberTask(Consumer &consumer);

    void doTask(NotificationConsumer &consumer);

    void removeDefaultVlanMembers();
    void removeDefaultBridgePorts();

    bool initializePort(Port &port);
    void initializePriorityGroups(Port &port);
    void initializeQueues(Port &port);

    bool addHostIntfs(Port &port, string alias, sai_object_id_t &host_intfs_id);
    bool setHostIntfsStripTag(Port &port, sai_hostif_vlan_tag_t strip);

    bool addBridgePort(Port &port);
    bool removeBridgePort(Port &port);
    bool setBridgePortLearnMode(Port &port, string learn_mode);

    bool addVlan(string vlan);
    bool removeVlan(Port vlan);
    bool addVlanMember(Port &vlan, Port &port, string& tagging_mode);
    bool removeVlanMember(Port &vlan, Port &port);

    bool addLag(string lag);
    bool removeLag(Port lag);
    bool addLagMember(Port &lag, Port &port);
    bool removeLagMember(Port &lag, Port &port);
    void getLagMember(Port &lag, vector<Port> &portv);

    bool addPort(const set<int> &lane_set, uint32_t speed, int an=0, string fec="");
    bool removePort(sai_object_id_t port_id);
    bool initPort(const string &alias, const set<int> &lane_set);

    bool setPortAdminStatus(sai_object_id_t id, bool up);
    bool getPortAdminStatus(sai_object_id_t id, bool& up);
    bool setPortMtu(sai_object_id_t id, sai_uint32_t mtu);
    bool setPortPvid (Port &port, sai_uint32_t pvid);
    bool getPortPvid(Port &port, sai_uint32_t &pvid);
    bool setPortFec(sai_object_id_t id, sai_port_fec_mode_t mode);
    bool setPortPfcAsym(Port &port, string pfc_asym);

    bool setBridgePortAdminStatus(sai_object_id_t id, bool up);

    bool isSpeedSupported(const std::string& alias, sai_object_id_t port_id, sai_uint32_t speed);
    bool setPortSpeed(sai_object_id_t port_id, sai_uint32_t speed);
    bool getPortSpeed(sai_object_id_t port_id, sai_uint32_t &speed);

    bool setPortAdvSpeed(sai_object_id_t port_id, sai_uint32_t speed);

    bool getQueueTypeAndIndex(sai_object_id_t queue_id, string &type, uint8_t &index);

    bool m_isQueueMapGenerated = false;
    void generateQueueMapPerPort(const Port& port);

    bool m_isPriorityGroupMapGenerated = false;
    void generatePriorityGroupMapPerPort(const Port& port);

    bool setPortAutoNeg(sai_object_id_t id, int an);
    bool setPortFecMode(sai_object_id_t id, int fec);

    bool getPortOperStatus(const Port& port, sai_port_oper_status_t& status) const;
    void updatePortOperStatus(Port &port, sai_port_oper_status_t status);

    void getPortSerdesVal(const std::string& s, std::vector<uint32_t> &lane_values);

    bool setPortSerdesAttribute(sai_object_id_t port_id, sai_attr_id_t attr_id,
                                vector<uint32_t> &serdes_val);
};
#endif /* SWSS_PORTSORCH_H */
<|MERGE_RESOLUTION|>--- conflicted
+++ resolved
@@ -120,11 +120,7 @@
     map<set<int>, sai_object_id_t> m_portListLaneMap;
     map<set<int>, tuple<string, uint32_t, int, string>> m_lanesAliasSpeedMap;
     map<string, Port> m_portList;
-<<<<<<< HEAD
-=======
     map<string, uint32_t> m_port_ref_count;
-
->>>>>>> cf9b02c8
     unordered_set<string> m_pendingPortSet;
 
 	
