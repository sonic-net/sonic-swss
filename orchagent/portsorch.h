#ifndef SWSS_PORTSORCH_H
#define SWSS_PORTSORCH_H

#include <map>

#include "acltable.h"
#include "orch.h"
#include "port.h"
#include "observer.h"
#include "macaddress.h"
#include "producertable.h"
#include "flex_counter_manager.h"
#include "gearboxutils.h"
#include "saihelper.h"


#define FCS_LEN 4
#define VLAN_TAG_LEN 4
#define PORT_STAT_COUNTER_FLEX_COUNTER_GROUP "PORT_STAT_COUNTER"
#define PORT_RATE_COUNTER_FLEX_COUNTER_GROUP "PORT_RATE_COUNTER"
#define PORT_BUFFER_DROP_STAT_FLEX_COUNTER_GROUP "PORT_BUFFER_DROP_STAT"
#define QUEUE_STAT_COUNTER_FLEX_COUNTER_GROUP "QUEUE_STAT_COUNTER"
#define QUEUE_WATERMARK_STAT_COUNTER_FLEX_COUNTER_GROUP "QUEUE_WATERMARK_STAT_COUNTER"
#define PG_WATERMARK_STAT_COUNTER_FLEX_COUNTER_GROUP "PG_WATERMARK_STAT_COUNTER"


typedef std::vector<sai_uint32_t> PortSupportedSpeeds;

static const map<sai_port_oper_status_t, string> oper_status_strings =
{
    { SAI_PORT_OPER_STATUS_UNKNOWN,     "unknown" },
    { SAI_PORT_OPER_STATUS_UP,          "up" },
    { SAI_PORT_OPER_STATUS_DOWN,        "down" },
    { SAI_PORT_OPER_STATUS_TESTING,     "testing" },
    { SAI_PORT_OPER_STATUS_NOT_PRESENT, "not present" }
};

static const unordered_map<string, sai_port_oper_status_t> string_oper_status =
{
    { "unknown",     SAI_PORT_OPER_STATUS_UNKNOWN },
    { "up",          SAI_PORT_OPER_STATUS_UP },
    { "down",        SAI_PORT_OPER_STATUS_DOWN },
    { "testing",     SAI_PORT_OPER_STATUS_TESTING },
    { "not present", SAI_PORT_OPER_STATUS_NOT_PRESENT }
};

struct PortUpdate
{
    Port port;
    bool add;
};

struct PortOperStateUpdate
{
    Port port;
    sai_port_oper_status_t operStatus;
};

struct LagMemberUpdate
{
    Port lag;
    Port member;
    bool add;
};

struct VlanMemberUpdate
{
    Port vlan;
    Port member;
    bool add;
};

class PortsOrch : public Orch, public Subject
{
public:
    PortsOrch(DBConnector *db, vector<table_name_with_pri_t> &tableNames);

    bool allPortsReady();
    bool isInitDone();
    bool isConfigDone();
    bool isPortAdminUp(const string &alias);

    map<string, Port>& getAllPorts();
    bool bake() override;
    void cleanPortTable(const vector<string>& keys);
    bool getBridgePort(sai_object_id_t id, Port &port);
    bool setBridgePortLearningFDB(Port &port, sai_bridge_port_fdb_learning_mode_t mode);
    bool getPort(string alias, Port &port);
    bool getPort(sai_object_id_t id, Port &port);
    void increasePortRefCount(const string &alias);
    void decreasePortRefCount(const string &alias);
    bool getPortByBridgePortId(sai_object_id_t bridge_port_id, Port &port);
    void setPort(string alias, Port port);
    void getCpuPort(Port &port);
    bool getVlanByVlanId(sai_vlan_id_t vlan_id, Port &vlan);

    bool setHostIntfsOperStatus(const Port& port, bool up) const;
    void updateDbPortOperStatus(const Port& port, sai_port_oper_status_t status) const;
    bool createBindAclTableGroup(sai_object_id_t  port_oid,
                   sai_object_id_t  acl_table_oid,
                   sai_object_id_t  &group_oid,
                   acl_stage_type_t acl_stage = ACL_STAGE_EGRESS);
    bool unbindRemoveAclTableGroup(sai_object_id_t  port_oid,
                                   sai_object_id_t  acl_table_oid,
                                   acl_stage_type_t acl_stage);
    bool bindAclTable(sai_object_id_t  id,
                      sai_object_id_t  table_oid,
                      sai_object_id_t  &group_member_oid,
                      acl_stage_type_t acl_stage = ACL_STAGE_INGRESS);
    bool unbindAclTable(sai_object_id_t  port_oid,
                        sai_object_id_t  acl_table_oid,
                        sai_object_id_t  acl_group_member_oid,
                        acl_stage_type_t acl_stage);
    bool bindUnbindAclTableGroup(Port &port,
                                 bool ingress,
                                 bool bind);
    bool getPortPfc(sai_object_id_t portId, uint8_t *pfc_bitmask);
    bool setPortPfc(sai_object_id_t portId, uint8_t pfc_bitmask);

    void generateQueueMap();
    void generatePriorityGroupMap();

    void refreshPortStatus();
    bool removeAclTableGroup(const Port &p);

    bool addSubPort(Port &port, const string &alias, const bool &adminUp = true, const uint32_t &mtu = 0);
    bool removeSubPort(const string &alias);
    bool updateL3VniStatus(uint16_t vlan_id, bool status);
    void getLagMember(Port &lag, vector<Port> &portv);
<<<<<<< HEAD

=======
    void updateChildPortsMtu(const Port &p, const uint32_t mtu);

    bool addTunnel(string tunnel,sai_object_id_t, bool learning=true);
    bool removeTunnel(Port tunnel);
    bool addBridgePort(Port &port);
    bool removeBridgePort(Port &port);
    bool addVlanMember(Port &vlan, Port &port, string& tagging_mode);
    bool removeVlanMember(Port &vlan, Port &port);
    bool isVlanMember(Port &vlan, Port &port);

    
>>>>>>> 095f481e
private:
    unique_ptr<Table> m_counterTable;
    unique_ptr<Table> m_counterLagTable;
    unique_ptr<Table> m_portTable;
    unique_ptr<Table> m_gearboxTable;
    unique_ptr<Table> m_queueTable;
    unique_ptr<Table> m_queuePortTable;
    unique_ptr<Table> m_queueIndexTable;
    unique_ptr<Table> m_queueTypeTable;
    unique_ptr<Table> m_pgTable;
    unique_ptr<Table> m_pgPortTable;
    unique_ptr<Table> m_pgIndexTable;
    unique_ptr<ProducerTable> m_flexCounterTable;
    unique_ptr<ProducerTable> m_flexCounterGroupTable;

    std::string getQueueWatermarkFlexCounterTableKey(std::string s);
    std::string getPriorityGroupWatermarkFlexCounterTableKey(std::string s);
    std::string getPortRateFlexCounterTableKey(std::string s);

    shared_ptr<DBConnector> m_counter_db;
    shared_ptr<DBConnector> m_flex_db;

    FlexCounterManager port_stat_manager;
    FlexCounterManager port_buffer_drop_stat_manager;
    FlexCounterManager queue_stat_manager;

    std::map<sai_object_id_t, PortSupportedSpeeds> m_portSupportedSpeeds;

    bool m_initDone = false;
    Port m_cpuPort;
    // TODO: Add Bridge/Vlan class
    sai_object_id_t m_default1QBridge;
    sai_object_id_t m_defaultVlan;

    typedef enum
    {
        PORT_CONFIG_MISSING,
        PORT_CONFIG_RECEIVED,
        PORT_CONFIG_DONE,
    } port_config_state_t;

    typedef enum
    {
        MAC_PORT_TYPE,
        PHY_PORT_TYPE,
        LINE_PORT_TYPE,
    } dest_port_type_t;

    bool m_gearboxEnabled = false;
    map<int, gearbox_phy_t> m_gearboxPhyMap;
    map<int, gearbox_interface_t> m_gearboxInterfaceMap;
    map<int, gearbox_lane_t> m_gearboxLaneMap;
    map<int, gearbox_port_t> m_gearboxPortMap;
    map<sai_object_id_t, tuple<sai_object_id_t, sai_object_id_t>> m_gearboxPortListLaneMap;

    port_config_state_t m_portConfigState = PORT_CONFIG_MISSING;
    sai_uint32_t m_portCount;
    map<set<int>, sai_object_id_t> m_portListLaneMap;
    map<set<int>, tuple<string, uint32_t, int, string, int>> m_lanesAliasSpeedMap;
    map<string, Port> m_portList;
    unordered_map<sai_object_id_t, int> m_portOidToIndex;
    map<string, uint32_t> m_port_ref_count;
    unordered_set<string> m_pendingPortSet;

    NotificationConsumer* m_portStatusNotificationConsumer;

    void doTask() override;
    void doTask(Consumer &consumer);
    void doPortTask(Consumer &consumer);
    void doVlanTask(Consumer &consumer);
    void doVlanMemberTask(Consumer &consumer);
    void doLagTask(Consumer &consumer);
    void doLagMemberTask(Consumer &consumer);

    void doTask(NotificationConsumer &consumer);

    void removePortFromLanesMap(string alias);
    void removePortFromPortListMap(sai_object_id_t port_id);
    void removeDefaultVlanMembers();
    void removeDefaultBridgePorts();

    bool initializePort(Port &port);
    void initializePriorityGroups(Port &port);
    void initializeQueues(Port &port);

    bool addHostIntfs(Port &port, string alias, sai_object_id_t &host_intfs_id);
    bool setHostIntfsStripTag(Port &port, sai_hostif_vlan_tag_t strip);

    bool setBridgePortLearnMode(Port &port, string learn_mode);

    bool addVlan(string vlan);
    bool removeVlan(Port vlan);

    bool addLag(string lag);
    bool removeLag(Port lag);
    bool addLagMember(Port &lag, Port &port, bool enableForwarding);
    bool removeLagMember(Port &lag, Port &port);
    bool setCollectionOnLagMember(Port &lagMember, bool enableCollection);
    bool setDistributionOnLagMember(Port &lagMember, bool enableDistribution);

    bool addPort(const set<int> &lane_set, uint32_t speed, int an=0, string fec="");
    sai_status_t removePort(sai_object_id_t port_id);
    bool initPort(const string &alias, const int index, const set<int> &lane_set);
    void deInitPort(string alias, sai_object_id_t port_id);

    bool setPortAdminStatus(Port &port, bool up);
    bool getPortAdminStatus(sai_object_id_t id, bool& up);
    bool setPortMtu(sai_object_id_t id, sai_uint32_t mtu);
    bool setPortPvid (Port &port, sai_uint32_t pvid);
    bool getPortPvid(Port &port, sai_uint32_t &pvid);
    bool setPortFec(Port &port, sai_port_fec_mode_t mode);
    bool setPortPfcAsym(Port &port, string pfc_asym);
    bool getDestPortId(sai_object_id_t src_port_id, dest_port_type_t port_type, sai_object_id_t &des_port_id);

    bool setBridgePortAdminStatus(sai_object_id_t id, bool up);

    bool isSpeedSupported(const std::string& alias, sai_object_id_t port_id, sai_uint32_t speed);
    bool setPortSpeed(Port &port, sai_uint32_t speed);
    bool getPortSpeed(sai_object_id_t id, sai_uint32_t &speed);
    bool setGearboxPortsAttr(Port &port, sai_port_attr_t id, void *value);
    bool setGearboxPortAttr(Port &port, dest_port_type_t port_type, sai_port_attr_t id, void *value);

    bool setPortAdvSpeed(sai_object_id_t port_id, sai_uint32_t speed);

    bool getQueueTypeAndIndex(sai_object_id_t queue_id, string &type, uint8_t &index);

    bool m_isQueueMapGenerated = false;
    void generateQueueMapPerPort(const Port& port);

    bool m_isPriorityGroupMapGenerated = false;
    void generatePriorityGroupMapPerPort(const Port& port);

    bool setPortAutoNeg(sai_object_id_t id, int an);
    bool setPortFecMode(sai_object_id_t id, int fec);

    bool getPortOperStatus(const Port& port, sai_port_oper_status_t& status) const;
    void updatePortOperStatus(Port &port, sai_port_oper_status_t status);

    void getPortSerdesVal(const std::string& s, std::vector<uint32_t> &lane_values);

    bool setPortSerdesAttribute(sai_object_id_t port_id, sai_attr_id_t attr_id,
                                vector<uint32_t> &serdes_val);
    bool getSaiAclBindPointType(Port::Type                type,
                                sai_acl_bind_point_type_t &sai_acl_bind_type);
    void initGearbox();
    bool initGearboxPort(Port &port);
    
};
#endif /* SWSS_PORTSORCH_H */
<|MERGE_RESOLUTION|>--- conflicted
+++ resolved
@@ -127,9 +127,6 @@
     bool removeSubPort(const string &alias);
     bool updateL3VniStatus(uint16_t vlan_id, bool status);
     void getLagMember(Port &lag, vector<Port> &portv);
-<<<<<<< HEAD
-
-=======
     void updateChildPortsMtu(const Port &p, const uint32_t mtu);
 
     bool addTunnel(string tunnel,sai_object_id_t, bool learning=true);
@@ -140,8 +137,6 @@
     bool removeVlanMember(Port &vlan, Port &port);
     bool isVlanMember(Port &vlan, Port &port);
 
-    
->>>>>>> 095f481e
 private:
     unique_ptr<Table> m_counterTable;
     unique_ptr<Table> m_counterLagTable;
