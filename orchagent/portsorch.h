--- conflicted
+++ resolved
@@ -12,11 +12,8 @@
 #include "flex_counter_manager.h"
 #include "gearboxutils.h"
 #include "saihelper.h"
-<<<<<<< HEAD
 #include "flexcounterorch.h"
-=======
 #include "lagid.h"
->>>>>>> 691bd300
 
 
 #define FCS_LEN 4
@@ -313,11 +310,9 @@
     sai_uint32_t m_systemPortCount;
     bool getSystemPorts();
     bool addSystemPorts();
-<<<<<<< HEAD
 
     std::unordered_set<std::string> generateCounterStats(const string& type);
     
-=======
     unique_ptr<Table> m_tableVoqSystemLagTable;
     unique_ptr<Table> m_tableVoqSystemLagMemberTable;
     void voqSyncAddLag(Port &lag);
@@ -326,6 +321,5 @@
     void voqSyncDelLagMember(Port &lag, Port &port);
     unique_ptr<LagIdAllocator> m_lagIdAllocator;
 
->>>>>>> 691bd300
 };
 #endif /* SWSS_PORTSORCH_H */
