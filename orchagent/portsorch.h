--- conflicted
+++ resolved
@@ -312,12 +312,6 @@
     sai_uint32_t m_systemPortCount;
     bool getSystemPorts();
     bool addSystemPorts();
-<<<<<<< HEAD
-
-    std::unordered_set<std::string> generateCounterStats(const string& type);
-
-=======
->>>>>>> 7c6ebb18
     unique_ptr<Table> m_tableVoqSystemLagTable;
     unique_ptr<Table> m_tableVoqSystemLagMemberTable;
     void voqSyncAddLag(Port &lag);
