--- conflicted
+++ resolved
@@ -88,13 +88,12 @@
 
     void refreshPortStatus();
     bool removeAclTableGroup(const Port &p);
-<<<<<<< HEAD
+
     bool addBridgePort(Port &port);
-=======
 
     bool addSubPort(Port &port, const string &alias, const bool &adminUp = true, const uint32_t &mtu = 0);
     bool removeSubPort(const string &alias);
->>>>>>> 190373a7
+
 private:
     unique_ptr<Table> m_counterTable;
     unique_ptr<Table> m_portTable;
