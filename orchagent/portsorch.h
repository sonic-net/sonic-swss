--- conflicted
+++ resolved
@@ -397,11 +397,7 @@
     void initializeSchedulerGroups(Port &port);
     void initializeVoqs(Port &port);
 
-<<<<<<< HEAD
-    bool addHostIntfs(Port &port, string alias, sai_object_id_t &host_intfs_id, bool up = false);
-=======
     bool addHostIntfs(Port &port, string alias, sai_object_id_t &host_intfs_id, bool isUp);
->>>>>>> bc750a5a
     bool setHostIntfsStripTag(Port &port, sai_hostif_vlan_tag_t strip);
 
     bool setBridgePortLearnMode(Port &port, sai_bridge_port_fdb_learning_mode_t learn_mode);
