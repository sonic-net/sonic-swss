--- conflicted
+++ resolved
@@ -139,15 +139,14 @@
     map<set<int>, sai_object_id_t> m_portListLaneMap;
     map<set<int>, tuple<string, uint32_t, int, string>> m_lanesAliasSpeedMap;
     map<string, Port> m_portList;
-<<<<<<< HEAD
+
     /* mapping from SAI object ID to Name for faster 
        retrieval of Port/VLAN from object ID for events
 
        coming from SAI
      */
     unordered_map<sai_object_id_t, string> portOidToName;
-=======
->>>>>>> c7d8c2b7
+
     map<string, uint32_t> m_port_ref_count;
     unordered_set<string> m_pendingPortSet;
 
