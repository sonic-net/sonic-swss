#ifndef SWSS_PORTSORCH_H
#define SWSS_PORTSORCH_H

#include <map>

#include "acltable.h"
#include "orch.h"
#include "port.h"
#include "observer.h"
#include "macaddress.h"
#include "producertable.h"
#include "flex_counter_manager.h"
#include "gearboxutils.h"
#include "saihelper.h"
#include "lagid.h"
#include "flexcounterorch.h"
#include "events.h"


#define FCS_LEN 4
#define VLAN_TAG_LEN 4
#define MAX_MACSEC_SECTAG_SIZE 32
#define PORT_STAT_COUNTER_FLEX_COUNTER_GROUP "PORT_STAT_COUNTER"
#define PORT_RATE_COUNTER_FLEX_COUNTER_GROUP "PORT_RATE_COUNTER"
#define PORT_BUFFER_DROP_STAT_FLEX_COUNTER_GROUP "PORT_BUFFER_DROP_STAT"
#define QUEUE_STAT_COUNTER_FLEX_COUNTER_GROUP "QUEUE_STAT_COUNTER"
#define QUEUE_WATERMARK_STAT_COUNTER_FLEX_COUNTER_GROUP "QUEUE_WATERMARK_STAT_COUNTER"
#define PG_WATERMARK_STAT_COUNTER_FLEX_COUNTER_GROUP "PG_WATERMARK_STAT_COUNTER"
#define PG_DROP_STAT_COUNTER_FLEX_COUNTER_GROUP "PG_DROP_STAT_COUNTER"

typedef std::vector<sai_uint32_t> PortSupportedSpeeds;
typedef std::set<std::string> PortSupportedFecModes;

static const map<sai_port_oper_status_t, string> oper_status_strings =
{
    { SAI_PORT_OPER_STATUS_UNKNOWN,     "unknown" },
    { SAI_PORT_OPER_STATUS_UP,          "up" },
    { SAI_PORT_OPER_STATUS_DOWN,        "down" },
    { SAI_PORT_OPER_STATUS_TESTING,     "testing" },
    { SAI_PORT_OPER_STATUS_NOT_PRESENT, "not present" }
};

static const unordered_map<string, sai_port_oper_status_t> string_oper_status =
{
    { "unknown",     SAI_PORT_OPER_STATUS_UNKNOWN },
    { "up",          SAI_PORT_OPER_STATUS_UP },
    { "down",        SAI_PORT_OPER_STATUS_DOWN },
    { "testing",     SAI_PORT_OPER_STATUS_TESTING },
    { "not present", SAI_PORT_OPER_STATUS_NOT_PRESENT }
};

struct PortUpdate
{
    Port port;
    bool add;
};

struct PortOperStateUpdate
{
    Port port;
    sai_port_oper_status_t operStatus;
};

struct LagMemberUpdate
{
    Port lag;
    Port member;
    bool add;
};

struct VlanMemberUpdate
{
    Port vlan;
    Port member;
    bool add;
};

class PortsOrch : public Orch, public Subject
{
public:
    PortsOrch(DBConnector *db, DBConnector *stateDb, vector<table_name_with_pri_t> &tableNames, DBConnector *chassisAppDb);

    bool allPortsReady();
    bool isInitDone();
    bool isConfigDone();
    bool isGearboxEnabled();
    bool isPortAdminUp(const string &alias);

    map<string, Port>& getAllPorts();
    bool bake() override;
    void cleanPortTable(const vector<string>& keys);
    bool getBridgePort(sai_object_id_t id, Port &port);
    bool setBridgePortLearningFDB(Port &port, sai_bridge_port_fdb_learning_mode_t mode);
    bool getPort(string alias, Port &port);
    bool getPort(sai_object_id_t id, Port &port);
    void increasePortRefCount(const string &alias);
    void decreasePortRefCount(const string &alias);
    bool getPortByBridgePortId(sai_object_id_t bridge_port_id, Port &port);
    void setPort(string alias, Port port);
    void getCpuPort(Port &port);
    void initHostTxReadyState(Port &port);
    bool getInbandPort(Port &port);
    bool getVlanByVlanId(sai_vlan_id_t vlan_id, Port &vlan);

    bool setHostIntfsOperStatus(const Port& port, bool up) const;
    void updateDbPortOperStatus(const Port& port, sai_port_oper_status_t status) const;

    bool createVlanHostIntf(Port& vl, string hostif_name);
    bool removeVlanHostIntf(Port vl);

    bool createBindAclTableGroup(sai_object_id_t  port_oid,
                   sai_object_id_t  acl_table_oid,
                   sai_object_id_t  &group_oid,
                   acl_stage_type_t acl_stage = ACL_STAGE_EGRESS);
    bool unbindRemoveAclTableGroup(sai_object_id_t  port_oid,
                                   sai_object_id_t  acl_table_oid,
                                   acl_stage_type_t acl_stage);
    bool bindAclTable(sai_object_id_t  id,
                      sai_object_id_t  table_oid,
                      sai_object_id_t  &group_member_oid,
                      acl_stage_type_t acl_stage = ACL_STAGE_INGRESS);
    bool unbindAclTable(sai_object_id_t  port_oid,
                        sai_object_id_t  acl_table_oid,
                        sai_object_id_t  acl_group_member_oid,
                        acl_stage_type_t acl_stage);
    bool bindUnbindAclTableGroup(Port &port,
                                 bool ingress,
                                 bool bind);
    bool getPortPfc(sai_object_id_t portId, uint8_t *pfc_bitmask);
    bool setPortPfc(sai_object_id_t portId, uint8_t pfc_bitmask);

    bool setPortPfcWatchdogStatus(sai_object_id_t portId, uint8_t pfc_bitmask);
    bool getPortPfcWatchdogStatus(sai_object_id_t portId, uint8_t *pfc_bitmask);
    
    void generateQueueMap(map<string, FlexCounterQueueStates> queuesStateVector);
    uint32_t getNumberOfPortSupportedQueueCounters(string port);
    void createPortBufferQueueCounters(const Port &port, string queues);
    void removePortBufferQueueCounters(const Port &port, string queues);

    void generatePriorityGroupMap(map<string, FlexCounterPgStates> pgsStateVector);
    uint32_t getNumberOfPortSupportedPgCounters(string port);
    void createPortBufferPgCounters(const Port &port, string pgs);
    void removePortBufferPgCounters(const Port& port, string pgs);

    void generatePortCounterMap();
    void generatePortBufferDropCounterMap();

    void refreshPortStatus();
    bool removeAclTableGroup(const Port &p);

    bool addSubPort(Port &port, const string &alias, const string &vlan, const bool &adminUp = true, const uint32_t &mtu = 0);
    bool removeSubPort(const string &alias);
    bool updateL3VniStatus(uint16_t vlan_id, bool status);
    void getLagMember(Port &lag, vector<Port> &portv);
    void updateChildPortsMtu(const Port &p, const uint32_t mtu);

    bool addTunnel(string tunnel,sai_object_id_t, bool learning=true);
    bool removeTunnel(Port tunnel);
    bool addBridgePort(Port &port);
    bool removeBridgePort(Port &port);
    bool addVlanMember(Port &vlan, Port &port, string& tagging_mode, string end_point_ip = "");
    bool removeVlanMember(Port &vlan, Port &port, string end_point_ip = "");
    bool isVlanMember(Port &vlan, Port &port, string end_point_ip = "");
    bool addVlanFloodGroups(Port &vlan, Port &port, string end_point_ip);
    bool removeVlanEndPointIp(Port &vlan, Port &port, string end_point_ip);
    void increaseBridgePortRefCount(Port &port);
    void decreaseBridgePortRefCount(Port &port);
    bool getBridgePortReferenceCount(Port &port);

    string m_inbandPortName = "";
    bool isInbandPort(const string &alias);
    bool setVoqInbandIntf(string &alias, string &type);
    bool getPortVlanMembers(Port &port, vlan_members_t &vlan_members);

    bool getRecircPort(Port &p, string role);

    const gearbox_phy_t* getGearboxPhy(const Port &port);

    bool getPortIPG(sai_object_id_t port_id, uint32_t &ipg);
    bool setPortIPG(sai_object_id_t port_id, uint32_t ipg);

    bool getPortOperStatus(const Port& port, sai_port_oper_status_t& status) const;

    void updateGearboxPortOperStatus(const Port& port);

    bool decrFdbCount(const string& alias, int count);

    void setMACsecEnabledState(sai_object_id_t port_id, bool enabled);
    bool isMACsecPort(sai_object_id_t port_id) const;

private:
    unique_ptr<Table> m_counterTable;
    unique_ptr<Table> m_counterSysPortTable;
    unique_ptr<Table> m_counterLagTable;
    unique_ptr<Table> m_portTable;
    unique_ptr<Table> m_gearboxTable;
    unique_ptr<Table> m_queueTable;
    unique_ptr<Table> m_voqTable;
    unique_ptr<Table> m_queuePortTable;
    unique_ptr<Table> m_queueIndexTable;
    unique_ptr<Table> m_queueTypeTable;
    unique_ptr<Table> m_pgTable;
    unique_ptr<Table> m_pgPortTable;
    unique_ptr<Table> m_pgIndexTable;
    unique_ptr<Table> m_stateBufferMaximumValueTable;
    unique_ptr<ProducerTable> m_flexCounterTable;
    unique_ptr<ProducerTable> m_flexCounterGroupTable;
    Table m_portStateTable;

    std::string getQueueWatermarkFlexCounterTableKey(std::string s);
    std::string getPriorityGroupWatermarkFlexCounterTableKey(std::string s);
    std::string getPriorityGroupDropPacketsFlexCounterTableKey(std::string s);
    std::string getPortRateFlexCounterTableKey(std::string s);

    shared_ptr<DBConnector> m_counter_db;
    shared_ptr<DBConnector> m_flex_db;
    shared_ptr<DBConnector> m_state_db;

    FlexCounterManager port_stat_manager;
    FlexCounterManager port_buffer_drop_stat_manager;
    FlexCounterManager queue_stat_manager;

    FlexCounterManager gb_port_stat_manager;
    shared_ptr<DBConnector> m_gb_counter_db;
    unique_ptr<Table> m_gbcounterTable;

    std::map<sai_object_id_t, PortSupportedSpeeds> m_portSupportedSpeeds;
    // Supported FEC modes on the system side.
    std::map<sai_object_id_t, PortSupportedFecModes> m_portSupportedFecModes;

    bool m_initDone = false;
    Port m_cpuPort;
    // TODO: Add Bridge/Vlan class
    sai_object_id_t m_default1QBridge;
    sai_object_id_t m_defaultVlan;

    typedef enum
    {
        PORT_CONFIG_MISSING,
        PORT_CONFIG_RECEIVED,
        PORT_CONFIG_DONE,
    } port_config_state_t;

    typedef enum
    {
        MAC_PORT_TYPE,
        PHY_PORT_TYPE,
        LINE_PORT_TYPE,
    } dest_port_type_t;

    bool m_gearboxEnabled = false;
    map<int, gearbox_phy_t> m_gearboxPhyMap;
    map<int, gearbox_interface_t> m_gearboxInterfaceMap;
    map<int, gearbox_lane_t> m_gearboxLaneMap;
    map<int, gearbox_port_t> m_gearboxPortMap;
    map<sai_object_id_t, tuple<sai_object_id_t, sai_object_id_t>> m_gearboxPortListLaneMap;

    port_config_state_t m_portConfigState = PORT_CONFIG_MISSING;
    sai_uint32_t m_portCount;
    map<set<int>, sai_object_id_t> m_portListLaneMap;
    map<set<int>, tuple<string, uint32_t, int, string, int, string>> m_lanesAliasSpeedMap;
    map<string, Port> m_portList;
    map<string, vlan_members_t> m_portVlanMember;
    map<string, std::vector<sai_object_id_t>> m_port_voq_ids;
    /* mapping from SAI object ID to Name for faster
     * retrieval of Port/VLAN from object ID for events
     * coming from SAI
     */
    unordered_map<sai_object_id_t, string> saiOidToAlias;
    unordered_map<sai_object_id_t, int> m_portOidToIndex;
    map<string, uint32_t> m_port_ref_count;
    unordered_set<string> m_pendingPortSet;
    const uint32_t max_flood_control_types = 4;
    set<sai_vlan_flood_control_type_t> uuc_sup_flood_control_type;
    set<sai_vlan_flood_control_type_t> bc_sup_flood_control_type;
    map<string, uint32_t> m_bridge_port_ref_count;

    NotificationConsumer* m_portStatusNotificationConsumer;

    swss::SelectableTimer *m_port_state_poller = nullptr;

    void doTask() override;
    void doTask(Consumer &consumer);
    void doPortTask(Consumer &consumer);
    void doVlanTask(Consumer &consumer);
    void doVlanMemberTask(Consumer &consumer);
    void doLagTask(Consumer &consumer);
    void doLagMemberTask(Consumer &consumer);

    void doTask(NotificationConsumer &consumer);
    void doTask(swss::SelectableTimer &timer);

    void removePortFromLanesMap(string alias);
    void removePortFromPortListMap(sai_object_id_t port_id);
    void removeDefaultVlanMembers();
    void removeDefaultBridgePorts();

    bool initializePort(Port &port);
    void initializePriorityGroups(Port &port);
    void initializePortBufferMaximumParameters(Port &port);
    void initializeQueues(Port &port);
<<<<<<< HEAD
    void initializeSchedulerGroups(Port &port);
=======
    void initializeVoqs(Port &port);

>>>>>>> e04bb436

    bool addHostIntfs(Port &port, string alias, sai_object_id_t &host_intfs_id);
    bool setHostIntfsStripTag(Port &port, sai_hostif_vlan_tag_t strip);

    bool setBridgePortLearnMode(Port &port, string learn_mode);

    bool addVlan(string vlan);
    bool removeVlan(Port vlan);

    bool addLag(string lag, uint32_t spa_id, int32_t switch_id);
    bool removeLag(Port lag);
    bool setLagTpid(sai_object_id_t id, sai_uint16_t tpid);
    bool addLagMember(Port &lag, Port &port, bool enableForwarding);
    bool removeLagMember(Port &lag, Port &port);
    bool setCollectionOnLagMember(Port &lagMember, bool enableCollection);
    bool setDistributionOnLagMember(Port &lagMember, bool enableDistribution);

    bool addPort(const set<int> &lane_set, uint32_t speed, int an=0, string fec="");
    sai_status_t removePort(sai_object_id_t port_id);
    bool initPort(const string &alias, const string &role, const int index, const set<int> &lane_set);
    void deInitPort(string alias, sai_object_id_t port_id);

    void initPortCapAutoNeg(Port &port);
    void initPortCapLinkTraining(Port &port);

    bool setPortAdminStatus(Port &port, bool up);
    bool getPortAdminStatus(sai_object_id_t id, bool& up);
    bool getPortMtu(const Port& port, sai_uint32_t &mtu);
    bool setPortMtu(const Port& port, sai_uint32_t mtu);
    bool setPortTpid(sai_object_id_t id, sai_uint16_t tpid);
    bool setPortPvid (Port &port, sai_uint32_t pvid);
    bool getPortPvid(Port &port, sai_uint32_t &pvid);
    bool setPortFec(Port &port, std::string &mode);
    bool setPortPfcAsym(Port &port, string pfc_asym);
    bool getDestPortId(sai_object_id_t src_port_id, dest_port_type_t port_type, sai_object_id_t &des_port_id);

    bool setBridgePortAdminStatus(sai_object_id_t id, bool up);

    bool isSpeedSupported(const std::string& alias, sai_object_id_t port_id, sai_uint32_t speed);
    void getPortSupportedSpeeds(const std::string& alias, sai_object_id_t port_id, PortSupportedSpeeds &supported_speeds);
    void initPortSupportedSpeeds(const std::string& alias, sai_object_id_t port_id);
    // Get supported FEC modes on system side
    void getPortSupportedFecModes(const std::string& alias, sai_object_id_t port_id, PortSupportedFecModes &supported_fecmodes);
    void initPortSupportedFecModes(const std::string& alias, sai_object_id_t port_id);
    task_process_status setPortSpeed(Port &port, sai_uint32_t speed);
    bool getPortSpeed(sai_object_id_t id, sai_uint32_t &speed);
    bool setGearboxPortsAttr(const Port &port, sai_port_attr_t id, void *value);
    bool setGearboxPortAttr(const Port &port, dest_port_type_t port_type, sai_port_attr_t id, void *value);

    bool getPortAdvSpeeds(const Port& port, bool remote, std::vector<sai_uint32_t>& speed_list);
    bool getPortAdvSpeeds(const Port& port, bool remote, string& adv_speeds);
    task_process_status setPortAdvSpeeds(sai_object_id_t port_id, std::vector<sai_uint32_t>& speed_list);

    bool getQueueTypeAndIndex(sai_object_id_t queue_id, string &type, uint8_t &index);

    bool m_isQueueMapGenerated = false;
    void generateQueueMapPerPort(const Port& port, FlexCounterQueueStates& queuesState, bool voq);
    bool m_isPriorityGroupMapGenerated = false;
    void generatePriorityGroupMapPerPort(const Port& port, FlexCounterPgStates& pgsState);
    bool m_isPortCounterMapGenerated = false;
    bool m_isPortBufferDropCounterMapGenerated = false;

    task_process_status setPortAutoNeg(sai_object_id_t id, int an);
    bool setPortFecMode(sai_object_id_t id, int fec);
    task_process_status setPortInterfaceType(sai_object_id_t id, sai_port_interface_type_t interface_type);
    task_process_status setPortAdvInterfaceTypes(sai_object_id_t id, std::vector<uint32_t> &interface_types);
    task_process_status setPortLinkTraining(const Port& port, bool state);

    void updatePortOperStatus(Port &port, sai_port_oper_status_t status);

    bool getPortOperSpeed(const Port& port, sai_uint32_t& speed) const;
    void updateDbPortOperSpeed(Port &port, sai_uint32_t speed);

    bool getPortLinkTrainingRxStatus(const Port &port, sai_port_link_training_rx_status_t &rx_status);
    bool getPortLinkTrainingFailure(const Port &port, sai_port_link_training_failure_status_t &failure);

    typedef enum {
        PORT_STATE_POLL_NONE = 0,
        PORT_STATE_POLL_AN   = 0x00000001, /* Auto Negotiation */
        PORT_STATE_POLL_LT   = 0x00000002  /* Link Trainig */
    } port_state_poll_t;

    map<string, uint32_t> m_port_state_poll;
    void updatePortStatePoll(const Port &port, port_state_poll_t type, bool active);
    void refreshPortStateAutoNeg(const Port &port);
    void refreshPortStateLinkTraining(const Port &port);

    void getPortSerdesVal(const std::string& s, std::vector<uint32_t> &lane_values);
    bool getPortAdvSpeedsVal(const std::string &s, std::vector<uint32_t> &speed_values);
    bool getPortInterfaceTypeVal(const std::string &s, sai_port_interface_type_t &interface_type);
    bool getPortAdvInterfaceTypesVal(const std::string &s, std::vector<uint32_t> &type_values);

    bool setPortSerdesAttribute(sai_object_id_t port_id,
                                std::map<sai_port_serdes_attr_t, std::vector<uint32_t>> &serdes_attr);


    void removePortSerdesAttribute(sai_object_id_t port_id);

    bool getSaiAclBindPointType(Port::Type                type,
                                sai_acl_bind_point_type_t &sai_acl_bind_type);
    void initGearbox();
    bool initGearboxPort(Port &port);

    map<string, string> m_recircPortRole;

    //map key is tuple of <attached_switch_id, core_index, core_port_index>
    map<tuple<int, int, int>, sai_object_id_t> m_systemPortOidMap;
    sai_uint32_t m_systemPortCount;
    bool getSystemPorts();
    bool addSystemPorts();
    unique_ptr<Table> m_tableVoqSystemLagTable;
    unique_ptr<Table> m_tableVoqSystemLagMemberTable;
    void voqSyncAddLag(Port &lag);
    void voqSyncDelLag(Port &lag);
    void voqSyncAddLagMember(Port &lag, Port &port);
    void voqSyncDelLagMember(Port &lag, Port &port);
    unique_ptr<LagIdAllocator> m_lagIdAllocator;
    set<sai_object_id_t> m_macsecEnabledPorts;

    std::unordered_set<std::string> generateCounterStats(const string& type, bool gearbox = false);
};
#endif /* SWSS_PORTSORCH_H */<|MERGE_RESOLUTION|>--- conflicted
+++ resolved
@@ -299,12 +299,8 @@
     void initializePriorityGroups(Port &port);
     void initializePortBufferMaximumParameters(Port &port);
     void initializeQueues(Port &port);
-<<<<<<< HEAD
     void initializeSchedulerGroups(Port &port);
-=======
     void initializeVoqs(Port &port);
-
->>>>>>> e04bb436
 
     bool addHostIntfs(Port &port, string alias, sai_object_id_t &host_intfs_id);
     bool setHostIntfsStripTag(Port &port, sai_hostif_vlan_tag_t strip);
