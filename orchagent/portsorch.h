#ifndef SWSS_PORTSORCH_H
#define SWSS_PORTSORCH_H

#include <map>

#include "acltable.h"
#include "orch.h"
#include "port.h"
#include "observer.h"
#include "macaddress.h"
#include "producertable.h"
#include "flex_counter_manager.h"
#include "gearboxutils.h"
#include "saihelper.h"


#define FCS_LEN 4
#define VLAN_TAG_LEN 4
#define PORT_STAT_COUNTER_FLEX_COUNTER_GROUP "PORT_STAT_COUNTER"
#define PORT_RATE_COUNTER_FLEX_COUNTER_GROUP "PORT_RATE_COUNTER"
#define PORT_BUFFER_DROP_STAT_FLEX_COUNTER_GROUP "PORT_BUFFER_DROP_STAT"
#define QUEUE_STAT_COUNTER_FLEX_COUNTER_GROUP "QUEUE_STAT_COUNTER"
#define QUEUE_WATERMARK_STAT_COUNTER_FLEX_COUNTER_GROUP "QUEUE_WATERMARK_STAT_COUNTER"
#define PG_WATERMARK_STAT_COUNTER_FLEX_COUNTER_GROUP "PG_WATERMARK_STAT_COUNTER"


typedef std::vector<sai_uint32_t> PortSupportedSpeeds;

static const map<sai_port_oper_status_t, string> oper_status_strings =
{
    { SAI_PORT_OPER_STATUS_UNKNOWN,     "unknown" },
    { SAI_PORT_OPER_STATUS_UP,          "up" },
    { SAI_PORT_OPER_STATUS_DOWN,        "down" },
    { SAI_PORT_OPER_STATUS_TESTING,     "testing" },
    { SAI_PORT_OPER_STATUS_NOT_PRESENT, "not present" }
};

static const unordered_map<string, sai_port_oper_status_t> string_oper_status =
{
    { "unknown",     SAI_PORT_OPER_STATUS_UNKNOWN },
    { "up",          SAI_PORT_OPER_STATUS_UP },
    { "down",        SAI_PORT_OPER_STATUS_DOWN },
    { "testing",     SAI_PORT_OPER_STATUS_TESTING },
    { "not present", SAI_PORT_OPER_STATUS_NOT_PRESENT }
};

struct PortUpdate
{
    Port port;
    bool add;
};

struct PortOperStateUpdate
{
    Port port;
    sai_port_oper_status_t operStatus;
};

struct LagMemberUpdate
{
    Port lag;
    Port member;
    bool add;
};

struct VlanMemberUpdate
{
    Port vlan;
    Port member;
    bool add;
};

class PortsOrch : public Orch, public Subject
{
public:
    PortsOrch(DBConnector *db, vector<table_name_with_pri_t> &tableNames);

    bool allPortsReady();
    bool isInitDone();
    bool isConfigDone();
    bool isPortAdminUp(const string &alias);

    map<string, Port>& getAllPorts();
    bool bake() override;
    void cleanPortTable(const vector<string>& keys);
    bool getBridgePort(sai_object_id_t id, Port &port);
    bool setBridgePortLearningFDB(Port &port, sai_bridge_port_fdb_learning_mode_t mode);
    bool getPort(string alias, Port &port);
    bool getPort(sai_object_id_t id, Port &port);
    void increasePortRefCount(const string &alias);
    void decreasePortRefCount(const string &alias);
    bool getPortByBridgePortId(sai_object_id_t bridge_port_id, Port &port);
    void setPort(string alias, Port port);
    void getCpuPort(Port &port);
    bool getInbandPort(Port &port);
    bool getVlanByVlanId(sai_vlan_id_t vlan_id, Port &vlan);

    bool setHostIntfsOperStatus(const Port& port, bool up) const;
    void updateDbPortOperStatus(const Port& port, sai_port_oper_status_t status) const;

    bool createBindAclTableGroup(sai_object_id_t  port_oid,
                   sai_object_id_t  acl_table_oid,
                   sai_object_id_t  &group_oid,
                   acl_stage_type_t acl_stage = ACL_STAGE_EGRESS);
    bool unbindRemoveAclTableGroup(sai_object_id_t  port_oid,
                                   sai_object_id_t  acl_table_oid,
                                   acl_stage_type_t acl_stage);
    bool bindAclTable(sai_object_id_t  id,
                      sai_object_id_t  table_oid,
                      sai_object_id_t  &group_member_oid,
                      acl_stage_type_t acl_stage = ACL_STAGE_INGRESS);
    bool unbindAclTable(sai_object_id_t  port_oid,
                        sai_object_id_t  acl_table_oid,
                        sai_object_id_t  acl_group_member_oid,
                        acl_stage_type_t acl_stage);
    bool bindUnbindAclTableGroup(Port &port,
                                 bool ingress,
                                 bool bind);
    bool getPortPfc(sai_object_id_t portId, uint8_t *pfc_bitmask);
    bool setPortPfc(sai_object_id_t portId, uint8_t pfc_bitmask);

    void generateQueueMap();
    void generatePriorityGroupMap();

    void refreshPortStatus();
    bool removeAclTableGroup(const Port &p);

    bool addSubPort(Port &port, const string &alias, const bool &adminUp = true, const uint32_t &mtu = 0);
    bool removeSubPort(const string &alias);
    bool updateL3VniStatus(uint16_t vlan_id, bool status);
    void getLagMember(Port &lag, vector<Port> &portv);
    void updateChildPortsMtu(const Port &p, const uint32_t mtu);

    bool addTunnel(string tunnel,sai_object_id_t, bool learning=true);
    bool removeTunnel(Port tunnel);
    bool addBridgePort(Port &port);
    bool removeBridgePort(Port &port);
    bool addVlanMember(Port &vlan, Port &port, string& tagging_mode);
    bool removeVlanMember(Port &vlan, Port &port);
    bool isVlanMember(Port &vlan, Port &port);

    string m_inbandPortName = "";
    bool isInbandPort(const string &alias);
    bool setVoqInbandIntf(string &alias, string &type);

private:
    unique_ptr<Table> m_counterTable;
    unique_ptr<Table> m_counterLagTable;
    unique_ptr<Table> m_portTable;
    unique_ptr<Table> m_gearboxTable;
    unique_ptr<Table> m_queueTable;
    unique_ptr<Table> m_queuePortTable;
    unique_ptr<Table> m_queueIndexTable;
    unique_ptr<Table> m_queueTypeTable;
    unique_ptr<Table> m_pgTable;
    unique_ptr<Table> m_pgPortTable;
    unique_ptr<Table> m_pgIndexTable;
    unique_ptr<Table> m_stateBufferMaximumValueTable;
    unique_ptr<ProducerTable> m_flexCounterTable;
    unique_ptr<ProducerTable> m_flexCounterGroupTable;

    std::string getQueueWatermarkFlexCounterTableKey(std::string s);
    std::string getPriorityGroupWatermarkFlexCounterTableKey(std::string s);
    std::string getPortRateFlexCounterTableKey(std::string s);

    shared_ptr<DBConnector> m_counter_db;
    shared_ptr<DBConnector> m_flex_db;
    shared_ptr<DBConnector> m_state_db;

    FlexCounterManager port_stat_manager;
    FlexCounterManager port_buffer_drop_stat_manager;
    FlexCounterManager queue_stat_manager;

    std::map<sai_object_id_t, PortSupportedSpeeds> m_portSupportedSpeeds;

    bool m_initDone = false;
    Port m_cpuPort;
    // TODO: Add Bridge/Vlan class
    sai_object_id_t m_default1QBridge;
    sai_object_id_t m_defaultVlan;

    typedef enum
    {
        PORT_CONFIG_MISSING,
        PORT_CONFIG_RECEIVED,
        PORT_CONFIG_DONE,
    } port_config_state_t;

    typedef enum
    {
        MAC_PORT_TYPE,
        PHY_PORT_TYPE,
        LINE_PORT_TYPE,
    } dest_port_type_t;

    bool m_gearboxEnabled = false;
    map<int, gearbox_phy_t> m_gearboxPhyMap;
    map<int, gearbox_interface_t> m_gearboxInterfaceMap;
    map<int, gearbox_lane_t> m_gearboxLaneMap;
    map<int, gearbox_port_t> m_gearboxPortMap;
    map<sai_object_id_t, tuple<sai_object_id_t, sai_object_id_t>> m_gearboxPortListLaneMap;

    port_config_state_t m_portConfigState = PORT_CONFIG_MISSING;
    sai_uint32_t m_portCount;
    map<set<int>, sai_object_id_t> m_portListLaneMap;
    map<set<int>, tuple<string, uint32_t, int, string, int>> m_lanesAliasSpeedMap;
    map<string, Port> m_portList;
    unordered_map<sai_object_id_t, int> m_portOidToIndex;
    map<string, uint32_t> m_port_ref_count;
    unordered_set<string> m_pendingPortSet;

    NotificationConsumer* m_portStatusNotificationConsumer;

    void doTask() override;
    void doTask(Consumer &consumer);
    void doPortTask(Consumer &consumer);
    void doVlanTask(Consumer &consumer);
    void doVlanMemberTask(Consumer &consumer);
    void doLagTask(Consumer &consumer);
    void doLagMemberTask(Consumer &consumer);

    void doTask(NotificationConsumer &consumer);

    void removePortFromLanesMap(string alias);
    void removePortFromPortListMap(sai_object_id_t port_id);
    void removeDefaultVlanMembers();
    void removeDefaultBridgePorts();

    bool initializePort(Port &port);
    void initializePriorityGroups(Port &port);
    void initializePortMaximumHeadroom(Port &port);
    void initializeQueues(Port &port);

    bool addHostIntfs(Port &port, string alias, sai_object_id_t &host_intfs_id);
    bool setHostIntfsStripTag(Port &port, sai_hostif_vlan_tag_t strip);

    bool setBridgePortLearnMode(Port &port, string learn_mode);

    bool addVlan(string vlan);
    bool removeVlan(Port vlan);

    bool addLag(string lag);
    bool removeLag(Port lag);
    bool addLagMember(Port &lag, Port &port, bool enableForwarding);
    bool removeLagMember(Port &lag, Port &port);
    bool setCollectionOnLagMember(Port &lagMember, bool enableCollection);
    bool setDistributionOnLagMember(Port &lagMember, bool enableDistribution);

    bool addPort(const set<int> &lane_set, uint32_t speed, int an=0, string fec="");
    sai_status_t removePort(sai_object_id_t port_id);
    bool initPort(const string &alias, const int index, const set<int> &lane_set);
    void deInitPort(string alias, sai_object_id_t port_id);

    bool setPortAdminStatus(Port &port, bool up);
    bool getPortAdminStatus(sai_object_id_t id, bool& up);
    bool setPortMtu(sai_object_id_t id, sai_uint32_t mtu);
    bool setPortPvid (Port &port, sai_uint32_t pvid);
    bool getPortPvid(Port &port, sai_uint32_t &pvid);
    bool setPortFec(Port &port, sai_port_fec_mode_t mode);
    bool setPortPfcAsym(Port &port, string pfc_asym);
    bool getDestPortId(sai_object_id_t src_port_id, dest_port_type_t port_type, sai_object_id_t &des_port_id);

    bool setBridgePortAdminStatus(sai_object_id_t id, bool up);

    bool isSpeedSupported(const std::string& alias, sai_object_id_t port_id, sai_uint32_t speed);
    bool setPortSpeed(Port &port, sai_uint32_t speed);
    bool getPortSpeed(sai_object_id_t id, sai_uint32_t &speed);
    bool setGearboxPortsAttr(Port &port, sai_port_attr_t id, void *value);
    bool setGearboxPortAttr(Port &port, dest_port_type_t port_type, sai_port_attr_t id, void *value);

    bool setPortAdvSpeed(sai_object_id_t port_id, sai_uint32_t speed);

    bool getQueueTypeAndIndex(sai_object_id_t queue_id, string &type, uint8_t &index);

    bool m_isQueueMapGenerated = false;
    void generateQueueMapPerPort(const Port& port);

    bool m_isPriorityGroupMapGenerated = false;
    void generatePriorityGroupMapPerPort(const Port& port);

    bool setPortAutoNeg(sai_object_id_t id, int an);
    bool setPortFecMode(sai_object_id_t id, int fec);

    bool getPortOperStatus(const Port& port, sai_port_oper_status_t& status) const;
    void updatePortOperStatus(Port &port, sai_port_oper_status_t status);

    void getPortSerdesVal(const std::string& s, std::vector<uint32_t> &lane_values);

    bool setPortSerdesAttribute(sai_object_id_t port_id,
                                std::map<sai_port_serdes_attr_t, std::vector<uint32_t>> &serdes_attr);


    void removePortSerdesAttribute(sai_object_id_t port_id);

    bool getSaiAclBindPointType(Port::Type                type,
                                sai_acl_bind_point_type_t &sai_acl_bind_type);
    void initGearbox();
    bool initGearboxPort(Port &port);
<<<<<<< HEAD

    /* 
     * This is actually added by the following PR:
     * https://github.com/Azure/sonic-swss/pull/1431
     */
    string m_inbandPortName;

    bool addInbandVlan(const string &alias, const string &type);
=======
    
    //map key is tuple of <attached_switch_id, core_index, core_port_index>
    map<tuple<int, int, int>, sai_object_id_t> m_systemPortOidMap;
    sai_uint32_t m_systemPortCount;
    bool getSystemPorts();
    bool addSystemPorts();
    
>>>>>>> de03dd7b
};
#endif /* SWSS_PORTSORCH_H */
<|MERGE_RESOLUTION|>--- conflicted
+++ resolved
@@ -296,16 +296,8 @@
                                 sai_acl_bind_point_type_t &sai_acl_bind_type);
     void initGearbox();
     bool initGearboxPort(Port &port);
-<<<<<<< HEAD
-
-    /* 
-     * This is actually added by the following PR:
-     * https://github.com/Azure/sonic-swss/pull/1431
-     */
-    string m_inbandPortName;
 
     bool addInbandVlan(const string &alias, const string &type);
-=======
     
     //map key is tuple of <attached_switch_id, core_index, core_port_index>
     map<tuple<int, int, int>, sai_object_id_t> m_systemPortOidMap;
@@ -313,6 +305,5 @@
     bool getSystemPorts();
     bool addSystemPorts();
     
->>>>>>> de03dd7b
 };
 #endif /* SWSS_PORTSORCH_H */
