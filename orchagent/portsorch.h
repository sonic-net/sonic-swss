--- conflicted
+++ resolved
@@ -153,12 +153,9 @@
 
     bool getQueueType(sai_object_id_t queue_id, string &type);
 
-<<<<<<< HEAD
     bool setPortAutoNeg(sai_object_id_t id, int an);
     bool setPortFecMode(sai_object_id_t id, int fec);
-=======
     bool m_isQueueMapGenerated = false;
     void generateQueueMapPerPort(const Port& port);
->>>>>>> 5d31b2db
 };
 #endif /* SWSS_PORTSORCH_H */
