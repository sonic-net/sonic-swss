--- conflicted
+++ resolved
@@ -260,11 +260,8 @@
 
 private:
     unique_ptr<CounterNameMapUpdater> m_counterNameMapUpdater;
-<<<<<<< HEAD
     // unique_ptr<Table> m_counterTable;
     bool m_singleVoq = false;
-=======
->>>>>>> 48650dc4
     unique_ptr<Table> m_counterSysPortTable;
     unique_ptr<Table> m_counterLagTable;
     unique_ptr<Table> m_portTable;
