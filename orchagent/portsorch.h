#ifndef SWSS_PORTSORCH_H
#define SWSS_PORTSORCH_H

#include <map>

#include "acltable.h"
#include "orch.h"
#include "port.h"
#include "observer.h"
#include "macaddress.h"
#include "producertable.h"
#include "flex_counter_manager.h"
#include "gearboxutils.h"
#include "saihelper.h"
#include "lagid.h"


#define FCS_LEN 4
#define VLAN_TAG_LEN 4
#define PORT_STAT_COUNTER_FLEX_COUNTER_GROUP "PORT_STAT_COUNTER"
#define PORT_RATE_COUNTER_FLEX_COUNTER_GROUP "PORT_RATE_COUNTER"
#define PORT_BUFFER_DROP_STAT_FLEX_COUNTER_GROUP "PORT_BUFFER_DROP_STAT"
#define QUEUE_STAT_COUNTER_FLEX_COUNTER_GROUP "QUEUE_STAT_COUNTER"
#define QUEUE_WATERMARK_STAT_COUNTER_FLEX_COUNTER_GROUP "QUEUE_WATERMARK_STAT_COUNTER"
#define PG_WATERMARK_STAT_COUNTER_FLEX_COUNTER_GROUP "PG_WATERMARK_STAT_COUNTER"
#define PG_DROP_STAT_COUNTER_FLEX_COUNTER_GROUP "PG_DROP_STAT_COUNTER"

typedef std::vector<sai_uint32_t> PortSupportedSpeeds;

static const map<sai_port_oper_status_t, string> oper_status_strings =
{
    { SAI_PORT_OPER_STATUS_UNKNOWN,     "unknown" },
    { SAI_PORT_OPER_STATUS_UP,          "up" },
    { SAI_PORT_OPER_STATUS_DOWN,        "down" },
    { SAI_PORT_OPER_STATUS_TESTING,     "testing" },
    { SAI_PORT_OPER_STATUS_NOT_PRESENT, "not present" }
};

static const unordered_map<string, sai_port_oper_status_t> string_oper_status =
{
    { "unknown",     SAI_PORT_OPER_STATUS_UNKNOWN },
    { "up",          SAI_PORT_OPER_STATUS_UP },
    { "down",        SAI_PORT_OPER_STATUS_DOWN },
    { "testing",     SAI_PORT_OPER_STATUS_TESTING },
    { "not present", SAI_PORT_OPER_STATUS_NOT_PRESENT }
};

struct PortUpdate
{
    Port port;
    bool add;
};

struct PortOperStateUpdate
{
    Port port;
    sai_port_oper_status_t operStatus;
};

struct LagMemberUpdate
{
    Port lag;
    Port member;
    bool add;
};

struct VlanMemberUpdate
{
    Port vlan;
    Port member;
    bool add;
};

class PortsOrch : public Orch, public Subject
{
public:
    PortsOrch(DBConnector *db, DBConnector *stateDb, vector<table_name_with_pri_t> &tableNames, DBConnector *chassisAppDb);

    bool allPortsReady();
    bool isInitDone();
    bool isConfigDone();
    bool isPortAdminUp(const string &alias);

    map<string, Port>& getAllPorts();
    bool bake() override;
    void cleanPortTable(const vector<string>& keys);
    bool getBridgePort(sai_object_id_t id, Port &port);
    bool setBridgePortLearningFDB(Port &port, sai_bridge_port_fdb_learning_mode_t mode);
    bool getPort(string alias, Port &port);
    bool getPort(sai_object_id_t id, Port &port);
    void increasePortRefCount(const string &alias);
    void decreasePortRefCount(const string &alias);
    bool getPortByBridgePortId(sai_object_id_t bridge_port_id, Port &port);
    void setPort(string alias, Port port);
    void getCpuPort(Port &port);
    bool getInbandPort(Port &port);
    bool getVlanByVlanId(sai_vlan_id_t vlan_id, Port &vlan);

    bool setHostIntfsOperStatus(const Port& port, bool up) const;
    void updateDbPortOperStatus(const Port& port, sai_port_oper_status_t status) const;

    bool createVlanHostIntf(Port& vl, string hostif_name);
    bool removeVlanHostIntf(Port vl);

    bool createBindAclTableGroup(sai_object_id_t  port_oid,
                   sai_object_id_t  acl_table_oid,
                   sai_object_id_t  &group_oid,
                   acl_stage_type_t acl_stage = ACL_STAGE_EGRESS);
    bool unbindRemoveAclTableGroup(sai_object_id_t  port_oid,
                                   sai_object_id_t  acl_table_oid,
                                   acl_stage_type_t acl_stage);
    bool bindAclTable(sai_object_id_t  id,
                      sai_object_id_t  table_oid,
                      sai_object_id_t  &group_member_oid,
                      acl_stage_type_t acl_stage = ACL_STAGE_INGRESS);
    bool unbindAclTable(sai_object_id_t  port_oid,
                        sai_object_id_t  acl_table_oid,
                        sai_object_id_t  acl_group_member_oid,
                        acl_stage_type_t acl_stage);
    bool bindUnbindAclTableGroup(Port &port,
                                 bool ingress,
                                 bool bind);
    bool getPortPfc(sai_object_id_t portId, uint8_t *pfc_bitmask);
    bool setPortPfc(sai_object_id_t portId, uint8_t pfc_bitmask);

    void generateQueueMap();
    void generatePriorityGroupMap();

    void refreshPortStatus();
    bool removeAclTableGroup(const Port &p);

    bool addSubPort(Port &port, const string &alias, const bool &adminUp = true, const uint32_t &mtu = 0);
    bool removeSubPort(const string &alias);
    bool updateL3VniStatus(uint16_t vlan_id, bool status);
    void getLagMember(Port &lag, vector<Port> &portv);
    void updateChildPortsMtu(const Port &p, const uint32_t mtu);

    bool addTunnel(string tunnel,sai_object_id_t, bool learning=true);
    bool removeTunnel(Port tunnel);
    bool addBridgePort(Port &port);
    bool removeBridgePort(Port &port);
    bool addVlanMember(Port &vlan, Port &port, string& tagging_mode);
    bool removeVlanMember(Port &vlan, Port &port);
    bool isVlanMember(Port &vlan, Port &port);

    string m_inbandPortName = "";
    bool isInbandPort(const string &alias);
    bool setVoqInbandIntf(string &alias, string &type);

private:
    unique_ptr<Table> m_counterTable;
    unique_ptr<Table> m_counterLagTable;
    unique_ptr<Table> m_portTable;
    unique_ptr<Table> m_gearboxTable;
    unique_ptr<Table> m_queueTable;
    unique_ptr<Table> m_queuePortTable;
    unique_ptr<Table> m_queueIndexTable;
    unique_ptr<Table> m_queueTypeTable;
    unique_ptr<Table> m_pgTable;
    unique_ptr<Table> m_pgPortTable;
    unique_ptr<Table> m_pgIndexTable;
    unique_ptr<Table> m_stateBufferMaximumValueTable;
    unique_ptr<ProducerTable> m_flexCounterTable;
    unique_ptr<ProducerTable> m_flexCounterGroupTable;
    Table m_portStateTable;

    std::string getQueueWatermarkFlexCounterTableKey(std::string s);
    std::string getPriorityGroupWatermarkFlexCounterTableKey(std::string s);
    std::string getPriorityGroupDropPacketsFlexCounterTableKey(std::string s);
    std::string getPortRateFlexCounterTableKey(std::string s);

    shared_ptr<DBConnector> m_counter_db;
    shared_ptr<DBConnector> m_flex_db;
    shared_ptr<DBConnector> m_state_db;

    FlexCounterManager port_stat_manager;
    FlexCounterManager port_buffer_drop_stat_manager;
    FlexCounterManager queue_stat_manager;

    std::map<sai_object_id_t, PortSupportedSpeeds> m_portSupportedSpeeds;

    bool m_initDone = false;
    Port m_cpuPort;
    // TODO: Add Bridge/Vlan class
    sai_object_id_t m_default1QBridge;
    sai_object_id_t m_defaultVlan;

    typedef enum
    {
        PORT_CONFIG_MISSING,
        PORT_CONFIG_RECEIVED,
        PORT_CONFIG_DONE,
    } port_config_state_t;

    typedef enum
    {
        MAC_PORT_TYPE,
        PHY_PORT_TYPE,
        LINE_PORT_TYPE,
    } dest_port_type_t;

    bool m_gearboxEnabled = false;
    map<int, gearbox_phy_t> m_gearboxPhyMap;
    map<int, gearbox_interface_t> m_gearboxInterfaceMap;
    map<int, gearbox_lane_t> m_gearboxLaneMap;
    map<int, gearbox_port_t> m_gearboxPortMap;
    map<sai_object_id_t, tuple<sai_object_id_t, sai_object_id_t>> m_gearboxPortListLaneMap;

    port_config_state_t m_portConfigState = PORT_CONFIG_MISSING;
    sai_uint32_t m_portCount;
    map<set<int>, sai_object_id_t> m_portListLaneMap;
    map<set<int>, tuple<string, uint32_t, int, string, int>> m_lanesAliasSpeedMap;
    map<string, Port> m_portList;
    unordered_map<sai_object_id_t, int> m_portOidToIndex;
    map<string, uint32_t> m_port_ref_count;
    unordered_set<string> m_pendingPortSet;

    NotificationConsumer* m_portStatusNotificationConsumer;

    void doTask() override;
    void doTask(Consumer &consumer);
    void doPortTask(Consumer &consumer);
    void doVlanTask(Consumer &consumer);
    void doVlanMemberTask(Consumer &consumer);
    void doLagTask(Consumer &consumer);
    void doLagMemberTask(Consumer &consumer);

    void doTask(NotificationConsumer &consumer);

    void removePortFromLanesMap(string alias);
    void removePortFromPortListMap(sai_object_id_t port_id);
    void removeDefaultVlanMembers();
    void removeDefaultBridgePorts();

    bool initializePort(Port &port);
    void initializePriorityGroups(Port &port);
    void initializePortMaximumHeadroom(Port &port);
    void initializeQueues(Port &port);

    bool addHostIntfs(Port &port, string alias, sai_object_id_t &host_intfs_id);
    bool setHostIntfsStripTag(Port &port, sai_hostif_vlan_tag_t strip);

    bool setBridgePortLearnMode(Port &port, string learn_mode);

    bool addVlan(string vlan);
    bool removeVlan(Port vlan);

    bool addLag(string lag, uint32_t spa_id, int32_t switch_id);
    bool removeLag(Port lag);
    bool addLagMember(Port &lag, Port &port, bool enableForwarding);
    bool removeLagMember(Port &lag, Port &port);
    bool setCollectionOnLagMember(Port &lagMember, bool enableCollection);
    bool setDistributionOnLagMember(Port &lagMember, bool enableDistribution);

    bool addPort(const set<int> &lane_set, uint32_t speed, int an=0, string fec="");
    sai_status_t removePort(sai_object_id_t port_id);
    bool initPort(const string &alias, const int index, const set<int> &lane_set);
    void deInitPort(string alias, sai_object_id_t port_id);

    bool setPortAdminStatus(Port &port, bool up);
    bool getPortAdminStatus(sai_object_id_t id, bool& up);
    bool setPortMtu(sai_object_id_t id, sai_uint32_t mtu);
    bool setPortPvid (Port &port, sai_uint32_t pvid);
    bool getPortPvid(Port &port, sai_uint32_t &pvid);
    bool setPortFec(Port &port, sai_port_fec_mode_t mode);
    bool setPortPfcAsym(Port &port, string pfc_asym);
    bool getDestPortId(sai_object_id_t src_port_id, dest_port_type_t port_type, sai_object_id_t &des_port_id);

    bool setBridgePortAdminStatus(sai_object_id_t id, bool up);

    bool isSpeedSupported(const std::string& alias, sai_object_id_t port_id, sai_uint32_t speed);
    void getPortSupportedSpeeds(const std::string& alias, sai_object_id_t port_id, PortSupportedSpeeds &supported_speeds);
    void initPortSupportedSpeeds(const std::string& alias, sai_object_id_t port_id);
    bool setPortSpeed(Port &port, sai_uint32_t speed);
    bool getPortSpeed(sai_object_id_t id, sai_uint32_t &speed);
    bool setGearboxPortsAttr(Port &port, sai_port_attr_t id, void *value);
    bool setGearboxPortAttr(Port &port, dest_port_type_t port_type, sai_port_attr_t id, void *value);

    bool setPortAdvSpeeds(sai_object_id_t port_id, std::vector<sai_uint32_t>& speed_list);

    bool getQueueTypeAndIndex(sai_object_id_t queue_id, string &type, uint8_t &index);

    bool m_isQueueMapGenerated = false;
    void generateQueueMapPerPort(const Port& port);

    bool m_isPriorityGroupMapGenerated = false;
    void generatePriorityGroupMapPerPort(const Port& port);

    bool setPortAutoNeg(sai_object_id_t id, int an);
    bool setPortFecMode(sai_object_id_t id, int fec);
    bool setPortInterfaceType(sai_object_id_t id, sai_port_interface_type_t interface_type);
    bool setPortAdvInterfaceTypes(sai_object_id_t id, std::vector<uint32_t> &interface_types);

    bool getPortOperStatus(const Port& port, sai_port_oper_status_t& status) const;
    void updatePortOperStatus(Port &port, sai_port_oper_status_t status);

    bool getPortOperSpeed(const Port& port, sai_uint32_t& speed) const;
    void updateDbPortOperSpeed(Port &port, sai_uint32_t speed);

    void getPortSerdesVal(const std::string& s, std::vector<uint32_t> &lane_values);
    bool getPortAdvSpeedsVal(const std::string &s, std::vector<uint32_t> &speed_values);
    bool getPortInterfaceTypeVal(const std::string &s, sai_port_interface_type_t &interface_type);
    bool getPortAdvInterfaceTypesVal(const std::string &s, std::vector<uint32_t> &type_values);

    bool setPortSerdesAttribute(sai_object_id_t port_id,
                                std::map<sai_port_serdes_attr_t, std::vector<uint32_t>> &serdes_attr);


    void removePortSerdesAttribute(sai_object_id_t port_id);

    bool getSaiAclBindPointType(Port::Type                type,
                                sai_acl_bind_point_type_t &sai_acl_bind_type);
    void initGearbox();
    bool initGearboxPort(Port &port);

<<<<<<< HEAD
    bool addInbandVlan(const string &alias, const string &type);
=======
    
>>>>>>> 6c4c9add
    
    //map key is tuple of <attached_switch_id, core_index, core_port_index>
    map<tuple<int, int, int>, sai_object_id_t> m_systemPortOidMap;
    sai_uint32_t m_systemPortCount;
    bool getSystemPorts();
    bool addSystemPorts();
    unique_ptr<Table> m_tableVoqSystemLagTable;
    unique_ptr<Table> m_tableVoqSystemLagMemberTable;
    void voqSyncAddLag(Port &lag);
    void voqSyncDelLag(Port &lag);
    void voqSyncAddLagMember(Port &lag, Port &port);
    void voqSyncDelLagMember(Port &lag, Port &port);
    unique_ptr<LagIdAllocator> m_lagIdAllocator;

};
#endif /* SWSS_PORTSORCH_H */
<|MERGE_RESOLUTION|>--- conflicted
+++ resolved
@@ -313,11 +313,7 @@
     void initGearbox();
     bool initGearboxPort(Port &port);
 
-<<<<<<< HEAD
     bool addInbandVlan(const string &alias, const string &type);
-=======
-    
->>>>>>> 6c4c9add
     
     //map key is tuple of <attached_switch_id, core_index, core_port_index>
     map<tuple<int, int, int>, sai_object_id_t> m_systemPortOidMap;
