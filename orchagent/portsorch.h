--- conflicted
+++ resolved
@@ -138,13 +138,10 @@
     bool removeVlanMember(Port &vlan, Port &port);
     bool isVlanMember(Port &vlan, Port &port);
 
-<<<<<<< HEAD
     string m_inbandPortName = "";
     bool isInbandPort(const string &alias);
     bool setVoqInbandIntf(string &alias, string &type);
 
-=======
->>>>>>> 4365bb85
 private:
     unique_ptr<Table> m_counterTable;
     unique_ptr<Table> m_counterLagTable;
