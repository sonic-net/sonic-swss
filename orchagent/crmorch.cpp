#include <sstream>
#include <inttypes.h>

#include "crmorch.h"
#include "converter.h"
#include "timer.h"

#define CRM_POLLING_INTERVAL "polling_interval"
#define CRM_COUNTERS_TABLE_KEY "STATS"

#define CRM_POLLING_INTERVAL_DEFAULT (5 * 60)
#define CRM_THRESHOLD_TYPE_DEFAULT CrmThresholdType::CRM_PERCENTAGE
#define CRM_THRESHOLD_LOW_DEFAULT 70
#define CRM_THRESHOLD_HIGH_DEFAULT 85
#define CRM_EXCEEDED_MSG_MAX 10
#define CRM_ACL_RESOURCE_COUNT 256

extern sai_object_id_t gSwitchId;
extern sai_switch_api_t *sai_switch_api;
extern sai_acl_api_t *sai_acl_api;
extern event_handle_t g_events_handle;

using namespace std;
using namespace swss;


const map<CrmResourceType, string> crmResTypeNameMap =
{
    { CrmResourceType::CRM_IPV4_ROUTE, "IPV4_ROUTE" },
    { CrmResourceType::CRM_IPV6_ROUTE, "IPV6_ROUTE" },
    { CrmResourceType::CRM_IPV4_NEXTHOP, "IPV4_NEXTHOP" },
    { CrmResourceType::CRM_IPV6_NEXTHOP, "IPV6_NEXTHOP" },
    { CrmResourceType::CRM_IPV4_NEIGHBOR, "IPV4_NEIGHBOR" },
    { CrmResourceType::CRM_IPV6_NEIGHBOR, "IPV6_NEIGHBOR" },
    { CrmResourceType::CRM_NEXTHOP_GROUP_MEMBER, "NEXTHOP_GROUP_MEMBER" },
    { CrmResourceType::CRM_NEXTHOP_GROUP, "NEXTHOP_GROUP" },
    { CrmResourceType::CRM_ACL_TABLE, "ACL_TABLE" },
    { CrmResourceType::CRM_ACL_GROUP, "ACL_GROUP" },
    { CrmResourceType::CRM_ACL_ENTRY, "ACL_ENTRY" },
    { CrmResourceType::CRM_ACL_COUNTER, "ACL_COUNTER" },
    { CrmResourceType::CRM_FDB_ENTRY, "FDB_ENTRY" },
    { CrmResourceType::CRM_IPMC_ENTRY, "IPMC_ENTRY" },
    { CrmResourceType::CRM_SNAT_ENTRY, "SNAT_ENTRY" },
    { CrmResourceType::CRM_DNAT_ENTRY, "DNAT_ENTRY" },
    { CrmResourceType::CRM_MPLS_INSEG, "MPLS_INSEG" },
    { CrmResourceType::CRM_MPLS_NEXTHOP, "MPLS_NEXTHOP" },
    { CrmResourceType::CRM_SRV6_MY_SID_ENTRY, "SRV6_MY_SID_ENTRY" },
    { CrmResourceType::CRM_SRV6_NEXTHOP, "SRV6_NEXTHOP" },
    { CrmResourceType::CRM_NEXTHOP_GROUP_MAP, "NEXTHOP_GROUP_MAP" },
};

const map<CrmResourceType, uint32_t> crmResSaiAvailAttrMap =
{
    { CrmResourceType::CRM_IPV4_ROUTE, SAI_SWITCH_ATTR_AVAILABLE_IPV4_ROUTE_ENTRY },
    { CrmResourceType::CRM_IPV6_ROUTE, SAI_SWITCH_ATTR_AVAILABLE_IPV6_ROUTE_ENTRY },
    { CrmResourceType::CRM_IPV4_NEXTHOP, SAI_SWITCH_ATTR_AVAILABLE_IPV4_NEXTHOP_ENTRY },
    { CrmResourceType::CRM_IPV6_NEXTHOP, SAI_SWITCH_ATTR_AVAILABLE_IPV6_NEXTHOP_ENTRY },
    { CrmResourceType::CRM_IPV4_NEIGHBOR, SAI_SWITCH_ATTR_AVAILABLE_IPV4_NEIGHBOR_ENTRY },
    { CrmResourceType::CRM_IPV6_NEIGHBOR, SAI_SWITCH_ATTR_AVAILABLE_IPV6_NEIGHBOR_ENTRY },
    { CrmResourceType::CRM_NEXTHOP_GROUP_MEMBER, SAI_SWITCH_ATTR_AVAILABLE_NEXT_HOP_GROUP_MEMBER_ENTRY },
    { CrmResourceType::CRM_NEXTHOP_GROUP, SAI_SWITCH_ATTR_AVAILABLE_NEXT_HOP_GROUP_ENTRY },
    { CrmResourceType::CRM_ACL_TABLE, SAI_SWITCH_ATTR_AVAILABLE_ACL_TABLE },
    { CrmResourceType::CRM_ACL_GROUP, SAI_SWITCH_ATTR_AVAILABLE_ACL_TABLE_GROUP },
    { CrmResourceType::CRM_ACL_ENTRY, SAI_ACL_TABLE_ATTR_AVAILABLE_ACL_ENTRY },
    { CrmResourceType::CRM_ACL_COUNTER, SAI_ACL_TABLE_ATTR_AVAILABLE_ACL_COUNTER },
    { CrmResourceType::CRM_FDB_ENTRY, SAI_SWITCH_ATTR_AVAILABLE_FDB_ENTRY },
    { CrmResourceType::CRM_IPMC_ENTRY, SAI_SWITCH_ATTR_AVAILABLE_IPMC_ENTRY},
    { CrmResourceType::CRM_SNAT_ENTRY, SAI_SWITCH_ATTR_AVAILABLE_SNAT_ENTRY },
    { CrmResourceType::CRM_DNAT_ENTRY, SAI_SWITCH_ATTR_AVAILABLE_DNAT_ENTRY },
};

const map<CrmResourceType, sai_object_type_t> crmResSaiObjAttrMap =
{
    { CrmResourceType::CRM_IPV4_ROUTE, SAI_OBJECT_TYPE_ROUTE_ENTRY },
    { CrmResourceType::CRM_IPV6_ROUTE, SAI_OBJECT_TYPE_ROUTE_ENTRY },
    { CrmResourceType::CRM_IPV4_NEXTHOP, SAI_OBJECT_TYPE_NULL },
    { CrmResourceType::CRM_IPV6_NEXTHOP, SAI_OBJECT_TYPE_NULL },
    { CrmResourceType::CRM_IPV4_NEIGHBOR, SAI_OBJECT_TYPE_NEIGHBOR_ENTRY },
    { CrmResourceType::CRM_IPV6_NEIGHBOR, SAI_OBJECT_TYPE_NEIGHBOR_ENTRY },
    { CrmResourceType::CRM_NEXTHOP_GROUP_MEMBER, SAI_OBJECT_TYPE_NULL },
    { CrmResourceType::CRM_NEXTHOP_GROUP, SAI_OBJECT_TYPE_NEXT_HOP_GROUP },
    { CrmResourceType::CRM_ACL_TABLE, SAI_OBJECT_TYPE_NULL },
    { CrmResourceType::CRM_ACL_GROUP, SAI_OBJECT_TYPE_NULL },
    { CrmResourceType::CRM_ACL_ENTRY, SAI_OBJECT_TYPE_NULL },
    { CrmResourceType::CRM_ACL_COUNTER, SAI_OBJECT_TYPE_NULL },
    { CrmResourceType::CRM_FDB_ENTRY, SAI_OBJECT_TYPE_FDB_ENTRY },
    { CrmResourceType::CRM_IPMC_ENTRY, SAI_OBJECT_TYPE_NULL},
    { CrmResourceType::CRM_SNAT_ENTRY, SAI_OBJECT_TYPE_NULL },
    { CrmResourceType::CRM_DNAT_ENTRY, SAI_OBJECT_TYPE_NULL },
    { CrmResourceType::CRM_MPLS_INSEG, SAI_OBJECT_TYPE_INSEG_ENTRY },
    { CrmResourceType::CRM_MPLS_NEXTHOP, SAI_OBJECT_TYPE_NEXT_HOP },
    { CrmResourceType::CRM_SRV6_MY_SID_ENTRY, SAI_OBJECT_TYPE_MY_SID_ENTRY },
    { CrmResourceType::CRM_SRV6_NEXTHOP, SAI_OBJECT_TYPE_NEXT_HOP },
    { CrmResourceType::CRM_NEXTHOP_GROUP_MAP, SAI_OBJECT_TYPE_NEXT_HOP_GROUP_MAP },
};

const map<CrmResourceType, sai_attr_id_t> crmResAddrFamilyAttrMap =
{
    { CrmResourceType::CRM_IPV4_ROUTE, SAI_ROUTE_ENTRY_ATTR_IP_ADDR_FAMILY },
    { CrmResourceType::CRM_IPV6_ROUTE, SAI_ROUTE_ENTRY_ATTR_IP_ADDR_FAMILY },
    { CrmResourceType::CRM_IPV4_NEIGHBOR, SAI_NEIGHBOR_ENTRY_ATTR_IP_ADDR_FAMILY },
    { CrmResourceType::CRM_IPV6_NEIGHBOR, SAI_NEIGHBOR_ENTRY_ATTR_IP_ADDR_FAMILY },
};

const map<CrmResourceType, sai_ip_addr_family_t> crmResAddrFamilyValMap =
{
    { CrmResourceType::CRM_IPV4_ROUTE, SAI_IP_ADDR_FAMILY_IPV4 },
    { CrmResourceType::CRM_IPV6_ROUTE, SAI_IP_ADDR_FAMILY_IPV6 },
    { CrmResourceType::CRM_IPV4_NEIGHBOR, SAI_IP_ADDR_FAMILY_IPV4 },
    { CrmResourceType::CRM_IPV6_NEIGHBOR, SAI_IP_ADDR_FAMILY_IPV6 },
};

const map<string, CrmResourceType> crmThreshTypeResMap =
{
    { "ipv4_route_threshold_type", CrmResourceType::CRM_IPV4_ROUTE },
    { "ipv6_route_threshold_type", CrmResourceType::CRM_IPV6_ROUTE },
    { "ipv4_nexthop_threshold_type", CrmResourceType::CRM_IPV4_NEXTHOP },
    { "ipv6_nexthop_threshold_type", CrmResourceType::CRM_IPV6_NEXTHOP },
    { "ipv4_neighbor_threshold_type", CrmResourceType::CRM_IPV4_NEIGHBOR },
    { "ipv6_neighbor_threshold_type", CrmResourceType::CRM_IPV6_NEIGHBOR },
    { "nexthop_group_member_threshold_type", CrmResourceType::CRM_NEXTHOP_GROUP_MEMBER },
    { "nexthop_group_threshold_type", CrmResourceType::CRM_NEXTHOP_GROUP },
    { "acl_table_threshold_type", CrmResourceType::CRM_ACL_TABLE },
    { "acl_group_threshold_type", CrmResourceType::CRM_ACL_GROUP },
    { "acl_entry_threshold_type", CrmResourceType::CRM_ACL_ENTRY },
    { "acl_counter_threshold_type", CrmResourceType::CRM_ACL_COUNTER },
    { "fdb_entry_threshold_type", CrmResourceType::CRM_FDB_ENTRY },
    { "ipmc_entry_threshold_type", CrmResourceType::CRM_IPMC_ENTRY },
    { "snat_entry_threshold_type", CrmResourceType::CRM_SNAT_ENTRY },
    { "dnat_entry_threshold_type", CrmResourceType::CRM_DNAT_ENTRY },
    { "mpls_inseg_threshold_type", CrmResourceType::CRM_MPLS_INSEG },
    { "mpls_nexthop_threshold_type", CrmResourceType::CRM_MPLS_NEXTHOP },
    { "srv6_my_sid_entry_threshold_type", CrmResourceType::CRM_SRV6_MY_SID_ENTRY },
    { "srv6_nexthop_threshold_type", CrmResourceType::CRM_SRV6_NEXTHOP },
    { "nexthop_group_map_threshold_type", CrmResourceType::CRM_NEXTHOP_GROUP_MAP },
};

const map<string, CrmResourceType> crmThreshLowResMap =
{
    {"ipv4_route_low_threshold", CrmResourceType::CRM_IPV4_ROUTE },
    {"ipv6_route_low_threshold", CrmResourceType::CRM_IPV6_ROUTE },
    {"ipv4_nexthop_low_threshold", CrmResourceType::CRM_IPV4_NEXTHOP },
    {"ipv6_nexthop_low_threshold", CrmResourceType::CRM_IPV6_NEXTHOP },
    {"ipv4_neighbor_low_threshold", CrmResourceType::CRM_IPV4_NEIGHBOR },
    {"ipv6_neighbor_low_threshold", CrmResourceType::CRM_IPV6_NEIGHBOR },
    {"nexthop_group_member_low_threshold", CrmResourceType::CRM_NEXTHOP_GROUP_MEMBER },
    {"nexthop_group_low_threshold", CrmResourceType::CRM_NEXTHOP_GROUP },
    {"acl_table_low_threshold", CrmResourceType::CRM_ACL_TABLE },
    {"acl_group_low_threshold", CrmResourceType::CRM_ACL_GROUP },
    {"acl_entry_low_threshold", CrmResourceType::CRM_ACL_ENTRY },
    {"acl_counter_low_threshold", CrmResourceType::CRM_ACL_COUNTER },
    {"fdb_entry_low_threshold", CrmResourceType::CRM_FDB_ENTRY },
    {"ipmc_entry_low_threshold", CrmResourceType::CRM_IPMC_ENTRY },
    {"snat_entry_low_threshold", CrmResourceType::CRM_SNAT_ENTRY },
    {"dnat_entry_low_threshold", CrmResourceType::CRM_DNAT_ENTRY },
    {"mpls_inseg_low_threshold", CrmResourceType::CRM_MPLS_INSEG },
    {"mpls_nexthop_low_threshold", CrmResourceType::CRM_MPLS_NEXTHOP },
    {"srv6_my_sid_entry_low_threshold", CrmResourceType::CRM_SRV6_MY_SID_ENTRY },
    {"srv6_nexthop_low_threshold", CrmResourceType::CRM_SRV6_NEXTHOP },
    {"nexthop_group_map_low_threshold", CrmResourceType::CRM_NEXTHOP_GROUP_MAP },
};

const map<string, CrmResourceType> crmThreshHighResMap =
{
    {"ipv4_route_high_threshold", CrmResourceType::CRM_IPV4_ROUTE },
    {"ipv6_route_high_threshold", CrmResourceType::CRM_IPV6_ROUTE },
    {"ipv4_nexthop_high_threshold", CrmResourceType::CRM_IPV4_NEXTHOP },
    {"ipv6_nexthop_high_threshold", CrmResourceType::CRM_IPV6_NEXTHOP },
    {"ipv4_neighbor_high_threshold", CrmResourceType::CRM_IPV4_NEIGHBOR },
    {"ipv6_neighbor_high_threshold", CrmResourceType::CRM_IPV6_NEIGHBOR },
    {"nexthop_group_member_high_threshold", CrmResourceType::CRM_NEXTHOP_GROUP_MEMBER },
    {"nexthop_group_high_threshold", CrmResourceType::CRM_NEXTHOP_GROUP },
    {"acl_table_high_threshold", CrmResourceType::CRM_ACL_TABLE },
    {"acl_group_high_threshold", CrmResourceType::CRM_ACL_GROUP },
    {"acl_entry_high_threshold", CrmResourceType::CRM_ACL_ENTRY },
    {"acl_counter_high_threshold", CrmResourceType::CRM_ACL_COUNTER },
    {"fdb_entry_high_threshold", CrmResourceType::CRM_FDB_ENTRY },
    {"ipmc_entry_high_threshold", CrmResourceType::CRM_IPMC_ENTRY },
    {"snat_entry_high_threshold", CrmResourceType::CRM_SNAT_ENTRY },
    {"dnat_entry_high_threshold", CrmResourceType::CRM_DNAT_ENTRY },
    {"mpls_inseg_high_threshold", CrmResourceType::CRM_MPLS_INSEG },
    {"mpls_nexthop_high_threshold", CrmResourceType::CRM_MPLS_NEXTHOP },
    {"srv6_my_sid_entry_high_threshold", CrmResourceType::CRM_SRV6_MY_SID_ENTRY },
    {"srv6_nexthop_high_threshold", CrmResourceType::CRM_SRV6_NEXTHOP },
    {"nexthop_group_map_high_threshold", CrmResourceType::CRM_NEXTHOP_GROUP_MAP },
};

const map<string, CrmThresholdType> crmThreshTypeMap =
{
    { "percentage", CrmThresholdType::CRM_PERCENTAGE },
    { "used", CrmThresholdType::CRM_USED },
    { "free", CrmThresholdType::CRM_FREE }
};

const map<string, CrmResourceType> crmAvailCntsTableMap =
{
    { "crm_stats_ipv4_route_available", CrmResourceType::CRM_IPV4_ROUTE },
    { "crm_stats_ipv6_route_available", CrmResourceType::CRM_IPV6_ROUTE },
    { "crm_stats_ipv4_nexthop_available", CrmResourceType::CRM_IPV4_NEXTHOP },
    { "crm_stats_ipv6_nexthop_available", CrmResourceType::CRM_IPV6_NEXTHOP },
    { "crm_stats_ipv4_neighbor_available", CrmResourceType::CRM_IPV4_NEIGHBOR },
    { "crm_stats_ipv6_neighbor_available", CrmResourceType::CRM_IPV6_NEIGHBOR },
    { "crm_stats_nexthop_group_member_available", CrmResourceType::CRM_NEXTHOP_GROUP_MEMBER },
    { "crm_stats_nexthop_group_available", CrmResourceType::CRM_NEXTHOP_GROUP },
    { "crm_stats_acl_table_available", CrmResourceType::CRM_ACL_TABLE },
    { "crm_stats_acl_group_available", CrmResourceType::CRM_ACL_GROUP },
    { "crm_stats_acl_entry_available", CrmResourceType::CRM_ACL_ENTRY },
    { "crm_stats_acl_counter_available", CrmResourceType::CRM_ACL_COUNTER },
    { "crm_stats_fdb_entry_available", CrmResourceType::CRM_FDB_ENTRY },
    { "crm_stats_ipmc_entry_available", CrmResourceType::CRM_IPMC_ENTRY },
    { "crm_stats_snat_entry_available", CrmResourceType::CRM_SNAT_ENTRY },
    { "crm_stats_dnat_entry_available", CrmResourceType::CRM_DNAT_ENTRY },
    { "crm_stats_mpls_inseg_available", CrmResourceType::CRM_MPLS_INSEG },
    { "crm_stats_mpls_nexthop_available", CrmResourceType::CRM_MPLS_NEXTHOP },
    { "crm_stats_srv6_my_sid_entry_available", CrmResourceType::CRM_SRV6_MY_SID_ENTRY },
    { "crm_stats_srv6_nexthop_available", CrmResourceType::CRM_SRV6_NEXTHOP },
    { "crm_stats_nexthop_group_map_available", CrmResourceType::CRM_NEXTHOP_GROUP_MAP },
};

const map<string, CrmResourceType> crmUsedCntsTableMap =
{
    { "crm_stats_ipv4_route_used", CrmResourceType::CRM_IPV4_ROUTE },
    { "crm_stats_ipv6_route_used", CrmResourceType::CRM_IPV6_ROUTE },
    { "crm_stats_ipv4_nexthop_used", CrmResourceType::CRM_IPV4_NEXTHOP },
    { "crm_stats_ipv6_nexthop_used", CrmResourceType::CRM_IPV6_NEXTHOP },
    { "crm_stats_ipv4_neighbor_used", CrmResourceType::CRM_IPV4_NEIGHBOR },
    { "crm_stats_ipv6_neighbor_used", CrmResourceType::CRM_IPV6_NEIGHBOR },
    { "crm_stats_nexthop_group_member_used", CrmResourceType::CRM_NEXTHOP_GROUP_MEMBER },
    { "crm_stats_nexthop_group_used", CrmResourceType::CRM_NEXTHOP_GROUP },
    { "crm_stats_acl_table_used", CrmResourceType::CRM_ACL_TABLE },
    { "crm_stats_acl_group_used", CrmResourceType::CRM_ACL_GROUP },
    { "crm_stats_acl_entry_used", CrmResourceType::CRM_ACL_ENTRY },
    { "crm_stats_acl_counter_used", CrmResourceType::CRM_ACL_COUNTER },
    { "crm_stats_fdb_entry_used", CrmResourceType::CRM_FDB_ENTRY },
    { "crm_stats_ipmc_entry_used", CrmResourceType::CRM_IPMC_ENTRY },
    { "crm_stats_snat_entry_used", CrmResourceType::CRM_SNAT_ENTRY },
    { "crm_stats_dnat_entry_used", CrmResourceType::CRM_DNAT_ENTRY },
    { "crm_stats_mpls_inseg_used", CrmResourceType::CRM_MPLS_INSEG },
    { "crm_stats_mpls_nexthop_used", CrmResourceType::CRM_MPLS_NEXTHOP },
    { "crm_stats_srv6_my_sid_entry_used", CrmResourceType::CRM_SRV6_MY_SID_ENTRY },
    { "crm_stats_srv6_nexthop_used", CrmResourceType::CRM_SRV6_NEXTHOP },
    { "crm_stats_nexthop_group_map_used", CrmResourceType::CRM_NEXTHOP_GROUP_MAP },
};

CrmOrch::CrmOrch(DBConnector *db, string tableName):
    Orch(db, tableName),
    m_countersDb(new DBConnector("COUNTERS_DB", 0)),
    m_countersCrmTable(new Table(m_countersDb.get(), COUNTERS_CRM_TABLE)),
    m_timer(new SelectableTimer(timespec { .tv_sec = CRM_POLLING_INTERVAL_DEFAULT, .tv_nsec = 0 }))
{
    SWSS_LOG_ENTER();

    m_pollingInterval = chrono::seconds(CRM_POLLING_INTERVAL_DEFAULT);

    for (const auto &res : crmResTypeNameMap)
    {
        m_resourcesMap.emplace(res.first, CrmResourceEntry(res.second, CRM_THRESHOLD_TYPE_DEFAULT, CRM_THRESHOLD_LOW_DEFAULT, CRM_THRESHOLD_HIGH_DEFAULT));
    }

    // The CRM stats needs to be populated again
    m_countersCrmTable->del(CRM_COUNTERS_TABLE_KEY);

    // Note: ExecutableTimer will hold m_timer pointer and release the object later
    auto executor = new ExecutableTimer(m_timer, this, "CRM_COUNTERS_POLL");
    Orch::addExecutor(executor);
    m_timer->start();
}

CrmOrch::CrmResourceEntry::CrmResourceEntry(string name, CrmThresholdType thresholdType, uint32_t lowThreshold, uint32_t highThreshold):
    name(name),
    thresholdType(thresholdType),
    lowThreshold(lowThreshold),
    highThreshold(highThreshold)
{
    if ((thresholdType == CrmThresholdType::CRM_PERCENTAGE) && ((lowThreshold > 100) || (highThreshold > 100)))
    {
        throw runtime_error("CRM percentage threshold value must be <= 100%%");
    }

    if (!(lowThreshold < highThreshold))
    {
        throw runtime_error("CRM low threshold must be less then high threshold");
    }

}

void CrmOrch::doTask(Consumer &consumer)
{
    SWSS_LOG_ENTER();

    string table_name = consumer.getTableName();

    if (table_name != CFG_CRM_TABLE_NAME)
    {
        SWSS_LOG_ERROR("Invalid table %s", table_name.c_str());
    }

    auto it = consumer.m_toSync.begin();
    while (it != consumer.m_toSync.end())
    {
        KeyOpFieldsValuesTuple t = it->second;

        string key = kfvKey(t);
        string op = kfvOp(t);

        if (op == SET_COMMAND)
        {
            handleSetCommand(key, kfvFieldsValues(t));
        }
        else if (op == DEL_COMMAND)
        {
            SWSS_LOG_ERROR("Unsupported operation type %s\n", op.c_str());
        }
        else
        {
            SWSS_LOG_ERROR("Unknown operation type %s\n", op.c_str());
        }

        consumer.m_toSync.erase(it++);
    }
}

void CrmOrch::handleSetCommand(const string& key, const vector<FieldValueTuple>& data)
{
    SWSS_LOG_ENTER();

    for (auto i : data)
    {
        const auto &field = fvField(i);
        const auto &value = fvValue(i);

        try
        {
            if (field == CRM_POLLING_INTERVAL)
            {
                m_pollingInterval = chrono::seconds(to_uint<uint32_t>(value));
                auto interv = timespec { .tv_sec = (time_t)m_pollingInterval.count(), .tv_nsec = 0 };
                m_timer->setInterval(interv);
                m_timer->reset();
            }
            else if (crmThreshTypeResMap.find(field) != crmThreshTypeResMap.end())
            {
                auto resourceType = crmThreshTypeResMap.at(field);
                auto thresholdType = crmThreshTypeMap.at(value);

                if (m_resourcesMap.at(resourceType).thresholdType != thresholdType)
                {
                    m_resourcesMap.at(resourceType).thresholdType = thresholdType;
                    m_resourcesMap.at(resourceType).exceededLogCounter = 0;
                }
            }
            else if (crmThreshLowResMap.find(field) != crmThreshLowResMap.end())
            {
                auto resourceType = crmThreshLowResMap.at(field);
                auto thresholdValue = to_uint<uint32_t>(value);

                m_resourcesMap.at(resourceType).lowThreshold = thresholdValue;
            }
            else if (crmThreshHighResMap.find(field) != crmThreshHighResMap.end())
            {
                auto resourceType = crmThreshHighResMap.at(field);
                auto thresholdValue = to_uint<uint32_t>(value);

                m_resourcesMap.at(resourceType).highThreshold = thresholdValue;
            }
            else
            {
                SWSS_LOG_ERROR("Failed to parse CRM %s configuration. Unknown attribute %s.\n", key.c_str(), field.c_str());
            }
        }
        catch (const exception& e)
        {
            SWSS_LOG_ERROR("Failed to parse CRM %s attribute %s error: %s.", key.c_str(), field.c_str(), e.what());
            return;
        }
        catch (...)
        {
            SWSS_LOG_ERROR("Failed to parse CRM %s attribute %s. Unknown error has been occurred", key.c_str(), field.c_str());
            return;
        }
    }
}

void CrmOrch::incCrmResUsedCounter(CrmResourceType resource)
{
    SWSS_LOG_ENTER();

    try
    {
        m_resourcesMap.at(resource).countersMap[CRM_COUNTERS_TABLE_KEY].usedCounter++;
    }
    catch (...)
    {
        SWSS_LOG_ERROR("Failed to increment \"used\" counter for the %s CRM resource.", crmResTypeNameMap.at(resource).c_str());
        return;
    }
}

void CrmOrch::decCrmResUsedCounter(CrmResourceType resource)
{
    SWSS_LOG_ENTER();

    try
    {
        m_resourcesMap.at(resource).countersMap[CRM_COUNTERS_TABLE_KEY].usedCounter--;
    }
    catch (...)
    {
        SWSS_LOG_ERROR("Failed to decrement \"used\" counter for the %s CRM resource.", crmResTypeNameMap.at(resource).c_str());
        return;
    }
}

void CrmOrch::incCrmAclUsedCounter(CrmResourceType resource, sai_acl_stage_t stage, sai_acl_bind_point_type_t point)
{
    SWSS_LOG_ENTER();

    try
    {
        m_resourcesMap.at(resource).countersMap[getCrmAclKey(stage, point)].usedCounter++;
    }
    catch (...)
    {
        SWSS_LOG_ERROR("Failed to increment \"used\" counter for the %s CRM resource.", crmResTypeNameMap.at(resource).c_str());
        return;
    }
}

void CrmOrch::decCrmAclUsedCounter(CrmResourceType resource, sai_acl_stage_t stage, sai_acl_bind_point_type_t point, sai_object_id_t oid)
{
    SWSS_LOG_ENTER();

    try
    {
        m_resourcesMap.at(resource).countersMap[getCrmAclKey(stage, point)].usedCounter--;

        // remove acl_entry and acl_counter in this acl table
        if (resource == CrmResourceType::CRM_ACL_TABLE)
        {
            for (auto &resourcesMap : m_resourcesMap)
            {
                if ((resourcesMap.first == (CrmResourceType::CRM_ACL_ENTRY))
                    || (resourcesMap.first == (CrmResourceType::CRM_ACL_COUNTER)))
                {
                    auto &cntMap = resourcesMap.second.countersMap;
                    for (auto it = cntMap.begin(); it != cntMap.end(); ++it)
                    {
                        if (it->second.id == oid)
                        {
                            cntMap.erase(it);
                            break;
                        }
                    }
                }
            }

            // remove ACL_TABLE_STATS in crm database
            m_countersCrmTable->del(getCrmAclTableKey(oid));
        }
    }
    catch (...)
    {
        SWSS_LOG_ERROR("Failed to decrement \"used\" counter for the %s CRM resource.", crmResTypeNameMap.at(resource).c_str());
        return;
    }
}

void CrmOrch::incCrmAclTableUsedCounter(CrmResourceType resource, sai_object_id_t tableId)
{
    SWSS_LOG_ENTER();

    try
    {
        m_resourcesMap.at(resource).countersMap[getCrmAclTableKey(tableId)].usedCounter++;
        m_resourcesMap.at(resource).countersMap[getCrmAclTableKey(tableId)].id = tableId;
    }
    catch (...)
    {
        SWSS_LOG_ERROR("Failed to increment \"used\" counter for the %s CRM resource (tableId:%" PRIx64 ").", crmResTypeNameMap.at(resource).c_str(), tableId);
        return;
    }
}

void CrmOrch::decCrmAclTableUsedCounter(CrmResourceType resource, sai_object_id_t tableId)
{
    SWSS_LOG_ENTER();

    try
    {
        m_resourcesMap.at(resource).countersMap[getCrmAclTableKey(tableId)].usedCounter--;
    }
    catch (...)
    {
        SWSS_LOG_ERROR("Failed to decrement \"used\" counter for the %s CRM resource (tableId:%" PRIx64 ").", crmResTypeNameMap.at(resource).c_str(), tableId);
        return;
    }
}

void CrmOrch::doTask(SelectableTimer &timer)
{
    SWSS_LOG_ENTER();

    getResAvailableCounters();
    updateCrmCountersTable();
    checkCrmThresholds();
}

bool CrmOrch::getResAvailability(CrmResourceType type, CrmResourceEntry &res)
{
    sai_attribute_t attr;
    uint64_t availCount = 0;
    sai_status_t status = SAI_STATUS_SUCCESS;

    sai_object_type_t objType = crmResSaiObjAttrMap.at(type);

    if (objType != SAI_OBJECT_TYPE_NULL)
    {
        uint32_t attrCount = 0;

        if ((type == CrmResourceType::CRM_IPV4_ROUTE) || (type == CrmResourceType::CRM_IPV6_ROUTE) ||
            (type == CrmResourceType::CRM_IPV4_NEIGHBOR) || (type == CrmResourceType::CRM_IPV6_NEIGHBOR))
        {
            attr.id = crmResAddrFamilyAttrMap.at(type);
            attr.value.s32 = crmResAddrFamilyValMap.at(type);
            attrCount = 1;
        }
        else if (type == CrmResourceType::CRM_MPLS_NEXTHOP)
        {
            attr.id = SAI_NEXT_HOP_ATTR_TYPE;
            attr.value.s32 = SAI_NEXT_HOP_TYPE_MPLS;
            attrCount = 1;
        }
        else if (type == CrmResourceType::CRM_SRV6_NEXTHOP)
        {
            attr.id = SAI_NEXT_HOP_ATTR_TYPE;
            attr.value.s32 = SAI_NEXT_HOP_TYPE_SRV6_SIDLIST;
            attrCount = 1;
        }

        status = sai_object_type_get_availability(gSwitchId, objType, attrCount, &attr, &availCount);
    }

    if ((status != SAI_STATUS_SUCCESS) || (objType == SAI_OBJECT_TYPE_NULL))
    {
        if (crmResSaiAvailAttrMap.find(type) != crmResSaiAvailAttrMap.end())
        {
            attr.id = crmResSaiAvailAttrMap.at(type);
            status = sai_switch_api->get_switch_attribute(gSwitchId, 1, &attr);
        }

        if ((status == SAI_STATUS_NOT_SUPPORTED) ||
            (status == SAI_STATUS_NOT_IMPLEMENTED) ||
            SAI_STATUS_IS_ATTR_NOT_SUPPORTED(status) ||
            SAI_STATUS_IS_ATTR_NOT_IMPLEMENTED(status))
        {
            // mark unsupported resources
            res.resStatus = CrmResourceStatus::CRM_RES_NOT_SUPPORTED;
            SWSS_LOG_NOTICE("CRM resource %s not supported", crmResTypeNameMap.at(type).c_str());
            return false;
        }

        if (status != SAI_STATUS_SUCCESS)
        {
            SWSS_LOG_ERROR("Failed to get availability counter for %s CRM resourse", crmResTypeNameMap.at(type).c_str());
            return false;
        }

        availCount = attr.value.u32;
    }

    res.countersMap[CRM_COUNTERS_TABLE_KEY].availableCounter = static_cast<uint32_t>(availCount);

    return true;
}

void CrmOrch::getResAvailableCounters()
{
    SWSS_LOG_ENTER();

    for (auto &res : m_resourcesMap)
    {
        // ignore unsupported resources
        if (res.second.resStatus != CrmResourceStatus::CRM_RES_SUPPORTED)
        {
            continue;
        }

        switch (res.first)
        {
            case CrmResourceType::CRM_IPV4_ROUTE:
            case CrmResourceType::CRM_IPV6_ROUTE:
            case CrmResourceType::CRM_IPV4_NEXTHOP:
            case CrmResourceType::CRM_IPV6_NEXTHOP:
            case CrmResourceType::CRM_IPV4_NEIGHBOR:
            case CrmResourceType::CRM_IPV6_NEIGHBOR:
            case CrmResourceType::CRM_NEXTHOP_GROUP_MEMBER:
            case CrmResourceType::CRM_NEXTHOP_GROUP:
            case CrmResourceType::CRM_FDB_ENTRY:
            case CrmResourceType::CRM_IPMC_ENTRY:
            case CrmResourceType::CRM_SNAT_ENTRY:
            case CrmResourceType::CRM_DNAT_ENTRY:
            case CrmResourceType::CRM_MPLS_INSEG:
            case CrmResourceType::CRM_NEXTHOP_GROUP_MAP:
            case CrmResourceType::CRM_SRV6_MY_SID_ENTRY:
            case CrmResourceType::CRM_MPLS_NEXTHOP:
            case CrmResourceType::CRM_SRV6_NEXTHOP:
            {
                getResAvailability(res.first, res.second);
                break;
            }

            case CrmResourceType::CRM_ACL_TABLE:
            case CrmResourceType::CRM_ACL_GROUP:
            {
                sai_attribute_t attr;
                attr.id = crmResSaiAvailAttrMap.at(res.first);

                vector<sai_acl_resource_t> resources(CRM_ACL_RESOURCE_COUNT);

                attr.value.aclresource.count = CRM_ACL_RESOURCE_COUNT;
                attr.value.aclresource.list = resources.data();
                sai_status_t status = sai_switch_api->get_switch_attribute(gSwitchId, 1, &attr);
                if (status == SAI_STATUS_BUFFER_OVERFLOW)
                {
                    resources.resize(attr.value.aclresource.count);
                    attr.value.aclresource.list = resources.data();
                    status = sai_switch_api->get_switch_attribute(gSwitchId, 1, &attr);
                }

                if (status != SAI_STATUS_SUCCESS)
                {
                    SWSS_LOG_ERROR("Failed to get switch attribute %u , rv:%d", attr.id, status);
                    task_process_status handle_status = handleSaiGetStatus(SAI_API_SWITCH, status);
                    if (handle_status != task_process_status::task_success)
                    {
                        break;
                    }
                }

                for (uint32_t i = 0; i < attr.value.aclresource.count; i++)
                {
                    string key = getCrmAclKey(attr.value.aclresource.list[i].stage, attr.value.aclresource.list[i].bind_point);
                    res.second.countersMap[key].availableCounter = attr.value.aclresource.list[i].avail_num;
                }

                break;
            }

            case CrmResourceType::CRM_ACL_ENTRY:
            case CrmResourceType::CRM_ACL_COUNTER:
            {
                sai_attribute_t attr;
                attr.id = crmResSaiAvailAttrMap.at(res.first);

                for (auto &cnt : res.second.countersMap)
                {
                    sai_status_t status = sai_acl_api->get_acl_table_attribute(cnt.second.id, 1, &attr);
                    if (status != SAI_STATUS_SUCCESS)
                    {
                        SWSS_LOG_ERROR("Failed to get ACL table attribute %u , rv:%d", attr.id, status);
                        break;
                    }

                    cnt.second.availableCounter = attr.value.u32;
                }

                break;
            }

            default:
                SWSS_LOG_ERROR("Failed to get CRM resource type %u. Unknown resource type.\n", static_cast<uint32_t>(res.first));
                return;
        }
    }
}

void CrmOrch::updateCrmCountersTable()
{
    SWSS_LOG_ENTER();

    // Update CRM used counters in COUNTERS_DB
    for (const auto &i : crmUsedCntsTableMap)
    {
        try
        {
            for (const auto &cnt : m_resourcesMap.at(i.second).countersMap)
            {
                FieldValueTuple attr(i.first, to_string(cnt.second.usedCounter));
                vector<FieldValueTuple> attrs = { attr };
                m_countersCrmTable->set(cnt.first, attrs);
            }
        }
        catch(const out_of_range &e)
        {
            // expected when a resource is unavailable
        }
    }

    // Update CRM available counters in COUNTERS_DB
    for (const auto &i : crmAvailCntsTableMap)
    {
        try
        {
            for (const auto &cnt : m_resourcesMap.at(i.second).countersMap)
            {
                FieldValueTuple attr(i.first, to_string(cnt.second.availableCounter));
                vector<FieldValueTuple> attrs = { attr };
                m_countersCrmTable->set(cnt.first, attrs);
            }
        }
        catch(const out_of_range &e)
        {
            // expected when a resource is unavailable
        }
    }
}

void CrmOrch::checkCrmThresholds()
{
    SWSS_LOG_ENTER();

    for (auto &i : m_resourcesMap)
    {
        auto &res = i.second;

        for (const auto &j : i.second.countersMap)
        {
            auto &cnt = j.second;
            uint64_t utilization = 0;
            uint32_t percentageUtil = 0;
            string threshType = "";

            if (cnt.usedCounter != 0)
            {
                uint32_t dvsr = cnt.usedCounter + cnt.availableCounter;
                if (dvsr != 0)
                {
                    percentageUtil = (cnt.usedCounter * 100) / dvsr;
                }
                else
                {
                    SWSS_LOG_WARN("%s Exception occurred (div by Zero): Used count %u free count %u",
                                  res.name.c_str(), cnt.usedCounter, cnt.availableCounter);
                }
            }

            switch (res.thresholdType)
            {
                case CrmThresholdType::CRM_PERCENTAGE:
                    utilization = percentageUtil;
                    threshType = "TH_PERCENTAGE";
                    break;
                case CrmThresholdType::CRM_USED:
                    utilization = cnt.usedCounter;
                    threshType = "TH_USED";
                    break;
                case CrmThresholdType::CRM_FREE:
                    utilization = cnt.availableCounter;
                    threshType = "TH_FREE";
                    break;
                default:
                    throw runtime_error("Unknown threshold type for CRM resource");
            }

            if ((utilization >= res.highThreshold) && (res.exceededLogCounter < CRM_EXCEEDED_MSG_MAX))
            {
                event_params_t params = {
                    { "percent", to_string(percentageUtil) },
                    { "used_cnt", to_string(cnt.usedCounter) },
                    { "free_cnt", to_string(cnt.availableCounter) }};

                SWSS_LOG_WARN("%s THRESHOLD_EXCEEDED for %s %u%% Used count %u free count %u",
                              res.name.c_str(), threshType.c_str(), percentageUtil, cnt.usedCounter, cnt.availableCounter);

<<<<<<< HEAD
                event_publish(g_events_handle, "chk_crm_threshold", &params);
=======
                event_publish(m_events_handle, "chk_crm_threshold", &params);
>>>>>>> 460a7ec4

                res.exceededLogCounter++;
            }
            else if ((utilization <= res.lowThreshold) && (res.exceededLogCounter > 0) && (res.highThreshold != res.lowThreshold))
            {
                SWSS_LOG_WARN("%s THRESHOLD_CLEAR for %s %u%% Used count %u free count %u",
                              res.name.c_str(), threshType.c_str(), percentageUtil, cnt.usedCounter, cnt.availableCounter);

                res.exceededLogCounter = 0;
            }
        } // end of counters loop
    } // end of resources loop
}


string CrmOrch::getCrmAclKey(sai_acl_stage_t stage, sai_acl_bind_point_type_t bindPoint)
{
    string key = "ACL_STATS";

    switch(stage)
    {
        case SAI_ACL_STAGE_INGRESS:
            key += ":INGRESS";
            break;
        case SAI_ACL_STAGE_EGRESS:
            key += ":EGRESS";
            break;
        default:
            return "";
    }

    switch(bindPoint)
    {
        case SAI_ACL_BIND_POINT_TYPE_PORT:
            key += ":PORT";
            break;
        case SAI_ACL_BIND_POINT_TYPE_LAG:
            key += ":LAG";
            break;
        case SAI_ACL_BIND_POINT_TYPE_VLAN:
            key += ":VLAN";
            break;
        case SAI_ACL_BIND_POINT_TYPE_ROUTER_INTERFACE:
            key += ":RIF";
            break;
        case SAI_ACL_BIND_POINT_TYPE_SWITCH:
            key += ":SWITCH";
            break;
        default:
            return "";
    }

    return key;
}

string CrmOrch::getCrmAclTableKey(sai_object_id_t id)
{
    std::stringstream ss;
    ss << "ACL_TABLE_STATS:" << "0x" << std::hex << id;
    return ss.str();
}<|MERGE_RESOLUTION|>--- conflicted
+++ resolved
@@ -772,12 +772,7 @@
                 SWSS_LOG_WARN("%s THRESHOLD_EXCEEDED for %s %u%% Used count %u free count %u",
                               res.name.c_str(), threshType.c_str(), percentageUtil, cnt.usedCounter, cnt.availableCounter);
 
-<<<<<<< HEAD
                 event_publish(g_events_handle, "chk_crm_threshold", &params);
-=======
-                event_publish(m_events_handle, "chk_crm_threshold", &params);
->>>>>>> 460a7ec4
-
                 res.exceededLogCounter++;
             }
             else if ((utilization <= res.lowThreshold) && (res.exceededLogCounter > 0) && (res.highThreshold != res.lowThreshold))
