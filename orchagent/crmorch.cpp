--- conflicted
+++ resolved
@@ -66,13 +66,9 @@
     { CrmResourceType::CRM_SNAT_ENTRY, SAI_SWITCH_ATTR_AVAILABLE_SNAT_ENTRY },
     { CrmResourceType::CRM_DNAT_ENTRY, SAI_SWITCH_ATTR_AVAILABLE_DNAT_ENTRY },
     { CrmResourceType::CRM_MPLS_INSEG, SAI_OBJECT_TYPE_INSEG_ENTRY },
-<<<<<<< HEAD
-    { CrmResourceType::CRM_MPLS_NEXTHOP, SAI_OBJECT_TYPE_NEXT_HOP },
+    { CrmResourceType::CRM_MPLS_NEXTHOP, SAI_SWITCH_ATTR_AVAILABLE_IPV4_NEXTHOP_ENTRY },
     { CrmResourceType::CRM_SRV6_MY_SID_ENTRY, SAI_OBJECT_TYPE_MY_SID_ENTRY },
     { CrmResourceType::CRM_SRV6_NEXTHOP, SAI_OBJECT_TYPE_NEXT_HOP },
-=======
-    { CrmResourceType::CRM_MPLS_NEXTHOP, SAI_SWITCH_ATTR_AVAILABLE_IPV4_NEXTHOP_ENTRY },
->>>>>>> b20f0f40
 };
 
 const map<string, CrmResourceType> crmThreshTypeResMap =
