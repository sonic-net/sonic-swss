#include "macsecorch.h"

#include <macaddress.h>
#include <sai_serialize.h>
#include <swss/stringutility.h>
#include <swss/redisutility.h>
#include <swss/boolean.h>

#include <boost/algorithm/string.hpp>
#include <vector>
#include <sstream>
#include <algorithm>
#include <functional>
#include <stack>
#include <memory>
#include <typeinfo>
#include <byteswap.h>
#include <cstdint>

/* Global Variables*/

#define AVAILABLE_ACL_PRIORITIES_LIMITATION             (32)
#define EAPOL_ETHER_TYPE                                (0x888e)
#define PAUSE_ETHER_TYPE                                (0x8808)
#define MACSEC_STAT_XPN_POLLING_INTERVAL_MS             (1000)
#define MACSEC_STAT_POLLING_INTERVAL_MS                 (10000)
#define PFC_MODE_BYPASS                                 "bypass"
#define PFC_MODE_ENCRYPT                                "encrypt"
#define PFC_MODE_STRICT_ENCRYPT                         "strict_encrypt"
#define PFC_MODE_DEFAULT                                 PFC_MODE_BYPASS

extern sai_object_id_t   gSwitchId;
extern sai_macsec_api_t *sai_macsec_api;
extern sai_acl_api_t *sai_acl_api;
extern sai_port_api_t *sai_port_api;
extern sai_switch_api_t *sai_switch_api;

constexpr bool DEFAULT_ENABLE_ENCRYPT = true;
constexpr bool DEFAULT_SCI_IN_SECTAG = false;
constexpr sai_macsec_cipher_suite_t DEFAULT_CIPHER_SUITE = SAI_MACSEC_CIPHER_SUITE_GCM_AES_128;

static const std::vector<std::string> macsec_sa_attrs =
    {
        "SAI_MACSEC_SA_ATTR_CURRENT_XPN",
};
static const std::vector<std::string> macsec_sa_ingress_stats =
    {
        "SAI_MACSEC_SA_STAT_OCTETS_ENCRYPTED",
        "SAI_MACSEC_SA_STAT_OCTETS_PROTECTED",
        "SAI_MACSEC_SA_STAT_IN_PKTS_UNCHECKED",
        "SAI_MACSEC_SA_STAT_IN_PKTS_DELAYED",
        "SAI_MACSEC_SA_STAT_IN_PKTS_LATE",
        "SAI_MACSEC_SA_STAT_IN_PKTS_INVALID",
        "SAI_MACSEC_SA_STAT_IN_PKTS_NOT_VALID",
        "SAI_MACSEC_SA_STAT_IN_PKTS_NOT_USING_SA",
        "SAI_MACSEC_SA_STAT_IN_PKTS_UNUSED_SA",
        "SAI_MACSEC_SA_STAT_IN_PKTS_OK",
};
static const std::vector<std::string> macsec_sa_egress_stats =
    {
        "SAI_MACSEC_SA_STAT_OCTETS_ENCRYPTED",
        "SAI_MACSEC_SA_STAT_OCTETS_PROTECTED",
        "SAI_MACSEC_SA_STAT_OUT_PKTS_ENCRYPTED",
        "SAI_MACSEC_SA_STAT_OUT_PKTS_PROTECTED",
};
static const std::vector<std::string> macsec_flow_ingress_stats =
    {
        "SAI_MACSEC_FLOW_STAT_OTHER_ERR",
        "SAI_MACSEC_FLOW_STAT_OCTETS_UNCONTROLLED",
        "SAI_MACSEC_FLOW_STAT_OCTETS_CONTROLLED",
        "SAI_MACSEC_FLOW_STAT_UCAST_PKTS_UNCONTROLLED",
        "SAI_MACSEC_FLOW_STAT_UCAST_PKTS_CONTROLLED",
        "SAI_MACSEC_FLOW_STAT_MULTICAST_PKTS_UNCONTROLLED",
        "SAI_MACSEC_FLOW_STAT_MULTICAST_PKTS_CONTROLLED",
        "SAI_MACSEC_FLOW_STAT_BROADCAST_PKTS_UNCONTROLLED",
        "SAI_MACSEC_FLOW_STAT_BROADCAST_PKTS_CONTROLLED",
        "SAI_MACSEC_FLOW_STAT_CONTROL_PKTS",
        "SAI_MACSEC_FLOW_STAT_PKTS_UNTAGGED",
        "SAI_MACSEC_FLOW_STAT_IN_TAGGED_CONTROL_PKTS",
        "SAI_MACSEC_FLOW_STAT_IN_PKTS_NO_TAG",
        "SAI_MACSEC_FLOW_STAT_IN_PKTS_BAD_TAG",
        "SAI_MACSEC_FLOW_STAT_IN_PKTS_NO_SCI",
        "SAI_MACSEC_FLOW_STAT_IN_PKTS_UNKNOWN_SCI",
        "SAI_MACSEC_FLOW_STAT_IN_PKTS_OVERRUN",
};
static const std::vector<std::string> macsec_flow_egress_stats =
    {
        "SAI_MACSEC_FLOW_STAT_OTHER_ERR",
        "SAI_MACSEC_FLOW_STAT_OCTETS_UNCONTROLLED",
        "SAI_MACSEC_FLOW_STAT_OCTETS_CONTROLLED",
        "SAI_MACSEC_FLOW_STAT_OUT_OCTETS_COMMON",
        "SAI_MACSEC_FLOW_STAT_UCAST_PKTS_UNCONTROLLED",
        "SAI_MACSEC_FLOW_STAT_UCAST_PKTS_CONTROLLED",
        "SAI_MACSEC_FLOW_STAT_MULTICAST_PKTS_UNCONTROLLED",
        "SAI_MACSEC_FLOW_STAT_MULTICAST_PKTS_CONTROLLED",
        "SAI_MACSEC_FLOW_STAT_BROADCAST_PKTS_UNCONTROLLED",
        "SAI_MACSEC_FLOW_STAT_BROADCAST_PKTS_CONTROLLED",
        "SAI_MACSEC_FLOW_STAT_CONTROL_PKTS",
        "SAI_MACSEC_FLOW_STAT_PKTS_UNTAGGED",
        "SAI_MACSEC_FLOW_STAT_OUT_PKTS_TOO_LONG",
};

template <typename T, typename... Args>
static bool extract_variables(const std::string &input, char delimiter, T &output, Args &... args)
{
    const auto tokens = swss::tokenize(input, delimiter);
    try
    {
        swss::lexical_convert(tokens, output, args...);
        return true;
    }
    catch(const std::exception& e)
    {
        return false;
    }
}

template<class T>
static bool get_value(
    const MACsecOrch::TaskArgs & ta,
    const std::string & field,
    T & value)
{
    SWSS_LOG_ENTER();

    auto value_opt = swss::fvsGetValue(ta, field, true);
    if (!value_opt)
    {
        SWSS_LOG_DEBUG("Cannot find field : %s", field.c_str());
        return false;
    }

    try
    {
        lexical_convert(*value_opt, value);
        return true;
    }
    catch(const std::exception &err)
    {
        SWSS_LOG_DEBUG("Cannot convert field : %s to type : %s", field.c_str(), typeid(T).name());
        return false;
    }
}

struct MACsecSAK
{
    sai_macsec_sak_t    m_sak;
    bool                m_sak_256_enable;
};

static void lexical_convert(const std::string &buffer, MACsecSAK &sak)
{
    SWSS_LOG_ENTER();

    bool convert_done = false;
    memset(&sak, 0, sizeof(sak));
    // One hex indicates 4 bits 
    size_t bit_count = buffer.length() * 4;
    // 128 bits SAK
    if (bit_count == 128)
    {
        // 128-bit SAK uses only Bytes 16..31.
        sak.m_sak_256_enable = false;
        convert_done = swss::hex_to_binary(
            buffer,
            &sak.m_sak[16],
            16);
    }
    // 256 bits SAK
    else if (bit_count == 256)
    {
        sak.m_sak_256_enable = true;
        convert_done = swss::hex_to_binary(
            buffer,
            sak.m_sak,
            32);
    }

    if (!convert_done)
    {
        SWSS_LOG_THROW("Invalid SAK %s", buffer.c_str());
    }
}

struct MACsecSalt
{
    sai_macsec_salt_t m_salt;
};

static void lexical_convert(const std::string &buffer, MACsecSalt &salt)
{
    SWSS_LOG_ENTER();

    memset(&salt, 0, sizeof(salt));
    if (
        (buffer.length() != sizeof(salt.m_salt) * 2) || (!swss::hex_to_binary(buffer, salt.m_salt, sizeof(salt.m_salt))))
    {
        SWSS_LOG_THROW("Invalid SALT %s", buffer.c_str());
    }
}

struct MACsecAuthKey
{
    sai_macsec_auth_key_t m_auth_key;
};

static void lexical_convert(const std::string &buffer, MACsecAuthKey &auth_key)
{
    SWSS_LOG_ENTER();

    memset(&auth_key, 0, sizeof(auth_key));
    if (
        (buffer.length() != sizeof(auth_key.m_auth_key) * 2) || (!swss::hex_to_binary(
                                                                    buffer,
                                                                    auth_key.m_auth_key,
                                                                    sizeof(auth_key.m_auth_key))))
    {
        SWSS_LOG_THROW("Invalid Auth Key %s", buffer.c_str());
    }
}

class MACsecSCI
{
public:
    operator sai_uint64_t () const
    {
        SWSS_LOG_ENTER();

        return m_sci;
    }

    std::string str() const
    {
        SWSS_LOG_ENTER();

        return boost::algorithm::to_lower_copy(swss::binary_to_hex(&m_sci, sizeof(m_sci)));
    }

    MACsecSCI& operator= (const std::string &buffer)
    {
        SWSS_LOG_ENTER();

        if (!swss::hex_to_binary(buffer, reinterpret_cast<std::uint8_t *>(&m_sci), sizeof(m_sci)))
        {
            SWSS_LOG_THROW("Invalid SCI %s", buffer.c_str());
        }

        return *this;
    }

    MACsecSCI() = default;

    MACsecSCI(const sai_uint64_t sci)
    {
        SWSS_LOG_ENTER();

        this->m_sci = sci;
    }

private:
    sai_uint64_t m_sci;
};

namespace swss {

template<>
inline void lexical_convert(const std::string &buffer, MACsecSCI &sci)
{
    SWSS_LOG_ENTER();

    sci = buffer;
}

}

std::ostream& operator<<(std::ostream& stream, const MACsecSCI& sci)
{
    SWSS_LOG_ENTER();

    stream << sci.str();
    return stream;
}

/* Recover from a fail action by a serial of pre-defined recover actions */
class RecoverStack
{
public:
    ~RecoverStack()
    {
        pop_all(true);
    }
    void clear()
    {
        pop_all();
    }
    void add_action(std::function<void(void)> action)
    {
        m_recover_actions.push(action);
    }

private:
    void pop_all(bool do_recover = false)
    {
        while (!m_recover_actions.empty())
        {
            if (do_recover)
            {
                m_recover_actions.top()();
            }
            m_recover_actions.pop();
        }
    }
    std::stack<std::function<void(void)>> m_recover_actions;
};

/* Get MACsecOrch Context from port_name, sci or an */

class MACsecOrchContext
{
public:
    MACsecOrchContext(
        MACsecOrch *orch,
        const std::string &port_name) : MACsecOrchContext(orch)
    {
        m_port_name.reset(new std::string(port_name));
    }
    MACsecOrchContext(
        MACsecOrch *orch,
        const std::string &port_name,
        sai_macsec_direction_t direction,
        sai_uint64_t sci) : MACsecOrchContext(orch, port_name)
    {
        m_direction = direction;
        m_sci.reset(new sai_uint64_t(sci));
    }
    MACsecOrchContext(
        MACsecOrch *orch,
        const std::string &port_name,
        sai_macsec_direction_t direction,
        sai_uint64_t sci,
        macsec_an_t an) : MACsecOrchContext(orch, port_name, direction, sci)
    {
        m_an.reset(new macsec_an_t(an));
    }

    sai_object_id_t *get_port_id()
    {
        if (m_port_id == nullptr)
        {
            auto port = get_port();
            if (port == nullptr)
            {
                return nullptr;
            }
            if (port->m_line_side_id != SAI_NULL_OBJECT_ID)
            {
                m_port_id = std::make_unique<sai_object_id_t>(port->m_line_side_id);
            }
            else
            {
                m_port_id = std::make_unique<sai_object_id_t>(port->m_port_id);
            }
        }
        return m_port_id.get();
    }

    sai_object_id_t *get_switch_id()
    {
        if (m_switch_id == nullptr)
        {
            auto port = get_port();
            sai_object_id_t switchId;
            if (port == nullptr || port->m_switch_id == SAI_NULL_OBJECT_ID)
            {
                switchId = gSwitchId;
            }
            else
            {
                switchId = port->m_switch_id;
            }
            if (switchId == SAI_NULL_OBJECT_ID)
            {
                SWSS_LOG_ERROR("Switch ID cannot be found");
                return nullptr;
            }
            m_switch_id = std::make_unique<sai_object_id_t>(switchId);
        }
        return m_switch_id.get();
    }

    MACsecOrch::MACsecObject *get_macsec_obj()
    {
        if (m_macsec_obj == nullptr)
        {
            auto switch_id = get_switch_id();
            if (switch_id == nullptr)
            {
                return nullptr;
            }
            auto macsec_port = m_orch->m_macsec_objs.find(*switch_id);
            if (macsec_port == m_orch->m_macsec_objs.end())
            {
                SWSS_LOG_INFO("Cannot find the MACsec Object at the port %s.", m_port_name->c_str());
                return nullptr;
            }
            m_macsec_obj = &macsec_port->second;
        }
        return m_macsec_obj;
    }

    MACsecOrch::MACsecPort *get_macsec_port()
    {
        if (m_macsec_port == nullptr)
        {
            if (m_orch == nullptr)
            {
                SWSS_LOG_ERROR("MACsec orch wasn't provided");
                return nullptr;
            }
            if (m_port_name == nullptr || m_port_name->empty())
            {
                SWSS_LOG_ERROR("Port name wasn't provided.");
                return nullptr;
            }
            auto macsec_port = m_orch->m_macsec_ports.find(*m_port_name);
            if (macsec_port == m_orch->m_macsec_ports.end())
            {
                SWSS_LOG_INFO("Cannot find the MACsec Object at the port %s.", m_port_name->c_str());
                return nullptr;
            }
            m_macsec_port = macsec_port->second.get();
        }
        return m_macsec_port;
    }

    MACsecOrch::MACsecACLTable *get_acl_table()
    {
        if (m_acl_table == nullptr)
        {
            auto port = get_macsec_port();
            if (port == nullptr)
            {
                return nullptr;
            }
            m_acl_table =
                (m_direction == SAI_MACSEC_DIRECTION_EGRESS)
                    ? &port->m_egress_acl_table
                    : &port->m_ingress_acl_table;
        }
        return m_acl_table;
    }

    MACsecOrch::MACsecSC *get_macsec_sc()
    {
        if (m_macsec_sc == nullptr)
        {
            if (m_sci == nullptr)
            {
                SWSS_LOG_ERROR("SCI wasn't provided");
                return nullptr;
            }
            auto port = get_macsec_port();
            if (port == nullptr)
            {
                return nullptr;
            }
            auto &scs =
                (m_direction == SAI_MACSEC_DIRECTION_EGRESS)
                    ? port->m_egress_scs
                    : port->m_ingress_scs;
            auto sc = scs.find(*m_sci);
            if (sc == scs.end())
            {
                SWSS_LOG_INFO("Cannot find the MACsec SC 0x%" PRIx64 " at the port %s.", *m_sci, m_port_name->c_str());
                return nullptr;
            }
            m_macsec_sc = &sc->second;
        }
        return m_macsec_sc;
    }

    sai_object_id_t *get_macsec_sa()
    {
        if (m_macsec_sa == nullptr)
        {
            if (m_an == nullptr)
            {
                SWSS_LOG_ERROR("AN wasn't provided");
                return nullptr;
            }
            auto sc = get_macsec_sc();
            if (sc == nullptr)
            {
                return nullptr;
            }
            auto an = sc->m_sa_ids.find(*m_an);
            if (an == sc->m_sa_ids.end())
            {
                SWSS_LOG_INFO(
                    "Cannot find the MACsec SA %u of SC 0x%" PRIx64 " at the port %s.",
                    *m_an,
                    *m_sci,
                    m_port_name->c_str());
                return nullptr;
            }
            m_macsec_sa = &an->second;
        }
        return m_macsec_sa;
    }

    const gearbox_phy_t* get_gearbox_phy()
    {
        if (m_gearbox_phy)
        {
            return m_gearbox_phy;
        }
        auto switch_id = get_switch_id();
        if (switch_id == nullptr || get_port() == nullptr)
        {
            SWSS_LOG_ERROR("Switch/Port wasn't provided");
            return nullptr;
        }
        if (*switch_id == gSwitchId)
        {
            return nullptr;
        }
        m_gearbox_phy = m_orch->m_port_orch->getGearboxPhy(*get_port());
        return m_gearbox_phy;
    }

    Port *get_port()
    {
        if (m_port == nullptr)
        {
            if (m_orch == nullptr)
            {
                SWSS_LOG_ERROR("MACsec orch wasn't provided");
                return nullptr;
            }
            if (m_port_name == nullptr || m_port_name->empty())
            {
                SWSS_LOG_ERROR("Port name wasn't provided.");
                return nullptr;
            }
            auto port = std::make_unique<Port>();
            if (!m_orch->m_port_orch->getPort(*m_port_name, *port))
            {
                SWSS_LOG_INFO("Cannot find the port %s.", m_port_name->c_str());
                return nullptr;
            }
            m_port = std::move(port);
        }
        return m_port.get();
    }

private:
    MACsecOrchContext(MACsecOrch *orch) : m_orch(orch),
                                          m_port_name(nullptr),
                                          m_direction(SAI_MACSEC_DIRECTION_EGRESS),
                                          m_sci(nullptr),
                                          m_an(nullptr),
                                          m_port(nullptr),
                                          m_macsec_obj(nullptr),
                                          m_port_id(nullptr),
                                          m_switch_id(nullptr),
                                          m_macsec_port(nullptr),
                                          m_acl_table(nullptr),
                                          m_macsec_sc(nullptr),
                                          m_macsec_sa(nullptr),
                                          m_gearbox_phy(nullptr)
    {
    }

    MACsecOrch                          *m_orch;
    std::shared_ptr<std::string>        m_port_name;
    sai_macsec_direction_t              m_direction;
    std::unique_ptr<sai_uint64_t>       m_sci;
    std::unique_ptr<macsec_an_t>        m_an;

    std::unique_ptr<Port>               m_port;
    MACsecOrch::MACsecObject            *m_macsec_obj;
    std::unique_ptr<sai_object_id_t>    m_port_id;
    std::unique_ptr<sai_object_id_t>    m_switch_id;

    MACsecOrch::MACsecPort              *m_macsec_port;
    MACsecOrch::MACsecACLTable          *m_acl_table;

    MACsecOrch::MACsecSC                *m_macsec_sc;
    sai_object_id_t                     *m_macsec_sa;
    const gearbox_phy_t                 *m_gearbox_phy;
};

/* MACsec Orchagent */

MACsecOrch::MACsecOrch(
    DBConnector *app_db,
    DBConnector *state_db,
    const std::vector<std::string> &tables,
    PortsOrch *port_orch) : Orch(app_db, tables),
                            m_port_orch(port_orch),
                            m_state_macsec_port(state_db, STATE_MACSEC_PORT_TABLE_NAME),
                            m_state_macsec_egress_sc(state_db, STATE_MACSEC_EGRESS_SC_TABLE_NAME),
                            m_state_macsec_ingress_sc(state_db, STATE_MACSEC_INGRESS_SC_TABLE_NAME),
                            m_state_macsec_egress_sa(state_db, STATE_MACSEC_EGRESS_SA_TABLE_NAME),
                            m_state_macsec_ingress_sa(state_db, STATE_MACSEC_INGRESS_SA_TABLE_NAME),
                            m_applPortTable(app_db, APP_PORT_TABLE_NAME),
                            m_counter_db("COUNTERS_DB", 0),
                            m_macsec_counters_map(&m_counter_db, COUNTERS_MACSEC_NAME_MAP),
                            m_gb_counter_db("GB_COUNTERS_DB", 0),
                            m_gb_macsec_counters_map(&m_gb_counter_db, COUNTERS_MACSEC_NAME_MAP),
                            m_macsec_sa_attr_manager(
                                COUNTERS_MACSEC_SA_ATTR_GROUP,
                                StatsMode::READ,
                                MACSEC_STAT_XPN_POLLING_INTERVAL_MS, true),
                            m_macsec_sa_stat_manager(
                                COUNTERS_MACSEC_SA_GROUP,
                                StatsMode::READ,
                                MACSEC_STAT_POLLING_INTERVAL_MS, true),
                            m_macsec_flow_stat_manager(
                                COUNTERS_MACSEC_FLOW_GROUP,
                                StatsMode::READ,
                                MACSEC_STAT_POLLING_INTERVAL_MS, true),
                            m_gb_macsec_sa_attr_manager(
                                "GB_FLEX_COUNTER_DB",
                                COUNTERS_MACSEC_SA_ATTR_GROUP,
                                StatsMode::READ,
                                MACSEC_STAT_XPN_POLLING_INTERVAL_MS, true),
                            m_gb_macsec_sa_stat_manager(
                                "GB_FLEX_COUNTER_DB",
                                COUNTERS_MACSEC_SA_GROUP,
                                StatsMode::READ,
                                MACSEC_STAT_POLLING_INTERVAL_MS, true),
                            m_gb_macsec_flow_stat_manager(
                                "GB_FLEX_COUNTER_DB",
                                COUNTERS_MACSEC_FLOW_GROUP,
                                StatsMode::READ,
                                MACSEC_STAT_POLLING_INTERVAL_MS, true)
{
    SWSS_LOG_ENTER();
}

MACsecOrch::~MACsecOrch()
{
    while (!m_macsec_ports.empty())
    {
        auto port = m_macsec_ports.begin();
        const MACsecOrch::TaskArgs temp;
        taskDisableMACsecPort(port->first, temp);
    }
}

void MACsecOrch::doTask(Consumer &consumer)
{
    SWSS_LOG_ENTER();

    using TaskType = std::tuple<const std::string, const std::string>;
    using TaskFunc = task_process_status (MACsecOrch::*)(
        const std::string &,
        const TaskArgs &);
    const static std::map<TaskType, TaskFunc> TaskMap = {
        {{APP_MACSEC_PORT_TABLE_NAME, SET_COMMAND},
         &MACsecOrch::taskUpdateMACsecPort},
        {{APP_MACSEC_PORT_TABLE_NAME, DEL_COMMAND},
         &MACsecOrch::taskDisableMACsecPort},
        {{APP_MACSEC_EGRESS_SC_TABLE_NAME, SET_COMMAND},
         &MACsecOrch::taskUpdateEgressSC},
        {{APP_MACSEC_EGRESS_SC_TABLE_NAME, DEL_COMMAND},
         &MACsecOrch::taskDeleteEgressSC},
        {{APP_MACSEC_INGRESS_SC_TABLE_NAME, SET_COMMAND},
         &MACsecOrch::taskUpdateIngressSC},
        {{APP_MACSEC_INGRESS_SC_TABLE_NAME, DEL_COMMAND},
         &MACsecOrch::taskDeleteIngressSC},
        {{APP_MACSEC_EGRESS_SA_TABLE_NAME, SET_COMMAND},
         &MACsecOrch::taskUpdateEgressSA},
        {{APP_MACSEC_EGRESS_SA_TABLE_NAME, DEL_COMMAND},
         &MACsecOrch::taskDeleteEgressSA},
        {{APP_MACSEC_INGRESS_SA_TABLE_NAME, SET_COMMAND},
         &MACsecOrch::taskUpdateIngressSA},
        {{APP_MACSEC_INGRESS_SA_TABLE_NAME, DEL_COMMAND},
         &MACsecOrch::taskDeleteIngressSA},
    };

    const std::string &table_name = consumer.getTableName();
    auto itr = consumer.m_toSync.begin();
    while (itr != consumer.m_toSync.end())
    {
        task_process_status task_done = task_failed;
        auto &message = itr->second;
        const std::string &op = kfvOp(message);

        auto task = TaskMap.find(std::make_tuple(table_name, op));
        if (task != TaskMap.end())
        {
            task_done = (this->*task->second)(
                kfvKey(message),
                kfvFieldsValues(message));
        }
        else
        {
            SWSS_LOG_ERROR(
                "Unknown task : %s - %s",
                table_name.c_str(),
                op.c_str());
        }

        if (task_done == task_need_retry)
        {
            SWSS_LOG_DEBUG(
                "Task %s - %s need retry",
                table_name.c_str(),
                op.c_str());
            ++itr;
        }
        else
        {
            if (task_done != task_success)
            {
                SWSS_LOG_WARN("Task %s - %s fail",
                              table_name.c_str(),
                              op.c_str());
            }
            else
            {
                SWSS_LOG_DEBUG(
                    "Task %s - %s success",
                    table_name.c_str(),
                    op.c_str());
            }

            itr = consumer.m_toSync.erase(itr);
        }
    }
}

task_process_status MACsecOrch::taskUpdateMACsecPort(
    const std::string &port_name,
    const TaskArgs &port_attr)
{
    SWSS_LOG_ENTER();

    MACsecOrchContext ctx(this, port_name);
    RecoverStack recover;

    if (ctx.get_port_id() == nullptr || ctx.get_switch_id() == nullptr)
    {
        return task_need_retry;
    }
    if (ctx.get_macsec_obj() == nullptr)
    {
        if (!initMACsecObject(*ctx.get_switch_id()))
        {
            SWSS_LOG_WARN("Cannot init MACsec Object at the port %s.", port_name.c_str());
            return task_failed;
        }
        auto switch_id = *ctx.get_switch_id();
        recover.add_action([this, switch_id]() { this->deinitMACsecObject(switch_id); });
    }
    if (ctx.get_macsec_port() == nullptr)
    {
        auto macsec_port_itr = m_macsec_ports.emplace(port_name, std::make_shared<MACsecPort>()).first;
        recover.add_action([this, macsec_port_itr]() { this->m_macsec_ports.erase(macsec_port_itr); });

        if (!createMACsecPort(
                *macsec_port_itr->second,
                port_name,
                port_attr,
                *ctx.get_macsec_obj(),
                *ctx.get_port_id(),
                *ctx.get_switch_id(),
                *ctx.get_port(),
                ctx.get_gearbox_phy()))
        {
            return task_failed;
        }
        ctx.get_macsec_obj()->m_macsec_ports[port_name] = macsec_port_itr->second;
        recover.add_action([this, &port_name, &ctx, macsec_port_itr]() {
            this->deleteMACsecPort(
                *macsec_port_itr->second,
                port_name,
                *ctx.get_macsec_obj(),
                *ctx.get_port_id(),
                *ctx.get_port(),
                ctx.get_gearbox_phy());
        });
    }
    if (!updateMACsecPort(*ctx.get_macsec_port(), port_attr))
    {
        return task_failed;
    }

    recover.clear();
    return task_success;
}

task_process_status MACsecOrch::taskDisableMACsecPort(
    const std::string &port_name,
    const TaskArgs &port_attr)
{
    SWSS_LOG_ENTER();

    MACsecOrchContext ctx(this, port_name);

    if (ctx.get_switch_id() == nullptr || ctx.get_macsec_port() == nullptr)
    {
        SWSS_LOG_WARN("Cannot find MACsec switch at the port %s.", port_name.c_str());
        return task_failed;
    }
    if (ctx.get_port_id() == nullptr)
    {
        SWSS_LOG_WARN("Cannot find the port %s.", port_name.c_str());
        return task_failed;
    }

    if (ctx.get_macsec_port() == nullptr)
    {
        SWSS_LOG_INFO("The MACsec wasn't enabled at the port %s", port_name.c_str());
        return task_success;
    }

    auto result = task_success;
    if (!deleteMACsecPort(
            *ctx.get_macsec_port(),
            port_name,
            *ctx.get_macsec_obj(),
            *ctx.get_port_id(),
            *ctx.get_port(),
            ctx.get_gearbox_phy()))
    {
        result = task_failed;
    }
    m_macsec_ports.erase(port_name);
    ctx.get_macsec_obj()->m_macsec_ports.erase(port_name);
    // All ports on this macsec object have been deleted.
    if (ctx.get_macsec_obj()->m_macsec_ports.empty())
    {
        if (!deinitMACsecObject(*ctx.get_switch_id()))
        {
            SWSS_LOG_WARN("Cannot deinit macsec at the port %s.", port_name.c_str());
            result = task_failed;
        }
    }

    return result;
}

task_process_status MACsecOrch::taskUpdateEgressSC(
    const std::string &port_sci,
    const TaskArgs &sc_attr)
{
    SWSS_LOG_ENTER();
    return updateMACsecSC(port_sci, sc_attr, SAI_MACSEC_DIRECTION_EGRESS);
}

task_process_status MACsecOrch::taskDeleteEgressSC(
    const std::string &port_sci,
    const TaskArgs &sc_attr)
{
    SWSS_LOG_ENTER();
    return deleteMACsecSC(port_sci, SAI_MACSEC_DIRECTION_EGRESS);
}

task_process_status MACsecOrch::taskUpdateIngressSC(
    const std::string &port_sci,
    const TaskArgs &sc_attr)
{
    SWSS_LOG_ENTER();
    return updateMACsecSC(port_sci, sc_attr, SAI_MACSEC_DIRECTION_INGRESS);
}

task_process_status MACsecOrch::taskDeleteIngressSC(
    const std::string &port_sci,
    const TaskArgs &sc_attr)
{
    SWSS_LOG_ENTER();
    return deleteMACsecSC(port_sci, SAI_MACSEC_DIRECTION_INGRESS);
}

task_process_status MACsecOrch::taskUpdateEgressSA(
    const std::string &port_sci_an,
    const TaskArgs &sa_attr)
{
    SWSS_LOG_ENTER();
    std::string port_name;
    MACsecSCI sci;
    macsec_an_t an = 0;
    if (!extract_variables(port_sci_an, ':', port_name, sci, an) || an > MAX_SA_NUMBER)
    {
        SWSS_LOG_WARN("The key %s isn't correct.", port_sci_an.c_str());
        return task_failed;
    }

    MACsecOrchContext ctx(this, port_name, SAI_MACSEC_DIRECTION_EGRESS, sci, an);
    if (ctx.get_macsec_sc() == nullptr)
    {
        SWSS_LOG_INFO("The MACsec SC %s hasn't been created at the port %s.", sci.str().c_str(), port_name.c_str());
        return task_need_retry;
    }
    if (ctx.get_macsec_sc()->m_encoding_an == an)
    {
        if (ctx.get_macsec_sa() == nullptr)
        {
            // The MACsec SA hasn't been created
            return createMACsecSA(port_sci_an, sa_attr, SAI_MACSEC_DIRECTION_EGRESS);
        }
        else
        {
            // The MACsec SA has enabled, update SA's attributes
            sai_uint64_t pn;

            if (get_value(sa_attr, "next_pn", pn))
            {
                sai_attribute_t attr;
                attr.id = SAI_MACSEC_SA_ATTR_CONFIGURED_EGRESS_XPN;
                attr.value.u64 = pn;
                if (!this->updateMACsecAttr(SAI_OBJECT_TYPE_MACSEC_SA, *(ctx.get_macsec_sa()), attr))
                {
                    SWSS_LOG_WARN("Fail to update next pn (%" PRIu64 ") of egress MACsec SA %s", pn, port_sci_an.c_str());
                    return task_failed;
                }
            }

            return task_success;
        }
    }
    return task_need_retry;
}

task_process_status MACsecOrch::taskDeleteEgressSA(
    const std::string &port_sci_an,
    const TaskArgs &sa_attr)
{
    SWSS_LOG_ENTER();
    return deleteMACsecSA(port_sci_an, SAI_MACSEC_DIRECTION_EGRESS);
}

task_process_status MACsecOrch::taskUpdateIngressSA(
    const std::string &port_sci_an,
    const TaskArgs &sa_attr)
{
    SWSS_LOG_ENTER();

    swss::AlphaBoolean alpha_boolean = false;
    bool has_active_field = get_value(sa_attr, "active", alpha_boolean);
    bool active = alpha_boolean.operator bool();
    if (active)
    {
        return createMACsecSA(port_sci_an, sa_attr, SAI_MACSEC_DIRECTION_INGRESS);
    }
    else
    {

        std::string port_name;
        MACsecSCI sci;
        macsec_an_t an = 0;
        if (!extract_variables(port_sci_an, ':', port_name, sci, an) || an > MAX_SA_NUMBER)
        {
            SWSS_LOG_WARN("The key %s isn't correct.", port_sci_an.c_str());
            return task_failed;
        }

        MACsecOrchContext ctx(this, port_name, SAI_MACSEC_DIRECTION_INGRESS, sci, an);

        if (ctx.get_macsec_sa() != nullptr)
        {
            if (has_active_field)
            {
                // Delete MACsec SA explicitly by set active to false
                return deleteMACsecSA(port_sci_an, SAI_MACSEC_DIRECTION_INGRESS);
            }
            else
            {
                sai_uint64_t pn;

                if (get_value(sa_attr, "lowest_acceptable_pn", pn))
                {
                    sai_attribute_t attr;
                    attr.id = SAI_MACSEC_SA_ATTR_MINIMUM_INGRESS_XPN;
                    attr.value.u64 = pn;
                    if (!this->updateMACsecAttr(SAI_OBJECT_TYPE_MACSEC_SA, *(ctx.get_macsec_sa()), attr))
                    {
                        SWSS_LOG_WARN("Fail to update lowest acceptable PN (%" PRIu64 ") of ingress MACsec SA %s", pn, port_sci_an.c_str());
                        return task_failed;
                    }
                }

                return task_success;
            }
        }
        else
        {
            // The MACsec SA hasn't been created.
            // Don't need do anything until the active field to be enabled.
            // To use "retry" because this message maybe include other initialized fields
            // To use other return values will make us lose these initialized fields.
            return task_need_retry;
        }
    }

    return task_success;
}

task_process_status MACsecOrch::taskDeleteIngressSA(
    const std::string &port_sci_an,
    const TaskArgs &sa_attr)
{
    SWSS_LOG_ENTER();
    return deleteMACsecSA(port_sci_an, SAI_MACSEC_DIRECTION_INGRESS);
}

bool MACsecOrch::initMACsecObject(sai_object_id_t switch_id)
{
    SWSS_LOG_ENTER();

    RecoverStack recover;

    auto macsec_obj = m_macsec_objs.emplace(switch_id, MACsecObject());
    if (!macsec_obj.second)
    {
        SWSS_LOG_INFO("The MACsec has been initialized at the switch 0x%" PRIx64, switch_id);
        return true;
    }
    recover.add_action([&]() { m_macsec_objs.erase(macsec_obj.first); });

    sai_attribute_t attr;
    std::vector<sai_attribute_t> attrs;

    attr.id = SAI_MACSEC_ATTR_DIRECTION;
    attr.value.s32 = SAI_MACSEC_DIRECTION_EGRESS;
    attrs.push_back(attr);

    attr.id = SAI_MACSEC_ATTR_PHYSICAL_BYPASS_ENABLE;
    attr.value.booldata = true;
    attrs.push_back(attr);

    sai_status_t status = sai_macsec_api->create_macsec(
                                &macsec_obj.first->second.m_egress_id,
                                switch_id,
                                static_cast<uint32_t>(attrs.size()),
                                attrs.data());
    if (status != SAI_STATUS_SUCCESS)
    {
        SWSS_LOG_WARN("Cannot initialize MACsec egress object at the switch 0x%" PRIx64, switch_id);
        task_process_status handle_status = handleSaiCreateStatus(SAI_API_MACSEC, status);
        if (handle_status != task_success)
        {
            return parseHandleSaiStatusFailure(handle_status);
        }
    }
    recover.add_action([&]() { sai_macsec_api->remove_macsec(macsec_obj.first->second.m_egress_id); });

    attrs.clear();
    attr.id = SAI_MACSEC_ATTR_DIRECTION;
    attr.value.s32 = SAI_MACSEC_DIRECTION_INGRESS;
    attrs.push_back(attr);

    attr.id = SAI_MACSEC_ATTR_PHYSICAL_BYPASS_ENABLE;
    attr.value.booldata = true;
    attrs.push_back(attr);

    status = sai_macsec_api->create_macsec(
                                &macsec_obj.first->second.m_ingress_id,
                                switch_id,
                                static_cast<uint32_t>(attrs.size()),
                                attrs.data());
    if (status != SAI_STATUS_SUCCESS)
    {
        SWSS_LOG_WARN("Cannot initialize MACsec ingress object at the switch 0x%" PRIx64, switch_id);
        task_process_status handle_status = handleSaiCreateStatus(SAI_API_MACSEC, status);
        if (handle_status != task_success)
        {
            return parseHandleSaiStatusFailure(handle_status);
        }
    }
    recover.add_action([&]() { sai_macsec_api->remove_macsec(macsec_obj.first->second.m_ingress_id); });

    attrs.clear();
    attr.id = SAI_MACSEC_ATTR_SCI_IN_INGRESS_MACSEC_ACL;
    attrs.push_back(attr);
    status = sai_macsec_api->get_macsec_attribute(
                    macsec_obj.first->second.m_ingress_id,
                    static_cast<uint32_t>(attrs.size()),
                    attrs.data());
    if (status != SAI_STATUS_SUCCESS)
    {
        SWSS_LOG_WARN(
            "Cannot get MACsec attribution SAI_MACSEC_ATTR_SCI_IN_INGRESS_MACSEC_ACL at the switch 0x%" PRIx64,
            switch_id);
        task_process_status handle_status = handleSaiGetStatus(SAI_API_MACSEC, status);
        if (handle_status != task_process_status::task_success)
        {
            return false;
        }
    }
    macsec_obj.first->second.m_sci_in_ingress_macsec_acl = attrs.front().value.booldata;

    attrs.clear();
    attr.id = SAI_MACSEC_ATTR_MAX_SECURE_ASSOCIATIONS_PER_SC;
    attrs.push_back(attr);
    status = sai_macsec_api->get_macsec_attribute(
                    macsec_obj.first->second.m_ingress_id,
                    static_cast<uint32_t>(attrs.size()),
                    attrs.data());
    if (status != SAI_STATUS_SUCCESS)
    {
        // Default to 4 if SAI_MACSEC_ATTR_MAX_SECURE_ASSOCIATION_PER_SC isn't supported
        macsec_obj.first->second.m_max_sa_per_sc = 4;
    } else {
        switch (attrs.front().value.s32)
        {
            case SAI_MACSEC_MAX_SECURE_ASSOCIATIONS_PER_SC_TWO:
                macsec_obj.first->second.m_max_sa_per_sc = 2;
                break;
            case SAI_MACSEC_MAX_SECURE_ASSOCIATIONS_PER_SC_FOUR:
                macsec_obj.first->second.m_max_sa_per_sc = 4;
                break;
            default:
                SWSS_LOG_WARN( "Unsupported value returned from SAI_MACSEC_ATTR_MAX_SECURE_ASSOCIATION_PER_SC" );
                return false;
        }
    }

    recover.clear();
    return true;
}

bool MACsecOrch::deinitMACsecObject(sai_object_id_t switch_id)
{
    SWSS_LOG_ENTER();

    auto macsec_obj = m_macsec_objs.find(switch_id);
    if (macsec_obj == m_macsec_objs.end())
    {
        SWSS_LOG_INFO("The MACsec wasn't initialized at the switch 0x%" PRIx64, switch_id);
        return true;
    }

    bool result = true;

    sai_status_t status = sai_macsec_api->remove_macsec(macsec_obj->second.m_egress_id);
    if (status != SAI_STATUS_SUCCESS)
    {
        SWSS_LOG_WARN("Cannot deinitialize MACsec egress object at the switch 0x%" PRIx64, macsec_obj->first);
        result &= (handleSaiRemoveStatus(SAI_API_MACSEC, status) == task_success);
    }

    status = sai_macsec_api->remove_macsec(macsec_obj->second.m_ingress_id);
    if (status != SAI_STATUS_SUCCESS)
    {
        SWSS_LOG_WARN("Cannot deinitialize MACsec ingress object at the switch 0x%" PRIx64, macsec_obj->first);
        result &= (handleSaiRemoveStatus(SAI_API_MACSEC, status) == task_success);
    }

    m_macsec_objs.erase(macsec_obj);
    return result;
}

bool MACsecOrch::createMACsecPort(
    MACsecPort &macsec_port,
    const std::string &port_name,
    const TaskArgs &port_attr,
    const MACsecObject &macsec_obj,
    sai_object_id_t port_id,
    sai_object_id_t switch_id,
    Port &port,
    const gearbox_phy_t* phy)
{
    SWSS_LOG_ENTER();

    RecoverStack recover;

    if (!createMACsecPort(
            macsec_port.m_egress_port_id,
            port_id,
            switch_id,
            SAI_MACSEC_DIRECTION_EGRESS))
    {
        SWSS_LOG_WARN("Cannot create MACsec egress port at the port %s", port_name.c_str());
        return false;
    }
    recover.add_action([this, &macsec_port]() {
        this->deleteMACsecPort(macsec_port.m_egress_port_id);
        macsec_port.m_egress_port_id = SAI_NULL_OBJECT_ID;
    });

    if (!createMACsecPort(
            macsec_port.m_ingress_port_id,
            port_id,
            switch_id,
            SAI_MACSEC_DIRECTION_INGRESS))
    {
        SWSS_LOG_WARN("Cannot create MACsec ingress port at the port %s", port_name.c_str());
        return false;
    }
    recover.add_action([this, &macsec_port]() {
        this->deleteMACsecPort(macsec_port.m_ingress_port_id);
        macsec_port.m_ingress_port_id = SAI_NULL_OBJECT_ID;
    });

    macsec_port.m_enable_encrypt = DEFAULT_ENABLE_ENCRYPT;
    macsec_port.m_sci_in_sectag = DEFAULT_SCI_IN_SECTAG;
    macsec_port.m_cipher_suite = DEFAULT_CIPHER_SUITE;
    macsec_port.m_enable = false;

    // If hardware matches SCI in ACL, the macsec_flow maps to an IEEE 802.1ae SecY object.
    // Multiple SCs can be associated with such a macsec_flow.
    // Then a specific value of SCI from the SecTAG in the packet is used to identify a specific SC
    // for that macsec_flow.
    // False means one flow can be associated with multiple ACL entries and multiple SC
    if (!macsec_obj.m_sci_in_ingress_macsec_acl)
    {
        if (!createMACsecFlow(
                macsec_port.m_egress_flow_id,
                switch_id,
                SAI_MACSEC_DIRECTION_EGRESS))
        {
            SWSS_LOG_WARN("Cannot create MACsec egress flow at the port %s.", port_name.c_str());
            return false;
        }
        recover.add_action([this, &macsec_port]() {
            this->deleteMACsecFlow(macsec_port.m_egress_flow_id);
            macsec_port.m_egress_flow_id = SAI_NULL_OBJECT_ID;
        });

        if (!createMACsecFlow(
                macsec_port.m_ingress_flow_id,
                switch_id,
                SAI_MACSEC_DIRECTION_INGRESS))
        {
            SWSS_LOG_WARN("Cannot create MACsec ingress flow at the port %s.", port_name.c_str());
            return false;
        }
        recover.add_action([this, &macsec_port]() {
            this->deleteMACsecFlow(macsec_port.m_ingress_flow_id);
            macsec_port.m_ingress_flow_id = SAI_NULL_OBJECT_ID;
        });
    }

    if (!initMACsecACLTable(
            macsec_port.m_egress_acl_table,
            port_id,
            switch_id,
            SAI_MACSEC_DIRECTION_EGRESS,
            macsec_port.m_sci_in_sectag,
            port_name,
            phy))
    {
        SWSS_LOG_WARN("Cannot init the ACL Table at the port %s.", port_name.c_str());
        return false;
    }
    recover.add_action([this, &macsec_port, port_id, phy]() {
        this->deinitMACsecACLTable(
            macsec_port.m_egress_acl_table,
            port_id,
            SAI_MACSEC_DIRECTION_EGRESS,
            phy);
    });

    if (!initMACsecACLTable(
            macsec_port.m_ingress_acl_table,
            port_id,
            switch_id,
            SAI_MACSEC_DIRECTION_INGRESS,
            macsec_port.m_sci_in_sectag,
            port_name,
            phy))
    {
        SWSS_LOG_WARN("Cannot init the ACL Table at the port %s.", port_name.c_str());
        return false;
    }
    recover.add_action([this, &macsec_port, port_id, phy]() {
        this->deinitMACsecACLTable(
            macsec_port.m_ingress_acl_table,
            port_id,
            SAI_MACSEC_DIRECTION_INGRESS,
            phy);
    });

<<<<<<< HEAD
    if (!setPFCForward(port_id, true))
=======
    m_port_orch->setMACsecEnabledState(port_id, true);

    if (phy)
>>>>>>> cfcf3d87
    {
        SWSS_LOG_WARN("Cannot enable PFC forward at the port %s.", port_name.c_str());
        return false;
    }
    recover.add_action([this, port_id]()
                        { this->setPFCForward(port_id, false); });

    if (phy)
    {
        if (phy->macsec_ipg != 0)
        {
            if (!m_port_orch->getPortIPG(port.m_port_id, macsec_port.m_original_ipg))
            {
                SWSS_LOG_WARN("Cannot get Port IPG at the port %s", port_name.c_str());
                return false;
            }
            if (!m_port_orch->setPortIPG(port.m_port_id, phy->macsec_ipg))
            {
                SWSS_LOG_WARN("Cannot set MACsec IPG to %u at the port %s", phy->macsec_ipg, port_name.c_str());
                return false;
            }
        }
    }

    SWSS_LOG_NOTICE("MACsec port %s is created.", port_name.c_str());

    std::vector<FieldValueTuple> fvVector;
    fvVector.emplace_back("max_sa_per_sc", std::to_string(macsec_obj.m_max_sa_per_sc));
    fvVector.emplace_back("state", "ok");
    m_state_macsec_port.set(port_name, fvVector);

    recover.clear();
    return true;
}

bool MACsecOrch::createMACsecPort(
    sai_object_id_t &macsec_port_id,
    sai_object_id_t port_id,
    sai_object_id_t switch_id,
    sai_macsec_direction_t direction)
{
    SWSS_LOG_ENTER();

    sai_attribute_t attr;
    std::vector<sai_attribute_t> attrs;

    attr.id = SAI_MACSEC_PORT_ATTR_MACSEC_DIRECTION;
    attr.value.s32 = direction;
    attrs.push_back(attr);
    attr.id = SAI_MACSEC_PORT_ATTR_PORT_ID;
    attr.value.oid = port_id;
    attrs.push_back(attr);
    sai_status_t status = sai_macsec_api->create_macsec_port(
                                &macsec_port_id,
                                switch_id,
                                static_cast<uint32_t>(attrs.size()),
                                attrs.data());
    if (status != SAI_STATUS_SUCCESS)
    {
        task_process_status handle_status = handleSaiCreateStatus(SAI_API_MACSEC, status);
        if (handle_status != task_success)
        {
            return parseHandleSaiStatusFailure(handle_status);
        }
    }

    return true;
}

bool MACsecOrch::updateMACsecPort(MACsecPort &macsec_port, const TaskArgs &port_attr)
{
    SWSS_LOG_ENTER();

    RecoverStack recover;

    swss::AlphaBoolean alpha_boolean;

    if (get_value(port_attr, "enable_encrypt", alpha_boolean))
    {
        macsec_port.m_enable_encrypt = alpha_boolean.operator bool();
        if (!updateMACsecSCs(
                macsec_port,
                [&macsec_port, this](MACsecOrch::MACsecSC &macsec_sc)
                {
                    sai_attribute_t attr;
                    attr.id = SAI_MACSEC_SC_ATTR_ENCRYPTION_ENABLE;
                    attr.value.booldata = macsec_port.m_enable_encrypt;
                    return this->updateMACsecAttr(SAI_OBJECT_TYPE_MACSEC_SC, macsec_sc.m_sc_id, attr);
                }))
        {
            return false;
        }
    }
    if (get_value(port_attr, "send_sci", alpha_boolean))
    {
        macsec_port.m_sci_in_sectag = alpha_boolean.operator bool();
    }
    std::string cipher_suite;
    if (get_value(port_attr, "cipher_suite", cipher_suite))
    {
        if (cipher_suite == "GCM-AES-128")
        {
            macsec_port.m_cipher_suite = SAI_MACSEC_CIPHER_SUITE_GCM_AES_128;
        }
        else if (cipher_suite == "GCM-AES-256")
        {
            macsec_port.m_cipher_suite = SAI_MACSEC_CIPHER_SUITE_GCM_AES_256;
        }
        else if (cipher_suite == "GCM-AES-XPN-128")
        {
            macsec_port.m_cipher_suite = SAI_MACSEC_CIPHER_SUITE_GCM_AES_XPN_128;
        }
        else if (cipher_suite == "GCM-AES-XPN-256")
        {
            macsec_port.m_cipher_suite = SAI_MACSEC_CIPHER_SUITE_GCM_AES_XPN_256;
        }
        else
        {
            SWSS_LOG_WARN("Unknown Cipher Suite %s", cipher_suite.c_str());
            return false;
        }
        if (!updateMACsecSCs(
                macsec_port,
                [&macsec_port, this](MACsecOrch::MACsecSC &macsec_sc)
                {
                    sai_attribute_t attr;
                    attr.id = SAI_MACSEC_SC_ATTR_MACSEC_CIPHER_SUITE;
                    attr.value.s32 = macsec_port.m_cipher_suite;
                    return this->updateMACsecAttr(SAI_OBJECT_TYPE_MACSEC_SC, macsec_sc.m_sc_id, attr);
                }))
        {
            return false;
        }
    }
    swss::AlphaBoolean enable = false;
    if (get_value(port_attr, "enable", enable) && enable.operator bool() != macsec_port.m_enable)
    {
        macsec_port.m_enable = enable.operator bool();
        if (!updateMACsecSCs(
                macsec_port,
                [&macsec_port, &recover, this](MACsecOrch::MACsecSC &macsec_sc)
                {
                    // Change the ACL entry action from packet action to MACsec flow
                    if (macsec_port.m_enable)
                    {
                        if (!this->setMACsecFlowActive(macsec_sc.m_entry_id, macsec_sc.m_flow_id, true))
                        {
                            SWSS_LOG_WARN("Cannot change the ACL entry action from packet action to MACsec flow");
                            return false;
                        }
                        auto entry_id = macsec_sc.m_entry_id;
                        auto flow_id = macsec_sc.m_flow_id;
                        recover.add_action([this, entry_id, flow_id]()
                                           { this->setMACsecFlowActive(entry_id, flow_id, false); });
                    }
                    else
                    {
                        this->setMACsecFlowActive(macsec_sc.m_entry_id, macsec_sc.m_flow_id, false);
                    }
                    return true;
                }))
        {
            return false;
        }
    }

    recover.clear();
    return true;
}

bool MACsecOrch::updateMACsecSCs(MACsecPort &macsec_port, std::function<bool(MACsecOrch::MACsecSC &)> action)
{
    SWSS_LOG_ENTER();

    auto sc = macsec_port.m_egress_scs.begin();
    while (sc != macsec_port.m_egress_scs.end())
    {
        if (!action((sc++)->second))
        {
            return false;
        }
    }
    sc = macsec_port.m_ingress_scs.begin();
    while (sc != macsec_port.m_ingress_scs.end())
    {
        if (!action((sc++)->second))
        {
            return false;
        }
    }

    return true;
}

bool MACsecOrch::deleteMACsecPort(
    const MACsecPort &macsec_port,
    const std::string &port_name,
    const MACsecObject &macsec_obj,
    sai_object_id_t port_id,
    Port &port,
    const gearbox_phy_t* phy)
{
    SWSS_LOG_ENTER();

    bool result = true;

    auto sc = macsec_port.m_ingress_scs.begin();
    while (sc != macsec_port.m_ingress_scs.end())
    {
        const std::string port_sci = swss::join(':', port_name, MACsecSCI(sc->first));
        sc ++;
        if (deleteMACsecSC(port_sci, SAI_MACSEC_DIRECTION_INGRESS) != task_success)
        {
            result &= false;
        }
    }
    sc = macsec_port.m_egress_scs.begin();
    while (sc != macsec_port.m_egress_scs.end())
    {
        const std::string port_sci = swss::join(':', port_name, MACsecSCI(sc->first));
        sc ++;
        if (deleteMACsecSC(port_sci, SAI_MACSEC_DIRECTION_EGRESS) != task_success)
        {
            result &= false;
        }
    }

    if (!macsec_obj.m_sci_in_ingress_macsec_acl)
    {
        if (!this->deleteMACsecFlow(macsec_port.m_egress_flow_id))
        {
            SWSS_LOG_WARN("Cannot delete MACsec egress flow at the port %s", port_name.c_str());
            result &= false;
        }

        if (!this->deleteMACsecFlow(macsec_port.m_ingress_flow_id))
        {
            SWSS_LOG_WARN("Cannot delete MACsec ingress flow at the port %s", port_name.c_str());
            result &= false;
        }
    }

    if (!deinitMACsecACLTable(macsec_port.m_ingress_acl_table, port_id, SAI_MACSEC_DIRECTION_INGRESS, phy))
    {
        SWSS_LOG_WARN("Cannot deinit ingress ACL table at the port %s.", port_name.c_str());
        result &= false;
    }

    if (!deinitMACsecACLTable(macsec_port.m_egress_acl_table, port_id, SAI_MACSEC_DIRECTION_EGRESS, phy))
    {
        SWSS_LOG_WARN("Cannot deinit egress ACL table at the port %s.", port_name.c_str());
        result &= false;
    }

    if (!deleteMACsecPort(macsec_port.m_egress_port_id))
    {
        SWSS_LOG_WARN("Cannot delete MACsec egress port at the port %s", port_name.c_str());
        result &= false;
    }

    if (!deleteMACsecPort(macsec_port.m_ingress_port_id))
    {
        SWSS_LOG_WARN("Cannot delete MACsec ingress port at the port %s", port_name.c_str());
        result &= false;
    }

<<<<<<< HEAD
    if (!setPFCForward(port_id, false))
=======
    m_port_orch->setMACsecEnabledState(port_id, false);

    if (phy)
>>>>>>> cfcf3d87
    {
        SWSS_LOG_WARN("Cannot disable PFC forward at the port %s.", port_name.c_str());
        result &= false;
    }

    if (phy)
    {
        if (phy->macsec_ipg != 0)
        {
            if (!m_port_orch->setPortIPG(port.m_port_id, macsec_port.m_original_ipg))
            {
                SWSS_LOG_WARN("Cannot set MACsec IPG to %u at the port %s", macsec_port.m_original_ipg, port_name.c_str());
                result &= false;
            }
        }
    }

    m_state_macsec_port.del(port_name);

    return true;
}

bool MACsecOrch::deleteMACsecPort(sai_object_id_t macsec_port_id)
{
    sai_status_t status = sai_macsec_api->remove_macsec_port(macsec_port_id);
    if (status != SAI_STATUS_SUCCESS)
    {
        task_process_status handle_status = handleSaiRemoveStatus(SAI_API_MACSEC, status);
        if (handle_status != task_success)
        {
            return parseHandleSaiStatusFailure(handle_status);
        }
    }
    return true;
}

bool MACsecOrch::createMACsecFlow(
    sai_object_id_t &flow_id,
    sai_object_id_t switch_id,
    sai_macsec_direction_t direction)
{
    SWSS_LOG_ENTER();

    if (flow_id != SAI_NULL_OBJECT_ID)
    {
        return true;
    }

    sai_attribute_t attr;
    std::vector<sai_attribute_t> attrs;

    attr.id = SAI_MACSEC_FLOW_ATTR_MACSEC_DIRECTION;
    attr.value.s32 = direction;
    attrs.push_back(attr);
    sai_status_t status = sai_macsec_api->create_macsec_flow(
                            &flow_id,
                            switch_id,
                            static_cast<uint32_t>(attrs.size()),
                            attrs.data());
    if (status != SAI_STATUS_SUCCESS)
    {
        task_process_status handle_status = handleSaiCreateStatus(SAI_API_MACSEC, status);
        if (handle_status != task_success)
        {
            return parseHandleSaiStatusFailure(handle_status);
        }
    }
    return true;
}

bool MACsecOrch::deleteMACsecFlow(sai_object_id_t flow_id)
{
    sai_status_t status = sai_macsec_api->remove_macsec_flow(flow_id);
    if (status != SAI_STATUS_SUCCESS)
    {
        task_process_status handle_status = handleSaiRemoveStatus(SAI_API_MACSEC, status);
        if (handle_status != task_success)
        {
            return parseHandleSaiStatusFailure(handle_status);
        }
    }
    return true;
}

task_process_status MACsecOrch::updateMACsecSC(
    const std::string &port_sci,
    const TaskArgs &sc_attr,
    sai_macsec_direction_t direction)
{
    SWSS_LOG_ENTER();

    std::string port_name;
    MACsecSCI sci;
    if (!extract_variables(port_sci, ':', port_name, sci))
    {
        SWSS_LOG_WARN("The key %s isn't correct.", port_sci.c_str());
        return task_failed;
    }

    MACsecOrchContext ctx(this, port_name, direction, sci);

    if (ctx.get_macsec_port() == nullptr)
    {
        return task_need_retry;
    }

    if (ctx.get_switch_id() == nullptr || ctx.get_macsec_obj() == nullptr)
    {
        SWSS_LOG_ERROR("Cannot find switch id at the port %s.", port_name.c_str());
        return task_failed;
    }

    if (ctx.get_macsec_sc() == nullptr)
    {
        if (!createMACsecSC(
                *ctx.get_macsec_port(),
                port_name,
                sc_attr,
                *ctx.get_macsec_obj(),
                sci,
                *ctx.get_switch_id(),
                direction))
        {
            return task_failed;
        }
    }
    else
    {
        if (!setEncodingAN(*ctx.get_macsec_sc(), sc_attr, direction))
        {
            return task_failed;
        }
    }

    return task_success;
}

bool MACsecOrch::setEncodingAN(
    MACsecSC &sc,
    const TaskArgs &sc_attr,
    sai_macsec_direction_t direction)
{
    if (direction == SAI_MACSEC_DIRECTION_EGRESS)
    {
        if (!get_value(sc_attr, "encoding_an", sc.m_encoding_an))
        {
            SWSS_LOG_WARN("Wrong parameter, the encoding AN cannot be found");
            return false;
        }
    }
    else
    {
        SWSS_LOG_WARN("Cannot set encoding AN for the ingress SC");
        return false;
    }
    return true;
}

bool MACsecOrch::createMACsecSC(
    MACsecPort &macsec_port,
    const std::string &port_name,
    const TaskArgs &sc_attr,
    const MACsecObject &macsec_obj,
    sai_uint64_t sci,
    sai_object_id_t switch_id,
    sai_macsec_direction_t direction)
{
    SWSS_LOG_ENTER();

    RecoverStack recover;

    const std::string port_sci = swss::join(':', port_name, MACsecSCI(sci));

    auto scs =
        (direction == SAI_MACSEC_DIRECTION_EGRESS)
            ? &macsec_port.m_egress_scs
            : &macsec_port.m_ingress_scs;
    auto sc_itr = scs->emplace(
        std::piecewise_construct,
        std::forward_as_tuple(sci),
        std::forward_as_tuple());
    if (!sc_itr.second)
    {
        SWSS_LOG_ERROR("The SC %s has been created.", port_sci.c_str());
        return false;
    }
    recover.add_action([scs, sc_itr]() {
        scs->erase(sc_itr.first->first);
    });
    auto sc = &sc_itr.first->second;

    if (direction == SAI_MACSEC_DIRECTION_EGRESS)
    {
        get_value(sc_attr, "encoding_an", sc->m_encoding_an);
    }

    sc->m_flow_id = SAI_NULL_OBJECT_ID;
    // If SCI can only be used as ACL field
    // Which means one flow can be associated with only one ACL entry and one SC.
    if (macsec_obj.m_sci_in_ingress_macsec_acl)
    {
        if (!createMACsecFlow(sc->m_flow_id, switch_id, direction))
        {
            SWSS_LOG_WARN("Cannot create MACsec Flow");
            return false;
        }
        recover.add_action([this, sc]() { this->deleteMACsecFlow(sc->m_flow_id); });
    }
    else
    {
        sc->m_flow_id =
            (direction == SAI_MACSEC_DIRECTION_EGRESS)
                ? macsec_port.m_egress_flow_id
                : macsec_port.m_ingress_flow_id;
    }

    if (!createMACsecSC(
            sc->m_sc_id,
            switch_id,
            direction,
            sc->m_flow_id,
            sci,
            macsec_port.m_enable_encrypt,
            macsec_port.m_sci_in_sectag,
            macsec_port.m_cipher_suite))
    {
        SWSS_LOG_WARN("Create MACsec SC %s fail.", port_sci.c_str());
        return false;
    }
    recover.add_action([this, sc]() { this->deleteMACsecSC(sc->m_sc_id); });

    auto table =
        (direction == SAI_MACSEC_DIRECTION_EGRESS)
            ? &macsec_port.m_egress_acl_table
            : &macsec_port.m_ingress_acl_table;
    if (table->m_available_acl_priorities.empty())
    {
        SWSS_LOG_WARN("Available ACL priorities have been exhausted.");
        return false;
    }
    sc->m_acl_priority = *(table->m_available_acl_priorities.begin());
    table->m_available_acl_priorities.erase(table->m_available_acl_priorities.begin());
    if (!createMACsecACLDataEntry(
            sc->m_entry_id,
            table->m_table_id,
            switch_id,
            macsec_port.m_sci_in_sectag,
            sci,
            sc->m_acl_priority))
    {
        SWSS_LOG_WARN("Cannot create ACL Data entry");
        return false;
    }
    recover.add_action([this, sc, table]() {
        deleteMACsecACLEntry(sc->m_entry_id);
        table->m_available_acl_priorities.insert(sc->m_acl_priority);
    });

    SWSS_LOG_NOTICE("MACsec SC %s is created.", port_sci.c_str());

    std::vector<FieldValueTuple> fvVector;
    fvVector.emplace_back("state", "ok");
    if (direction == SAI_MACSEC_DIRECTION_EGRESS)
    {
        m_state_macsec_egress_sc.set(swss::join('|', port_name, MACsecSCI(sci)), fvVector);
    }
    else
    {
        m_state_macsec_ingress_sc.set(swss::join('|', port_name, MACsecSCI(sci)), fvVector);
    }

    recover.clear();
    return true;
}

bool MACsecOrch::createMACsecSC(
    sai_object_id_t &sc_id,
    sai_object_id_t switch_id,
    sai_macsec_direction_t direction,
    sai_object_id_t flow_id,
    sai_uint64_t sci,
    bool encryption_enable,
    bool send_sci,
    sai_macsec_cipher_suite_t cipher_suite)
{
    SWSS_LOG_ENTER();

    sai_attribute_t attr;
    std::vector<sai_attribute_t> attrs;

    attr.id = SAI_MACSEC_SC_ATTR_MACSEC_DIRECTION;
    attr.value.s32 = direction;
    attrs.push_back(attr);
    attr.id = SAI_MACSEC_SC_ATTR_FLOW_ID;
    attr.value.oid = flow_id;
    attrs.push_back(attr);
    attr.id = SAI_MACSEC_SC_ATTR_MACSEC_SCI;
    attr.value.u64 = sci;
    attrs.push_back(attr);
    attr.id = SAI_MACSEC_SC_ATTR_ENCRYPTION_ENABLE;
    attr.value.booldata = encryption_enable;
    attrs.push_back(attr);
    attr.id = SAI_MACSEC_SC_ATTR_MACSEC_EXPLICIT_SCI_ENABLE;
    attr.value.booldata = send_sci;
    attrs.push_back(attr);
    attr.id = SAI_MACSEC_SC_ATTR_MACSEC_CIPHER_SUITE;
    attr.value.s32 = cipher_suite;
    attrs.push_back(attr);

    sai_status_t status = sai_macsec_api->create_macsec_sc(
                                &sc_id,
                                switch_id,
                                static_cast<uint32_t>(attrs.size()),
                                attrs.data());
    if (status != SAI_STATUS_SUCCESS)
    {
        SWSS_LOG_WARN("Cannot create MACsec egress SC %s", MACsecSCI(sci).str().c_str());
        task_process_status handle_status = handleSaiCreateStatus(SAI_API_MACSEC, status);
        if (handle_status != task_success)
        {
            return parseHandleSaiStatusFailure(handle_status);
        }
    }
    return true;
}

task_process_status MACsecOrch::deleteMACsecSC(
    const std::string &port_sci,
    sai_macsec_direction_t direction)
{
    SWSS_LOG_ENTER();

    std::string port_name;
    MACsecSCI sci;
    if (!extract_variables(port_sci, ':', port_name, sci))
    {
        SWSS_LOG_WARN("The key %s isn't correct.", port_sci.c_str());
        return task_failed;
    }

    MACsecOrchContext ctx(this, port_name, direction, sci);

    if (ctx.get_macsec_sc() == nullptr)
    {
        SWSS_LOG_INFO("The MACsec SC %s wasn't created", port_sci.c_str());
        return task_success;
    }

    auto result = task_success;

    auto sa = ctx.get_macsec_sc()->m_sa_ids.begin();
    while (sa != ctx.get_macsec_sc()->m_sa_ids.end())
    {
        const std::string port_sci_an = swss::join(':', port_sci, sa->first);
        sa ++;
        deleteMACsecSA(port_sci_an, direction);
    }

    deleteMACsecACLEntry(ctx.get_macsec_sc()->m_entry_id);
    ctx.get_acl_table()->m_available_acl_priorities.insert(ctx.get_macsec_sc()->m_acl_priority);

    if (!deleteMACsecSC(ctx.get_macsec_sc()->m_sc_id))
    {
        SWSS_LOG_WARN("The MACsec SC %s cannot be deleted", port_sci.c_str());
        result = task_failed;
    }

    if (ctx.get_macsec_obj()->m_sci_in_ingress_macsec_acl)
    {
        if (!deleteMACsecFlow(ctx.get_macsec_sc()->m_flow_id))
        {
            SWSS_LOG_WARN("Cannot delete MACsec flow");
            result = task_failed;
        }
    }

    auto scs =
        (direction == SAI_MACSEC_DIRECTION_EGRESS)
            ? &ctx.get_macsec_port()->m_egress_scs
            : &ctx.get_macsec_port()->m_ingress_scs;
    scs->erase(sci);

    SWSS_LOG_NOTICE("MACsec SC %s is deleted.", port_sci.c_str());

    if (direction == SAI_MACSEC_DIRECTION_EGRESS)
    {
        m_state_macsec_egress_sc.del(swss::join('|', port_name, MACsecSCI(sci)));
    }
    else
    {
        m_state_macsec_ingress_sc.del(swss::join('|', port_name, MACsecSCI(sci)));
    }

    return result;
}

bool MACsecOrch::deleteMACsecSC(sai_object_id_t sc_id)
{
    SWSS_LOG_ENTER();

    sai_status_t status = sai_macsec_api->remove_macsec_sc(sc_id);
    if (status != SAI_STATUS_SUCCESS)
    {
        task_process_status handle_status = handleSaiRemoveStatus(SAI_API_MACSEC, status);
        if (handle_status != task_success)
        {
            return parseHandleSaiStatusFailure(handle_status);
        }
    }
    return true;
}

bool MACsecOrch::updateMACsecAttr(sai_object_type_t object_type, sai_object_id_t object_id, const sai_attribute_t &attr)
{
    SWSS_LOG_ENTER();

    sai_status_t status = SAI_STATUS_SUCCESS;

    if (object_type == SAI_OBJECT_TYPE_MACSEC_PORT)
    {
        status = sai_macsec_api->set_macsec_port_attribute(object_id, &attr);
    }
    else if (object_type == SAI_OBJECT_TYPE_MACSEC_SC)
    {
        status = sai_macsec_api->set_macsec_sc_attribute(object_id, &attr);
    }
    else if (object_type == SAI_OBJECT_TYPE_MACSEC_SA)
    {
        status = sai_macsec_api->set_macsec_sa_attribute(object_id, &attr);
    }
    else
    {
        SWSS_LOG_ERROR("Wrong type %s", sai_serialize_object_type(object_type).c_str());
        return false;
    }

    if (status != SAI_STATUS_SUCCESS)
    {
        task_process_status handle_status = handleSaiSetStatus(SAI_API_MACSEC, status);
        if (handle_status != task_success)
        {
            return parseHandleSaiStatusFailure(handle_status);
        }
    }

    return true;
}

task_process_status MACsecOrch::createMACsecSA(
    const std::string &port_sci_an,
    const TaskArgs &sa_attr,
    sai_macsec_direction_t direction)
{
    SWSS_LOG_ENTER();

    std::string port_name;
    MACsecSCI sci;
    macsec_an_t an = 0;
    if (!extract_variables(port_sci_an, ':', port_name, sci, an) || an > MAX_SA_NUMBER)
    {
        SWSS_LOG_WARN("The key %s isn't correct.", port_sci_an.c_str());
        return task_failed;
    }

    MACsecOrchContext ctx(this, port_name, direction, sci, an);

    if (ctx.get_macsec_sa() != nullptr)
    {
        SWSS_LOG_NOTICE("The MACsec SA %s has been created.", port_sci_an.c_str());
        return task_success;
    }

    if (ctx.get_macsec_sc() == nullptr)
    {
        SWSS_LOG_INFO("The MACsec SC %s hasn't been created at the port %s.", sci.str().c_str(), port_name.c_str());
        return task_need_retry;
    }
    auto sc = ctx.get_macsec_sc();

    MACsecSAK sak = {{0}, false};
    MACsecSalt salt = {0};
    sai_uint32_t ssci = 0;
    MACsecAuthKey auth_key = {0};
    try
    {
        if (!get_value(sa_attr, "sak", sak))
        {
            SWSS_LOG_WARN("The SAK isn't existed at SA %s", port_sci_an.c_str());
            return task_failed;
        }
        if (sak.m_sak_256_enable)
        {
            if (ctx.get_macsec_port()->m_cipher_suite == SAI_MACSEC_CIPHER_SUITE_GCM_AES_128 
                && ctx.get_macsec_port()->m_cipher_suite == SAI_MACSEC_CIPHER_SUITE_GCM_AES_XPN_128)
            {
                SWSS_LOG_WARN("Wrong SAK with 256 bit, expect 128 bit");
                return task_failed;
            }
        }
        else
        {
            if (ctx.get_macsec_port()->m_cipher_suite == SAI_MACSEC_CIPHER_SUITE_GCM_AES_256 
                && ctx.get_macsec_port()->m_cipher_suite == SAI_MACSEC_CIPHER_SUITE_GCM_AES_XPN_256)
            {
                SWSS_LOG_WARN("Wrong SAK with 128 bit, expect 256 bit");
                return task_failed;
            }
        }
        if (ctx.get_macsec_port()->m_cipher_suite == SAI_MACSEC_CIPHER_SUITE_GCM_AES_XPN_128 
            || ctx.get_macsec_port()->m_cipher_suite == SAI_MACSEC_CIPHER_SUITE_GCM_AES_XPN_256)
        {
            if (!get_value(sa_attr, "salt", salt))
            {
                SWSS_LOG_WARN("The salt isn't existed at SA %s", port_sci_an.c_str());
                return task_failed;
            }
            if (!get_value(sa_attr, "ssci", ssci))
            {
                SWSS_LOG_WARN("The ssci isn't existed at SA %s", port_sci_an.c_str());
                return task_failed;
            }
        }
        if (!get_value(sa_attr, "auth_key", auth_key))
        {
            SWSS_LOG_WARN("The auth key isn't existed at SA %s", port_sci_an.c_str());
            return task_failed;
        }
    }
    catch (const std::invalid_argument &e)
    {
        SWSS_LOG_WARN("Invalid argument : %s", e.what());
        return task_failed;
    }
    sai_uint64_t pn = 1;
    if (direction == SAI_MACSEC_DIRECTION_EGRESS)
    {
        if (!get_value(sa_attr, "next_pn", pn))
        {
            SWSS_LOG_WARN("The init pn isn't existed at SA %s", port_sci_an.c_str());
            return task_failed;
        }
    }
    else
    {
        if (!get_value(sa_attr, "lowest_acceptable_pn", pn))
        {
            SWSS_LOG_WARN("The init pn isn't existed at SA %s", port_sci_an.c_str());
            return task_failed;
        }
    }

    RecoverStack recover;

    // If this SA is the first SA
    // change the ACL entry action from packet action to MACsec flow
    if (ctx.get_macsec_port()->m_enable && sc->m_sa_ids.empty())
    {
        if (!setMACsecFlowActive(sc->m_entry_id, sc->m_flow_id, true))
        {
            SWSS_LOG_WARN("Cannot change the ACL entry action from packet action to MACsec flow");
            return task_failed;
        }
        recover.add_action([this, sc]() {
            this->setMACsecFlowActive(
                sc->m_entry_id,
                sc->m_flow_id,
                false);
        });
    }

    if (!createMACsecSA(
            sc->m_sa_ids[an],
            *ctx.get_switch_id(),
            direction,
            sc->m_sc_id,
            an,
            sak.m_sak,
            salt.m_salt,
            ssci,
            auth_key.m_auth_key,
            pn))
    {
        SWSS_LOG_WARN("Cannot create the SA %s", port_sci_an.c_str());
        return task_failed;
    }
    recover.add_action([this, sc, an]() {
        this->deleteMACsecSA(sc->m_sa_ids[an]);
        sc->m_sa_ids.erase(an);
    });

    installCounter(ctx, CounterType::MACSEC_SA_ATTR, direction, port_sci_an, sc->m_sa_ids[an], macsec_sa_attrs);
    std::vector<FieldValueTuple> fvVector;
    fvVector.emplace_back("state", "ok");
    if (direction == SAI_MACSEC_DIRECTION_EGRESS)
    {
        installCounter(ctx, CounterType::MACSEC_SA, direction, port_sci_an, sc->m_sa_ids[an], macsec_sa_egress_stats);
        m_state_macsec_egress_sa.set(swss::join('|', port_name, sci, an), fvVector);
    }
    else
    {
        installCounter(ctx, CounterType::MACSEC_SA, direction, port_sci_an, sc->m_sa_ids[an], macsec_sa_ingress_stats);
        m_state_macsec_ingress_sa.set(swss::join('|', port_name, sci, an), fvVector);
    }

    SWSS_LOG_NOTICE("MACsec SA %s is created.", port_sci_an.c_str());

    recover.clear();
    return task_success;
}

task_process_status MACsecOrch::deleteMACsecSA(
    const std::string &port_sci_an,
    sai_macsec_direction_t direction)
{
    SWSS_LOG_ENTER();

    std::string port_name = "";
    MACsecSCI sci;
    macsec_an_t an = 0;
    if (!extract_variables(port_sci_an, ':', port_name, sci, an) || an > MAX_SA_NUMBER)
    {
        SWSS_LOG_WARN("The key %s isn't correct.", port_sci_an.c_str());
        return task_failed;
    }

    MACsecOrchContext ctx(this, port_name, direction, sci, an);

    if (ctx.get_macsec_sa() == nullptr)
    {
        SWSS_LOG_INFO("MACsec SA %s has been deleted.", port_sci_an.c_str());
        return task_success;
    }

    auto result = task_success;

    uninstallCounter(ctx, CounterType::MACSEC_SA_ATTR, direction, port_sci_an, ctx.get_macsec_sc()->m_sa_ids[an]);
    uninstallCounter(ctx, CounterType::MACSEC_SA, direction, port_sci_an, ctx.get_macsec_sc()->m_sa_ids[an]);
    if (!deleteMACsecSA(ctx.get_macsec_sc()->m_sa_ids[an]))
    {
        SWSS_LOG_WARN("Cannot delete the MACsec SA %s.", port_sci_an.c_str());
        result = task_failed;
    }
    ctx.get_macsec_sc()->m_sa_ids.erase(an);

    // If this SA is the last SA
    // change the ACL entry action from MACsec flow to packet action
    if (ctx.get_macsec_sc()->m_sa_ids.empty())
    {
        if (!setMACsecFlowActive(ctx.get_macsec_sc()->m_entry_id, ctx.get_macsec_sc()->m_flow_id, false))
        {
            SWSS_LOG_WARN("Cannot change the ACL entry action from MACsec flow to packet action");
            result = task_failed;
        }
    }


    if (direction == SAI_MACSEC_DIRECTION_EGRESS)
    {
        m_state_macsec_egress_sa.del(swss::join('|', port_name, sci, an));
    }
    else
    {
        m_state_macsec_ingress_sa.del(swss::join('|', port_name, sci, an));
    }

    SWSS_LOG_NOTICE("MACsec SA %s is deleted.", port_sci_an.c_str());
    return result;
}

bool MACsecOrch::createMACsecSA(
    sai_object_id_t &sa_id,
    sai_object_id_t switch_id,
    sai_macsec_direction_t direction,
    sai_object_id_t sc_id,
    macsec_an_t an,
    sai_macsec_sak_t sak,
    sai_macsec_salt_t salt,
    sai_uint32_t ssci,
    sai_macsec_auth_key_t auth_key,
    sai_uint64_t pn)
{
    SWSS_LOG_ENTER();

    sai_attribute_t attr;
    std::vector<sai_attribute_t> attrs;

    attr.id = SAI_MACSEC_SA_ATTR_MACSEC_DIRECTION;
    attr.value.s32 = direction;
    attrs.push_back(attr);

    attr.id = SAI_MACSEC_SA_ATTR_SC_ID;
    attr.value.oid = sc_id;
    attrs.push_back(attr);

    attr.id = SAI_MACSEC_SA_ATTR_AN;
    attr.value.u8 = static_cast<sai_uint8_t>(an);
    attrs.push_back(attr);

    attr.id = SAI_MACSEC_SA_ATTR_SAK;
    std::copy(sak, sak + sizeof(attr.value.macsecsak), attr.value.macsecsak);
    attrs.push_back(attr);

    // Valid when SAI_MACSEC_SC_ATTR_MACSEC_XPN64_ENABLE == true.
    attr.id = SAI_MACSEC_SA_ATTR_SALT;
    std::copy(salt, salt + sizeof(attr.value.macsecsalt), attr.value.macsecsalt);
    attrs.push_back(attr);

    // Valid when SAI_MACSEC_SC_ATTR_MACSEC_XPN64_ENABLE == true.
    attr.id = SAI_MACSEC_SA_ATTR_MACSEC_SSCI;
    attr.value.u32 = ssci;
    attrs.push_back(attr);

    attr.id = SAI_MACSEC_SA_ATTR_AUTH_KEY;
    std::copy(auth_key, auth_key + sizeof(attr.value.macsecauthkey), attr.value.macsecauthkey);
    attrs.push_back(attr);

    if (direction == SAI_MACSEC_DIRECTION_EGRESS)
    {
        attr.id = SAI_MACSEC_SA_ATTR_CONFIGURED_EGRESS_XPN;
        attr.value.u64 = pn;
        attrs.push_back(attr);
    }
    else
    {
        attr.id = SAI_MACSEC_SA_ATTR_MINIMUM_INGRESS_XPN;
        attr.value.u64 = pn;
        attrs.push_back(attr);
    }

    sai_status_t status = sai_macsec_api->create_macsec_sa(
                                &sa_id,
                                switch_id,
                                static_cast<uint32_t>(attrs.size()),
                                attrs.data());
    if (status != SAI_STATUS_SUCCESS)
    {
        task_process_status handle_status = handleSaiCreateStatus(SAI_API_MACSEC, status);
        if (handle_status != task_success)
        {
            return parseHandleSaiStatusFailure(handle_status);
        }
    }
    return true;
}

bool MACsecOrch::deleteMACsecSA(sai_object_id_t sa_id)
{
    SWSS_LOG_ENTER();

    sai_status_t status = sai_macsec_api->remove_macsec_sa(sa_id);
    if (status != SAI_STATUS_SUCCESS)
    {
        task_process_status handle_status = handleSaiRemoveStatus(SAI_API_MACSEC, status);
        if (handle_status != task_success)
        {
            return parseHandleSaiStatusFailure(handle_status);
        }
    }
    return true;
}

FlexCounterManager& MACsecOrch::MACsecSaStatManager(MACsecOrchContext &ctx)
{
    if (ctx.get_gearbox_phy() != nullptr)
        return m_gb_macsec_sa_stat_manager;
    return m_macsec_sa_stat_manager;
}

FlexCounterManager& MACsecOrch::MACsecSaAttrStatManager(MACsecOrchContext &ctx)
{
    if (ctx.get_gearbox_phy() != nullptr)
        return m_gb_macsec_sa_attr_manager;
    return m_macsec_sa_attr_manager;
}

FlexCounterManager& MACsecOrch::MACsecFlowStatManager(MACsecOrchContext &ctx)
{
    if (ctx.get_gearbox_phy() != nullptr)
        return m_gb_macsec_flow_stat_manager;
    return m_macsec_flow_stat_manager;
}

Table& MACsecOrch::MACsecCountersMap(MACsecOrchContext &ctx)
{
    if (ctx.get_gearbox_phy() != nullptr)
        return m_gb_macsec_counters_map;
    return m_macsec_counters_map;
}

void MACsecOrch::installCounter(
    MACsecOrchContext &ctx,
    CounterType counter_type,
    sai_macsec_direction_t direction,
    const std::string &obj_name,
    sai_object_id_t obj_id,
    const std::vector<std::string> &stats)
{
    std::unordered_set<std::string> counter_stats;
    for (const auto &stat : stats)
    {
        counter_stats.emplace(stat);
    }
    switch(counter_type)
    {
        case CounterType::MACSEC_SA_ATTR:
            MACsecSaAttrStatManager(ctx).setCounterIdList(obj_id, counter_type, counter_stats);
            break;

        case CounterType::MACSEC_SA:
            MACsecSaStatManager(ctx).setCounterIdList(obj_id, counter_type, counter_stats);
            MACsecCountersMap(ctx).hset("", obj_name, sai_serialize_object_id(obj_id));
            break;

        case CounterType::MACSEC_FLOW:
            MACsecFlowStatManager(ctx).setCounterIdList(obj_id, counter_type, counter_stats);
            break;

        default:
            SWSS_LOG_ERROR("Failed to install unknown counter type %u.\n",
                           static_cast<uint32_t>(counter_type));
            break;
    }
}

void MACsecOrch::uninstallCounter(
    MACsecOrchContext &ctx,
    CounterType counter_type,
    sai_macsec_direction_t direction,
    const std::string &obj_name,
    sai_object_id_t obj_id)
{
    switch(counter_type)
    {
        case CounterType::MACSEC_SA_ATTR:
            MACsecSaAttrStatManager(ctx).clearCounterIdList(obj_id);
            break;

        case CounterType::MACSEC_SA:
            MACsecSaStatManager(ctx).clearCounterIdList(obj_id);
            MACsecCountersMap(ctx).hdel("", obj_name);
            break;

        case CounterType::MACSEC_FLOW:
            MACsecFlowStatManager(ctx).clearCounterIdList(obj_id);
            break;

        default:
            SWSS_LOG_ERROR("Failed to uninstall unknown counter type %u.\n",
                           static_cast<uint32_t>(counter_type));
            break;
    }

}

bool MACsecOrch::initMACsecACLTable(
    MACsecACLTable &acl_table,
    sai_object_id_t port_id,
    sai_object_id_t switch_id,
    sai_macsec_direction_t direction,
    bool sci_in_sectag,
    const std::string &port_name,
    const gearbox_phy_t* phy)
{
    SWSS_LOG_ENTER();

    RecoverStack recover;

    if (!createMACsecACLTable(acl_table.m_table_id, switch_id, direction, sci_in_sectag))
    {
        SWSS_LOG_WARN("Cannot create ACL table");
        return false;
    }
    recover.add_action([this, &acl_table]() {
        this->deleteMACsecACLTable(acl_table.m_table_id);
        acl_table.m_table_id = SAI_NULL_OBJECT_ID;
    });

    if (!createMACsecACLEAPOLEntry(
            acl_table.m_eapol_packet_forward_entry_id,
            acl_table.m_table_id,
            switch_id))
    {
        SWSS_LOG_WARN("Cannot create ACL EAPOL entry");
        return false;
    }
    recover.add_action([this, &acl_table]() {
        this->deleteMACsecACLEntry(acl_table.m_eapol_packet_forward_entry_id);
        acl_table.m_eapol_packet_forward_entry_id = SAI_NULL_OBJECT_ID;
    });

    if (!bindMACsecACLTabletoPort(acl_table.m_table_id, port_id, direction))
    {
        SWSS_LOG_WARN("Cannot bind ACL table");
        return false;
    }
    recover.add_action([this, port_id, direction]() { this->unbindMACsecACLTable(port_id, direction); });

    sai_uint32_t minimum_priority = 0;
    if (!getAclPriority(switch_id, SAI_SWITCH_ATTR_ACL_ENTRY_MINIMUM_PRIORITY, minimum_priority))
    {
        return false;
    }
    sai_uint32_t maximum_priority = 0;
    if (!getAclPriority(switch_id, SAI_SWITCH_ATTR_ACL_ENTRY_MAXIMUM_PRIORITY, maximum_priority))
    {
        return false;
    }
    sai_uint32_t priority = minimum_priority + 1;
    while (priority < maximum_priority)
    {
        if (acl_table.m_available_acl_priorities.size() >= AVAILABLE_ACL_PRIORITIES_LIMITATION)
        {
            break;
        }
        acl_table.m_available_acl_priorities.insert(priority);
        priority += 1;
    }
    recover.add_action([&acl_table]() { acl_table.m_available_acl_priorities.clear(); });

    if (acl_table.m_available_acl_priorities.empty())
    {
        SWSS_LOG_WARN("Available ACL priorities have been exhausted.");
        return false;
    }
    priority = *(acl_table.m_available_acl_priorities.rbegin());
    acl_table.m_available_acl_priorities.erase(std::prev(acl_table.m_available_acl_priorities.end()));

    TaskArgs values;
    if (!m_applPortTable.get(port_name, values))
    {
        SWSS_LOG_ERROR("Port %s isn't existing", port_name.c_str());
        return false;
    }
    std::string pfc_mode = PFC_MODE_DEFAULT;
    get_value(values, "pfc_encryption_mode", pfc_mode);

    if (!createPFCEntry(acl_table.m_pfc_entry_id, acl_table.m_table_id, switch_id, direction, priority, pfc_mode))
    {
        return false;
    }
    recover.add_action([this, &acl_table, priority]() {
        this->deleteMACsecACLEntry(acl_table.m_pfc_entry_id);
        acl_table.m_pfc_entry_id = SAI_NULL_OBJECT_ID;
        acl_table.m_available_acl_priorities.insert(priority);
    });

    recover.clear();
    return true;
}

bool MACsecOrch::deinitMACsecACLTable(
    const MACsecACLTable &acl_table,
    sai_object_id_t port_id,
    sai_macsec_direction_t direction,
    const gearbox_phy_t* phy)
{
    bool result = true;

    if (!unbindMACsecACLTable(port_id, direction))
    {
        SWSS_LOG_WARN("Cannot unbind ACL table");
        result &= false;
    }
    if (!deleteMACsecACLEntry(acl_table.m_eapol_packet_forward_entry_id))
    {
        SWSS_LOG_WARN("Cannot delete EAPOL ACL entry");
        result &= false;
    }
    if (!deleteMACsecACLEntry(acl_table.m_pfc_entry_id))
    {
        SWSS_LOG_WARN("Cannot delete PFC ACL entry");
        result &= false;
    }
    if (!deleteMACsecACLTable(acl_table.m_table_id))
    {
        SWSS_LOG_WARN("Cannot delete ACL table");
        result &= false;
    }

    return result;
}

bool MACsecOrch::createMACsecACLTable(
    sai_object_id_t &table_id,
    sai_object_id_t switch_id,
    sai_macsec_direction_t direction,
    bool sci_in_sectag)
{
    sai_attribute_t attr;
    std::vector<sai_attribute_t> attrs;

    // Create ingress MACsec ACL table for port_id1
    attr.id = SAI_ACL_TABLE_ATTR_ACL_STAGE;
    if (direction == SAI_MACSEC_DIRECTION_EGRESS)
    {
        attr.value.s32 = SAI_ACL_STAGE_EGRESS_MACSEC;
    }
    else
    {
        attr.value.s32 = SAI_ACL_STAGE_INGRESS_MACSEC;
    }
    attrs.push_back(attr);

    attr.id = SAI_ACL_TABLE_ATTR_ACL_BIND_POINT_TYPE_LIST;
    vector<std::int32_t> bpoint_list = {SAI_ACL_BIND_POINT_TYPE_PORT};
    attr.value.s32list.count = static_cast<std::uint32_t>(bpoint_list.size());
    attr.value.s32list.list = bpoint_list.data();
    attrs.push_back(attr);

    attr.id = SAI_ACL_TABLE_ATTR_FIELD_DST_MAC;
    attr.value.booldata = true;
    attrs.push_back(attr);

    attr.id = SAI_ACL_TABLE_ATTR_FIELD_ETHER_TYPE;
    attr.value.booldata = true;
    attrs.push_back(attr);

    attr.id = SAI_ACL_TABLE_ATTR_FIELD_MACSEC_SCI;
    attr.value.booldata = sci_in_sectag;
    attrs.push_back(attr);

    sai_status_t status = sai_acl_api->create_acl_table(
                                &table_id,
                                switch_id,
                                static_cast<std::uint32_t>(attrs.size()),
                                attrs.data());
    if (status != SAI_STATUS_SUCCESS)
    {
        task_process_status handle_status = handleSaiCreateStatus(SAI_API_ACL, status);
        if (handle_status != task_success)
        {
            return parseHandleSaiStatusFailure(handle_status);
        }
    }
    return true;
}

bool MACsecOrch::deleteMACsecACLTable(sai_object_id_t table_id)
{
    sai_status_t status = sai_acl_api->remove_acl_table(table_id);
    if (status != SAI_STATUS_SUCCESS)
    {
        task_process_status handle_status = handleSaiRemoveStatus(SAI_API_ACL, status);
        if (handle_status != task_success)
        {
            return parseHandleSaiStatusFailure(handle_status);
        }
    }
    return true;
}

bool MACsecOrch::bindMACsecACLTabletoPort(
    sai_object_id_t table_id,
    sai_object_id_t port_id,
    sai_macsec_direction_t direction)
{
    sai_attribute_t attr;

    if (direction == SAI_MACSEC_DIRECTION_EGRESS)
    {
        attr.id = SAI_PORT_ATTR_EGRESS_MACSEC_ACL;
    }
    else
    {
        attr.id = SAI_PORT_ATTR_INGRESS_MACSEC_ACL;
    }
    attr.value.oid = table_id;

    sai_status_t status = sai_port_api->set_port_attribute(port_id, &attr);
    if (status != SAI_STATUS_SUCCESS)
    {
        task_process_status handle_status = handleSaiSetStatus(SAI_API_PORT, status);
        if (handle_status != task_success)
        {
            return parseHandleSaiStatusFailure(handle_status);
        }
    }
    return true;
}

bool MACsecOrch::unbindMACsecACLTable(
    sai_object_id_t port_id,
    sai_macsec_direction_t direction)
{
    sai_attribute_t attr;

    if (direction == SAI_MACSEC_DIRECTION_EGRESS)
    {
        attr.id = SAI_PORT_ATTR_EGRESS_MACSEC_ACL;
    }
    else
    {
        attr.id = SAI_PORT_ATTR_INGRESS_MACSEC_ACL;
    }
    attr.value.oid = SAI_NULL_OBJECT_ID;

    sai_status_t status = sai_port_api->set_port_attribute(port_id, &attr);
    if (status != SAI_STATUS_SUCCESS)
    {
        task_process_status handle_status = handleSaiSetStatus(SAI_API_PORT, status);
        if (handle_status != task_success)
        {
            return parseHandleSaiStatusFailure(handle_status);
        }
    }
    return true;
}

bool MACsecOrch::createMACsecACLEAPOLEntry(
    sai_object_id_t &entry_id,
    sai_object_id_t table_id,
    sai_object_id_t switch_id)
{
    sai_attribute_t attr;
    std::vector<sai_attribute_t> attrs;

    static const MacAddress nearest_non_tpmr_bridge("01:80:c2:00:00:03");
    static const MacAddress mac_address_mask("ff:ff:ff:ff:ff:ff");

    attr.id = SAI_ACL_ENTRY_ATTR_TABLE_ID;
    attr.value.oid = table_id;
    attrs.push_back(attr);
    attr.id = SAI_ACL_ENTRY_ATTR_PRIORITY;
    if (!getAclPriority(switch_id, SAI_SWITCH_ATTR_ACL_ENTRY_MAXIMUM_PRIORITY, attr.value.u32))
    {
        return false;
    }
    attrs.push_back(attr);
    attr.id = SAI_ACL_ENTRY_ATTR_ADMIN_STATE;
    attr.value.booldata = true;
    attrs.push_back(attr);
    attr.id = SAI_ACL_ENTRY_ATTR_FIELD_DST_MAC;
    nearest_non_tpmr_bridge.getMac(attr.value.aclfield.data.mac);
    mac_address_mask.getMac(attr.value.aclfield.mask.mac);
    attr.value.aclfield.enable = true;
    attrs.push_back(attr);
    attr.id = SAI_ACL_ENTRY_ATTR_FIELD_ETHER_TYPE;
    attr.value.aclfield.data.u16 = EAPOL_ETHER_TYPE;
    attr.value.aclfield.mask.u16 = 0xFFFF;
    attr.value.aclfield.enable = true;
    attrs.push_back(attr);
    attr.id = SAI_ACL_ENTRY_ATTR_ACTION_PACKET_ACTION;
    attr.value.aclaction.parameter.s32 = SAI_PACKET_ACTION_FORWARD;
    attr.value.aclaction.enable = true;
    attrs.push_back(attr);
    sai_status_t status = sai_acl_api->create_acl_entry(
                                &entry_id,
                                switch_id,
                                static_cast<std::uint32_t>(attrs.size()),
                                attrs.data());
    if (status != SAI_STATUS_SUCCESS)
    {
        task_process_status handle_status = handleSaiCreateStatus(SAI_API_ACL, status);
        if (handle_status != task_success)
        {
            return parseHandleSaiStatusFailure(handle_status);
        }
    }
    return true;
}

bool MACsecOrch::createMACsecACLDataEntry(
    sai_object_id_t &entry_id,
    sai_object_id_t table_id,
    sai_object_id_t switch_id,
    bool sci_in_sectag,
    sai_uint64_t sci,
    sai_uint32_t priority)
{
    sai_attribute_t attr;
    std::vector<sai_attribute_t> attrs;

    attr.id = SAI_ACL_ENTRY_ATTR_TABLE_ID;
    attr.value.oid = table_id;
    attrs.push_back(attr);
    attr.id = SAI_ACL_ENTRY_ATTR_PRIORITY;
    attr.value.u32 = priority;
    attrs.push_back(attr);
    attr.id = SAI_ACL_ENTRY_ATTR_ADMIN_STATE;
    attr.value.booldata = true;
    attrs.push_back(attr);
    attr.id = SAI_ACL_ENTRY_ATTR_ACTION_PACKET_ACTION;
    attr.value.aclaction.parameter.s32 = SAI_PACKET_ACTION_DROP;
    attr.value.aclaction.enable = true;
    attrs.push_back(attr);
    if (sci_in_sectag)
    {
        attr.id = SAI_ACL_ENTRY_ATTR_FIELD_MACSEC_SCI;
        attr.value.aclfield.enable = true;
        attr.value.aclfield.mask.u64 = 0xFFFFFFFFFFFFFFFF;
        attr.value.aclfield.data.u64 = sci;
        attrs.push_back(attr);
    }

    sai_status_t status = sai_acl_api->create_acl_entry(
                                &entry_id,
                                switch_id,
                                static_cast<std::uint32_t>(attrs.size()),
                                attrs.data());
    if (status != SAI_STATUS_SUCCESS)
    {
        task_process_status handle_status = handleSaiCreateStatus(SAI_API_ACL, status);
        if (handle_status != task_success)
        {
            return parseHandleSaiStatusFailure(handle_status);
        }
    }
    return true;
}

bool MACsecOrch::setMACsecFlowActive(sai_object_id_t entry_id, sai_object_id_t flow_id, bool active)
{
    sai_attribute_t attr;

    attr.id = SAI_ACL_ENTRY_ATTR_ACTION_MACSEC_FLOW;
    attr.value.aclaction.parameter.oid = flow_id;
    attr.value.aclaction.enable = active;

    sai_status_t status = sai_acl_api->set_acl_entry_attribute(entry_id, &attr);
    if (status != SAI_STATUS_SUCCESS)
    {
        task_process_status handle_status = handleSaiSetStatus(SAI_API_ACL, status);
        if (handle_status != task_success)
        {
            return parseHandleSaiStatusFailure(handle_status);
        }
    }

    attr.id = SAI_ACL_ENTRY_ATTR_ACTION_PACKET_ACTION;
    attr.value.aclaction.parameter.s32 = SAI_PACKET_ACTION_DROP;
    attr.value.aclaction.enable = !active;
    status = sai_acl_api->set_acl_entry_attribute(entry_id, &attr);
    if (status != SAI_STATUS_SUCCESS)
    {
        task_process_status handle_status = handleSaiSetStatus(SAI_API_ACL, status);
        if (handle_status != task_success)
        {
            return parseHandleSaiStatusFailure(handle_status);
        }
    }

    return true;
}

bool MACsecOrch::deleteMACsecACLEntry(sai_object_id_t entry_id)
{
    if (entry_id == SAI_NULL_OBJECT_ID)
    {
        return true;
    }

    sai_status_t status = sai_acl_api->remove_acl_entry(entry_id);
    if (status != SAI_STATUS_SUCCESS)
    {
        task_process_status handle_status = handleSaiRemoveStatus(SAI_API_ACL, status);
        if (handle_status != task_success)
        {
            return parseHandleSaiStatusFailure(handle_status);
        }
    }
    return true;
}

bool MACsecOrch::getAclPriority(sai_object_id_t switch_id, sai_attr_id_t priority_id, sai_uint32_t &priority) const
{
    sai_attribute_t attr;
    std::vector<sai_attribute_t> attrs;

    attr.id = priority_id;
    attrs.push_back(attr);
    if (sai_switch_api->get_switch_attribute(
            switch_id,
            static_cast<std::uint32_t>(attrs.size()),
            attrs.data()) != SAI_STATUS_SUCCESS)
    {
        SWSS_LOG_ERROR("Cannot fetch ACL Priority from switch");
        return false;
    }
    priority = attrs.front().value.u32;

    return true;
}

bool MACsecOrch::setPFCForward(sai_object_id_t port_id, bool enable)
{
    SWSS_LOG_ENTER();

    sai_attribute_t attr;
    sai_status_t status;

    // Enable/Disable Forward pause frame
    attr.id = SAI_PORT_ATTR_GLOBAL_FLOW_CONTROL_FORWARD;
    attr.value.booldata = enable;
    status = sai_port_api->set_port_attribute(port_id, &attr);
    if (status != SAI_STATUS_SUCCESS)
    {
        task_process_status handle_status = handleSaiSetStatus(SAI_API_PORT, status);
        if (handle_status != task_success)
        {
            return parseHandleSaiStatusFailure(handle_status);
        }
    }

    // Enable/Disable Forward PFC frame
    attr.id = SAI_PORT_ATTR_PRIORITY_FLOW_CONTROL_FORWARD;
    attr.value.booldata = enable;
    status = sai_port_api->set_port_attribute(port_id, &attr);
    if (status != SAI_STATUS_SUCCESS)
    {
        task_process_status handle_status = handleSaiSetStatus(SAI_API_PORT, status);
        if (handle_status != task_success)
        {
            return parseHandleSaiStatusFailure(handle_status);
        }
    }

    return true;
}

bool MACsecOrch::createPFCEntry(
        sai_object_id_t &entry_id,
        sai_object_id_t table_id,
        sai_object_id_t switch_id,
        sai_macsec_direction_t direction,
        sai_uint32_t priority,
        const std::string &pfc_mode)
{
    SWSS_LOG_ENTER();

    sai_attribute_t attr;
    std::vector<sai_attribute_t> attrs;

    if (pfc_mode == PFC_MODE_BYPASS)
    {
        attrs.push_back(identifyPFC());
        attrs.push_back(bypassPFC());
    }
    else if (pfc_mode == PFC_MODE_ENCRYPT)
    {
        if (direction == SAI_MACSEC_DIRECTION_EGRESS)
        {
            entry_id = SAI_NULL_OBJECT_ID;
            return true;
        }
        else
        {
            attrs.push_back(identifyPFC());
            attrs.push_back(bypassPFC());
        }
    }
    else if (pfc_mode == PFC_MODE_STRICT_ENCRYPT)
    {
        if (direction == SAI_MACSEC_DIRECTION_EGRESS)
        {
            entry_id = SAI_NULL_OBJECT_ID;
            return true;
        }
        else
        {
            attrs.push_back(identifyPFC());
            attrs.push_back(dropPFC());
        }
    }

    attr.id = SAI_ACL_ENTRY_ATTR_TABLE_ID;
    attr.value.oid = table_id;
    attrs.push_back(attr);
    attr.id = SAI_ACL_ENTRY_ATTR_PRIORITY;
    attr.value.u32 = priority;
    attrs.push_back(attr);
    attr.id = SAI_ACL_ENTRY_ATTR_ADMIN_STATE;
    attr.value.booldata = true;
    attrs.push_back(attr);

    sai_status_t status = sai_acl_api->create_acl_entry(
                                    &entry_id,
                                    switch_id,
                                    static_cast<std::uint32_t>(attrs.size()),
                                    attrs.data());
    if (status != SAI_STATUS_SUCCESS)
    {
        task_process_status handle_status = handleSaiCreateStatus(SAI_API_ACL, status);
        if (handle_status != task_success)
        {
            return parseHandleSaiStatusFailure(handle_status);
        }
    }

    return true;
}

sai_attribute_t MACsecOrch::identifyPFC() const
{
    SWSS_LOG_ENTER();

    sai_attribute_t attr;

    attr.id = SAI_ACL_ENTRY_ATTR_FIELD_ETHER_TYPE;
    attr.value.aclfield.data.u16 = PAUSE_ETHER_TYPE;
    attr.value.aclfield.mask.u16 = 0xFFFF;
    attr.value.aclfield.enable = true;

    return attr;
}

sai_attribute_t MACsecOrch::bypassPFC() const
{
    SWSS_LOG_ENTER();

    sai_attribute_t attr;

    attr.id = SAI_ACL_ENTRY_ATTR_ACTION_PACKET_ACTION;
    attr.value.aclaction.parameter.s32 = SAI_PACKET_ACTION_FORWARD;
    attr.value.aclaction.enable = true;

    return attr;
}

sai_attribute_t MACsecOrch::dropPFC() const
{
    SWSS_LOG_ENTER();

    sai_attribute_t attr;

    attr.id = SAI_ACL_ENTRY_ATTR_ACTION_PACKET_ACTION;
    attr.value.aclaction.parameter.s32 = SAI_PACKET_ACTION_DROP;
    attr.value.aclaction.enable = true;

    return attr;
}<|MERGE_RESOLUTION|>--- conflicted
+++ resolved
@@ -1275,13 +1275,9 @@
             phy);
     });
 
-<<<<<<< HEAD
+    m_port_orch->setMACsecEnabledState(port_id, true);
+
     if (!setPFCForward(port_id, true))
-=======
-    m_port_orch->setMACsecEnabledState(port_id, true);
-
-    if (phy)
->>>>>>> cfcf3d87
     {
         SWSS_LOG_WARN("Cannot enable PFC forward at the port %s.", port_name.c_str());
         return false;
@@ -1548,13 +1544,9 @@
         result &= false;
     }
 
-<<<<<<< HEAD
+    m_port_orch->setMACsecEnabledState(port_id, false);
+
     if (!setPFCForward(port_id, false))
-=======
-    m_port_orch->setMACsecEnabledState(port_id, false);
-
-    if (phy)
->>>>>>> cfcf3d87
     {
         SWSS_LOG_WARN("Cannot disable PFC forward at the port %s.", port_name.c_str());
         result &= false;
