#include <inttypes.h>
#include <limits.h>
#include <unordered_map>
#include <algorithm>
#include "aclorch.h"
#include "logger.h"
#include "schema.h"
#include "ipprefix.h"
#include "converter.h"
#include "tokenize.h"
#include "timer.h"
#include "crmorch.h"
#include "sai_serialize.h"

using namespace std;
using namespace swss;

map<acl_range_properties_t, AclRange*> AclRange::m_ranges;
sai_uint32_t AclRule::m_minPriority = 0;
sai_uint32_t AclRule::m_maxPriority = 0;

swss::DBConnector AclOrch::m_countersDb("COUNTERS_DB", 0);
swss::Table AclOrch::m_countersTable(&m_countersDb, "COUNTERS");

extern sai_acl_api_t*    sai_acl_api;
extern sai_port_api_t*   sai_port_api;
extern sai_switch_api_t* sai_switch_api;
extern sai_object_id_t   gSwitchId;
extern PortsOrch*        gPortsOrch;
extern CrmOrch *gCrmOrch;

#define MIN_VLAN_ID 1    // 0 is a reserved VLAN ID
#define MAX_VLAN_ID 4095 // 4096 is a reserved VLAN ID

<<<<<<< HEAD
#define STATE_DB_ACL_ACTION_FIELD_IS_ACTION_LIST_MANDATORY "is_action_list_mandatory"
#define STATE_DB_ACL_ACTION_FIELD_ACTION_LIST              "action_list"
=======
#define COUNTERS_ACL_COUNTER_RULE_MAP "ACL_COUNTER_RULE_MAP"
#define ACL_COUNTER_DEFAULT_POLLING_INTERVAL_MS 10000 // ms
#define ACL_COUNTER_DEFAULT_ENABLED_STATE false
>>>>>>> 5f8ebfa1

const int TCP_PROTOCOL_NUM = 6; // TCP protocol number

acl_rule_attr_lookup_t aclMatchLookup =
{
    { MATCH_IN_PORTS,          SAI_ACL_ENTRY_ATTR_FIELD_IN_PORTS },
    { MATCH_OUT_PORTS,         SAI_ACL_ENTRY_ATTR_FIELD_OUT_PORTS },
    { MATCH_SRC_IP,            SAI_ACL_ENTRY_ATTR_FIELD_SRC_IP },
    { MATCH_DST_IP,            SAI_ACL_ENTRY_ATTR_FIELD_DST_IP },
    { MATCH_SRC_IPV6,          SAI_ACL_ENTRY_ATTR_FIELD_SRC_IPV6 },
    { MATCH_DST_IPV6,          SAI_ACL_ENTRY_ATTR_FIELD_DST_IPV6 },
    { MATCH_L4_SRC_PORT,       SAI_ACL_ENTRY_ATTR_FIELD_L4_SRC_PORT },
    { MATCH_L4_DST_PORT,       SAI_ACL_ENTRY_ATTR_FIELD_L4_DST_PORT },
    { MATCH_ETHER_TYPE,        SAI_ACL_ENTRY_ATTR_FIELD_ETHER_TYPE },
    { MATCH_VLAN_ID,           SAI_ACL_ENTRY_ATTR_FIELD_OUTER_VLAN_ID },
    { MATCH_IP_PROTOCOL,       SAI_ACL_ENTRY_ATTR_FIELD_IP_PROTOCOL },
    { MATCH_NEXT_HEADER,       SAI_ACL_ENTRY_ATTR_FIELD_IPV6_NEXT_HEADER },
    { MATCH_TCP_FLAGS,         SAI_ACL_ENTRY_ATTR_FIELD_TCP_FLAGS },
    { MATCH_IP_TYPE,           SAI_ACL_ENTRY_ATTR_FIELD_ACL_IP_TYPE },
    { MATCH_DSCP,              SAI_ACL_ENTRY_ATTR_FIELD_DSCP },
    { MATCH_TC,                SAI_ACL_ENTRY_ATTR_FIELD_TC },
    { MATCH_ICMP_TYPE,         SAI_ACL_ENTRY_ATTR_FIELD_ICMP_TYPE },
    { MATCH_ICMP_CODE,         SAI_ACL_ENTRY_ATTR_FIELD_ICMP_CODE },
    { MATCH_ICMPV6_TYPE,       SAI_ACL_ENTRY_ATTR_FIELD_ICMPV6_TYPE },
    { MATCH_ICMPV6_CODE,       SAI_ACL_ENTRY_ATTR_FIELD_ICMPV6_CODE },
    { MATCH_L4_SRC_PORT_RANGE, SAI_ACL_ENTRY_ATTR_FIELD_ACL_RANGE_TYPE },
    { MATCH_L4_DST_PORT_RANGE, SAI_ACL_ENTRY_ATTR_FIELD_ACL_RANGE_TYPE },
    { MATCH_TUNNEL_VNI,        SAI_ACL_ENTRY_ATTR_FIELD_TUNNEL_VNI },
    { MATCH_INNER_ETHER_TYPE,  SAI_ACL_ENTRY_ATTR_FIELD_INNER_ETHER_TYPE },
    { MATCH_INNER_IP_PROTOCOL, SAI_ACL_ENTRY_ATTR_FIELD_INNER_IP_PROTOCOL },
    { MATCH_INNER_L4_SRC_PORT, SAI_ACL_ENTRY_ATTR_FIELD_INNER_L4_SRC_PORT },
    { MATCH_INNER_L4_DST_PORT, SAI_ACL_ENTRY_ATTR_FIELD_INNER_L4_DST_PORT }
};

static acl_range_type_lookup_t aclRangeTypeLookup =
{
    { MATCH_L4_SRC_PORT_RANGE, SAI_ACL_RANGE_TYPE_L4_SRC_PORT_RANGE },
    { MATCH_L4_DST_PORT_RANGE, SAI_ACL_RANGE_TYPE_L4_DST_PORT_RANGE },
};

static acl_bind_point_type_lookup_t aclBindPointTypeLookup =
{
    { BIND_POINT_TYPE_PORT,        SAI_ACL_BIND_POINT_TYPE_PORT },
    { BIND_POINT_TYPE_PORTCHANNEL, SAI_ACL_BIND_POINT_TYPE_LAG  },
};

static acl_rule_attr_lookup_t aclL3ActionLookup =
{
    { ACTION_PACKET_ACTION,                    SAI_ACL_ENTRY_ATTR_ACTION_PACKET_ACTION },
    { ACTION_REDIRECT_ACTION,                  SAI_ACL_ENTRY_ATTR_ACTION_REDIRECT },
    { ACTION_DO_NOT_NAT_ACTION,                SAI_ACL_ENTRY_ATTR_ACTION_NO_NAT },
};

static acl_rule_attr_lookup_t aclMirrorStageLookup =
{
    { ACTION_MIRROR_INGRESS_ACTION, SAI_ACL_ENTRY_ATTR_ACTION_MIRROR_INGRESS},
    { ACTION_MIRROR_EGRESS_ACTION,  SAI_ACL_ENTRY_ATTR_ACTION_MIRROR_EGRESS},
};

static acl_rule_attr_lookup_t aclDTelActionLookup =
{
    { ACTION_DTEL_FLOW_OP,                  SAI_ACL_ENTRY_ATTR_ACTION_ACL_DTEL_FLOW_OP },
    { ACTION_DTEL_INT_SESSION,              SAI_ACL_ENTRY_ATTR_ACTION_DTEL_INT_SESSION },
    { ACTION_DTEL_DROP_REPORT_ENABLE,       SAI_ACL_ENTRY_ATTR_ACTION_DTEL_DROP_REPORT_ENABLE },
    { ACTION_DTEL_TAIL_DROP_REPORT_ENABLE,  SAI_ACL_ENTRY_ATTR_ACTION_DTEL_TAIL_DROP_REPORT_ENABLE },
    { ACTION_DTEL_FLOW_SAMPLE_PERCENT,      SAI_ACL_ENTRY_ATTR_ACTION_DTEL_FLOW_SAMPLE_PERCENT },
    { ACTION_DTEL_REPORT_ALL_PACKETS,       SAI_ACL_ENTRY_ATTR_ACTION_DTEL_REPORT_ALL_PACKETS }
};

static acl_packet_action_lookup_t aclPacketActionLookup =
{
    { PACKET_ACTION_FORWARD, SAI_PACKET_ACTION_FORWARD },
    { PACKET_ACTION_DROP,    SAI_PACKET_ACTION_DROP },
};

static acl_dtel_flow_op_type_lookup_t aclDTelFlowOpTypeLookup =
{
    { DTEL_FLOW_OP_NOP,                SAI_ACL_DTEL_FLOW_OP_NOP },
    { DTEL_FLOW_OP_POSTCARD,           SAI_ACL_DTEL_FLOW_OP_POSTCARD },
    { DTEL_FLOW_OP_INT,                SAI_ACL_DTEL_FLOW_OP_INT },
    { DTEL_FLOW_OP_IOAM,               SAI_ACL_DTEL_FLOW_OP_IOAM }
};

static acl_stage_type_lookup_t aclStageLookUp =
{
    {STAGE_INGRESS, ACL_STAGE_INGRESS },
    {STAGE_EGRESS,  ACL_STAGE_EGRESS }
};

static const acl_capabilities_t defaultAclActionsSupported =
{
    {
        ACL_STAGE_INGRESS,
        AclActionCapabilities
        {
            {
                SAI_ACL_ACTION_TYPE_PACKET_ACTION,
                SAI_ACL_ACTION_TYPE_MIRROR_INGRESS,
                SAI_ACL_ACTION_TYPE_NO_NAT
            },
            false
        }
    },
    {
        ACL_STAGE_EGRESS,
        AclActionCapabilities
        {
            {
                SAI_ACL_ACTION_TYPE_PACKET_ACTION
            },
            false
        }
    }
};

static acl_ip_type_lookup_t aclIpTypeLookup =
{
    { IP_TYPE_ANY,         SAI_ACL_IP_TYPE_ANY },
    { IP_TYPE_IP,          SAI_ACL_IP_TYPE_IP },
    { IP_TYPE_NON_IP,      SAI_ACL_IP_TYPE_NON_IP },
    { IP_TYPE_IPv4ANY,     SAI_ACL_IP_TYPE_IPV4ANY },
    { IP_TYPE_NON_IPv4,    SAI_ACL_IP_TYPE_NON_IPV4 },
    { IP_TYPE_IPv6ANY,     SAI_ACL_IP_TYPE_IPV6ANY },
    { IP_TYPE_NON_IPv6,    SAI_ACL_IP_TYPE_NON_IPV6 },
    { IP_TYPE_ARP,         SAI_ACL_IP_TYPE_ARP },
    { IP_TYPE_ARP_REQUEST, SAI_ACL_IP_TYPE_ARP_REQUEST },
    { IP_TYPE_ARP_REPLY,   SAI_ACL_IP_TYPE_ARP_REPLY }
};

<<<<<<< HEAD
static sai_acl_table_attr_t AclEntryFieldToAclTableField(sai_acl_entry_attr_t attr)
{
    if (!IS_ATTR_ID_IN_RANGE(attr, ACL_ENTRY, FIELD))
    {
        SWSS_LOG_THROW("ACL entry attribute is not a in a range of SAI_ACL_ENTRY_ATTR_FIELD_* attribute: %d", attr);
    }
    return static_cast<sai_acl_table_attr_t>(SAI_ACL_TABLE_ATTR_FIELD_START + (attr - SAI_ACL_ENTRY_ATTR_FIELD_START));
}

static sai_acl_action_type_t AclEntryActionToAclAction(sai_acl_entry_attr_t attr)
{
    if (!IS_ATTR_ID_IN_RANGE(attr, ACL_ENTRY, ACTION))
    {
        SWSS_LOG_THROW("ACL entry attribute is not a in a range of SAI_ACL_ENTRY_ATTR_ACTION_* attribute: %d", attr);
    }
    return static_cast<sai_acl_action_type_t>(attr - SAI_ACL_ENTRY_ATTR_ACTION_START);
}

static string getAttributeIdName(sai_object_type_t objectType, sai_attr_id_t attr)
{
    const auto* meta = sai_metadata_get_attr_metadata(SAI_OBJECT_TYPE_ACL_ENTRY, attr);
    if (!meta)
    {
        SWSS_LOG_THROW("Metadata null pointer returned by sai_metadata_get_attr_metadata");
    }
    return meta->attridname;
}

AclTableMatchInterface::AclTableMatchInterface(sai_acl_table_attr_t matchField):
    m_matchField(matchField)
{
    if (!IS_ATTR_ID_IN_RANGE(m_matchField, ACL_TABLE, FIELD))
    {
        SWSS_LOG_THROW("Invalid match table attribute %d", m_matchField);
    }
}

sai_acl_table_attr_t AclTableMatchInterface::getId() const
{
    return m_matchField;
}

AclTableMatch::AclTableMatch(sai_acl_table_attr_t matchField):
    AclTableMatchInterface(matchField)
{
    const auto meta = sai_metadata_get_attr_metadata(SAI_OBJECT_TYPE_ACL_TABLE, getId());
    if (!meta)
    {
        SWSS_LOG_THROW("Failed to get metadata for attribute for SAI_OBJECT_TYPE_ACL_TABLE: attribute %d", getId());
    }

    if (meta->attrvaluetype != SAI_ATTR_VALUE_TYPE_BOOL)
    {
        SWSS_LOG_THROW("This API does not allow to set match with a non boolean value type");
    }
}

sai_attribute_t AclTableMatch::toSaiAttribute()
{
    return sai_attribute_t{
        .id = getId(),
        .value = {
            .booldata = true,
        },
    };
}

bool AclTableMatch::validateAclRuleMatch(const AclRule& rule) const
{
    // no need to validate rule configuration
    return true;
}

AclTableRangeMatch::AclTableRangeMatch(set<sai_acl_range_type_t> rangeTypes):
    AclTableMatchInterface(SAI_ACL_TABLE_ATTR_FIELD_ACL_RANGE_TYPE),
    m_rangeList(rangeTypes.begin(), rangeTypes.end())
{
}

sai_attribute_t AclTableRangeMatch::toSaiAttribute()
{
    return sai_attribute_t{
        .id = getId(),
        .value = {
            .s32list = {
                .count = static_cast<uint32_t>(m_rangeList.size()),
                .list = m_rangeList.data(),
            },
        },
    };
}

bool AclTableRangeMatch::validateAclRuleMatch(const AclRule& rule) const
{
    const auto& ruleMatches = rule.getMatches();
    for (const auto& rangeIt: aclRangeTypeLookup)
    {
        auto rangeType = rangeIt.second;
        if (ruleMatches.find(static_cast<sai_acl_entry_attr_t>(rangeType)) == ruleMatches.end())
        {
            continue;
        }

        if (find(m_rangeList.begin(), m_rangeList.end(), rangeType) == m_rangeList.end())
        {
            SWSS_LOG_ERROR("Range match %s is not supported on table %s",
                sai_metadata_get_acl_range_type_name(rangeType), rule.getTableId().c_str());
            return false;
        }
    }

    return true;
}


string AclTableType::getName() const
{
    return m_name;
}

const set<sai_acl_bind_point_type_t>& AclTableType::getBindPointTypes() const
{
    return m_bpointTypes;
}

const map<sai_acl_table_attr_t, shared_ptr<AclTableMatchInterface>>& AclTableType::getMatches() const
{
    return m_matches;
}

const set<sai_acl_action_type_t>& AclTableType::getActions() const
{
    return m_aclAcitons;
}

AclTableTypeBuilder& AclTableTypeBuilder::withName(string name)
{
    m_tableType.m_name = name;
    return *this;
}

AclTableTypeBuilder& AclTableTypeBuilder::withBindPointType(sai_acl_bind_point_type_t bpointType)
{
    m_tableType.m_bpointTypes.insert(bpointType);
    return *this;
}

AclTableTypeBuilder& AclTableTypeBuilder::withMatch(shared_ptr<AclTableMatchInterface> match)
{
    m_tableType.m_matches.emplace(match->getId(), match);
    return *this;
}

AclTableTypeBuilder& AclTableTypeBuilder::withAction(sai_acl_action_type_t action)
{
    m_tableType.m_aclAcitons.insert(action);
    return *this;
}

AclTableType AclTableTypeBuilder::build()
{
    auto tableType = m_tableType;
    m_tableType = AclTableType();
    return tableType;
}

bool AclTableTypeParser::parse(const std::string& key,
                               const vector<swss::FieldValueTuple>& fieldValues,
                               AclTableTypeBuilder& builder)
{
    builder.withName(key);

    for (const auto& fieldValue: fieldValues)
    {
        auto field = to_upper(fvField(fieldValue));
        auto value = to_upper(fvValue(fieldValue));

        SWSS_LOG_DEBUG("field %s, value %s", field.c_str(), value.c_str());

        if (field == ACL_TABLE_TYPE_MATCHES)
        {
            if (!parseAclTableTypeMatches(value, builder))
            {
                return false;
            }
        }
        else if (field == ACL_TABLE_TYPE_ACTIONS)
        {
            if (!parseAclTableTypeActions(value, builder))
            {
                return false;
            }
        }
        else if (field == ACL_TABLE_TYPE_BPOINT_TYPES)
        {
            if (!parseAclTableTypeBindPointTypes(value, builder))
            {
                return false;
            }
        }
        else
        {
            SWSS_LOG_ERROR("Unknown field %s: value %s", field.c_str(), value.c_str());
            return false;
        }
    }

    return true;
}

bool AclTableTypeParser::parseAclTableTypeMatches(const std::string& value, AclTableTypeBuilder& builder)
{
    auto matches = tokenize(value, comma);
    set<sai_acl_range_type_t> saiRangeTypes;

    for (const auto& match: matches)
    {
        auto matchIt = aclMatchLookup.find(match);
        auto rangeMatchIt = aclRangeTypeLookup.find(match);

        if (rangeMatchIt != aclRangeTypeLookup.end())
        {
            auto rangeType = rangeMatchIt->second;
            saiRangeTypes.insert(rangeType);
        }
        else if (matchIt != aclMatchLookup.end())
        {
            auto saiMatch = AclEntryFieldToAclTableField(matchIt->second);
            builder.withMatch(make_unique<AclTableMatch>(saiMatch));
        }
        else
        {
            SWSS_LOG_ERROR("Unknown match %s", match.c_str());
            return false;
        }
    }

    if (!saiRangeTypes.empty())
    {
        builder.withMatch(make_unique<AclTableRangeMatch>(saiRangeTypes));
    }

    return true;
}

bool AclTableTypeParser::parseAclTableTypeActions(const std::string& value, AclTableTypeBuilder& builder)
{
    auto actions = tokenize(value, comma);
    for (const auto& action: actions)
    {
        sai_acl_entry_attr_t saiActionAttr = SAI_ACL_ENTRY_ATTR_ACTION_END;

        auto l3Action = aclL3ActionLookup.find(action);
        auto mirrorAction = aclMirrorStageLookup.find(action);
        auto dtelAction = aclDTelActionLookup.find(action);

        if (l3Action != aclL3ActionLookup.end())
        {
            saiActionAttr = l3Action->second;
        }
        else if (mirrorAction != aclMirrorStageLookup.end())
        {
            saiActionAttr = mirrorAction->second;
        }
        else if (dtelAction != aclDTelActionLookup.end())
        {
            saiActionAttr = dtelAction->second;
        }
        else
        {
            SWSS_LOG_ERROR("Unknown action %s", action.c_str());
            return false;
        }

        builder.withAction(AclEntryActionToAclAction(saiActionAttr));
    }

    return true;
}

bool AclTableTypeParser::parseAclTableTypeBindPointTypes(const std::string& value, AclTableTypeBuilder& builder)
{
    auto bpointTypes = tokenize(value, comma);
    for (const auto& bpointType: bpointTypes)
    {
        auto bpointIt = aclBindPointTypeLookup.find(bpointType);
        if (bpointIt == aclBindPointTypeLookup.end())
        {
            SWSS_LOG_ERROR("Unknown bind point %s", bpointType.c_str());
            return false;
        }

        auto saiBpointType = bpointIt->second;
        builder.withBindPointType(saiBpointType);
    }

    return true;
}


AclRule::AclRule(AclOrch *pAclOrch, string rule, string table, bool createCounter) :
=======
static map<sai_acl_counter_attr_t, sai_acl_counter_attr_t> aclCounterLookup =
{
    {SAI_ACL_COUNTER_ATTR_ENABLE_BYTE_COUNT,   SAI_ACL_COUNTER_ATTR_BYTES},
    {SAI_ACL_COUNTER_ATTR_ENABLE_PACKET_COUNT, SAI_ACL_COUNTER_ATTR_PACKETS},
};

AclRule::AclRule(AclOrch *pAclOrch, string rule, string table, acl_table_type_t type, bool createCounter) :
>>>>>>> 5f8ebfa1
    m_pAclOrch(pAclOrch),
    m_id(rule),
    m_ruleOid(SAI_NULL_OBJECT_ID),
    m_counterOid(SAI_NULL_OBJECT_ID),
    m_priority(0),
    m_createCounter(createCounter)
{
    auto tableOid = pAclOrch->getTableById(table);
    m_pTable = pAclOrch->getTableByOid(tableOid);
    if (!m_pTable)
    {
        SWSS_LOG_THROW("Failed to find ACL table %s. ACL table must exist at the time of creating AclRule", table.c_str());
    }
}

bool AclRule::validateAddPriority(string attr_name, string attr_value)
{
    bool status = false;

    if (attr_name == RULE_PRIORITY)
    {
        char *endp = NULL;
        errno = 0;
        m_priority = (uint32_t)strtol(attr_value.c_str(), &endp, 0);
        // check conversion was successful and the value is within the allowed range
        status = (errno == 0) &&
                 (endp == attr_value.c_str() + attr_value.size()) &&
                 (m_priority >= m_minPriority) &&
                 (m_priority <= m_maxPriority);
    }

    return status;
}

bool AclRule::validateAddMatch(string attr_name, string attr_value)
{
    SWSS_LOG_ENTER();

    SWSS_LOG_THROW("ADDED JUST FOR TEST");

    sai_attribute_value_t value;

    try
    {
        if (aclMatchLookup.find(attr_name) == aclMatchLookup.end())
        {
            return false;
        }
        else if (attr_name == MATCH_IN_PORTS)
        {
            auto ports = tokenize(attr_value, ',');

            if (ports.size() == 0)
            {
                return false;
            }

            m_inPorts.clear();
            for (auto alias : ports)
            {
                Port port;
                if (!gPortsOrch->getPort(alias, port))
                {
                    SWSS_LOG_ERROR("Failed to locate port %s", alias.c_str());
                    return false;
                }

                if (port.m_type != Port::PHY)
                {
                    SWSS_LOG_ERROR("Cannot bind rule to %s: IN_PORTS can only match physical interfaces", alias.c_str());
                    return false;
                }

                m_inPorts.push_back(port.m_port_id);
            }

            value.aclfield.data.objlist.count = static_cast<uint32_t>(m_inPorts.size());
            value.aclfield.data.objlist.list = m_inPorts.data();
        }
        else if (attr_name == MATCH_OUT_PORTS)
        {
            auto ports = tokenize(attr_value, ',');

            if (ports.size() == 0)
            {
                return false;
            }

            m_outPorts.clear();
            for (auto alias : ports)
            {
                Port port;
                if (!gPortsOrch->getPort(alias, port))
                {
                    SWSS_LOG_ERROR("Failed to locate port %s", alias.c_str());
                    return false;
                }

                if (port.m_type != Port::PHY)
                {
                    SWSS_LOG_ERROR("Cannot bind rule to %s: OUT_PORTS can only match physical interfaces", alias.c_str());
                    return false;
                }

                m_outPorts.push_back(port.m_port_id);
            }

            value.aclfield.data.objlist.count = static_cast<uint32_t>(m_outPorts.size());
            value.aclfield.data.objlist.list = m_outPorts.data();
        }
        else if (attr_name == MATCH_IP_TYPE)
        {
            if (!processIpType(attr_value, value.aclfield.data.u32))
            {
                SWSS_LOG_ERROR("Invalid IP type %s", attr_value.c_str());
                return false;
            }

            value.aclfield.mask.u32 = 0xFFFFFFFF;
        }
        else if (attr_name == MATCH_TCP_FLAGS)
        {
            // Support both exact value match and value/mask match
            auto flag_data = tokenize(attr_value, '/');

            value.aclfield.data.u8 = to_uint<uint8_t>(flag_data[0], 0, 0x3F);

            if (flag_data.size() == 2)
            {
                value.aclfield.mask.u8 = to_uint<uint8_t>(flag_data[1], 0, 0x3F);
            }
            else
            {
                value.aclfield.mask.u8 = 0x3F;
            }
        }
        else if (attr_name == MATCH_ETHER_TYPE || attr_name == MATCH_L4_SRC_PORT || attr_name == MATCH_L4_DST_PORT)
        {
            value.aclfield.data.u16 = to_uint<uint16_t>(attr_value);
            value.aclfield.mask.u16 = 0xFFFF;
        }
        else if (attr_name == MATCH_VLAN_ID)
        {
            value.aclfield.data.u16 = to_uint<uint16_t>(attr_value);
            value.aclfield.mask.u16 = 0xFFF;

            if (value.aclfield.data.u16 < MIN_VLAN_ID || value.aclfield.data.u16 > MAX_VLAN_ID)
            {
                SWSS_LOG_ERROR("Invalid VLAN ID: %s", attr_value.c_str());
                return false;
            }
        }
        else if (attr_name == MATCH_DSCP)
        {
            /* Support both exact value match and value/mask match */
            auto dscp_data = tokenize(attr_value, '/');

            value.aclfield.data.u8 = to_uint<uint8_t>(dscp_data[0], 0, 0x3F);

            if (dscp_data.size() == 2)
            {
                value.aclfield.mask.u8 = to_uint<uint8_t>(dscp_data[1], 0, 0x3F);
            }
            else
            {
                value.aclfield.mask.u8 = 0x3F;
            }
        }
        else if (attr_name == MATCH_IP_PROTOCOL || attr_name == MATCH_NEXT_HEADER)
        {
            value.aclfield.data.u8 = to_uint<uint8_t>(attr_value);
            value.aclfield.mask.u8 = 0xFF;
        }
        else if (attr_name == MATCH_SRC_IP || attr_name == MATCH_DST_IP)
        {
            IpPrefix ip(attr_value);

            if (!ip.isV4())
            {
                SWSS_LOG_ERROR("IP type is not v4 type");
                return false;
            }
            value.aclfield.data.ip4 = ip.getIp().getV4Addr();
            value.aclfield.mask.ip4 = ip.getMask().getV4Addr();
        }
        else if (attr_name == MATCH_SRC_IPV6 || attr_name == MATCH_DST_IPV6)
        {
            IpPrefix ip(attr_value);
            if (ip.isV4())
            {
                SWSS_LOG_ERROR("IP type is not v6 type");
                return false;
            }
            memcpy(value.aclfield.data.ip6, ip.getIp().getV6Addr(), 16);
            memcpy(value.aclfield.mask.ip6, ip.getMask().getV6Addr(), 16);
        }
        else if ((attr_name == MATCH_L4_SRC_PORT_RANGE) || (attr_name == MATCH_L4_DST_PORT_RANGE))
        {
            if (sscanf(attr_value.c_str(), "%d-%d", &value.u32range.min, &value.u32range.max) != 2)
            {
                SWSS_LOG_ERROR("Range parse error. Attribute: %s, value: %s", attr_name.c_str(), attr_value.c_str());
                return false;
            }

            // check boundaries
            if ((value.u32range.min > USHRT_MAX) ||
                (value.u32range.max > USHRT_MAX) ||
                (value.u32range.min > value.u32range.max))
            {
                SWSS_LOG_ERROR("Range parse error. Invalid range value. Attribute: %s, value: %s", attr_name.c_str(), attr_value.c_str());
                return false;
            }
        }
        else if (attr_name == MATCH_TC)
        {
            value.aclfield.data.u8 = to_uint<uint8_t>(attr_value);
            value.aclfield.mask.u8 = 0xFF;
        }
        else if (attr_name == MATCH_ICMP_TYPE || attr_name == MATCH_ICMP_CODE ||
                attr_name == MATCH_ICMPV6_TYPE || attr_name == MATCH_ICMPV6_CODE)
        {
            value.aclfield.data.u8 = to_uint<uint8_t>(attr_value);
            value.aclfield.mask.u8 = 0xFF;
        }
        else if (attr_name == MATCH_TUNNEL_VNI)
        {
            value.aclfield.data.u32 = to_uint<uint32_t>(attr_value);
            value.aclfield.mask.u32 = 0xFFFFFFFF;
        }
        else if (attr_name == MATCH_INNER_ETHER_TYPE || attr_name == MATCH_INNER_L4_SRC_PORT ||
            attr_name == MATCH_INNER_L4_DST_PORT)
        {
            value.aclfield.data.u16 = to_uint<uint16_t>(attr_value);
            value.aclfield.mask.u16 = 0xFFFF;
        }
        else if (attr_name == MATCH_INNER_IP_PROTOCOL)
        {
            value.aclfield.data.u8 = to_uint<uint8_t>(attr_value);
            value.aclfield.mask.u8 = 0xFF;
        }
    }
    catch (exception &e)
    {
        SWSS_LOG_ERROR("Failed to parse %s attribute %s value. Error: %s", attr_name.c_str(), attr_value.c_str(), e.what());
        return false;
    }
    catch (...)
    {
        SWSS_LOG_ERROR("Failed to parse %s attribute %s value.", attr_name.c_str(), attr_value.c_str());
        return false;
    }

    // TODO: For backwards compatibility, users can substitute IP_PROTOCOL for NEXT_HEADER.
    // This should be removed in a future release.
    if ((m_pTable->type.getName() == TABLE_TYPE_MIRRORV6 || m_pTable->type.getName() == TABLE_TYPE_L3V6)
            && attr_name == MATCH_IP_PROTOCOL)
    {
        SWSS_LOG_WARN("Support for IP protocol on IPv6 tables will be removed in a future release, please switch to using NEXT_HEADER instead!");
        attr_name = MATCH_NEXT_HEADER;
    }

    const auto ruleMatchId = aclMatchLookup[attr_name];
    const auto& rangeTypeIt = aclRangeTypeLookup.find(attr_name);

    // TODO: Refactor AclRule to save range configuration in a different data structure.
    // It is weird to find ACL range type inside m_matches of type sai_acl_entry_attr_t.
    if (rangeTypeIt != aclRangeTypeLookup.end())
    {
        m_matches[static_cast<sai_acl_entry_attr_t>(rangeTypeIt->second)] = value;
    }
    else
    {
        m_matches[aclMatchLookup[attr_name]] = value;
    }

    return m_pTable->validateAclRuleMatch(ruleMatchId, *this);
}

bool AclRule::validateAddAction(string attr_name, string attr_value)
{
    for (const auto& it: m_actions)
    {
        auto attrId = it.first;
        auto value = it.second;
        auto actionType = AclEntryActionToAclAction(attrId);

        if (!isActionSupported(attrId))
        {
            SWSS_LOG_ERROR("Action %s:%s is not supported by ASIC",
                           attr_name.c_str(), attr_value.c_str());
            return false;
        }

        // check if ACL action attribute entry parameter is an enum value
        const auto* meta = sai_metadata_get_attr_metadata(SAI_OBJECT_TYPE_ACL_ENTRY, attrId);
        if (meta == nullptr)
        {
            SWSS_LOG_THROW("Metadata null pointer returned by sai_metadata_get_attr_metadata for action %s",
                           attr_name.c_str());
        }
        if (meta->isenum)
        {
            // if ACL action attribute requires enum value check if value is supported by the ASIC
            if (!m_pAclOrch->isAclActionEnumValueSupported(actionType, value.aclaction.parameter))
            {
                SWSS_LOG_ERROR("Action %s:%s is not supported by ASIC",
                               attr_name.c_str(), attr_value.c_str());
                return false;
            }
        }

        if (!m_pTable->validateAclRuleAction(attrId, *this))
        {
            return false;
        }
    }

    return true;
}

bool AclRule::processIpType(string type, sai_uint32_t &ip_type)
{
    SWSS_LOG_ENTER();

    auto it = aclIpTypeLookup.find(to_upper(type));

    if (it == aclIpTypeLookup.end())
    {
        return false;
    }

    ip_type = it->second;

    return true;
}

bool AclRule::create()
{
    if (m_createCounter && !createCounter())
    {
        return false;
    }

    if (!createRule())
    {
        removeCounter();
        return false;
    }

    return true;
}

bool AclRule::createRule()
{
    SWSS_LOG_ENTER();

    vector<sai_attribute_t> rule_attrs;
    sai_object_id_t range_objects[2];
    sai_object_list_t range_object_list = {0, range_objects};

    sai_attribute_t attr;
    sai_status_t status;

    // store table oid this rule belongs to
    attr.id = SAI_ACL_ENTRY_ATTR_TABLE_ID;
    attr.value.oid = m_pTable->getOid();
    rule_attrs.push_back(attr);

    attr.id = SAI_ACL_ENTRY_ATTR_PRIORITY;
    attr.value.u32 = m_priority;
    rule_attrs.push_back(attr);

    attr.id = SAI_ACL_ENTRY_ATTR_ADMIN_STATE;
    attr.value.booldata = true;
    rule_attrs.push_back(attr);

    // add reference to the counter
    if (m_createCounter)
    {
        attr.id = SAI_ACL_ENTRY_ATTR_ACTION_COUNTER;
        attr.value.aclaction.parameter.oid = m_counterOid;
        attr.value.aclaction.enable = true;
        rule_attrs.push_back(attr);
    }

    // store matches
    for (auto it : m_matches)
    {
        // collect ranges and add them later as a list
        if (((sai_acl_range_type_t)it.first == SAI_ACL_RANGE_TYPE_L4_SRC_PORT_RANGE) ||
            ((sai_acl_range_type_t)it.first == SAI_ACL_RANGE_TYPE_L4_DST_PORT_RANGE))
        {
            SWSS_LOG_INFO("Creating range object %u..%u", it.second.u32range.min, it.second.u32range.max);

            AclRange *range = AclRange::create((sai_acl_range_type_t)it.first, it.second.u32range.min, it.second.u32range.max);
            if (!range)
            {
                // release already created range if any
                AclRange::remove(range_objects, range_object_list.count);
                return false;
            }
            else
            {
                range_objects[range_object_list.count++] = range->getOid();
            }
        }
        else
        {
            attr.id = it.first;
            attr.value = it.second;
            attr.value.aclfield.enable = true;
            rule_attrs.push_back(attr);
        }
    }

    // store ranges if any
    if (range_object_list.count > 0)
    {
        attr.id = SAI_ACL_ENTRY_ATTR_FIELD_ACL_RANGE_TYPE;
        attr.value.aclfield.enable = true;
        attr.value.aclfield.data.objlist = range_object_list;
        rule_attrs.push_back(attr);
    }

    // store actions
    for (auto it : m_actions)
    {
        attr.id = it.first;
        attr.value = it.second;
        rule_attrs.push_back(attr);
    }

    status = sai_acl_api->create_acl_entry(&m_ruleOid, gSwitchId, (uint32_t)rule_attrs.size(), rule_attrs.data());
    if (status != SAI_STATUS_SUCCESS)
    {
        SWSS_LOG_ERROR("Failed to create ACL rule %s, rv:%d",
                m_id.c_str(), status);
        AclRange::remove(range_objects, range_object_list.count);
        decreaseNextHopRefCount();
    }

    gCrmOrch->incCrmAclTableUsedCounter(CrmResourceType::CRM_ACL_ENTRY, m_pTable->getOid());

    return (status == SAI_STATUS_SUCCESS);
}

void AclRule::decreaseNextHopRefCount()
{
    if (!m_redirect_target_next_hop.empty())
    {
        m_pAclOrch->m_neighOrch->decreaseNextHopRefCount(NextHopKey(m_redirect_target_next_hop));
        m_redirect_target_next_hop.clear();
    }
    if (!m_redirect_target_next_hop_group.empty())
    {
        NextHopGroupKey target = NextHopGroupKey(m_redirect_target_next_hop_group);
        m_pAclOrch->m_routeOrch->decreaseNextHopRefCount(target);
        // remove next hop group in case it's not used by anything else
        if (m_pAclOrch->m_routeOrch->isRefCounterZero(target))
        {
            if (m_pAclOrch->m_routeOrch->removeNextHopGroup(target))
            {
                SWSS_LOG_DEBUG("Removed acl redirect target next hop group '%s'", m_redirect_target_next_hop_group.c_str());
            }
            else
            {
                SWSS_LOG_ERROR("Failed to remove unused next hop group '%s'", m_redirect_target_next_hop_group.c_str());
                // FIXME: what else could we do here?
            }
        }
        m_redirect_target_next_hop_group.clear();
    }

    return;
}

bool AclRule::isActionSupported(sai_acl_entry_attr_t action) const
{
    return m_pAclOrch->isAclActionSupported(m_pTable->stage, AclEntryActionToAclAction(action));
}

bool AclRule::removeRule()
{
    SWSS_LOG_ENTER();

    if (m_ruleOid == SAI_NULL_OBJECT_ID)
    {
        return true;
    }

    auto status = sai_acl_api->remove_acl_entry(m_ruleOid);
    if (status != SAI_STATUS_SUCCESS)
    {
        SWSS_LOG_ERROR("Failed to delete ACL rule, status %s", sai_serialize_status(status).c_str());
        return false;
    }

    gCrmOrch->decCrmAclTableUsedCounter(CrmResourceType::CRM_ACL_ENTRY, m_pTable->getOid());

    m_ruleOid = SAI_NULL_OBJECT_ID;

    decreaseNextHopRefCount();

    return true;
}

bool AclRule::remove()
{
    SWSS_LOG_ENTER();

    if (!removeRule())
    {
        return false;
    }

    auto res = removeRanges();
    res &= removeCounter();

    return res;
}

void AclRule::updateInPorts()
{
    SWSS_LOG_ENTER();
    sai_attribute_t attr;
    sai_status_t status;

    attr.id = SAI_ACL_ENTRY_ATTR_FIELD_IN_PORTS;
    attr.value = m_matches[SAI_ACL_ENTRY_ATTR_FIELD_IN_PORTS];
    attr.value.aclfield.enable = true;

    status = sai_acl_api->set_acl_entry_attribute(m_ruleOid, &attr);
    if (status != SAI_STATUS_SUCCESS)
    {
        SWSS_LOG_ERROR("Failed to update ACL rule %s, rv:%d", m_id.c_str(), status);
    }
}

<<<<<<< HEAD
AclRuleCounters AclRule::getCounters()
{
    SWSS_LOG_ENTER();

    if (m_counterOid == SAI_NULL_OBJECT_ID)
    {
        return AclRuleCounters();
    }

    sai_attribute_t counter_attr[2];
    counter_attr[0].id = SAI_ACL_COUNTER_ATTR_PACKETS;
    counter_attr[1].id = SAI_ACL_COUNTER_ATTR_BYTES;

    if (sai_acl_api->get_acl_counter_attribute(m_counterOid, 2, counter_attr) != SAI_STATUS_SUCCESS)
    {
        SWSS_LOG_ERROR("Failed to get counters for %s rule", m_id.c_str());
        return AclRuleCounters();
    }

    return AclRuleCounters(counter_attr[0].value.u64, counter_attr[1].value.u64);
}

string AclRule::getId() const
=======
shared_ptr<AclRule> AclRule::makeShared(acl_table_type_t type, AclOrch *acl, MirrorOrch *mirror, DTelOrch *dtel, const string& rule, const string& table, const KeyOpFieldsValuesTuple& data)
>>>>>>> 5f8ebfa1
{
    return m_id;
}

string AclRule::getTableId() const
{
    return m_pTable->getId();
}

const map<sai_acl_entry_attr_t, sai_attribute_value_t>& AclRule::getMatches() const
{
    return m_matches;
}

shared_ptr<AclRule> AclRule::makeShared(AclOrch *acl, MirrorOrch *mirror, DTelOrch *dtel, const string& rule, const string& table, const KeyOpFieldsValuesTuple& data)
{
    shared_ptr<AclRule> aclRule;

    for (const auto& itr: kfvFieldsValues(data))
    {
        auto action = to_upper(fvField(itr));
        if (aclMirrorStageLookup.find(action) != aclMirrorStageLookup.cend() ||
            action == ACTION_MIRROR_ACTION /* implicitly ingress in old schema */)
        {
            return make_shared<AclRuleMirror>(acl, mirror, rule, table);
        }
        else if (aclL3ActionLookup.find(action) != aclL3ActionLookup.cend())
        {
            return make_shared<AclRulePacket>(acl, rule, table);
        }
        else if (aclDTelFlowOpTypeLookup.find(action) != aclDTelFlowOpTypeLookup.cend())
        {
            if (!dtel)
            {
                throw runtime_error("DTel feature is not enabled. Watchlists cannot be configured");
            }

            if (action == ACTION_DTEL_DROP_REPORT_ENABLE ||
                action == ACTION_DTEL_TAIL_DROP_REPORT_ENABLE ||
                action == ACTION_DTEL_REPORT_ALL_PACKETS)
            {
                return make_shared<AclRuleDTelDropWatchListEntry>(acl, dtel, rule, table);
            }
            else
            {
                return make_shared<AclRuleDTelFlowWatchListEntry>(acl, dtel, rule, table);
            }
        }
    }

    if (!aclRule)
    {
        throw runtime_error("ACL rule action is not found in rule " + rule);
    }

    return aclRule;
}

bool AclRule::enableCounter()
{
    SWSS_LOG_ENTER();

    if (m_counterOid != SAI_NULL_OBJECT_ID)
    {
        return true;
    }

    if (m_ruleOid == SAI_NULL_OBJECT_ID)
    {
        SWSS_LOG_ERROR("ACL rule %s doesn't exist in ACL table %s", m_id.c_str(), m_pTable->getId().c_str());
        return false;
    }

    if (!createCounter())
    {
        return false;
    }

    sai_attribute_t attr;

    attr.id = SAI_ACL_ENTRY_ATTR_ACTION_COUNTER;
    attr.value.aclaction.parameter.oid = m_counterOid;
    attr.value.aclaction.enable = true;

    sai_status_t status = sai_acl_api->set_acl_entry_attribute(m_ruleOid, &attr);
    if (status != SAI_STATUS_SUCCESS)
    {
        SWSS_LOG_ERROR("Failed to enable counter for ACL rule %s in ACL table %s", m_id.c_str(), m_pTable->getId().c_str());
        removeCounter();
        return false;
    }

    return true;
}

bool AclRule::disableCounter()
{
    SWSS_LOG_ENTER();

    if (m_counterOid == SAI_NULL_OBJECT_ID)
    {
        return true;
    }

    if (m_ruleOid == SAI_NULL_OBJECT_ID)
    {
        SWSS_LOG_ERROR("ACL rule %s doesn't exist in ACL table %s", m_id.c_str(), m_pTable->getId().c_str());
        return false;
    }

    sai_attribute_t attr;

    attr.id = SAI_ACL_ENTRY_ATTR_ACTION_COUNTER;
    attr.value.aclaction.parameter.oid = SAI_NULL_OBJECT_ID;
    attr.value.aclaction.enable = false;

    sai_status_t status = sai_acl_api->set_acl_entry_attribute(m_ruleOid, &attr);
    if (status != SAI_STATUS_SUCCESS)
    {
        SWSS_LOG_ERROR("Failed to disable counter for ACL rule %s in ACL table %s", m_id.c_str(), m_pTable->getId().c_str());
        return false;
    }

    if (!removeCounter())
    {
        return false;
    }

    return true;
}

bool AclRule::createCounter()
{
    SWSS_LOG_ENTER();

    sai_attribute_t attr;
    vector<sai_attribute_t> counter_attrs;

    if (m_counterOid != SAI_NULL_OBJECT_ID)
    {
        return true;
    }

    attr.id = SAI_ACL_COUNTER_ATTR_TABLE_ID;
    attr.value.oid = m_pTable->getOid();
    counter_attrs.push_back(attr);

    for (const auto& counterAttrPair: aclCounterLookup)
    {
        tie(attr.id, std::ignore) = counterAttrPair;
        attr.value.booldata = true;
        counter_attrs.push_back(attr);
    }

    if (sai_acl_api->create_acl_counter(&m_counterOid, gSwitchId, (uint32_t)counter_attrs.size(), counter_attrs.data()) != SAI_STATUS_SUCCESS)
    {
        SWSS_LOG_ERROR("Failed to create counter for the rule %s in table %s", m_id.c_str(), m_pTable->getId().c_str());
        return false;
    }

    gCrmOrch->incCrmAclTableUsedCounter(CrmResourceType::CRM_ACL_COUNTER, m_pTable->getOid());

    SWSS_LOG_INFO("Created counter for the rule %s in table %s", m_id.c_str(), m_pTable->getId().c_str());

    return true;
}

bool AclRule::removeRanges()
{
    SWSS_LOG_ENTER();
    for (auto it : m_matches)
    {
        if (((sai_acl_range_type_t)it.first == SAI_ACL_RANGE_TYPE_L4_SRC_PORT_RANGE) ||
            ((sai_acl_range_type_t)it.first == SAI_ACL_RANGE_TYPE_L4_DST_PORT_RANGE))
        {
            return AclRange::remove((sai_acl_range_type_t)it.first, it.second.u32range.min, it.second.u32range.max);
        }
    }
    return true;
}

bool AclRule::removeCounter()
{
    SWSS_LOG_ENTER();

    if (m_counterOid == SAI_NULL_OBJECT_ID)
    {
        return true;
    }

    if (sai_acl_api->remove_acl_counter(m_counterOid) != SAI_STATUS_SUCCESS)
    {
        SWSS_LOG_ERROR("Failed to remove ACL counter for rule %s in table %s", m_id.c_str(), m_pTable->getId().c_str());
        return false;
    }

    gCrmOrch->decCrmAclTableUsedCounter(CrmResourceType::CRM_ACL_COUNTER, m_pTable->getOid());

    m_counterOid = SAI_NULL_OBJECT_ID;

    SWSS_LOG_INFO("Removed counter for the rule %s in table %s", m_id.c_str(), m_pTable->getId().c_str());

    return true;
}

AclRulePacket::AclRulePacket(AclOrch *aclOrch, string rule, string table, bool createCounter) :
        AclRule(aclOrch, rule, table, createCounter)
{
}

bool AclRulePacket::validateAddAction(string attr_name, string _attr_value)
{
    SWSS_LOG_ENTER();

    string attr_value = to_upper(_attr_value);
    sai_attribute_value_t value;

    auto action_str = attr_name;

    if (attr_name == ACTION_PACKET_ACTION)
    {
        const auto it = aclPacketActionLookup.find(attr_value);
        if (it != aclPacketActionLookup.cend())
        {
            value.aclaction.parameter.s32 = it->second;
        }
        // handle PACKET_ACTION_REDIRECT in ACTION_PACKET_ACTION for backward compatibility
        else if (attr_value.find(PACKET_ACTION_REDIRECT) != string::npos)
        {
            // check that we have a colon after redirect rule
            size_t colon_pos = string(PACKET_ACTION_REDIRECT).length();

            if (attr_value.c_str()[colon_pos] != ':')
            {
                SWSS_LOG_ERROR("Redirect action rule must have ':' after REDIRECT");
                return false;
            }

            if (colon_pos + 1 == attr_value.length())
            {
                SWSS_LOG_ERROR("Redirect action rule must have a target after 'REDIRECT:' action");
                return false;
            }

            _attr_value = _attr_value.substr(colon_pos+1);

            sai_object_id_t param_id = getRedirectObjectId(_attr_value);
            if (param_id == SAI_NULL_OBJECT_ID)
            {
                return false;
            }
            value.aclaction.parameter.oid = param_id;

            action_str = ACTION_REDIRECT_ACTION;
        }
        // handle PACKET_ACTION_DO_NOT_NAT in ACTION_PACKET_ACTION
        else if (attr_value == PACKET_ACTION_DO_NOT_NAT)
        {
            value.aclaction.parameter.booldata = true;
            action_str = ACTION_DO_NOT_NAT_ACTION;
        }
        else
        {
            return false;
        }
    }
    else if (attr_name == ACTION_REDIRECT_ACTION)
    {
        sai_object_id_t param_id = getRedirectObjectId(_attr_value);
        if (param_id == SAI_NULL_OBJECT_ID)
        {
            return false;
        }
        value.aclaction.parameter.oid = param_id;
    }
    else
    {
        return false;
    }

    value.aclaction.enable = true;

    m_actions[aclL3ActionLookup[action_str]] = value;

    return AclRule::validateAddAction(attr_name, attr_value);
}

// This method should return sai attribute id of the redirect destination
sai_object_id_t AclRulePacket::getRedirectObjectId(const string& redirect_value)
{

    string target = redirect_value;

    // Try to parse physical port and LAG first
    Port port;
    if (gPortsOrch->getPort(target, port))
    {
        if (port.m_type == Port::PHY)
        {
            return port.m_port_id;
        }
        else if (port.m_type == Port::LAG)
        {
            return port.m_lag_id;
        }
        else
        {
            SWSS_LOG_ERROR("Wrong port type for REDIRECT action. Only physical ports and LAG ports are supported");
            return SAI_NULL_OBJECT_ID;
        }
    }

    // Try to parse nexthop ip address and interface name
    try
    {
        NextHopKey nh(target);
        if (!m_pAclOrch->m_neighOrch->hasNextHop(nh))
        {
            SWSS_LOG_ERROR("ACL Redirect action target next hop ip: '%s' doesn't exist on the switch", nh.to_string().c_str());
            return SAI_NULL_OBJECT_ID;
        }

        m_redirect_target_next_hop = target;
        m_pAclOrch->m_neighOrch->increaseNextHopRefCount(nh);
        return m_pAclOrch->m_neighOrch->getNextHopId(nh);
    }
    catch (...)
    {
        // no error, just try next variant
    }

    // try to parse nh group the set of <ip address, interface name>
    try
    {
        NextHopGroupKey nhg(target);
        if (!m_pAclOrch->m_routeOrch->hasNextHopGroup(nhg))
        {
            SWSS_LOG_INFO("ACL Redirect action target next hop group: '%s' doesn't exist on the switch. Creating it.", nhg.to_string().c_str());

            if (!m_pAclOrch->m_routeOrch->addNextHopGroup(nhg))
            {
                SWSS_LOG_ERROR("Can't create required target next hop group '%s'", nhg.to_string().c_str());
                return SAI_NULL_OBJECT_ID;
            }
            SWSS_LOG_DEBUG("Created acl redirect target next hop group '%s'", nhg.to_string().c_str());
        }

        m_redirect_target_next_hop_group = target;
        m_pAclOrch->m_routeOrch->increaseNextHopRefCount(nhg);
        return m_pAclOrch->m_routeOrch->getNextHopGroupId(nhg);
    }
    catch (...)
    {
        // no error, just try next variant
    }

    SWSS_LOG_ERROR("ACL Redirect action target '%s' wasn't recognized", target.c_str());

    return SAI_NULL_OBJECT_ID;
}

bool AclRulePacket::validate()
{
    SWSS_LOG_ENTER();

    if (m_matches.size() == 0 || m_actions.size() != 1)
    {
        return false;
    }

    return true;
}

void AclRulePacket::update(SubjectType, void *)
{
    // Do nothing
}

AclRuleMirror::AclRuleMirror(AclOrch *aclOrch, MirrorOrch *mirror, string rule, string table) :
        AclRule(aclOrch, rule, table),
        m_state(false),
        m_pMirrorOrch(mirror)
{
}

bool AclRuleMirror::validateAddAction(string attr_name, string attr_value)
{
    SWSS_LOG_ENTER();

    sai_acl_entry_attr_t action;

    const auto it = aclMirrorStageLookup.find(attr_name);
    if (it != aclMirrorStageLookup.cend())
    {
        action = it->second;
    }
    // handle ACTION_MIRROR_ACTION as ingress by default for backward compatibility
    else if (attr_name == ACTION_MIRROR_ACTION)
    {
        action = SAI_ACL_ENTRY_ATTR_ACTION_MIRROR_INGRESS;
    }
    else
    {
        return false;
    }

    m_sessionName = attr_value;

    // insert placeholder value, we'll set the session oid in AclRuleMirror::create()
    m_actions[action] = sai_attribute_value_t{};

    return AclRule::validateAddAction(attr_name, attr_value);
}

bool AclRuleMirror::validate()
{
    SWSS_LOG_ENTER();

    if (m_matches.size() == 0 || m_sessionName.empty())
    {
        return false;
    }

    return true;
}

bool AclRuleMirror::createRule()
{
    SWSS_LOG_ENTER();

    return activate();
}

bool AclRuleMirror::removeRule()
{
    return deactivate();
}

bool AclRuleMirror::activate()
{
    SWSS_LOG_ENTER();

    sai_object_id_t oid = SAI_NULL_OBJECT_ID;
    bool state = false;

    if (!m_pMirrorOrch->sessionExists(m_sessionName))
    {
        SWSS_LOG_ERROR("Mirror rule references mirror session \"%s\" that does not exist yet", m_sessionName.c_str());
        return false;
    }

    if (!m_pMirrorOrch->getSessionStatus(m_sessionName, state))
    {
        SWSS_LOG_THROW("Failed to get mirror session state for session %s", m_sessionName.c_str());
    }

    if (!state)
    {
        return true;
    }

    if (!m_pMirrorOrch->getSessionOid(m_sessionName, oid))
    {
        SWSS_LOG_THROW("Failed to get mirror session OID for session %s", m_sessionName.c_str());
    }

    for (auto& it: m_actions)
    {
        it.second.aclaction.enable = true;
        it.second.aclaction.parameter.objlist.list = &oid;
        it.second.aclaction.parameter.objlist.count = 1;
    }

    if (!AclRule::createRule())
    {
        return false;
    }

    if (!m_pMirrorOrch->increaseRefCount(m_sessionName))
    {
        SWSS_LOG_THROW("Failed to increase mirror session reference count for session %s", m_sessionName.c_str());
    }

    m_state = true;

    return true;

}

bool AclRuleMirror::deactivate()
{
    SWSS_LOG_ENTER();

    if (!m_state)
    {
        return true;
    }

    if (!AclRule::removeRule())
    {
        return false;
    }

    if (!m_pMirrorOrch->decreaseRefCount(m_sessionName))
    {
        SWSS_LOG_THROW("Failed to decrease mirror session reference count for session %s", m_sessionName.c_str());
    }

    m_state = false;

    return true;
}

void AclRuleMirror::update(SubjectType type, void *cntx)
{
    if (type != SUBJECT_TYPE_MIRROR_SESSION_CHANGE)
    {
        return;
    }

    MirrorSessionUpdate *update = static_cast<MirrorSessionUpdate *>(cntx);

    if (m_sessionName != update->name)
    {
        return;
    }

    if (update->active)
    {
        SWSS_LOG_INFO("Activating mirroring ACL %s for session %s", m_id.c_str(), m_sessionName.c_str());
        activate();
    }
    else
    {
        SWSS_LOG_INFO("Deactivating mirroring ACL %s for session %s", m_id.c_str(), m_sessionName.c_str());
        deactivate();
    }
}

AclTable::AclTable(AclOrch *pAclOrch, string id) noexcept : m_pAclOrch(pAclOrch), id(id)
{

}

AclTable::AclTable(AclOrch *pAclOrch) noexcept : m_pAclOrch(pAclOrch)
{

}

bool AclTable::validateAddType(const AclTableType &tableType)
{
    SWSS_LOG_ENTER();

    type = tableType;

    return true;
}

bool AclTable::validateAddStage(const acl_stage_type_t &value)
{
    SWSS_LOG_ENTER();

    if (value == ACL_STAGE_UNKNOWN)
    {
        SWSS_LOG_ERROR("Failed to validate stage: unknown stage");
        return false;
    }

    stage = value;

    return true;
}

bool AclTable::validateAddPorts(const unordered_set<string> &value)
{
    SWSS_LOG_ENTER();

    for (const auto &itAlias: value)
    {
        Port port;
        if (!gPortsOrch->getPort(itAlias, port))
        {
            SWSS_LOG_INFO(
                "Add unready port %s to pending list for ACL table %s",
                itAlias.c_str(), id.c_str()
            );
            pendingPortSet.emplace(itAlias);
            continue;
        }

        sai_object_id_t bindPortOid;
        if (!AclOrch::getAclBindPortId(port, bindPortOid))
        {
            SWSS_LOG_ERROR(
                "Failed to get port %s bind port ID for ACL table %s",
                itAlias.c_str(), id.c_str()
            );
            return false;
        }

        link(bindPortOid);
        portSet.emplace(itAlias);
    }

    return true;
}

bool AclTable::validate()
{
    if (type.getName() == TABLE_TYPE_CTRLPLANE)
    {
        return true;
    }

    if (stage == ACL_STAGE_UNKNOWN)
    {
        return false;
    }

    if (m_pAclOrch->isAclActionListMandatoryOnTableCreation(stage))
    {
        if (type.getActions().empty())
        {
            SWSS_LOG_ERROR("Action list for table %s is mandatory", id.c_str());
            return false;
        }
    }

    for (const auto& action: type.getActions())
    {
        if (!m_pAclOrch->isAclActionSupported(stage, action))
        {
            SWSS_LOG_ERROR("Action %s is not supported on table %s",
                sai_metadata_get_acl_action_type_name(action), id.c_str());
            return false;
        }
    }

    return true;
}

bool AclTable::validateAclRuleMatch(sai_acl_entry_attr_t matchId, const AclRule& rule) const
{
    const auto& tableMatches = type.getMatches();
    const auto tableMatchId = AclEntryFieldToAclTableField(matchId);
    const auto tableMatchIt = tableMatches.find(tableMatchId);
    if (tableMatchIt == tableMatches.end())
    {
        SWSS_LOG_ERROR("Match %s in rule %s is not supported by table %s",
            getAttributeIdName(SAI_OBJECT_TYPE_ACL_ENTRY, matchId).c_str(),
            rule.getId().c_str(), id.c_str());
        return false;
    }

    const auto& tableMatchAttrObject = tableMatchIt->second;
    if (!tableMatchAttrObject->validateAclRuleMatch(rule))
    {
        SWSS_LOG_ERROR("Match %s in rule configuration %s is invalid %s",
            getAttributeIdName(SAI_OBJECT_TYPE_ACL_ENTRY, matchId).c_str(),
            rule.getId().c_str(), id.c_str());
        return false;
    }

    return true;
}

bool AclTable::validateAclRuleAction(sai_acl_entry_attr_t actionId, const AclRule& rule) const
{
    // This means ACL table can hold rules with any action.
    if (!type.getActions().empty())
    {
        auto action = AclEntryActionToAclAction(actionId);
        if (!type.getActions().count(action))
        {
            SWSS_LOG_ERROR("Action %s is not supported on table %s",
                sai_metadata_get_acl_action_type_name(action), id.c_str());
            return false;
        }
    }

    return true;
}

bool AclTable::create()
{
    SWSS_LOG_ENTER();

    sai_attribute_t attr;
    vector<sai_attribute_t> table_attrs;
    vector<int32_t> action_types_list {type.getActions().begin(), type.getActions().end()};
    vector<int32_t> bpoint_list {type.getBindPointTypes().begin(), type.getBindPointTypes().end()};

    attr.id = SAI_ACL_TABLE_ATTR_ACL_BIND_POINT_TYPE_LIST;
    attr.value.s32list.count = static_cast<uint32_t>(bpoint_list.size());
    attr.value.s32list.list = bpoint_list.data();
    table_attrs.push_back(attr);

    for (const auto& matchPair: type.getMatches())
    {
        table_attrs.push_back(matchPair.second->toSaiAttribute());
    }

    if (!action_types_list.empty())
    {
        attr.id= SAI_ACL_TABLE_ATTR_ACL_ACTION_TYPE_LIST;
        attr.value.s32list.count = static_cast<uint32_t>(action_types_list.size());
        attr.value.s32list.list = action_types_list.data();
        table_attrs.push_back(attr);
    }

    sai_acl_stage_t acl_stage;
    attr.id = SAI_ACL_TABLE_ATTR_ACL_STAGE;
    acl_stage = (stage == ACL_STAGE_INGRESS) ? SAI_ACL_STAGE_INGRESS : SAI_ACL_STAGE_EGRESS;
    attr.value.s32 = acl_stage;
    table_attrs.push_back(attr);

    sai_status_t status = sai_acl_api->create_acl_table(&m_oid, gSwitchId, (uint32_t)table_attrs.size(), table_attrs.data());
    if (status != SAI_STATUS_SUCCESS)
    {
        return false;
    }

    for (const auto& bpointType: type.getBindPointTypes())
    {
        gCrmOrch->incCrmAclUsedCounter(CrmResourceType::CRM_ACL_TABLE, acl_stage, bpointType);
    }

    return true;
}

void AclTable::update(SubjectType type, void *cntx)
{
    SWSS_LOG_ENTER();

    // Only interested in port change
    if (type != SUBJECT_TYPE_PORT_CHANGE)
    {
        return;
    }

    PortUpdate *update = static_cast<PortUpdate *>(cntx);
    Port &port = update->port;

    sai_object_id_t bind_port_id;
    if (!AclOrch::getAclBindPortId(port, bind_port_id))
    {
        SWSS_LOG_ERROR("Failed to get port %s bind port ID",
                       port.m_alias.c_str());
        return;
    }

    if (update->add)
    {
        if (pendingPortSet.find(port.m_alias) != pendingPortSet.end())
        {
            link(bind_port_id);
            bind(bind_port_id);

            pendingPortSet.erase(port.m_alias);
            portSet.emplace(port.m_alias);

            SWSS_LOG_NOTICE("Bound port %s to ACL table %s",
                            port.m_alias.c_str(), id.c_str());
        }
    }
    else
    {
        if (portSet.find(port.m_alias) != portSet.end())
        {
            unbind(bind_port_id);
            unlink(bind_port_id);

            portSet.erase(port.m_alias);
            pendingPortSet.emplace(port.m_alias);

            SWSS_LOG_NOTICE("Unbound port %s from ACL table %s",
                            port.m_alias.c_str(), id.c_str());
        }
    }

}

bool AclTable::bind(sai_object_id_t portOid)
{
    SWSS_LOG_ENTER();

    assert(ports.find(portOid) != ports.end());

    sai_object_id_t group_member_oid;
    if (!gPortsOrch->bindAclTable(portOid, m_oid, group_member_oid, stage))
    {
        SWSS_LOG_ERROR("Failed to bind port oid: %" PRIx64 "", portOid);
        return false;
    }
    SWSS_LOG_NOTICE("Successfully bound port oid: %" PRIx64", group member oid:%" PRIx64 "",
                     portOid, group_member_oid);
    ports[portOid] = group_member_oid;
    return true;
}

bool AclTable::unbind(sai_object_id_t portOid)
{
    SWSS_LOG_ENTER();

    assert(ports.find(portOid) != ports.end());

    sai_object_id_t group_member_oid = ports[portOid];
    if (!gPortsOrch->unbindAclTable(portOid, m_oid, group_member_oid, stage))
    {
        return false;
    }
    SWSS_LOG_NOTICE("%" PRIx64" port is unbound from %s ACL table",
                    portOid, id.c_str());
    ports[portOid] = SAI_NULL_OBJECT_ID;
    return true;
}

bool AclTable::bind()
{
    SWSS_LOG_ENTER();

    for (const auto& portpair: ports)
    {
        sai_object_id_t portOid = portpair.first;
        bool suc = bind(portOid);
        if (!suc) return false;
    }
    return true;
}

bool AclTable::unbind()
{
    SWSS_LOG_ENTER();

    for (const auto& portpair: ports)
    {
        sai_object_id_t portOid = portpair.first;
        bool suc = unbind(portOid);
        if (!suc) return false;
    }
    return true;
}

void AclTable::link(sai_object_id_t portOid)
{
    SWSS_LOG_ENTER();

    ports.emplace(portOid, SAI_NULL_OBJECT_ID);
}

void AclTable::unlink(sai_object_id_t portOid)
{
    SWSS_LOG_ENTER();

    ports.erase(portOid);
}

bool AclTable::add(shared_ptr<AclRule> newRule)
{
    SWSS_LOG_ENTER();

    string rule_id = newRule->getId();
    auto ruleIter = rules.find(rule_id);
    if (ruleIter != rules.end())
    {
        // If ACL rule already exists, delete it first
        if (ruleIter->second->remove())
        {
            rules.erase(ruleIter);
            SWSS_LOG_NOTICE("Successfully deleted ACL rule %s in table %s",
                    rule_id.c_str(), id.c_str());
        }
    }

    if (newRule->create())
    {
        rules[rule_id] = newRule;
        SWSS_LOG_NOTICE("Successfully created ACL rule %s in table %s",
                rule_id.c_str(), id.c_str());
        return true;
    }
    else
    {
        SWSS_LOG_ERROR("Failed to create ACL rule %s in table %s",
                rule_id.c_str(), id.c_str());
        return false;
    }
}

bool AclTable::remove(string rule_id)
{
    SWSS_LOG_ENTER();

    auto ruleIter = rules.find(rule_id);
    if (ruleIter != rules.end())
    {
        if (ruleIter->second->remove())
        {
            rules.erase(ruleIter);
            SWSS_LOG_NOTICE("Successfully deleted ACL rule %s in table %s",
                    rule_id.c_str(), id.c_str());
            return true;
        }
        else
        {
            SWSS_LOG_ERROR("Failed to delete ACL rule %s in table %s",
                    rule_id.c_str(), id.c_str());
            return false;
        }
    }
    else
    {
        SWSS_LOG_WARN("Skip deleting unknown ACL rule %s in table %s",
                rule_id.c_str(), id.c_str());
        return true;
    }
}

bool AclTable::clear()
{
    SWSS_LOG_ENTER();

    for (auto& rulepair: rules)
    {
        auto& rule = *rulepair.second;
        bool suc = rule.remove();
        if (!suc)
        {
            SWSS_LOG_ERROR("Failed to delete ACL rule %s when removing the ACL table %s",
                    rule.getId().c_str(), id.c_str());
            return false;
        }
    }
    rules.clear();
    return true;
}

<<<<<<< HEAD
AclRuleCounters AclRuleMirror::getCounters()
{
    AclRuleCounters cnt(counters);

    if (m_state)
    {
        cnt += AclRule::getCounters();
    }

    return cnt;
}

AclRuleDTelFlowWatchListEntry::AclRuleDTelFlowWatchListEntry(AclOrch *aclOrch, DTelOrch *dtel, string rule, string table) :
        AclRule(aclOrch, rule, table),
=======
AclRuleDTelFlowWatchListEntry::AclRuleDTelFlowWatchListEntry(AclOrch *aclOrch, DTelOrch *dtel, string rule, string table, acl_table_type_t type) :
        AclRule(aclOrch, rule, table, type),
>>>>>>> 5f8ebfa1
        m_pDTelOrch(dtel)
{
}

bool AclRuleDTelFlowWatchListEntry::validateAddAction(string attr_name, string attr_val)
{
    SWSS_LOG_ENTER();

    sai_attribute_value_t value;
    string attr_value = to_upper(attr_val);
    sai_object_id_t session_oid;

    if (!m_pDTelOrch ||
        (attr_name != ACTION_DTEL_FLOW_OP &&
        attr_name != ACTION_DTEL_INT_SESSION &&
        attr_name != ACTION_DTEL_FLOW_SAMPLE_PERCENT &&
        attr_name != ACTION_DTEL_REPORT_ALL_PACKETS &&
        attr_name != ACTION_DTEL_DROP_REPORT_ENABLE &&
        attr_name != ACTION_DTEL_TAIL_DROP_REPORT_ENABLE))
    {
        return false;
    }

    if (attr_name == ACTION_DTEL_FLOW_OP)
    {
        auto it = aclDTelFlowOpTypeLookup.find(attr_value);

        if (it == aclDTelFlowOpTypeLookup.end())
        {
            return false;
        }

        value.aclaction.parameter.s32 = it->second;

        if (attr_value == DTEL_FLOW_OP_INT)
        {
            INT_enabled = true;
        }
        else
        {
            INT_enabled = false;
        }
    }

    if (attr_name == ACTION_DTEL_INT_SESSION)
    {
        m_intSessionId = attr_value;

        bool ret = m_pDTelOrch->getINTSessionOid(attr_value, session_oid);
        if (ret)
        {
            value.aclaction.parameter.oid = session_oid;

            // Increase session reference count regardless of state to deny
            // attempt to remove INT session with attached ACL rules.
            if (!m_pDTelOrch->increaseINTSessionRefCount(m_intSessionId))
            {
                SWSS_LOG_ERROR("Failed to increase INT session %s reference count", m_intSessionId.c_str());
                return false;
            }

            INT_session_valid = true;
        } else {
            SWSS_LOG_ERROR("Invalid INT session id %s used for ACL action", m_intSessionId.c_str());
            INT_session_valid = false;
        }
    }

    if (attr_name == ACTION_DTEL_FLOW_SAMPLE_PERCENT)
    {
        value.aclaction.parameter.u8 = to_uint<uint8_t>(attr_value);
    }

    value.aclaction.enable = true;

    if (attr_name == ACTION_DTEL_REPORT_ALL_PACKETS ||
        attr_name == ACTION_DTEL_DROP_REPORT_ENABLE ||
        attr_name == ACTION_DTEL_TAIL_DROP_REPORT_ENABLE)
    {
        value.aclaction.parameter.booldata = (attr_value == DTEL_ENABLED) ? true : false;
        value.aclaction.enable = (attr_value == DTEL_ENABLED) ? true : false;
    }

    m_actions[aclDTelActionLookup[attr_name]] = value;

    return AclRule::validateAddAction(attr_name, attr_value);
}

bool AclRuleDTelFlowWatchListEntry::validate()
{
    SWSS_LOG_ENTER();

    if (!m_pDTelOrch)
    {
        return false;
    }

    if (m_matches.size() == 0 || m_actions.size() == 0)
    {
        return false;
    }

    return true;
}

bool AclRuleDTelFlowWatchListEntry::createRule()
{
    SWSS_LOG_ENTER();

    return activate();
}

bool AclRuleDTelFlowWatchListEntry::removeRule()
{
    return deactivate();
}

bool AclRuleDTelFlowWatchListEntry::activate()
{
    SWSS_LOG_ENTER();

    if (!m_pDTelOrch)
    {
        return false;
    }

    if (INT_enabled && !INT_session_valid)
    {
        return true;
    }

    return AclRule::createRule();
}

bool AclRuleDTelFlowWatchListEntry::deactivate()
{
    SWSS_LOG_ENTER();

    if (!m_pDTelOrch)
    {
        return false;
    }

    if (INT_enabled && !INT_session_valid)
    {
        return true;
    }

    if (!AclRule::removeRule())
    {
        return false;
    }

    if (INT_enabled && INT_session_valid)
    {
        if (!m_pDTelOrch->decreaseINTSessionRefCount(m_intSessionId))
        {
            SWSS_LOG_ERROR("Could not decrement INT session %s reference count", m_intSessionId.c_str());
            return false;
        }
    }

    return true;
}

void AclRuleDTelFlowWatchListEntry::update(SubjectType type, void *cntx)
{
    sai_attribute_value_t value;
    sai_object_id_t session_oid = SAI_NULL_OBJECT_ID;

    if (!m_pDTelOrch)
    {
        return;
    }

    if (type != SUBJECT_TYPE_INT_SESSION_CHANGE || !INT_enabled)
    {
        return;
    }

    DTelINTSessionUpdate *update = static_cast<DTelINTSessionUpdate *>(cntx);

    if (m_intSessionId != update->session_id)
    {
        return;
    }

    if (update->active)
    {
        SWSS_LOG_INFO("Activating INT watchlist %s for session %s", m_id.c_str(), m_intSessionId.c_str());

        bool ret = m_pDTelOrch->getINTSessionOid(m_intSessionId, session_oid);
        if (!ret)
        {
            SWSS_LOG_ERROR("Invalid INT session id used for ACL action");
            return;
        }

        value.aclaction.enable = true;
        value.aclaction.parameter.oid = session_oid;

        // Increase session reference count regardless of state to deny
        // attempt to remove INT session with attached ACL rules.
        if (!m_pDTelOrch->increaseINTSessionRefCount(m_intSessionId))
        {
            throw runtime_error("Failed to increase INT session reference count");
        }

        m_actions[SAI_ACL_ENTRY_ATTR_ACTION_DTEL_INT_SESSION] = value;

        INT_session_valid = true;

        activate();
    }
    else
    {
        SWSS_LOG_INFO("Deactivating INT watchlist %s for session %s", m_id.c_str(), m_intSessionId.c_str());
        deactivate();
        INT_session_valid = false;
    }
}

AclRuleDTelDropWatchListEntry::AclRuleDTelDropWatchListEntry(AclOrch *aclOrch, DTelOrch *dtel, string rule, string table) :
        AclRule(aclOrch, rule, table),
        m_pDTelOrch(dtel)
{
}

bool AclRuleDTelDropWatchListEntry::validateAddAction(string attr_name, string attr_val)
{
    SWSS_LOG_ENTER();

    if (!m_pDTelOrch)
    {
        return false;
    }

    sai_attribute_value_t value;
    string attr_value = to_upper(attr_val);

    if (attr_name != ACTION_DTEL_DROP_REPORT_ENABLE &&
        attr_name != ACTION_DTEL_TAIL_DROP_REPORT_ENABLE &&
        attr_name != ACTION_DTEL_REPORT_ALL_PACKETS)
    {
        return false;
    }


    value.aclaction.parameter.booldata = (attr_value == DTEL_ENABLED) ? true : false;
    value.aclaction.enable = (attr_value == DTEL_ENABLED) ? true : false;

    m_actions[aclDTelActionLookup[attr_name]] = value;

    return AclRule::validateAddAction(attr_name, attr_value);
}

bool AclRuleDTelDropWatchListEntry::validate()
{
    SWSS_LOG_ENTER();

    if (!m_pDTelOrch)
    {
        return false;
    }

    if (m_matches.size() == 0 || m_actions.size() == 0)
    {
        return false;
    }

    return true;
}

void AclRuleDTelDropWatchListEntry::update(SubjectType, void *)
{
    // Do nothing
}

AclRange::AclRange(sai_acl_range_type_t type, sai_object_id_t oid, int min, int max):
    m_oid(oid), m_refCnt(0), m_min(min), m_max(max), m_type(type)
{
    SWSS_LOG_ENTER();
}

AclRange *AclRange::create(sai_acl_range_type_t type, int min, int max)
{
    SWSS_LOG_ENTER();
    sai_status_t status;
    sai_object_id_t range_oid = SAI_NULL_OBJECT_ID;

    acl_range_properties_t rangeProperties = make_tuple(type, min, max);
    auto range_it = m_ranges.find(rangeProperties);
    if (range_it == m_ranges.end())
    {
        sai_attribute_t attr;
        vector<sai_attribute_t> range_attrs;

        // work around to avoid syncd termination on SAI error due to max count of ranges reached
        // can be removed when syncd start passing errors to the SAI callers
        char *platform = getenv("platform");
        if (platform && strstr(platform, MLNX_PLATFORM_SUBSTRING))
        {
            if (m_ranges.size() >= MLNX_MAX_RANGES_COUNT)
            {
                SWSS_LOG_ERROR("Maximum numbers of ACL ranges reached");
                return NULL;
            }
        }

        attr.id = SAI_ACL_RANGE_ATTR_TYPE;
        attr.value.s32 = type;
        range_attrs.push_back(attr);

        attr.id = SAI_ACL_RANGE_ATTR_LIMIT;
        attr.value.u32range.min = min;
        attr.value.u32range.max = max;
        range_attrs.push_back(attr);

        status = sai_acl_api->create_acl_range(&range_oid, gSwitchId, (uint32_t)range_attrs.size(), range_attrs.data());
        if (status != SAI_STATUS_SUCCESS)
        {
            SWSS_LOG_ERROR("Failed to create range object");
            return NULL;
        }

        SWSS_LOG_INFO("Created ACL Range object. Type: %d, range %d-%d, oid: %" PRIx64, type, min, max, range_oid);
        m_ranges[rangeProperties] = new AclRange(type, range_oid, min, max);

        range_it = m_ranges.find(rangeProperties);
    }
    else
    {
        SWSS_LOG_INFO("Reusing range object oid %" PRIx64 " ref count increased to %d", range_it->second->m_oid, range_it->second->m_refCnt);
    }

    // increase range reference count
    range_it->second->m_refCnt++;

    return range_it->second;
}

bool AclRange::remove(sai_acl_range_type_t type, int min, int max)
{
    SWSS_LOG_ENTER();

    auto range_it = m_ranges.find(make_tuple(type, min, max));

    if (range_it == m_ranges.end())
    {
        return false;
    }

    return range_it->second->remove();
}

bool AclRange::remove(sai_object_id_t *oids, int oidsCnt)
{
    SWSS_LOG_ENTER();

    for (int oidIdx = 0; oidIdx < oidsCnt; oidsCnt++)
    {
        for (auto it : m_ranges)
        {
            if (it.second->m_oid == oids[oidsCnt])
            {
                return it.second->remove();
            }
        }
    }

    return false;
}

bool AclRange::remove()
{
    SWSS_LOG_ENTER();

    if ((--m_refCnt) < 0)
    {
        throw runtime_error("Invalid ACL Range refCnt!");
    }

    if (m_refCnt == 0)
    {
        SWSS_LOG_INFO("Range object oid %" PRIx64 " ref count is %d, removing..", m_oid, m_refCnt);
        if (sai_acl_api->remove_acl_range(m_oid) != SAI_STATUS_SUCCESS)
        {
            SWSS_LOG_ERROR("Failed to delete ACL Range object oid: %" PRIx64, m_oid);
            return false;
        }
        auto range_it = m_ranges.find(make_tuple(m_type, m_min, m_max));

        m_ranges.erase(range_it);
        delete this;
    }
    else
    {
        SWSS_LOG_INFO("Range object oid %" PRIx64 " ref count decreased to %d", m_oid, m_refCnt);
    }

    return true;
}

void AclOrch::init(vector<TableConnector>& connectors, PortsOrch *portOrch, MirrorOrch *mirrorOrch, NeighOrch *neighOrch, RouteOrch *routeOrch)
{
    SWSS_LOG_ENTER();

    // TODO: Query SAI to get mirror table capabilities
    // Right now, verified platforms that support mirroring IPv6 packets are
    // Broadcom and Mellanox. Virtual switch is also supported for testing
    // purposes.
    string platform = getenv("platform") ? getenv("platform") : "";
    if (platform == BRCM_PLATFORM_SUBSTRING ||
            platform == MLNX_PLATFORM_SUBSTRING ||
            platform == BFN_PLATFORM_SUBSTRING  ||
            platform == MRVL_PLATFORM_SUBSTRING ||
            platform == INVM_PLATFORM_SUBSTRING ||
            platform == NPS_PLATFORM_SUBSTRING ||
            platform == VS_PLATFORM_SUBSTRING)
    {
        m_mirrorTableCapabilities =
        {
            { TABLE_TYPE_MIRROR, true },
            { TABLE_TYPE_MIRRORV6, true },
        };
    }
    else
    {
        m_mirrorTableCapabilities =
        {
            { TABLE_TYPE_MIRROR, true },
            { TABLE_TYPE_MIRRORV6, false },
        };
    }

    SWSS_LOG_NOTICE("%s switch capability:", platform.c_str());
    SWSS_LOG_NOTICE("    TABLE_TYPE_MIRROR: %s",
            m_mirrorTableCapabilities[TABLE_TYPE_MIRROR] ? "yes" : "no");
    SWSS_LOG_NOTICE("    TABLE_TYPE_MIRRORV6: %s",
            m_mirrorTableCapabilities[TABLE_TYPE_MIRRORV6] ? "yes" : "no");

    // In Mellanox platform, V4 and V6 rules are stored in different tables
    if (platform == MLNX_PLATFORM_SUBSTRING ||
        platform == MRVL_PLATFORM_SUBSTRING)
    {
        m_isCombinedMirrorV6Table = false;
    }
    else
    {
        m_isCombinedMirrorV6Table = true;
    }


    // Store the capabilities in state database
    // TODO: Move this part of the code into syncd
    vector<FieldValueTuple> fvVector;
    for (auto const& it : m_mirrorTableCapabilities)
    {
        string value = it.second ? "true" : "false";
        if (it.first == TABLE_TYPE_MIRROR)
        {
            fvVector.emplace_back(TABLE_TYPE_MIRROR, value);
        }
        else if (it.first == TABLE_TYPE_MIRRORV6)
        {
            fvVector.emplace_back(TABLE_TYPE_MIRRORV6, value);
        }
        else
        {
            // ignore
        }
    }
    m_switchOrch->set_switch_capability(fvVector);

    sai_attribute_t attrs[2];
    attrs[0].id = SAI_SWITCH_ATTR_ACL_ENTRY_MINIMUM_PRIORITY;
    attrs[1].id = SAI_SWITCH_ATTR_ACL_ENTRY_MAXIMUM_PRIORITY;

    sai_status_t status = sai_switch_api->get_switch_attribute(gSwitchId, 2, attrs);
    if (status == SAI_STATUS_SUCCESS)
    {
        SWSS_LOG_NOTICE("Get ACL entry priority values, min: %u, max: %u", attrs[0].value.u32, attrs[1].value.u32);
        AclRule::setRulePriorities(attrs[0].value.u32, attrs[1].value.u32);
    }
    else
    {
        SWSS_LOG_ERROR("Failed to get ACL entry priority min/max values, rv:%d", status);
        task_process_status handle_status = handleSaiGetStatus(SAI_API_SWITCH, status);
        if (handle_status != task_process_status::task_success)
        {
            throw "AclOrch initialization failure";
        }
    }

    queryAclActionCapability();

    for (auto stage: {ACL_STAGE_INGRESS, ACL_STAGE_EGRESS})
    {
        m_mirrorTableId[stage] = "";
        m_mirrorV6TableId[stage] = "";
    }

    initDefaultTableTypes();

    // Attach observers
    m_mirrorOrch->attach(this);
    gPortsOrch->attach(this);
}

void AclOrch::initDefaultTableTypes()
{
    SWSS_LOG_ENTER();

    AclTableTypeBuilder builder;

    addAclTableType(
        builder.withName(TABLE_TYPE_L3)
            .withBindPointType(SAI_ACL_BIND_POINT_TYPE_PORT)
            .withBindPointType(SAI_ACL_BIND_POINT_TYPE_LAG)
            .withMatch(make_shared<AclTableMatch>(SAI_ACL_TABLE_ATTR_FIELD_ETHER_TYPE))
            .withMatch(make_shared<AclTableMatch>(SAI_ACL_TABLE_ATTR_FIELD_OUTER_VLAN_ID))
            .withMatch(make_shared<AclTableMatch>(SAI_ACL_TABLE_ATTR_FIELD_ACL_IP_TYPE))
            .withMatch(make_shared<AclTableMatch>(SAI_ACL_TABLE_ATTR_FIELD_SRC_IP))
            .withMatch(make_shared<AclTableMatch>(SAI_ACL_TABLE_ATTR_FIELD_DST_IP))
            .withMatch(make_shared<AclTableMatch>(SAI_ACL_TABLE_ATTR_FIELD_ICMP_TYPE))
            .withMatch(make_shared<AclTableMatch>(SAI_ACL_TABLE_ATTR_FIELD_ICMP_CODE))
            .withMatch(make_shared<AclTableMatch>(SAI_ACL_TABLE_ATTR_FIELD_IP_PROTOCOL))
            .withMatch(make_shared<AclTableMatch>(SAI_ACL_TABLE_ATTR_FIELD_L4_SRC_PORT))
            .withMatch(make_shared<AclTableMatch>(SAI_ACL_TABLE_ATTR_FIELD_L4_DST_PORT))
            .withMatch(make_shared<AclTableMatch>(SAI_ACL_TABLE_ATTR_FIELD_TCP_FLAGS))
            .withMatch(make_shared<AclTableRangeMatch>(set<sai_acl_range_type_t>{
                {SAI_ACL_RANGE_TYPE_L4_SRC_PORT_RANGE, SAI_ACL_RANGE_TYPE_L4_DST_PORT_RANGE}}))
            .build()
    );

    addAclTableType(
        builder.withName(TABLE_TYPE_L3V6)
            .withBindPointType(SAI_ACL_BIND_POINT_TYPE_PORT)
            .withBindPointType(SAI_ACL_BIND_POINT_TYPE_LAG)
            .withMatch(make_shared<AclTableMatch>(SAI_ACL_TABLE_ATTR_FIELD_ETHER_TYPE))
            .withMatch(make_shared<AclTableMatch>(SAI_ACL_TABLE_ATTR_FIELD_OUTER_VLAN_ID))
            .withMatch(make_shared<AclTableMatch>(SAI_ACL_TABLE_ATTR_FIELD_ACL_IP_TYPE))
            .withMatch(make_shared<AclTableMatch>(SAI_ACL_TABLE_ATTR_FIELD_SRC_IPV6))
            .withMatch(make_shared<AclTableMatch>(SAI_ACL_TABLE_ATTR_FIELD_DST_IPV6))
            .withMatch(make_shared<AclTableMatch>(SAI_ACL_TABLE_ATTR_FIELD_ICMPV6_CODE))
            .withMatch(make_shared<AclTableMatch>(SAI_ACL_TABLE_ATTR_FIELD_ICMPV6_TYPE))
            .withMatch(make_shared<AclTableMatch>(SAI_ACL_TABLE_ATTR_FIELD_IPV6_NEXT_HEADER))
            .withMatch(make_shared<AclTableMatch>(SAI_ACL_TABLE_ATTR_FIELD_L4_SRC_PORT))
            .withMatch(make_shared<AclTableMatch>(SAI_ACL_TABLE_ATTR_FIELD_L4_DST_PORT))
            .withMatch(make_shared<AclTableMatch>(SAI_ACL_TABLE_ATTR_FIELD_TCP_FLAGS))
            .withMatch(make_shared<AclTableRangeMatch>(set<sai_acl_range_type_t>{
                {SAI_ACL_RANGE_TYPE_L4_SRC_PORT_RANGE, SAI_ACL_RANGE_TYPE_L4_DST_PORT_RANGE}}))
            .build()
    );

    addAclTableType(
        builder.withName(TABLE_TYPE_MCLAG)
            .withBindPointType(SAI_ACL_BIND_POINT_TYPE_PORT)
            .withBindPointType(SAI_ACL_BIND_POINT_TYPE_LAG)
            .withMatch(make_shared<AclTableMatch>(SAI_ACL_TABLE_ATTR_FIELD_ETHER_TYPE))
            .withMatch(make_shared<AclTableMatch>(SAI_ACL_TABLE_ATTR_FIELD_OUTER_VLAN_ID))
            .withMatch(make_shared<AclTableMatch>(SAI_ACL_TABLE_ATTR_FIELD_ACL_IP_TYPE))
            .withMatch(make_shared<AclTableMatch>(SAI_ACL_TABLE_ATTR_FIELD_SRC_IP))
            .withMatch(make_shared<AclTableMatch>(SAI_ACL_TABLE_ATTR_FIELD_DST_IP))
            .withMatch(make_shared<AclTableMatch>(SAI_ACL_TABLE_ATTR_FIELD_ICMP_TYPE))
            .withMatch(make_shared<AclTableMatch>(SAI_ACL_TABLE_ATTR_FIELD_ICMP_CODE))
            .withMatch(make_shared<AclTableMatch>(SAI_ACL_TABLE_ATTR_FIELD_IP_PROTOCOL))
            .withMatch(make_shared<AclTableMatch>(SAI_ACL_TABLE_ATTR_FIELD_L4_SRC_PORT))
            .withMatch(make_shared<AclTableMatch>(SAI_ACL_TABLE_ATTR_FIELD_L4_DST_PORT))
            .withMatch(make_shared<AclTableMatch>(SAI_ACL_TABLE_ATTR_FIELD_TCP_FLAGS))
            .withMatch(make_shared<AclTableMatch>(SAI_ACL_TABLE_ATTR_FIELD_OUT_PORTS))
            .withMatch(make_shared<AclTableRangeMatch>(set<sai_acl_range_type_t>{
                {SAI_ACL_RANGE_TYPE_L4_SRC_PORT_RANGE, SAI_ACL_RANGE_TYPE_L4_DST_PORT_RANGE}}))
            .build()
    );

    addAclTableType(
        builder.withName(TABLE_TYPE_PFCWD)
            .withBindPointType(SAI_ACL_BIND_POINT_TYPE_PORT)
            .withMatch(make_shared<AclTableMatch>(SAI_ACL_TABLE_ATTR_FIELD_TC))
            .withMatch(make_shared<AclTableMatch>(SAI_ACL_TABLE_ATTR_FIELD_IN_PORTS))
            .build()
    );

    addAclTableType(
        builder.withName(TABLE_TYPE_DROP)
            .withBindPointType(SAI_ACL_BIND_POINT_TYPE_PORT)
            .withMatch(make_shared<AclTableMatch>(SAI_ACL_TABLE_ATTR_FIELD_TC))
            .withMatch(make_shared<AclTableMatch>(SAI_ACL_TABLE_ATTR_FIELD_IN_PORTS))
            .build()
    );

    if (isAclMirrorV4Supported())
    {
        addAclTableType(
            builder.withName(TABLE_TYPE_MIRROR_DSCP)
                .withBindPointType(SAI_ACL_BIND_POINT_TYPE_PORT)
                .withBindPointType(SAI_ACL_BIND_POINT_TYPE_LAG)
                .withMatch(make_shared<AclTableMatch>(SAI_ACL_TABLE_ATTR_FIELD_DSCP))
                .build()
        );

        builder.withName(TABLE_TYPE_MIRROR)
            .withBindPointType(SAI_ACL_BIND_POINT_TYPE_PORT)
            .withBindPointType(SAI_ACL_BIND_POINT_TYPE_LAG)
            .withMatch(make_shared<AclTableMatch>(SAI_ACL_TABLE_ATTR_FIELD_ETHER_TYPE))
            .withMatch(make_shared<AclTableMatch>(SAI_ACL_TABLE_ATTR_FIELD_OUTER_VLAN_ID))
            .withMatch(make_shared<AclTableMatch>(SAI_ACL_TABLE_ATTR_FIELD_ACL_IP_TYPE))
            .withMatch(make_shared<AclTableMatch>(SAI_ACL_TABLE_ATTR_FIELD_SRC_IP))
            .withMatch(make_shared<AclTableMatch>(SAI_ACL_TABLE_ATTR_FIELD_DST_IP))
            .withMatch(make_shared<AclTableMatch>(SAI_ACL_TABLE_ATTR_FIELD_ICMP_TYPE))
            .withMatch(make_shared<AclTableMatch>(SAI_ACL_TABLE_ATTR_FIELD_ICMP_CODE))
            .withMatch(make_shared<AclTableMatch>(SAI_ACL_TABLE_ATTR_FIELD_IP_PROTOCOL))
            .withMatch(make_shared<AclTableMatch>(SAI_ACL_TABLE_ATTR_FIELD_L4_SRC_PORT))
            .withMatch(make_shared<AclTableMatch>(SAI_ACL_TABLE_ATTR_FIELD_L4_DST_PORT))
            .withMatch(make_shared<AclTableMatch>(SAI_ACL_TABLE_ATTR_FIELD_TCP_FLAGS))
            .withMatch(make_shared<AclTableMatch>(SAI_ACL_TABLE_ATTR_FIELD_IN_PORTS))
            .withMatch(make_shared<AclTableMatch>(SAI_ACL_TABLE_ATTR_FIELD_DSCP))
            .withMatch(make_shared<AclTableRangeMatch>(set<sai_acl_range_type_t>{
                {SAI_ACL_RANGE_TYPE_L4_SRC_PORT_RANGE, SAI_ACL_RANGE_TYPE_L4_DST_PORT_RANGE}}));

        if (isAclMirrorV6Supported() && isCombinedMirrorV6Table())
        {
            builder
                .withMatch(make_shared<AclTableMatch>(SAI_ACL_TABLE_ATTR_FIELD_SRC_IPV6))
                .withMatch(make_shared<AclTableMatch>(SAI_ACL_TABLE_ATTR_FIELD_DST_IPV6))
                .withMatch(make_shared<AclTableMatch>(SAI_ACL_TABLE_ATTR_FIELD_ICMPV6_CODE))
                .withMatch(make_shared<AclTableMatch>(SAI_ACL_TABLE_ATTR_FIELD_ICMPV6_TYPE))
                .withMatch(make_shared<AclTableMatch>(SAI_ACL_TABLE_ATTR_FIELD_IPV6_NEXT_HEADER));
        }
        addAclTableType(builder.build());
    }

    if (isAclMirrorV6Supported())
    {
        addAclTableType(
            builder.withName(TABLE_TYPE_MIRRORV6)
                .withBindPointType(SAI_ACL_BIND_POINT_TYPE_PORT)
                .withBindPointType(SAI_ACL_BIND_POINT_TYPE_LAG)
                .withMatch(make_shared<AclTableMatch>(SAI_ACL_TABLE_ATTR_FIELD_ETHER_TYPE))
                .withMatch(make_shared<AclTableMatch>(SAI_ACL_TABLE_ATTR_FIELD_OUTER_VLAN_ID))
                .withMatch(make_shared<AclTableMatch>(SAI_ACL_TABLE_ATTR_FIELD_ACL_IP_TYPE))
                .withMatch(make_shared<AclTableMatch>(SAI_ACL_TABLE_ATTR_FIELD_SRC_IPV6))
                .withMatch(make_shared<AclTableMatch>(SAI_ACL_TABLE_ATTR_FIELD_DST_IPV6))
                .withMatch(make_shared<AclTableMatch>(SAI_ACL_TABLE_ATTR_FIELD_ICMPV6_CODE))
                .withMatch(make_shared<AclTableMatch>(SAI_ACL_TABLE_ATTR_FIELD_ICMPV6_TYPE))
                .withMatch(make_shared<AclTableMatch>(SAI_ACL_TABLE_ATTR_FIELD_IPV6_NEXT_HEADER))
                .withMatch(make_shared<AclTableMatch>(SAI_ACL_TABLE_ATTR_FIELD_L4_SRC_PORT))
                .withMatch(make_shared<AclTableMatch>(SAI_ACL_TABLE_ATTR_FIELD_L4_DST_PORT))
                .withMatch(make_shared<AclTableMatch>(SAI_ACL_TABLE_ATTR_FIELD_TCP_FLAGS))
                .withMatch(make_shared<AclTableMatch>(SAI_ACL_TABLE_ATTR_FIELD_DSCP))
                .withMatch(make_shared<AclTableRangeMatch>(set<sai_acl_range_type_t>{
                    {SAI_ACL_RANGE_TYPE_L4_SRC_PORT_RANGE, SAI_ACL_RANGE_TYPE_L4_DST_PORT_RANGE}}))
                .build()
        );
    }

    // Placeholder for control plane tables
    addAclTableType(builder.withName(TABLE_TYPE_CTRLPLANE).build());
}

void AclOrch::queryAclActionCapability()
{
    SWSS_LOG_ENTER();

    sai_status_t status {SAI_STATUS_FAILURE};
    sai_attribute_t attr;
    vector<int32_t> action_list;

    attr.id = SAI_SWITCH_ATTR_MAX_ACL_ACTION_COUNT;
    status = sai_switch_api->get_switch_attribute(gSwitchId, 1, &attr);
    if (status == SAI_STATUS_SUCCESS)
    {
        const auto max_action_count = attr.value.u32;

        for (auto stage_attr: {SAI_SWITCH_ATTR_ACL_STAGE_INGRESS, SAI_SWITCH_ATTR_ACL_STAGE_EGRESS})
        {
            auto stage = (stage_attr == SAI_SWITCH_ATTR_ACL_STAGE_INGRESS ? ACL_STAGE_INGRESS : ACL_STAGE_EGRESS);
            auto stage_str = (stage_attr == SAI_SWITCH_ATTR_ACL_STAGE_INGRESS ? STAGE_INGRESS : STAGE_EGRESS);
            action_list.resize(static_cast<size_t>(max_action_count));

            attr.id = stage_attr;
            attr.value.aclcapability.action_list.list  = action_list.data();
            attr.value.aclcapability.action_list.count = max_action_count;

            status = sai_switch_api->get_switch_attribute(gSwitchId, 1, &attr);
            if (status == SAI_STATUS_SUCCESS)
            {

                SWSS_LOG_INFO("Supported %s action count %d:", stage_str,
                              attr.value.aclcapability.action_list.count);

                auto& capabilities = m_aclCapabilities[stage];

                for (size_t i = 0; i < static_cast<size_t>(attr.value.aclcapability.action_list.count); i++)
                {
                    auto action = static_cast<sai_acl_action_type_t>(action_list[i]);
                    capabilities.actionList.insert(action);
                    SWSS_LOG_INFO("    %s", sai_serialize_enum(action, &sai_metadata_enum_sai_acl_action_type_t).c_str());
                }
                capabilities.isActionListMandatoryOnTableCreation = attr.value.aclcapability.is_action_list_mandatory;
            }
            else
            {
                SWSS_LOG_WARN("Failed to query ACL %s action capabilities - "
                        "API assumed to be not implemented, using defaults",
                        stage_str);
                initDefaultAclActionCapabilities(stage);
            }

            // put capabilities in state DB
            putAclActionCapabilityInDB(stage);
        }
    }
    else
    {
        SWSS_LOG_WARN("Failed to query maximum ACL action count - "
                "API assumed to be not implemented, using defaults capabilities for both %s and %s",
                STAGE_INGRESS, STAGE_EGRESS);
        for (auto stage: {ACL_STAGE_INGRESS, ACL_STAGE_EGRESS})
        {
            initDefaultAclActionCapabilities(stage);
            putAclActionCapabilityInDB(stage);
        }
    }

    /* For those ACL action entry attributes for which acl parameter is enumeration (metadata->isenum == true)
     * we can query enum values which are implemented by vendor SAI.
     * For this purpose we may want to use "sai_query_attribute_enum_values_capability"
     * from SAI object API call (saiobject.h).
     * However, right now libsairedis does not support SAI object API, so we will just
     * put all values as supported for now.
     */

    queryAclActionAttrEnumValues(ACTION_PACKET_ACTION,
                                 aclL3ActionLookup,
                                 aclPacketActionLookup);
    queryAclActionAttrEnumValues(ACTION_DTEL_FLOW_OP,
                                 aclDTelActionLookup,
                                 aclDTelFlowOpTypeLookup);
}

void AclOrch::putAclActionCapabilityInDB(acl_stage_type_t stage)
{
    vector<FieldValueTuple> fvVector;
    auto stage_str = (stage == ACL_STAGE_INGRESS ? STAGE_INGRESS : STAGE_EGRESS);

    auto field = std::string("ACL_ACTIONS") + '|' + stage_str;
    auto& capabilities = m_aclCapabilities[stage];
    auto& acl_action_set = capabilities.actionList;

    string delimiter;
    ostringstream acl_action_value_stream;
    ostringstream is_action_list_mandatory_stream;

    for (const auto& action_map: {aclL3ActionLookup, aclMirrorStageLookup, aclDTelActionLookup})
    {
        for (const auto& it: action_map)
        {
            auto saiAction = AclEntryActionToAclAction(it.second);
            if (acl_action_set.find(saiAction) != acl_action_set.cend())
            {
                acl_action_value_stream << delimiter << it.first;
                delimiter = comma;
            }
        }
    }

    is_action_list_mandatory_stream << boolalpha << capabilities.isActionListMandatoryOnTableCreation;

    fvVector.emplace_back(STATE_DB_ACL_ACTION_FIELD_IS_ACTION_LIST_MANDATORY, is_action_list_mandatory_stream.str());
    fvVector.emplace_back(STATE_DB_ACL_ACTION_FIELD_ACTION_LIST, acl_action_value_stream.str());
    m_aclStageCapabilityTable.set(stage_str, fvVector);
}

void AclOrch::initDefaultAclActionCapabilities(acl_stage_type_t stage)
{
    m_aclCapabilities[stage] = defaultAclActionsSupported.at(stage);

    SWSS_LOG_INFO("Assumed %s %zu actions to be supported:",
            stage == ACL_STAGE_INGRESS ? STAGE_INGRESS : STAGE_EGRESS,
            m_aclCapabilities[stage].actionList.size());

    for (auto action: m_aclCapabilities[stage].actionList)
    {
        SWSS_LOG_INFO("    %s", sai_serialize_enum(action, &sai_metadata_enum_sai_acl_action_type_t).c_str());
    }
    // put capabilities in state DB
    putAclActionCapabilityInDB(stage);
}

template<typename AclActionAttrLookupT>
void AclOrch::queryAclActionAttrEnumValues(const string &action_name,
                                           const acl_rule_attr_lookup_t& ruleAttrLookupMap,
                                           const AclActionAttrLookupT lookupMap)
{
    vector<FieldValueTuple> fvVector;
    auto acl_attr = ruleAttrLookupMap.at(action_name);
    auto acl_action = AclEntryActionToAclAction(acl_attr);

    /* if the action is not supported then no need to do secondary query for
     * supported values
     */
    if (isAclActionSupported(ACL_STAGE_INGRESS, acl_action) ||
        isAclActionSupported(ACL_STAGE_EGRESS, acl_action))
    {
        string delimiter;
        ostringstream acl_action_value_stream;
        auto field = std::string("ACL_ACTION") + '|' + action_name;

        const auto* meta = sai_metadata_get_attr_metadata(SAI_OBJECT_TYPE_ACL_ENTRY, acl_attr);
        if (meta == nullptr)
        {
            SWSS_LOG_THROW("Metadata null pointer returned by sai_metadata_get_attr_metadata for action %s",
                           action_name.c_str());
        }

        if (!meta->isenum)
        {
            SWSS_LOG_THROW("%s is not an enum", action_name.c_str());
        }

        // TODO: once sai object api is available make this code compile
#ifdef SAIREDIS_SUPPORT_OBJECT_API
        vector<int32_t> values_list(meta->enummetadata->valuescount);
        sai_s32_list_t values;
        values.count = static_cast<uint32_t>(values_list.size());
        values.list = values_list.data();

        auto status = sai_query_attribute_enum_values_capability(gSwitchId,
                                                                 SAI_OBJECT_TYPE_ACL_ENTRY,
                                                                 acl_attr,
                                                                 &values);
        if (status == SAI_STATUS_SUCCESS)
        {
            for (size_t i = 0; i < values.count; i++)
            {
                m_aclEnumActionCapabilities[acl_action].insert(values.list[i]);
            }
        }
        else
        {
            SWSS_LOG_WARN("Failed to query enum values supported for ACL action %s - ",
                    "API is not implemented, assuming all values are supported for this action",
                    action_name.c_str());
            /* assume all enum values are supported */
            for (size_t i = 0; i < meta->enummetadata->valuescount; i++)
            {
                m_aclEnumActionCapabilities[acl_action].insert(meta->enummetadata->values[i]);
            }
        }
#else
        /* assume all enum values are supported until sai object api is available */
        for (size_t i = 0; i < meta->enummetadata->valuescount; i++)
        {
            m_aclEnumActionCapabilities[acl_action].insert(meta->enummetadata->values[i]);
        }
#endif

        // put supported values in DB
        for (const auto& it: lookupMap)
        {
            const auto foundIt = m_aclEnumActionCapabilities[acl_action].find(it.second);
            if (foundIt == m_aclEnumActionCapabilities[acl_action].cend())
            {
                continue;
            }
            acl_action_value_stream << delimiter << it.first;
            delimiter = comma;
        }

        fvVector.emplace_back(field, acl_action_value_stream.str());
    }

    m_switchOrch->set_switch_capability(fvVector);
}

AclOrch::AclOrch(vector<TableConnector>& connectors, DBConnector* stateDb, SwitchOrch *switchOrch,
        PortsOrch *portOrch, MirrorOrch *mirrorOrch, NeighOrch *neighOrch, RouteOrch *routeOrch, DTelOrch *dtelOrch) :
        Orch(connectors),
        m_aclStageCapabilityTable(stateDb, STATE_ACL_STAGE_CAPABILITY_TABLE_NAME),
        m_switchOrch(switchOrch),
        m_mirrorOrch(mirrorOrch),
        m_neighOrch(neighOrch),
        m_routeOrch(routeOrch),
        m_dTelOrch(dtelOrch),
        m_flex_counter_manager(
            ACL_COUNTER_FLEX_COUNTER_GROUP,
            StatsMode::READ,
            ACL_COUNTER_DEFAULT_POLLING_INTERVAL_MS,
            ACL_COUNTER_DEFAULT_ENABLED_STATE
        )
{
    SWSS_LOG_ENTER();

    init(connectors, portOrch, mirrorOrch, neighOrch, routeOrch);

    if (m_dTelOrch)
    {
        m_dTelOrch->attach(this);
        createDTelWatchListTables();
    }
}

AclOrch::~AclOrch()
{
    m_mirrorOrch->detach(this);

    if (m_dTelOrch)
    {
        m_dTelOrch->detach(this);
    }

    deleteDTelWatchListTables();
}

void AclOrch::update(SubjectType type, void *cntx)
{
    SWSS_LOG_ENTER();

    if (type != SUBJECT_TYPE_MIRROR_SESSION_CHANGE &&
            type != SUBJECT_TYPE_INT_SESSION_CHANGE &&
            type != SUBJECT_TYPE_PORT_CHANGE)
    {
        return;
    }

    // ACL table deals with port change
    // ACL rule deals with mirror session change and int session change
    for (auto& table : m_AclTables)
    {
        if (type == SUBJECT_TYPE_PORT_CHANGE)
        {
            table.second.update(type, cntx);
        }
        else
        {
            for (auto& rule : table.second.rules)
            {
                rule.second->update(type, cntx);
            }
        }
    }
}

void AclOrch::doTask(Consumer &consumer)
{
    SWSS_LOG_ENTER();

    if (!gPortsOrch->allPortsReady())
    {
        return;
    }

    string table_name = consumer.getTableName();

    if (table_name == CFG_ACL_TABLE_TABLE_NAME || table_name == APP_ACL_TABLE_TABLE_NAME)
    {
        doAclTableTask(consumer);
    }
    else if (table_name == CFG_ACL_RULE_TABLE_NAME || table_name == APP_ACL_RULE_TABLE_NAME)
    {
        doAclRuleTask(consumer);
    }
    else if (table_name == CFG_ACL_TABLE_TYPE_TABLE_NAME || table_name == APP_ACL_TABLE_TYPE_TABLE_NAME)
    {
        doAclTableTypeTask(consumer);
    }
    else
    {
        SWSS_LOG_ERROR("Invalid table %s", table_name.c_str());
    }
}

void AclOrch::getAddDeletePorts(AclTable    &newT,
                                AclTable    &curT,
                                set<string> &addSet,
                                set<string> &delSet)
{
    set<string> newPortSet, curPortSet;

    // Collect new ports
    for (auto p : newT.pendingPortSet)
    {
        newPortSet.insert(p);
    }
    for (auto p : newT.portSet)
    {
        newPortSet.insert(p);
    }

    // Collect current ports
    for (auto p : curT.pendingPortSet)
    {
        curPortSet.insert(p);
    }
    for (auto p : curT.portSet)
    {
        curPortSet.insert(p);
    }

    // Get all the ports to be added
    std::set_difference(newPortSet.begin(), newPortSet.end(),
                        curPortSet.begin(), curPortSet.end(),
                        std::inserter(addSet, addSet.end()));
    // Get all the ports to be deleted
    std::set_difference(curPortSet.begin(), curPortSet.end(),
                        newPortSet.begin(), newPortSet.end(),
                        std::inserter(delSet, delSet.end()));

}

bool AclOrch::updateAclTablePorts(AclTable &newTable, AclTable &curTable)
{
    sai_object_id_t    port_oid = SAI_NULL_OBJECT_ID;
    set<string>        addPortSet, deletePortSet;

    SWSS_LOG_ENTER();
    getAddDeletePorts(newTable, curTable, addPortSet, deletePortSet);

    // Lets first unbind and unlink ports to be removed
    for (auto p : deletePortSet)
    {
        SWSS_LOG_NOTICE("Deleting port %s from ACL list %s",
                        p.c_str(), curTable.id.c_str());
        if (curTable.pendingPortSet.find(p) != curTable.pendingPortSet.end())
        {
            SWSS_LOG_NOTICE("Removed:%s from pendingPortSet", p.c_str());
            curTable.pendingPortSet.erase(p);
        }
        else if (curTable.portSet.find(p) != curTable.portSet.end())
        {
            Port port;
            if (!gPortsOrch->getPort(p, port))
            {
                SWSS_LOG_ERROR("Unable to retrieve OID for port %s", p.c_str());
                continue;
            }

            getAclBindPortId(port, port_oid);
            assert(port_oid != SAI_NULL_OBJECT_ID);
            assert(curTable.ports.find(port_oid) != curTable.ports.end());
            if (curTable.ports[port_oid] != SAI_NULL_OBJECT_ID)
            {
                // Unbind and unlink
                SWSS_LOG_NOTICE("Unbind and Unlink:%s", p.c_str());
                curTable.unbind(port_oid);
                curTable.unlink(port_oid);
            }
            SWSS_LOG_NOTICE("Removed:%s from portSet", p.c_str());
            curTable.portSet.erase(p);
        }
    }

    // Now link and bind ports to be added
    for (auto p : addPortSet)
    {
        SWSS_LOG_NOTICE("Adding port %s to ACL list %s",
                        p.c_str(), curTable.id.c_str());
        Port port;
        if (!gPortsOrch->getPort(p, port))
        {
            curTable.pendingPortSet.emplace(p);
            continue;
        }

        if (!getAclBindPortId(port, port_oid))
        {
            // We do NOT expect this to happen at all.
            // If at all happens, lets catch it here!
            throw runtime_error("updateAclTablePorts: Couldn't find portOID");
        }

        curTable.portSet.emplace(p);

        // Link and bind
        SWSS_LOG_NOTICE("Link and Bind:%s", p.c_str());
        curTable.link(port_oid);
        curTable.bind(port_oid);
    }
    return true;
}

bool AclOrch::updateAclTable(AclTable &currentTable, AclTable &newTable)
{
    SWSS_LOG_ENTER();

    currentTable.description = newTable.description;
    if (!updateAclTablePorts(newTable, currentTable))
    {
        SWSS_LOG_ERROR("Failed to update ACL table port list");
        return false;
    }

    return true;
}

bool AclOrch::updateAclTable(string table_id, AclTable &table)
{
    SWSS_LOG_ENTER();

    auto tableOid = getTableById(table_id);
    if (tableOid == SAI_NULL_OBJECT_ID)
    {
        SWSS_LOG_ERROR("Failed to update ACL table %s: object doesn't exist", table_id.c_str());
        return false;
    }

    if (!updateAclTable(m_AclTables.at(tableOid), table))
    {
        SWSS_LOG_ERROR("Failed to update ACL table %s", table_id.c_str());
        return false;
    }

    return true;
}

bool AclOrch::addAclTable(AclTable &newTable)
{
    SWSS_LOG_ENTER();

    string table_id = newTable.id;
    if (newTable.type.getName() == TABLE_TYPE_CTRLPLANE)
    {
        m_ctrlAclTables.emplace(table_id, newTable);
        SWSS_LOG_NOTICE("Created control plane ACL table %s", newTable.id.c_str());
        return true;
    }

    sai_object_id_t table_oid = getTableById(table_id);
    auto table_stage = newTable.stage;

    if (table_oid != SAI_NULL_OBJECT_ID)
    {
        /* If ACL table exists, remove the table first.*/
        if (!removeAclTable(table_id))
        {
            SWSS_LOG_ERROR("Failed to remove existing ACL table %s before adding the new one",
                    table_id.c_str());
            return false;
        }
    }
    else
    {
        // If ACL table is new, check for the existence of current mirror tables
        // Note: only one table per mirror type can be created
        auto table_type = newTable.type;
        if (table_type.getName() == TABLE_TYPE_MIRROR || table_type.getName() == TABLE_TYPE_MIRRORV6)
        {
            string mirror_type;
            if (table_type.getName() == TABLE_TYPE_MIRROR && !m_mirrorTableId[table_stage].empty())
            {
                mirror_type = TABLE_TYPE_MIRROR;
            }

            if (table_type.getName() == TABLE_TYPE_MIRRORV6 && !m_mirrorV6TableId[table_stage].empty())
            {
                mirror_type = TABLE_TYPE_MIRRORV6;
            }

            if (!mirror_type.empty())
            {
                string stage_str = table_stage == ACL_STAGE_INGRESS ? "INGRESS" : "EGRESS";
                SWSS_LOG_ERROR(
                    "Mirror table %s (%s) has already been created",
                    mirror_type.c_str(),
                    stage_str.c_str());
                return false;
            }
        }
    }

    // Check if a separate mirror table is needed or not based on the platform
    if (newTable.type.getName() == TABLE_TYPE_MIRROR || newTable.type.getName() == TABLE_TYPE_MIRRORV6)
    {
        if (m_isCombinedMirrorV6Table &&
                (!m_mirrorTableId[table_stage].empty() ||
                !m_mirrorV6TableId[table_stage].empty())) {
            string orig_table_name;

            // If v4 table is created, mark v6 table is created
            if (!m_mirrorTableId[table_stage].empty())
            {
                orig_table_name = m_mirrorTableId[table_stage];
                m_mirrorV6TableId[table_stage] = newTable.id;
            }
            // If v6 table is created, mark v4 table is created
            else
            {
                orig_table_name = m_mirrorV6TableId[table_stage];
                m_mirrorTableId[table_stage] = newTable.id;
            }

            SWSS_LOG_NOTICE("Created ACL table %s as a sibling of %s",
                    newTable.id.c_str(), orig_table_name.c_str());

            return true;
        }
    }

    if (createBindAclTable(newTable, table_oid))
    {
        m_AclTables[table_oid] = newTable;
        SWSS_LOG_NOTICE("Created ACL table %s oid:%" PRIx64,
                newTable.id.c_str(), table_oid);

        // Mark the existence of the mirror table
        if (newTable.type.getName() == TABLE_TYPE_MIRROR)
        {
            m_mirrorTableId[table_stage] = table_id;
        }
        else if (newTable.type.getName() == TABLE_TYPE_MIRRORV6)
        {
            m_mirrorV6TableId[table_stage] = table_id;
        }

        return true;
    }
    else
    {
        SWSS_LOG_ERROR("Failed to create ACL table %s", table_id.c_str());
        return false;
    }
}

bool AclOrch::removeAclTable(string table_id)
{
    SWSS_LOG_ENTER();

    sai_object_id_t table_oid = getTableById(table_id);
    if (table_oid == SAI_NULL_OBJECT_ID)
    {
        SWSS_LOG_WARN("Skip deleting ACL table %s. Table does not exist.", table_id.c_str());
        return true;
    }

    /* If ACL rules associate with this table, remove the rules first.*/
    bool suc = m_AclTables[table_oid].clear();
    if (!suc) return false;

    if (deleteUnbindAclTable(table_oid) == SAI_STATUS_SUCCESS)
    {
        auto stage = m_AclTables[table_oid].stage;
        auto type = m_AclTables[table_oid].type;

        sai_acl_stage_t sai_stage = (stage == ACL_STAGE_INGRESS) ? SAI_ACL_STAGE_INGRESS : SAI_ACL_STAGE_EGRESS;
        for (const auto& bpointType: type.getBindPointTypes())
        {
            gCrmOrch->decCrmAclUsedCounter(CrmResourceType::CRM_ACL_TABLE, sai_stage, bpointType, table_oid);
        }

        SWSS_LOG_NOTICE("Successfully deleted ACL table %s", table_id.c_str());
        m_AclTables.erase(table_oid);

        // Clear mirror table information
        // If the v4 and v6 ACL mirror tables are combined together,
        // remove both of them.
        if (m_mirrorTableId[stage] == table_id)
        {
            m_mirrorTableId[stage].clear();
            if (m_isCombinedMirrorV6Table)
            {
                m_mirrorV6TableId[stage].clear();
            }
        }
        else if (m_mirrorV6TableId[stage] == table_id)
        {
            m_mirrorV6TableId[stage].clear();
            if (m_isCombinedMirrorV6Table)
            {
                m_mirrorTableId[stage].clear();
            }
        }

        return true;
    }
    else
    {
        SWSS_LOG_ERROR("Failed to delete ACL table %s.", table_id.c_str());
        return false;
    }
}

bool AclOrch::addAclTableType(const AclTableType& tableType)
{
    SWSS_LOG_ENTER();

    if (tableType.getName().empty())
    {
        SWSS_LOG_ERROR("Received table type without a name");
        return false;
    }

    if (m_AclTableTypes.find(tableType.getName()) != m_AclTableTypes.end())
    {
        SWSS_LOG_ERROR("Table type %s already exists", tableType.getName().c_str());
        return false;
    }

    m_AclTableTypes.emplace(tableType.getName(), tableType);
    return true;
}

bool AclOrch::removeAclTableType(const string& tableTypeName)
{
    // It is Ok to remove table type that is in use by AclTable.
    // AclTable holds a copy of AclTableType and there is no
    // SAI object associated with AclTableType.
    // So it is no harm to remove it without validation.
    // The upper layer can although ensure that
    // user does not remove table type that is referenced
    // by an ACL table.
    if (!m_AclTableTypes.erase(tableTypeName))
    {
        SWSS_LOG_ERROR("Unknown table type %s", tableTypeName.c_str());
        return false;
    }

    return true;
}

bool AclOrch::addAclRule(shared_ptr<AclRule> newRule, string table_id)
{
    sai_object_id_t table_oid = getTableById(table_id);
    if (table_oid == SAI_NULL_OBJECT_ID)
    {
        SWSS_LOG_ERROR("Failed to add ACL rule in ACL table %s. Table doesn't exist", table_id.c_str());
        return false;
    }

    if (!m_AclTables[table_oid].add(newRule))
    {
        return false;
    }

    if (newRule->hasCounter())
    {
        registerFlexCounter(*newRule);
    }

    return true;
}

bool AclOrch::removeAclRule(string table_id, string rule_id)
{
    sai_object_id_t table_oid = getTableById(table_id);
    if (table_oid == SAI_NULL_OBJECT_ID)
    {
        SWSS_LOG_WARN("Skip removing rule %s from ACL table %s. Table does not exist", rule_id.c_str(), table_id.c_str());
        return true;
    }

    auto rule = getAclRule(table_id, rule_id);
    if (!rule)
    {
        return false;
    }

    if (rule->hasCounter())
    {
        deregisterFlexCounter(*rule);
    }

    return m_AclTables[table_oid].remove(rule_id);
}

AclRule* AclOrch::getAclRule(string table_id, string rule_id)
{
    sai_object_id_t table_oid = getTableById(table_id);
    if (table_oid == SAI_NULL_OBJECT_ID)
    {
        SWSS_LOG_INFO("Table %s does not exist", table_id.c_str());
        return nullptr;
    }

    const auto& rule_it = m_AclTables[table_oid].rules.find(rule_id);
    if (rule_it == m_AclTables[table_oid].rules.end())
    {
        SWSS_LOG_INFO("Rule %s doesn't exist", rule_id.c_str());
        return nullptr;
    }

    return rule_it->second.get();
}

bool AclOrch::updateAclRule(string table_id, string rule_id, string attr_name, void *data, bool oper)
{
    SWSS_LOG_ENTER();

    sai_object_id_t table_oid = getTableById(table_id);
    string attr_value;

    if (table_oid == SAI_NULL_OBJECT_ID)
    {
        SWSS_LOG_ERROR("Failed to update ACL rule in ACL table %s. Table doesn't exist", table_id.c_str());
        return false;
    }

    auto rule_it = m_AclTables[table_oid].rules.find(rule_id);
    if (rule_it == m_AclTables[table_oid].rules.end())
    {
        SWSS_LOG_ERROR("Failed to update ACL rule in ACL table %s. Rule doesn't exist", rule_id.c_str());
        return false;
    }

    switch (aclMatchLookup[attr_name])
    {
        case SAI_ACL_ENTRY_ATTR_FIELD_IN_PORTS:
        {
            sai_object_id_t port_oid = *(sai_object_id_t *)data;
            vector<sai_object_id_t> in_ports = rule_it->second->getInPorts();

            if (oper == RULE_OPER_ADD)
            {
                in_ports.push_back(port_oid);
            }
            else
            {
                for (auto port_iter = in_ports.begin(); port_iter != in_ports.end(); port_iter++)
                {
                    if (*port_iter == port_oid)
                    {
                        in_ports.erase(port_iter);
                        break;
                    }
                }
            }

            for (const auto& port_iter: in_ports)
            {
                Port p;
                gPortsOrch->getPort(port_iter, p);
                attr_value += p.m_alias;
                attr_value += ',';
            }

            if (!attr_value.empty())
            {
                attr_value.pop_back();
            }

            rule_it->second->validateAddMatch(MATCH_IN_PORTS, attr_value);
            rule_it->second->updateInPorts();
        }
        break;

        default:
            SWSS_LOG_ERROR("Acl rule update not supported for attr name %s", attr_name.c_str());
        break;
    }

    return true;
}

bool AclOrch::updateAclRule(string table_id, string rule_id, bool enableCounter)
{
    SWSS_LOG_ENTER();

    auto tableOid = getTableById(table_id);
    if (tableOid == SAI_NULL_OBJECT_ID)
    {
        SWSS_LOG_ERROR(
            "Failed to update ACL rule %s: ACL table %s doesn't exist",
            rule_id.c_str(),
            table_id.c_str()
        );
        return false;
    }

    const auto &cit = m_AclTables.at(tableOid).rules.find(rule_id);
    if (cit == m_AclTables.at(tableOid).rules.cend())
    {
        SWSS_LOG_ERROR(
            "Failed to update ACL rule %s in ACL table %s: object doesn't exist",
            rule_id.c_str(),
            table_id.c_str()
        );
        return false;
    }

    auto &rule = cit->second;

    if (enableCounter)
    {
        if (!rule->enableCounter())
        {
            SWSS_LOG_ERROR(
                "Failed to enable ACL counter for ACL rule %s in ACL table %s",
                rule_id.c_str(),
                table_id.c_str()
            );
            return false;
        }

        registerFlexCounter(*rule);
        return true;
    }

    deregisterFlexCounter(*rule);
    if (!rule->disableCounter())
    {
        SWSS_LOG_ERROR(
            "Failed to disable ACL counter for ACL rule %s in ACL table %s",
            rule_id.c_str(),
            table_id.c_str()
        );
        return false;
    }

    return true;
}

bool AclOrch::isCombinedMirrorV6Table()
{
    return m_isCombinedMirrorV6Table;
}

bool AclOrch::isAclMirrorTableSupported(string type) const
{
    const auto &cit = m_mirrorTableCapabilities.find(type);
    if (cit == m_mirrorTableCapabilities.cend())
    {
        return false;
    }

    return cit->second;
}

bool AclOrch::isAclMirrorV4Supported() const
{
    return isAclMirrorTableSupported(TABLE_TYPE_MIRROR);
}

bool AclOrch::isAclMirrorV6Supported() const
{
    return isAclMirrorTableSupported(TABLE_TYPE_MIRRORV6);
}

bool AclOrch::isAclActionListMandatoryOnTableCreation(acl_stage_type_t stage) const
{
    const auto& it = m_aclCapabilities.find(stage);
    if (it == m_aclCapabilities.cend())
    {
        return false;
    }
    return it->second.isActionListMandatoryOnTableCreation;
}

bool AclOrch::isAclActionSupported(acl_stage_type_t stage, sai_acl_action_type_t action) const
{
    const auto& it = m_aclCapabilities.find(stage);
    if (it == m_aclCapabilities.cend())
    {
        return false;
    }
    const auto& actionCapability = it->second;
    return actionCapability.actionList.find(action) != actionCapability.actionList.cend();
}

bool AclOrch::isAclActionEnumValueSupported(sai_acl_action_type_t action, sai_acl_action_parameter_t param) const
{
    const auto& it = m_aclEnumActionCapabilities.find(action);
    if (it == m_aclEnumActionCapabilities.cend())
    {
        return false;
    }
    return it->second.find(param.s32) != it->second.cend();
}

void AclOrch::doAclTableTask(Consumer &consumer)
{
    SWSS_LOG_ENTER();

    auto it = consumer.m_toSync.begin();
    while (it != consumer.m_toSync.end())
    {
        KeyOpFieldsValuesTuple t = it->second;
        string key = kfvKey(t);
        size_t found = key.find(consumer.getConsumerTable()->getTableNameSeparator().c_str());
        string table_id = key.substr(0, found);
        string op = kfvOp(t);

        SWSS_LOG_DEBUG("OP: %s, TABLE_ID: %s", op.c_str(), table_id.c_str());

        if (op == SET_COMMAND)
        {
            AclTable newTable(this);
            string tableTypeName;
            bool bAllAttributesOk = true;

            newTable.id = table_id;
            // Scan all attributes
            for (auto itp : kfvFieldsValues(t))
            {
                string attr_name = to_upper(fvField(itp));
                string attr_value = fvValue(itp);

                SWSS_LOG_DEBUG("TABLE ATTRIBUTE: %s : %s", attr_name.c_str(), attr_value.c_str());

                if (attr_name == ACL_TABLE_DESCRIPTION)
                {
                    newTable.description = attr_value;
                }
                else if (attr_name == ACL_TABLE_TYPE)
                {
                    if (!processAclTableType(attr_value, tableTypeName))
                    {
                        SWSS_LOG_ERROR("Failed to process ACL table %s type",
                                table_id.c_str());
                        bAllAttributesOk = false;
                        break;
                    }
                }
                else if (attr_name == ACL_TABLE_PORTS)
                {
                    if (!processAclTablePorts(attr_value, newTable))
                    {
                        SWSS_LOG_ERROR("Failed to process ACL table %s ports",
                                table_id.c_str());
                        bAllAttributesOk = false;
                        break;
                    }
                }
                else if (attr_name == ACL_TABLE_STAGE)
                {
                   if (!processAclTableStage(attr_value, newTable.stage))
                   {
                       SWSS_LOG_ERROR("Failed to process ACL table %s stage",
                               table_id.c_str());
                       bAllAttributesOk = false;
                       break;
                   }
                }
                else if (attr_name == ACL_TABLE_SERVICES)
                {
                    // TODO: validate control plane ACL table has this attribute
                    continue;
                }
                else
                {
                    SWSS_LOG_ERROR("Unknown table attribute '%s'", attr_name.c_str());
                    bAllAttributesOk = false;
                    break;
                }
            }

            auto tableType = getAclTableType(tableTypeName);
            if (!tableType)
            {
                it++;
                continue;
            }

            newTable.validateAddType(*tableType);

            // validate and create/update ACL Table
            if (bAllAttributesOk && newTable.validate())
            {
                // If the the table already exists and meets the below condition(s)
                // update the table. Otherwise delete and re-create
                // Condition 1: Table's TYPE and STAGE hasn't changed

                sai_object_id_t table_oid = getTableById(table_id);
                if (table_oid != SAI_NULL_OBJECT_ID &&
                    !isAclTableTypeUpdated(newTable.type.getName(),
                                           m_AclTables[table_oid]) &&
                    !isAclTableStageUpdated(newTable.stage,
                                            m_AclTables[table_oid]))
                {
                    // Update the existing table using the info in newTable
                    if (updateAclTable(m_AclTables[table_oid], newTable))
                    {
                        SWSS_LOG_NOTICE("Successfully updated existing ACL table %s",
                                        table_id.c_str());
                        it = consumer.m_toSync.erase(it);
                    }
                    else
                    {
                        SWSS_LOG_ERROR("Failed to update existing ACL table %s",
                                        table_id.c_str());
                        it++;
                    }
                }
                else
                {
                    if (addAclTable(newTable))
                        it = consumer.m_toSync.erase(it);
                    else
                        it++;
                }
            }
            else
            {
                it = consumer.m_toSync.erase(it);
                SWSS_LOG_ERROR("Failed to create ACL table %s, invalid configuration",
                        table_id.c_str());
            }
        }
        else if (op == DEL_COMMAND)
        {
            if (removeAclTable(table_id))
                it = consumer.m_toSync.erase(it);
            else
                it++;
        }
        else
        {
            it = consumer.m_toSync.erase(it);
            SWSS_LOG_ERROR("Unknown operation type %s", op.c_str());
        }
    }
}

void AclOrch::doAclRuleTask(Consumer &consumer)
{
    SWSS_LOG_ENTER();

    auto it = consumer.m_toSync.begin();
    while (it != consumer.m_toSync.end())
    {
        KeyOpFieldsValuesTuple t = it->second;
        string key = kfvKey(t);
        size_t found = key.find(consumer.getConsumerTable()->getTableNameSeparator().c_str());
        string table_id = key.substr(0, found);
        string rule_id = key.substr(found + 1);
        string op = kfvOp(t);

        SWSS_LOG_INFO("OP: %s, TABLE_ID: %s, RULE_ID: %s", op.c_str(), table_id.c_str(), rule_id.c_str());

        if (table_id.empty())
        {
            SWSS_LOG_WARN("ACL rule with RULE_ID: %s is not valid as TABLE_ID is empty", rule_id.c_str());
            it = consumer.m_toSync.erase(it);
            continue;
        }

        if (op == SET_COMMAND)
        {
            bool bAllAttributesOk = true;
            shared_ptr<AclRule> newRule;

            // Get the ACL table OID
            sai_object_id_t table_oid = getTableById(table_id);

            /* ACL table is not yet created or ACL table is a control plane table */
            if (table_oid == SAI_NULL_OBJECT_ID)
            {

                /* Skip the control plane rules */
                if (m_ctrlAclTables.find(table_id) != m_ctrlAclTables.end())
                {
                    SWSS_LOG_INFO("Skip control plane ACL rule %s", key.c_str());
                    it = consumer.m_toSync.erase(it);
                    continue;
                }

                SWSS_LOG_INFO("Wait for ACL table %s to be created", table_id.c_str());
                it++;
                continue;
            }

            auto type = m_AclTables[table_oid].type.getName();
            auto stage = m_AclTables[table_oid].stage;
            if (type == TABLE_TYPE_MIRROR || type == TABLE_TYPE_MIRRORV6)
            {
                type = table_id == m_mirrorTableId[stage] ? TABLE_TYPE_MIRROR : TABLE_TYPE_MIRRORV6;
            }


            try
            {
                newRule = AclRule::makeShared(this, m_mirrorOrch, m_dTelOrch, rule_id, table_id, t);
            }
            catch (exception &e)
            {
                SWSS_LOG_ERROR("Error while creating ACL rule %s: %s", rule_id.c_str(), e.what());
                it = consumer.m_toSync.erase(it);
                return;
            }
            bool bHasTCPFlag = false;
            bool bHasIPProtocol = false;
            for (const auto& itr : kfvFieldsValues(t))
            {
                string attr_name = to_upper(fvField(itr));
                string attr_value = fvValue(itr);

                SWSS_LOG_INFO("ATTRIBUTE: %s %s", attr_name.c_str(), attr_value.c_str());
                if (attr_name == MATCH_TCP_FLAGS)
                {
                    bHasTCPFlag = true;
                }
                if (attr_name == MATCH_IP_PROTOCOL || attr_name == MATCH_NEXT_HEADER)
                {
                    bHasIPProtocol = true;
                }
                if (newRule->validateAddPriority(attr_name, attr_value))
                {
                    SWSS_LOG_INFO("Added priority attribute");
                }
                else if (newRule->validateAddMatch(attr_name, attr_value))
                {
                    SWSS_LOG_INFO("Added match attribute '%s'", attr_name.c_str());
                }
                else if (newRule->validateAddAction(attr_name, attr_value))
                {
                    SWSS_LOG_INFO("Added action attribute '%s'", attr_name.c_str());
                }
                else
                {
                    SWSS_LOG_ERROR("Unknown or invalid rule attribute '%s : %s'", attr_name.c_str(), attr_value.c_str());
                    bAllAttributesOk = false;
                    break;
                }
            }
            // If acl rule is to match TCP_FLAGS, and IP_PROTOCOL(NEXT_HEADER) is not set
            // we set IP_PROTOCOL(NEXT_HEADER) to 6 to match TCP explicitly
            if (bHasTCPFlag && !bHasIPProtocol)
            {
                string attr_name;
                if (type == TABLE_TYPE_MIRRORV6 || type == TABLE_TYPE_L3V6)
                {
                    attr_name = MATCH_NEXT_HEADER;
                }
                else
                {
                    attr_name = MATCH_IP_PROTOCOL;

                }
                string attr_value = std::to_string(TCP_PROTOCOL_NUM);
                if (newRule->validateAddMatch(attr_name, attr_value))
                {
                    SWSS_LOG_INFO("Automatically added match attribute '%s : %s'", attr_name.c_str(), attr_value.c_str());
                }
                else
                {
                    SWSS_LOG_ERROR("Failed to add attribute '%s : %s'", attr_name.c_str(), attr_value.c_str());
                }
            }

            // validate and create ACL rule
            if (bAllAttributesOk && newRule->validate())
            {
                if (addAclRule(newRule, table_id))
                    it = consumer.m_toSync.erase(it);
                else
                    it++;
            }
            else
            {
                it = consumer.m_toSync.erase(it);
                SWSS_LOG_ERROR("Failed to create ACL rule. Rule configuration is invalid");
            }
        }
        else if (op == DEL_COMMAND)
        {
            if (removeAclRule(table_id, rule_id))
                it = consumer.m_toSync.erase(it);
            else
                it++;
        }
        else
        {
            it = consumer.m_toSync.erase(it);
            SWSS_LOG_ERROR("Unknown operation type %s", op.c_str());
        }
    }
}

void AclOrch::doAclTableTypeTask(Consumer &consumer)
{
    SWSS_LOG_ENTER();

    auto it = consumer.m_toSync.begin();
    while (it != consumer.m_toSync.end())
    {
        auto keyOpFieldValues = it->second;
        auto key = kfvKey(keyOpFieldValues);
        auto op = kfvOp(keyOpFieldValues);

        if (op == SET_COMMAND)
        {
            AclTableTypeBuilder builder;
            if (!AclTableTypeParser().parse(key, kfvFieldsValues(keyOpFieldValues), builder))
            {
                SWSS_LOG_ERROR("Failed to parse ACL table type configuration %s", key.c_str());
                it = consumer.m_toSync.erase(it);
                continue;
            }

            addAclTableType(builder.build());
        }
        else if (op == DEL_COMMAND)
        {
            removeAclTableType(key);
        }
        else
        {
            SWSS_LOG_ERROR("Unknown operation type %s", op.c_str());
        }

        it = consumer.m_toSync.erase(it);
    }
}

bool AclOrch::processAclTablePorts(string portList, AclTable &aclTable)
{
    SWSS_LOG_ENTER();

    auto port_list = tokenize(portList, ',');
    set<string> ports(port_list.begin(), port_list.end());

    for (auto alias : ports)
    {
        Port port;
        if (!gPortsOrch->getPort(alias, port))
        {
            SWSS_LOG_INFO("Add unready port %s to pending list for ACL table %s",
                    alias.c_str(), aclTable.id.c_str());
            aclTable.pendingPortSet.emplace(alias);
            continue;
        }

        sai_object_id_t bind_port_id;
        if (!getAclBindPortId(port, bind_port_id))
        {
            SWSS_LOG_ERROR("Failed to get port %s bind port ID for ACL table %s",
                    alias.c_str(), aclTable.id.c_str());
            return false;
        }

        aclTable.link(bind_port_id);
        aclTable.portSet.emplace(alias);
    }

    return true;
}

bool AclOrch::isAclTableTypeUpdated(string table_type, AclTable &t)
{
    if (m_isCombinedMirrorV6Table && (table_type == TABLE_TYPE_MIRROR || table_type == TABLE_TYPE_MIRRORV6))
    {
        // TABLE_TYPE_MIRRORV6 and TABLE_TYPE_MIRROR should be treated as same type in combined scenario
        return !(t.type.getName() == TABLE_TYPE_MIRROR || t.type.getName() == TABLE_TYPE_MIRRORV6);
    }
    return (table_type != t.type.getName());
}

bool AclOrch::processAclTableType(string type, string &out_table_type)
{
    SWSS_LOG_ENTER();

    if (type.empty())
    {
        return false;
    }

    out_table_type = type;

    return true;
}

bool AclOrch::isAclTableStageUpdated(acl_stage_type_t acl_stage, AclTable &t)
{
    return (acl_stage != t.stage);
}

bool AclOrch::processAclTableStage(string stage, acl_stage_type_t &acl_stage)
{
    SWSS_LOG_ENTER();

    auto iter = aclStageLookUp.find(to_upper(stage));

    if (iter == aclStageLookUp.end())
    {
        acl_stage = ACL_STAGE_UNKNOWN;
        return false;
    }

    acl_stage = iter->second;

    return true;
}

const AclTableType* AclOrch::getAclTableType(const string& tableTypeName) const
{
    auto it = m_AclTableTypes.find(to_upper(tableTypeName));
    if (it == m_AclTableTypes.end())
    {
        SWSS_LOG_INFO("Failed to find ACL table type %s", tableTypeName.c_str());
        return nullptr;
    }

    return &it->second;
}

sai_object_id_t AclOrch::getTableById(string table_id)
{
    SWSS_LOG_ENTER();

    if (table_id.empty())
    {
        SWSS_LOG_WARN("table_id is empty");
        return SAI_NULL_OBJECT_ID;
    }

    for (auto it : m_AclTables)
    {
        if (it.second.id == table_id)
        {
            return it.first;
        }
    }

    // Check if the table is a mirror table and a sibling mirror table is created
    for (auto stage: {ACL_STAGE_INGRESS, ACL_STAGE_EGRESS}) {
        if (m_isCombinedMirrorV6Table &&
                (table_id == m_mirrorTableId[stage] || table_id == m_mirrorV6TableId[stage]))
        {
            // If the table is v4, the corresponding v6 table is already created
            if (table_id == m_mirrorTableId[stage])
            {
                return getTableById(m_mirrorV6TableId[stage]);
            }
            // If the table is v6, the corresponding v4 table is already created
            else
            {
                return getTableById(m_mirrorTableId[stage]);
            }
        }
    }

    return SAI_NULL_OBJECT_ID;
}

const AclTable *AclOrch::getTableByOid(sai_object_id_t oid) const
{
   const auto& it = m_AclTables.find(oid);
   if (it == m_AclTables.cend())
   {
       return nullptr;
   }
   return &it->second;
}

bool AclOrch::createBindAclTable(AclTable &aclTable, sai_object_id_t &table_oid)
{
    SWSS_LOG_ENTER();

    bool suc = aclTable.create();
    if (!suc) return false;

    table_oid = aclTable.getOid();
    sai_status_t status = bindAclTable(aclTable);
    if (status != SAI_STATUS_SUCCESS)
    {
        SWSS_LOG_ERROR("Failed to bind table %s to ports",
                aclTable.id.c_str());
        return false;
    }
    return true;
}

sai_status_t AclOrch::deleteUnbindAclTable(sai_object_id_t table_oid)
{
    SWSS_LOG_ENTER();
    sai_status_t status;

    if ((status = bindAclTable(m_AclTables[table_oid], false)) != SAI_STATUS_SUCCESS)
    {
        SWSS_LOG_ERROR("Failed to unbind table %s",
                m_AclTables[table_oid].id.c_str());
        return status;
    }

    return sai_acl_api->remove_acl_table(table_oid);
}

sai_status_t AclOrch::bindAclTable(AclTable &aclTable, bool bind)
{
    SWSS_LOG_ENTER();

    sai_status_t status = SAI_STATUS_SUCCESS;

    SWSS_LOG_NOTICE("%s table %s to ports", bind ? "Bind" : "Unbind", aclTable.id.c_str());

    if (aclTable.ports.empty())
    {
        SWSS_LOG_WARN("Port list is empty for %s table", aclTable.id.c_str());
        return SAI_STATUS_SUCCESS;
    }

    bind ? aclTable.bind() : aclTable.unbind();

    return status;
}

void AclOrch::createDTelWatchListTables()
{
    SWSS_LOG_ENTER();

    AclTableTypeBuilder builder;

    AclTable flowWLTable(this, TABLE_TYPE_DTEL_FLOW_WATCHLIST);
    AclTable dropWLTable(this, TABLE_TYPE_DTEL_DROP_WATCHLIST);

    flowWLTable.validateAddStage(ACL_STAGE_INGRESS);
    flowWLTable.validateAddType(builder
        .withBindPointType(SAI_ACL_BIND_POINT_TYPE_SWITCH)
        .withMatch(make_shared<AclTableMatch>(SAI_ACL_TABLE_ATTR_FIELD_ETHER_TYPE))
        .withMatch(make_shared<AclTableMatch>(SAI_ACL_TABLE_ATTR_FIELD_SRC_IP))
        .withMatch(make_shared<AclTableMatch>(SAI_ACL_TABLE_ATTR_FIELD_DST_IP))
        .withMatch(make_shared<AclTableMatch>(SAI_ACL_TABLE_ATTR_FIELD_L4_SRC_PORT))
        .withMatch(make_shared<AclTableMatch>(SAI_ACL_TABLE_ATTR_FIELD_L4_DST_PORT))
        .withMatch(make_shared<AclTableMatch>(SAI_ACL_TABLE_ATTR_FIELD_IP_PROTOCOL))
        .withMatch(make_shared<AclTableMatch>(SAI_ACL_TABLE_ATTR_FIELD_TUNNEL_VNI))
        .withMatch(make_shared<AclTableMatch>(SAI_ACL_TABLE_ATTR_FIELD_INNER_ETHER_TYPE))
        .withMatch(make_shared<AclTableMatch>(SAI_ACL_TABLE_ATTR_FIELD_INNER_SRC_IP))
        .withMatch(make_shared<AclTableMatch>(SAI_ACL_TABLE_ATTR_FIELD_INNER_DST_IP))
        .withAction(SAI_ACL_ACTION_TYPE_ACL_DTEL_FLOW_OP)
        .withAction(SAI_ACL_ACTION_TYPE_DTEL_INT_SESSION)
        .withAction(SAI_ACL_ACTION_TYPE_DTEL_REPORT_ALL_PACKETS)
        .withAction(SAI_ACL_ACTION_TYPE_DTEL_FLOW_SAMPLE_PERCENT)
        .build()
    );
    flowWLTable.setDescription("Dataplane Telemetry Flow Watchlist table");

    dropWLTable.validateAddStage(ACL_STAGE_INGRESS);
    dropWLTable.validateAddType(builder
        .withBindPointType(SAI_ACL_BIND_POINT_TYPE_SWITCH)
        .withMatch(make_shared<AclTableMatch>(SAI_ACL_TABLE_ATTR_FIELD_ETHER_TYPE))
        .withMatch(make_shared<AclTableMatch>(SAI_ACL_TABLE_ATTR_FIELD_SRC_IP))
        .withMatch(make_shared<AclTableMatch>(SAI_ACL_TABLE_ATTR_FIELD_DST_IP))
        .withMatch(make_shared<AclTableMatch>(SAI_ACL_TABLE_ATTR_FIELD_L4_SRC_PORT))
        .withMatch(make_shared<AclTableMatch>(SAI_ACL_TABLE_ATTR_FIELD_L4_DST_PORT))
        .withMatch(make_shared<AclTableMatch>(SAI_ACL_TABLE_ATTR_FIELD_IP_PROTOCOL))
        .withAction(SAI_ACL_ACTION_TYPE_DTEL_DROP_REPORT_ENABLE)
        .withAction(SAI_ACL_ACTION_TYPE_DTEL_TAIL_DROP_REPORT_ENABLE)
        .build()
    );
    dropWLTable.setDescription("Dataplane Telemetry Drop Watchlist table");

    addAclTable(flowWLTable);
    addAclTable(dropWLTable);
}

void AclOrch::deleteDTelWatchListTables()
{
    SWSS_LOG_ENTER();

    removeAclTable(TABLE_TYPE_DTEL_FLOW_WATCHLIST);
    removeAclTable(TABLE_TYPE_DTEL_DROP_WATCHLIST);
}

void AclOrch::registerFlexCounter(const AclRule& rule)
{
    SWSS_LOG_ENTER();

    auto ruleIdentifier = generateAclRuleIdentifierInCountersDb(rule);
    auto counterOidStr = sai_serialize_object_id(rule.getCounterOid());

    unordered_set<string> serializedCounterStatAttrs;
    for (const auto& counterAttrPair: aclCounterLookup)
    {
        sai_acl_counter_attr_t id {};
        tie(std::ignore, id) = counterAttrPair;
        auto meta = sai_metadata_get_attr_metadata(SAI_OBJECT_TYPE_ACL_COUNTER, id);
        if (!meta)
        {
            SWSS_LOG_THROW("SAI Bug: Failed to get metadata of attribute %d for SAI_OBJECT_TYPE_ACL_COUNTER", id);
        }
        serializedCounterStatAttrs.insert(sai_serialize_attr_id(*meta));
    }

    m_flex_counter_manager.setCounterIdList(rule.getCounterOid(), CounterType::ACL_COUNTER, serializedCounterStatAttrs);
    m_countersDb.hset(COUNTERS_ACL_COUNTER_RULE_MAP, ruleIdentifier, counterOidStr);
}

void AclOrch::deregisterFlexCounter(const AclRule& rule)
{
    auto ruleIdentifier = generateAclRuleIdentifierInCountersDb(rule);
    m_countersDb.hdel(COUNTERS_ACL_COUNTER_RULE_MAP, rule.getId());
    m_flex_counter_manager.clearCounterIdList(rule.getCounterOid());
}

string AclOrch::generateAclRuleIdentifierInCountersDb(const AclRule& rule) const
{
    return rule.getTableId() + m_countersTable.getTableNameSeparator() + rule.getId();
}

bool AclOrch::getAclBindPortId(Port &port, sai_object_id_t &port_id)
{
    SWSS_LOG_ENTER();

    switch (port.m_type)
    {
        case Port::PHY:
            if (port.m_lag_member_id != SAI_NULL_OBJECT_ID)
            {
                SWSS_LOG_WARN("Invalid configuration. Bind table to LAG member %s is not allowed", port.m_alias.c_str());
                return false;
            }
            else
            {
                port_id = port.m_port_id;
            }
            break;
        case Port::LAG:
            port_id = port.m_lag_id;
            break;
        case Port::VLAN:
            port_id = port.m_vlan_info.vlan_oid;
            break;
        default:
            SWSS_LOG_ERROR("Failed to process port. Incorrect port %s type %d", port.m_alias.c_str(), port.m_type);
            return false;
    }

    return true;
}<|MERGE_RESOLUTION|>--- conflicted
+++ resolved
@@ -32,14 +32,12 @@
 #define MIN_VLAN_ID 1    // 0 is a reserved VLAN ID
 #define MAX_VLAN_ID 4095 // 4096 is a reserved VLAN ID
 
-<<<<<<< HEAD
 #define STATE_DB_ACL_ACTION_FIELD_IS_ACTION_LIST_MANDATORY "is_action_list_mandatory"
 #define STATE_DB_ACL_ACTION_FIELD_ACTION_LIST              "action_list"
-=======
 #define COUNTERS_ACL_COUNTER_RULE_MAP "ACL_COUNTER_RULE_MAP"
+
 #define ACL_COUNTER_DEFAULT_POLLING_INTERVAL_MS 10000 // ms
 #define ACL_COUNTER_DEFAULT_ENABLED_STATE false
->>>>>>> 5f8ebfa1
 
 const int TCP_PROTOCOL_NUM = 6; // TCP protocol number
 
@@ -169,7 +167,6 @@
     { IP_TYPE_ARP_REPLY,   SAI_ACL_IP_TYPE_ARP_REPLY }
 };
 
-<<<<<<< HEAD
 static sai_acl_table_attr_t AclEntryFieldToAclTableField(sai_acl_entry_attr_t attr)
 {
     if (!IS_ATTR_ID_IN_RANGE(attr, ACL_ENTRY, FIELD))
@@ -469,17 +466,13 @@
     return true;
 }
 
-
-AclRule::AclRule(AclOrch *pAclOrch, string rule, string table, bool createCounter) :
-=======
 static map<sai_acl_counter_attr_t, sai_acl_counter_attr_t> aclCounterLookup =
 {
     {SAI_ACL_COUNTER_ATTR_ENABLE_BYTE_COUNT,   SAI_ACL_COUNTER_ATTR_BYTES},
     {SAI_ACL_COUNTER_ATTR_ENABLE_PACKET_COUNT, SAI_ACL_COUNTER_ATTR_PACKETS},
 };
 
-AclRule::AclRule(AclOrch *pAclOrch, string rule, string table, acl_table_type_t type, bool createCounter) :
->>>>>>> 5f8ebfa1
+AclRule::AclRule(AclOrch *pAclOrch, string rule, string table, bool createCounter) :
     m_pAclOrch(pAclOrch),
     m_id(rule),
     m_ruleOid(SAI_NULL_OBJECT_ID),
@@ -1018,33 +1011,7 @@
     }
 }
 
-<<<<<<< HEAD
-AclRuleCounters AclRule::getCounters()
-{
-    SWSS_LOG_ENTER();
-
-    if (m_counterOid == SAI_NULL_OBJECT_ID)
-    {
-        return AclRuleCounters();
-    }
-
-    sai_attribute_t counter_attr[2];
-    counter_attr[0].id = SAI_ACL_COUNTER_ATTR_PACKETS;
-    counter_attr[1].id = SAI_ACL_COUNTER_ATTR_BYTES;
-
-    if (sai_acl_api->get_acl_counter_attribute(m_counterOid, 2, counter_attr) != SAI_STATUS_SUCCESS)
-    {
-        SWSS_LOG_ERROR("Failed to get counters for %s rule", m_id.c_str());
-        return AclRuleCounters();
-    }
-
-    return AclRuleCounters(counter_attr[0].value.u64, counter_attr[1].value.u64);
-}
-
 string AclRule::getId() const
-=======
-shared_ptr<AclRule> AclRule::makeShared(acl_table_type_t type, AclOrch *acl, MirrorOrch *mirror, DTelOrch *dtel, const string& rule, const string& table, const KeyOpFieldsValuesTuple& data)
->>>>>>> 5f8ebfa1
 {
     return m_id;
 }
@@ -1052,6 +1019,26 @@
 string AclRule::getTableId() const
 {
     return m_pTable->getId();
+}
+
+sai_object_id_t AclRule::getOid() const
+{
+    return m_ruleOid;
+}
+
+sai_object_id_t AclRule::getCounterOid() const
+{
+    return m_counterOid;
+}
+
+bool AclRule::hasCounter() const
+{
+    return getCounterOid() != SAI_NULL_OBJECT_ID;
+}
+
+vector<sai_object_id_t> AclRule::getInPorts()
+{
+    return m_inPorts;
 }
 
 const map<sai_acl_entry_attr_t, sai_attribute_value_t>& AclRule::getMatches() const
@@ -1982,25 +1969,8 @@
     return true;
 }
 
-<<<<<<< HEAD
-AclRuleCounters AclRuleMirror::getCounters()
-{
-    AclRuleCounters cnt(counters);
-
-    if (m_state)
-    {
-        cnt += AclRule::getCounters();
-    }
-
-    return cnt;
-}
-
 AclRuleDTelFlowWatchListEntry::AclRuleDTelFlowWatchListEntry(AclOrch *aclOrch, DTelOrch *dtel, string rule, string table) :
         AclRule(aclOrch, rule, table),
-=======
-AclRuleDTelFlowWatchListEntry::AclRuleDTelFlowWatchListEntry(AclOrch *aclOrch, DTelOrch *dtel, string rule, string table, acl_table_type_t type) :
-        AclRule(aclOrch, rule, table, type),
->>>>>>> 5f8ebfa1
         m_pDTelOrch(dtel)
 {
 }
