#include <inttypes.h>
#include <limits.h>
#include <unordered_map>
#include <algorithm>
#include "aclorch.h"
#include "logger.h"
#include "schema.h"
#include "ipprefix.h"
#include "converter.h"
#include "tokenize.h"
#include "timer.h"
#include "crmorch.h"
#include "sai_serialize.h"

using namespace std;
using namespace swss;

map<acl_range_properties_t, AclRange*> AclRange::m_ranges;
sai_uint32_t AclRule::m_minPriority = 0;
sai_uint32_t AclRule::m_maxPriority = 0;

swss::DBConnector AclOrch::m_countersDb("COUNTERS_DB", 0);
swss::Table AclOrch::m_countersTable(&m_countersDb, "COUNTERS");

extern sai_acl_api_t*    sai_acl_api;
extern sai_port_api_t*   sai_port_api;
extern sai_switch_api_t* sai_switch_api;
extern sai_object_id_t   gSwitchId;
extern PortsOrch*        gPortsOrch;
extern CrmOrch *gCrmOrch;

#define MIN_VLAN_ID 1    // 0 is a reserved VLAN ID
#define MAX_VLAN_ID 4095 // 4096 is a reserved VLAN ID

#define COUNTERS_ACL_COUNTER_RULE_MAP "ACL_COUNTER_RULE_MAP"
#define ACL_COUNTER_DEFAULT_POLLING_INTERVAL_MS 10000 // ms
#define ACL_COUNTER_DEFAULT_ENABLED_STATE false

const int TCP_PROTOCOL_NUM = 6; // TCP protocol number

acl_rule_attr_lookup_t aclMatchLookup =
{
    { MATCH_IN_PORTS,          SAI_ACL_ENTRY_ATTR_FIELD_IN_PORTS },
    { MATCH_OUT_PORTS,         SAI_ACL_ENTRY_ATTR_FIELD_OUT_PORTS },
    { MATCH_SRC_IP,            SAI_ACL_ENTRY_ATTR_FIELD_SRC_IP },
    { MATCH_DST_IP,            SAI_ACL_ENTRY_ATTR_FIELD_DST_IP },
    { MATCH_SRC_IPV6,          SAI_ACL_ENTRY_ATTR_FIELD_SRC_IPV6 },
    { MATCH_DST_IPV6,          SAI_ACL_ENTRY_ATTR_FIELD_DST_IPV6 },
    { MATCH_L4_SRC_PORT,       SAI_ACL_ENTRY_ATTR_FIELD_L4_SRC_PORT },
    { MATCH_L4_DST_PORT,       SAI_ACL_ENTRY_ATTR_FIELD_L4_DST_PORT },
    { MATCH_ETHER_TYPE,        SAI_ACL_ENTRY_ATTR_FIELD_ETHER_TYPE },
    { MATCH_VLAN_ID,           SAI_ACL_ENTRY_ATTR_FIELD_OUTER_VLAN_ID },
    { MATCH_IP_PROTOCOL,       SAI_ACL_ENTRY_ATTR_FIELD_IP_PROTOCOL },
    { MATCH_NEXT_HEADER,       SAI_ACL_ENTRY_ATTR_FIELD_IPV6_NEXT_HEADER },
    { MATCH_TCP_FLAGS,         SAI_ACL_ENTRY_ATTR_FIELD_TCP_FLAGS },
    { MATCH_IP_TYPE,           SAI_ACL_ENTRY_ATTR_FIELD_ACL_IP_TYPE },
    { MATCH_DSCP,              SAI_ACL_ENTRY_ATTR_FIELD_DSCP },
    { MATCH_TC,                SAI_ACL_ENTRY_ATTR_FIELD_TC },
    { MATCH_ICMP_TYPE,         SAI_ACL_ENTRY_ATTR_FIELD_ICMP_TYPE },
    { MATCH_ICMP_CODE,         SAI_ACL_ENTRY_ATTR_FIELD_ICMP_CODE },
    { MATCH_ICMPV6_TYPE,       SAI_ACL_ENTRY_ATTR_FIELD_ICMPV6_TYPE },
    { MATCH_ICMPV6_CODE,       SAI_ACL_ENTRY_ATTR_FIELD_ICMPV6_CODE },
    { MATCH_L4_SRC_PORT_RANGE, SAI_ACL_ENTRY_ATTR_FIELD_ACL_RANGE_TYPE },
    { MATCH_L4_DST_PORT_RANGE, SAI_ACL_ENTRY_ATTR_FIELD_ACL_RANGE_TYPE },
    { MATCH_TUNNEL_VNI,        SAI_ACL_ENTRY_ATTR_FIELD_TUNNEL_VNI },
    { MATCH_INNER_ETHER_TYPE,  SAI_ACL_ENTRY_ATTR_FIELD_INNER_ETHER_TYPE },
    { MATCH_INNER_IP_PROTOCOL, SAI_ACL_ENTRY_ATTR_FIELD_INNER_IP_PROTOCOL },
    { MATCH_INNER_L4_SRC_PORT, SAI_ACL_ENTRY_ATTR_FIELD_INNER_L4_SRC_PORT },
    { MATCH_INNER_L4_DST_PORT, SAI_ACL_ENTRY_ATTR_FIELD_INNER_L4_DST_PORT }
};

static acl_range_type_lookup_t aclRangeTypeLookup =
{
    { MATCH_L4_SRC_PORT_RANGE, SAI_ACL_RANGE_TYPE_L4_SRC_PORT_RANGE },
    { MATCH_L4_DST_PORT_RANGE, SAI_ACL_RANGE_TYPE_L4_DST_PORT_RANGE },
};

static acl_rule_attr_lookup_t aclL3ActionLookup =
{
    { ACTION_PACKET_ACTION,                    SAI_ACL_ENTRY_ATTR_ACTION_PACKET_ACTION },
    { ACTION_REDIRECT_ACTION,                  SAI_ACL_ENTRY_ATTR_ACTION_REDIRECT },
    { ACTION_DO_NOT_NAT_ACTION,                SAI_ACL_ENTRY_ATTR_ACTION_NO_NAT },
};

static acl_rule_attr_lookup_t aclMirrorStageLookup =
{
    { ACTION_MIRROR_INGRESS_ACTION, SAI_ACL_ENTRY_ATTR_ACTION_MIRROR_INGRESS},
    { ACTION_MIRROR_EGRESS_ACTION,  SAI_ACL_ENTRY_ATTR_ACTION_MIRROR_EGRESS},
};

static acl_rule_attr_lookup_t aclDTelActionLookup =
{
    { ACTION_DTEL_FLOW_OP,                  SAI_ACL_ENTRY_ATTR_ACTION_ACL_DTEL_FLOW_OP },
    { ACTION_DTEL_INT_SESSION,              SAI_ACL_ENTRY_ATTR_ACTION_DTEL_INT_SESSION },
    { ACTION_DTEL_DROP_REPORT_ENABLE,       SAI_ACL_ENTRY_ATTR_ACTION_DTEL_DROP_REPORT_ENABLE },
    { ACTION_DTEL_TAIL_DROP_REPORT_ENABLE,  SAI_ACL_ENTRY_ATTR_ACTION_DTEL_TAIL_DROP_REPORT_ENABLE },
    { ACTION_DTEL_FLOW_SAMPLE_PERCENT,      SAI_ACL_ENTRY_ATTR_ACTION_DTEL_FLOW_SAMPLE_PERCENT },
    { ACTION_DTEL_REPORT_ALL_PACKETS,       SAI_ACL_ENTRY_ATTR_ACTION_DTEL_REPORT_ALL_PACKETS }
};

static acl_packet_action_lookup_t aclPacketActionLookup =
{
    { PACKET_ACTION_FORWARD, SAI_PACKET_ACTION_FORWARD },
    { PACKET_ACTION_DROP,    SAI_PACKET_ACTION_DROP },
};

static acl_dtel_flow_op_type_lookup_t aclDTelFlowOpTypeLookup =
{
    { DTEL_FLOW_OP_NOP,                SAI_ACL_DTEL_FLOW_OP_NOP },
    { DTEL_FLOW_OP_POSTCARD,           SAI_ACL_DTEL_FLOW_OP_POSTCARD },
    { DTEL_FLOW_OP_INT,                SAI_ACL_DTEL_FLOW_OP_INT },
    { DTEL_FLOW_OP_IOAM,               SAI_ACL_DTEL_FLOW_OP_IOAM }
};

static acl_table_type_lookup_t aclTableTypeLookUp =
{
    { TABLE_TYPE_L3,                    ACL_TABLE_L3 },
    { TABLE_TYPE_L3V6,                  ACL_TABLE_L3V6 },
    { TABLE_TYPE_MIRROR,                ACL_TABLE_MIRROR },
    { TABLE_TYPE_MIRRORV6,              ACL_TABLE_MIRRORV6 },
    { TABLE_TYPE_MIRROR_DSCP,           ACL_TABLE_MIRROR_DSCP },
    { TABLE_TYPE_CTRLPLANE,             ACL_TABLE_CTRLPLANE },
    { TABLE_TYPE_DTEL_FLOW_WATCHLIST,   ACL_TABLE_DTEL_FLOW_WATCHLIST },
    { TABLE_TYPE_DTEL_DROP_WATCHLIST,   ACL_TABLE_DTEL_DROP_WATCHLIST },
    { TABLE_TYPE_MCLAG,                 ACL_TABLE_MCLAG },
    { TABLE_TYPE_DROP,                  ACL_TABLE_DROP }
};

static acl_stage_type_lookup_t aclStageLookUp =
{
    {STAGE_INGRESS, ACL_STAGE_INGRESS },
    {STAGE_EGRESS,  ACL_STAGE_EGRESS }
};

static const acl_capabilities_t defaultAclActionsSupported =
{
    {
        ACL_STAGE_INGRESS,
        {
            SAI_ACL_ACTION_TYPE_PACKET_ACTION,
            SAI_ACL_ACTION_TYPE_MIRROR_INGRESS,
            SAI_ACL_ACTION_TYPE_NO_NAT
        }
    },
    {
        ACL_STAGE_EGRESS,
        {
            SAI_ACL_ACTION_TYPE_PACKET_ACTION
        }
    }
};

static acl_ip_type_lookup_t aclIpTypeLookup =
{
    { IP_TYPE_ANY,         SAI_ACL_IP_TYPE_ANY },
    { IP_TYPE_IP,          SAI_ACL_IP_TYPE_IP },
    { IP_TYPE_NON_IP,      SAI_ACL_IP_TYPE_NON_IP },
    { IP_TYPE_IPv4ANY,     SAI_ACL_IP_TYPE_IPV4ANY },
    { IP_TYPE_NON_IPv4,    SAI_ACL_IP_TYPE_NON_IPV4 },
    { IP_TYPE_IPv6ANY,     SAI_ACL_IP_TYPE_IPV6ANY },
    { IP_TYPE_NON_IPv6,    SAI_ACL_IP_TYPE_NON_IPV6 },
    { IP_TYPE_ARP,         SAI_ACL_IP_TYPE_ARP },
    { IP_TYPE_ARP_REQUEST, SAI_ACL_IP_TYPE_ARP_REQUEST },
    { IP_TYPE_ARP_REPLY,   SAI_ACL_IP_TYPE_ARP_REPLY }
};

<<<<<<< HEAD
static string getAttributeIdName(sai_object_type_t objectType, sai_attr_id_t attr)
{
    const auto* meta = sai_metadata_get_attr_metadata(SAI_OBJECT_TYPE_ACL_ENTRY, attr);
    if (!meta)
    {
        SWSS_LOG_THROW("Metadata null pointer returned by sai_metadata_get_attr_metadata");
    }
    return meta->attridname;
}
=======
static map<sai_acl_counter_attr_t, sai_acl_counter_attr_t> aclCounterLookup =
{
    {SAI_ACL_COUNTER_ATTR_ENABLE_BYTE_COUNT,   SAI_ACL_COUNTER_ATTR_BYTES},
    {SAI_ACL_COUNTER_ATTR_ENABLE_PACKET_COUNT, SAI_ACL_COUNTER_ATTR_PACKETS},
};
>>>>>>> 5f8ebfa1

AclRule::AclRule(AclOrch *pAclOrch, string rule, string table, acl_table_type_t type, bool createCounter) :
    m_pAclOrch(pAclOrch),
    m_id(rule),
    m_tableId(table),
    m_tableType(type),
    m_tableOid(SAI_NULL_OBJECT_ID),
    m_ruleOid(SAI_NULL_OBJECT_ID),
    m_counterOid(SAI_NULL_OBJECT_ID),
    m_priority(0),
    m_createCounter(createCounter)
{
    m_tableOid = pAclOrch->getTableById(m_tableId);
}

bool AclRule::validateAddPriority(string attr_name, string attr_value)
{
    bool status = false;

    if (attr_name == RULE_PRIORITY)
    {
        char *endp = NULL;
        errno = 0;
        auto priority = (uint32_t)strtol(attr_value.c_str(), &endp, 0);
        // check conversion was successful and the value is within the allowed range
        status = (errno == 0) &&
                 (endp == attr_value.c_str() + attr_value.size()) &&
                 setPriority(priority);
    }

    return status;
}

bool AclRule::validateAddMatch(string attr_name, string attr_value)
{
    SWSS_LOG_ENTER();

    sai_acl_field_data_t matchData{};
    vector<sai_object_id_t> inPorts;
    vector<sai_object_id_t> outPorts;

    matchData.enable = true;

    try
    {
        if (aclMatchLookup.find(attr_name) == aclMatchLookup.end())
        {
            return false;
        }
        else if (attr_name == MATCH_IN_PORTS)
        {
            auto ports = tokenize(attr_value, ',');

            if (ports.size() == 0)
            {
                return false;
            }

            for (auto alias : ports)
            {
                Port port;
                if (!gPortsOrch->getPort(alias, port))
                {
                    SWSS_LOG_ERROR("Failed to locate port %s", alias.c_str());
                    return false;
                }

                if (port.m_type != Port::PHY)
                {
                    SWSS_LOG_ERROR("Cannot bind rule to %s: IN_PORTS can only match physical interfaces", alias.c_str());
                    return false;
                }

                inPorts.push_back(port.m_port_id);
            }

            matchData.data.objlist.count = static_cast<uint32_t>(inPorts.size());
            matchData.data.objlist.list = inPorts.data();
        }
        else if (attr_name == MATCH_OUT_PORTS)
        {
            auto ports = tokenize(attr_value, ',');

            if (ports.size() == 0)
            {
                return false;
            }

            for (auto alias : ports)
            {
                Port port;
                if (!gPortsOrch->getPort(alias, port))
                {
                    SWSS_LOG_ERROR("Failed to locate port %s", alias.c_str());
                    return false;
                }

                if (port.m_type != Port::PHY)
                {
                    SWSS_LOG_ERROR("Cannot bind rule to %s: OUT_PORTS can only match physical interfaces", alias.c_str());
                    return false;
                }

                outPorts.push_back(port.m_port_id);
            }

            matchData.data.objlist.count = static_cast<uint32_t>(outPorts.size());
            matchData.data.objlist.list = outPorts.data();
        }
        else if (attr_name == MATCH_IP_TYPE)
        {
            if (!processIpType(attr_value, matchData.data.u32))
            {
                SWSS_LOG_ERROR("Invalid IP type %s", attr_value.c_str());
                return false;
            }

            matchData.mask.u32 = 0xFFFFFFFF;
        }
        else if (attr_name == MATCH_TCP_FLAGS)
        {
            // Support both exact value match and value/mask match
            auto flag_data = tokenize(attr_value, '/');

            matchData.data.u8 = to_uint<uint8_t>(flag_data[0], 0, 0x3F);

            if (flag_data.size() == 2)
            {
                matchData.mask.u8 = to_uint<uint8_t>(flag_data[1], 0, 0x3F);
            }
            else
            {
                matchData.mask.u8 = 0x3F;
            }
        }
        else if (attr_name == MATCH_ETHER_TYPE || attr_name == MATCH_L4_SRC_PORT || attr_name == MATCH_L4_DST_PORT)
        {
            matchData.data.u16 = to_uint<uint16_t>(attr_value);
            matchData.mask.u16 = 0xFFFF;
        }
        else if (attr_name == MATCH_VLAN_ID)
        {
            matchData.data.u16 = to_uint<uint16_t>(attr_value);
            matchData.mask.u16 = 0xFFF;

            if (matchData.data.u16 < MIN_VLAN_ID || matchData.data.u16 > MAX_VLAN_ID)
            {
                SWSS_LOG_ERROR("Invalid VLAN ID: %s", attr_value.c_str());
                return false;
            }
        }
        else if (attr_name == MATCH_DSCP)
        {
            /* Support both exact value match and value/mask match */
            auto dscp_data = tokenize(attr_value, '/');

            matchData.data.u8 = to_uint<uint8_t>(dscp_data[0], 0, 0x3F);

            if (dscp_data.size() == 2)
            {
                matchData.mask.u8 = to_uint<uint8_t>(dscp_data[1], 0, 0x3F);
            }
            else
            {
                matchData.mask.u8 = 0x3F;
            }
        }
        else if (attr_name == MATCH_IP_PROTOCOL || attr_name == MATCH_NEXT_HEADER)
        {
            matchData.data.u8 = to_uint<uint8_t>(attr_value);
            matchData.mask.u8 = 0xFF;
        }
        else if (attr_name == MATCH_SRC_IP || attr_name == MATCH_DST_IP)
        {
            IpPrefix ip(attr_value);

            if (!ip.isV4())
            {
                SWSS_LOG_ERROR("IP type is not v4 type");
                return false;
            }
            matchData.data.ip4 = ip.getIp().getV4Addr();
            matchData.mask.ip4 = ip.getMask().getV4Addr();
        }
        else if (attr_name == MATCH_SRC_IPV6 || attr_name == MATCH_DST_IPV6)
        {
            IpPrefix ip(attr_value);
            if (ip.isV4())
            {
                SWSS_LOG_ERROR("IP type is not v6 type");
                return false;
            }
            memcpy(matchData.data.ip6, ip.getIp().getV6Addr(), 16);
            memcpy(matchData.mask.ip6, ip.getMask().getV6Addr(), 16);
        }
        else if ((attr_name == MATCH_L4_SRC_PORT_RANGE) || (attr_name == MATCH_L4_DST_PORT_RANGE))
        {
            AclRangeConfig rangeConfig{};
            if (sscanf(attr_value.c_str(), "%d-%d", &rangeConfig.min, &rangeConfig.max) != 2)
            {
                SWSS_LOG_ERROR("Range parse error. Attribute: %s, value: %s", attr_name.c_str(), attr_value.c_str());
                return false;
            }

            rangeConfig.rangeType = aclRangeTypeLookup[attr_name];

            // check boundaries
            if ((rangeConfig.min > USHRT_MAX) ||
                (rangeConfig.max > USHRT_MAX) ||
                (rangeConfig.min > rangeConfig.max))
            {
                SWSS_LOG_ERROR("Range parse error. Invalid range value. Attribute: %s, value: %s", attr_name.c_str(), attr_value.c_str());
                return false;
            }

            m_rangeConfig.push_back(rangeConfig);

            return true;
        }
        else if (attr_name == MATCH_TC)
        {
            matchData.data.u8 = to_uint<uint8_t>(attr_value);
            matchData.mask.u8 = 0xFF;
        }
        else if (attr_name == MATCH_ICMP_TYPE || attr_name == MATCH_ICMP_CODE ||
                attr_name == MATCH_ICMPV6_TYPE || attr_name == MATCH_ICMPV6_CODE)
        {
            matchData.data.u8 = to_uint<uint8_t>(attr_value);
            matchData.mask.u8 = 0xFF;
        }
        else if (attr_name == MATCH_TUNNEL_VNI)
        {
            matchData.data.u32 = to_uint<uint32_t>(attr_value);
            matchData.mask.u32 = 0xFFFFFFFF;
        }
        else if (attr_name == MATCH_INNER_ETHER_TYPE || attr_name == MATCH_INNER_L4_SRC_PORT ||
            attr_name == MATCH_INNER_L4_DST_PORT)
        {
            matchData.data.u16 = to_uint<uint16_t>(attr_value);
            matchData.mask.u16 = 0xFFFF;
        }
        else if (attr_name == MATCH_INNER_IP_PROTOCOL)
        {
            matchData.data.u8 = to_uint<uint8_t>(attr_value);
            matchData.mask.u8 = 0xFF;
        }
    }
    catch (exception &e)
    {
        SWSS_LOG_ERROR("Failed to parse %s attribute %s value. Error: %s", attr_name.c_str(), attr_value.c_str(), e.what());
        return false;
    }
    catch (...)
    {
        SWSS_LOG_ERROR("Failed to parse %s attribute %s value.", attr_name.c_str(), attr_value.c_str());
        return false;
    }

    // TODO: For backwards compatibility, users can substitute IP_PROTOCOL for NEXT_HEADER.
    // This should be removed in a future release.
    if ((m_tableType == ACL_TABLE_MIRRORV6 || m_tableType == ACL_TABLE_L3V6)
            && attr_name == MATCH_IP_PROTOCOL)
    {
        SWSS_LOG_WARN("Support for IP protocol on IPv6 tables will be removed in a future release, please switch to using NEXT_HEADER instead!");
        attr_name = MATCH_NEXT_HEADER;
    }

    return setMatch(aclMatchLookup[attr_name], matchData);
}

bool AclRule::validateAddAction(string attr_name, string attr_value)
{
    return false;
}

bool AclRule::processIpType(string type, sai_uint32_t &ip_type)
{
    SWSS_LOG_ENTER();

    auto it = aclIpTypeLookup.find(to_upper(type));

    if (it == aclIpTypeLookup.end())
    {
        return false;
    }

    ip_type = it->second;

    return true;
}

bool AclRule::create()
{
    if (m_createCounter && !createCounter())
    {
        return false;
    }

    if (!createRule())
    {
        removeCounter();
        return false;
    }

    return true;
}

bool AclRule::createRule()
{
    SWSS_LOG_ENTER();

    sai_object_id_t table_oid = m_pAclOrch->getTableById(m_tableId);
    vector<sai_attribute_t> rule_attrs;
    sai_object_id_t range_objects[2];
    sai_object_list_t range_object_list = {0, range_objects};

    sai_attribute_t attr;
    sai_status_t status;

    // store table oid this rule belongs to
    attr.id = SAI_ACL_ENTRY_ATTR_TABLE_ID;
    attr.value.oid = table_oid;
    rule_attrs.push_back(attr);

    attr.id = SAI_ACL_ENTRY_ATTR_PRIORITY;
    attr.value.u32 = m_priority;
    rule_attrs.push_back(attr);

    attr.id = SAI_ACL_ENTRY_ATTR_ADMIN_STATE;
    attr.value.booldata = true;
    rule_attrs.push_back(attr);

    // add reference to the counter
    if (m_createCounter)
    {
        attr.id = SAI_ACL_ENTRY_ATTR_ACTION_COUNTER;
        attr.value.aclaction.parameter.oid = m_counterOid;
        attr.value.aclaction.enable = true;
        rule_attrs.push_back(attr);
    }

    if (!m_rangeConfig.empty())
    {
        for (const auto& rangeConfig: m_rangeConfig)
        {
            SWSS_LOG_INFO("Creating range object %u..%u", rangeConfig.min, rangeConfig.max);

            AclRange *range = AclRange::create(rangeConfig.rangeType, rangeConfig.min, rangeConfig.max);
            if (!range)
            {
                // release already created range if any
                AclRange::remove(range_objects, range_object_list.count);
                return false;
            }

            m_ranges.push_back(range);
            range_objects[range_object_list.count++] = range->getOid();
        }

        attr.id = SAI_ACL_ENTRY_ATTR_FIELD_ACL_RANGE_TYPE;
        attr.value.aclfield.enable = true;
        attr.value.aclfield.data.objlist = range_object_list;
        rule_attrs.push_back(attr);
    }

    // store matches
    for (auto& it : m_matches)
    {
        attr = it.second.getSaiAttr();
        rule_attrs.push_back(attr);
    }

    // store actions
    for (auto& it : m_actions)
    {
        attr = it.second.getSaiAttr();
        rule_attrs.push_back(attr);
    }

    status = sai_acl_api->create_acl_entry(&m_ruleOid, gSwitchId, (uint32_t)rule_attrs.size(), rule_attrs.data());
    if (status != SAI_STATUS_SUCCESS)
    {
        SWSS_LOG_ERROR("Failed to create ACL rule %s, rv:%d",
                m_id.c_str(), status);
        AclRange::remove(range_objects, range_object_list.count);
        decreaseNextHopRefCount();
    }

    gCrmOrch->incCrmAclTableUsedCounter(CrmResourceType::CRM_ACL_ENTRY, m_tableOid);

    return (status == SAI_STATUS_SUCCESS);
}

void AclRule::decreaseNextHopRefCount()
{
    if (!m_redirect_target_next_hop.empty())
    {
        m_pAclOrch->m_neighOrch->decreaseNextHopRefCount(NextHopKey(m_redirect_target_next_hop));
        m_redirect_target_next_hop.clear();
    }
    if (!m_redirect_target_next_hop_group.empty())
    {
        NextHopGroupKey target = NextHopGroupKey(m_redirect_target_next_hop_group);
        m_pAclOrch->m_routeOrch->decreaseNextHopRefCount(target);
        // remove next hop group in case it's not used by anything else
        if (m_pAclOrch->m_routeOrch->isRefCounterZero(target))
        {
            if (m_pAclOrch->m_routeOrch->removeNextHopGroup(target))
            {
                SWSS_LOG_DEBUG("Removed acl redirect target next hop group '%s'", m_redirect_target_next_hop_group.c_str());
            }
            else
            {
                SWSS_LOG_ERROR("Failed to remove unused next hop group '%s'", m_redirect_target_next_hop_group.c_str());
                // FIXME: what else could we do here?
            }
        }
        m_redirect_target_next_hop_group.clear();
    }

    return;
}

bool AclRule::isActionSupported(sai_acl_entry_attr_t action) const
{
    auto action_type = AclOrch::getAclActionFromAclEntry(action);
    const auto* pTable = m_pAclOrch->getTableByOid(m_tableOid);
    if (pTable == nullptr)
    {
        SWSS_LOG_THROW("ACL table does not exist for oid %" PRIu64, m_tableOid);
    }
    return m_pAclOrch->isAclActionSupported(pTable->stage, action_type);
}

bool AclRule::removeRule()
{
    SWSS_LOG_ENTER();

    if (m_ruleOid == SAI_NULL_OBJECT_ID)
    {
        return true;
    }

    auto status = sai_acl_api->remove_acl_entry(m_ruleOid);
    if (status != SAI_STATUS_SUCCESS)
    {
        SWSS_LOG_ERROR("Failed to delete ACL rule, status %s", sai_serialize_status(status).c_str());
        return false;
    }

    gCrmOrch->decCrmAclTableUsedCounter(CrmResourceType::CRM_ACL_ENTRY, m_tableOid);

    m_ruleOid = SAI_NULL_OBJECT_ID;

    decreaseNextHopRefCount();

    return true;
}

bool AclRule::remove()
{
    SWSS_LOG_ENTER();

    if (!removeRule())
    {
        return false;
    }

    auto res = removeRanges();
    res &= removeCounter();

    return res;
}

void AclRule::updateInPorts()
{
    SWSS_LOG_ENTER();
    sai_status_t status;

    auto attr = m_matches[SAI_ACL_ENTRY_ATTR_FIELD_IN_PORTS].getSaiAttr();
    attr.value.aclfield.enable = true;

    status = sai_acl_api->set_acl_entry_attribute(m_ruleOid, &attr);
    if (status != SAI_STATUS_SUCCESS)
    {
        SWSS_LOG_ERROR("Failed to update ACL rule %s, rv:%d", m_id.c_str(), status);
    }
}

<<<<<<< HEAD

bool AclRule::update(const AclRule& updatedRule)
{
    SWSS_LOG_ENTER();

    if (!m_rangeConfig.empty() || !updatedRule.m_rangeConfig.empty())
    {
        SWSS_LOG_ERROR("Updating range matches is currently not implemented");
        return false;
    }

    if (!updateCounter(updatedRule))
    {
        return false;
    }

    if (!updatePriority(updatedRule))
    {
        return false;
    }

    if (!updateMatches(updatedRule))
    {
        return false;
    }

    if (!updateActions(updatedRule))
    {
        return false;
    }

    return true;
}

bool AclRule::updateCounter(const AclRule& updatedRule)
{
    if (updatedRule.m_createCounter)
    {
        if (!enableCounter())
        {
            return false;
        }
    }
    else
    {
        if (!disableCounter())
        {
            return false;
        }
    }

    m_createCounter = updatedRule.m_createCounter;

    return true;
}

bool AclRule::updatePriority(const AclRule& updatedRule)
{
    if (m_priority == updatedRule.m_priority)
    {
        return true;
    }

    sai_attribute_t attr {};
    attr.id = SAI_ACL_ENTRY_ATTR_PRIORITY;
    attr.value.s32 = updatedRule.m_priority;
    if (!setAttribute(attr))
    {
        return false;
    }

    m_priority = updatedRule.m_priority;

    return true;
}

bool AclRule::updateMatches(const AclRule& updatedRule)
{
    vector<pair<sai_acl_entry_attr_t, SaiAttrWrapper>> matchesUpdated;
    vector<pair<sai_acl_entry_attr_t, SaiAttrWrapper>> matchesDisabled;

    // Diff by value to get new matches and updated matches
    // in a single set_difference pass.
    set_difference(
        updatedRule.m_matches.begin(),
        updatedRule.m_matches.end(),
        m_matches.begin(), m_matches.end(),
        back_inserter(matchesUpdated)
    );

    // Diff by key only to get delete matches. Assuming that
    // deleted matches mean setting a match attribute to disabled state.
    set_difference(
        m_matches.begin(), m_matches.end(),
        updatedRule.m_matches.begin(),
        updatedRule.m_matches.end(),
        back_inserter(matchesDisabled),
        [](auto& oldMatch, auto& newMatch)
        {
            return oldMatch.first < newMatch.first;
        }
    );

    for (const auto& attrPair: matchesDisabled)
    {
        auto attr = attrPair.second.getSaiAttr();
        attr.value.aclfield.enable = false;
        if (!setAttribute(attr))
        {
            return false;
        }
        m_matches.erase(attrPair.first);
    }

    for (const auto& attrPair: matchesUpdated)
    {
        auto attr = attrPair.second.getSaiAttr();
        if (!setAttribute(attr))
        {
            return false;
        }
        setMatch(attrPair.first, attr.value.aclfield);
    }

    return true;
}

bool AclRule::updateActions(const AclRule& updatedRule)
{
    vector<pair<sai_acl_entry_attr_t, SaiAttrWrapper>> actionsUpdated;
    vector<pair<sai_acl_entry_attr_t, SaiAttrWrapper>> actionsDisabled;

    // Diff by value to get new action and updated actions
    // in a single set_difference pass.
    set_difference(
        updatedRule.m_actions.begin(),
        updatedRule.m_actions.end(),
        m_actions.begin(), m_actions.end(),
        back_inserter(actionsUpdated)
    );

    // Diff by key only to get delete actions. Assuming that
    // action matches mean setting a action attribute to disabled state.
    set_difference(
        m_actions.begin(), m_actions.end(),
        updatedRule.m_actions.begin(),
        updatedRule.m_actions.end(),
        back_inserter(actionsDisabled),
        [](auto& oldAction, auto& newAction)
        {
            return oldAction.first < newAction.first;
        }
    );

    for (const auto& attrPair: actionsDisabled)
    {
        auto attr = attrPair.second.getSaiAttr();
        attr.value.aclaction.enable = false;
        if (!setAttribute(attr))
        {
            return false;
        }
        m_actions.erase(attrPair.first);
    }

    for (const auto& attrPair: actionsUpdated)
    {
        auto attr = attrPair.second.getSaiAttr();
        if (!setAttribute(attr))
        {
            return false;
        }
        setAction(attrPair.first, attr.value.aclaction);
    }

    return true;
}

bool AclRule::setPriority(const sai_uint32_t &value)
{
    if (!(value >= m_minPriority && value <= m_maxPriority))
    {
        SWSS_LOG_ERROR("Priority value %d is out of supported priority range %d-%d",
            value, m_minPriority, m_maxPriority);
        return false;
    }
    m_priority = value;
    return true;
}

bool AclRule::setAction(sai_acl_entry_attr_t actionId, sai_acl_action_data_t actionData)
{
    if (!isActionSupported(actionId))
    {
        SWSS_LOG_ERROR("Action attribute %s is not supported",
            getAttributeIdName(SAI_OBJECT_TYPE_ACL_ENTRY, actionId).c_str());
        return false;
    }

    // check if ACL action attribute entry parameter is an enum value
    const auto* meta = sai_metadata_get_attr_metadata(SAI_OBJECT_TYPE_ACL_ENTRY, actionId);
    if (meta == nullptr)
    {
        SWSS_LOG_THROW("Metadata null pointer returned by sai_metadata_get_attr_metadata for action %d", actionId);
    }
    if (meta->isenum)
    {
        // if ACL action attribute requires enum value check if value is supported by the ASIC
        if (!m_pAclOrch->isAclActionEnumValueSupported(AclOrch::getAclActionFromAclEntry(actionId), actionData.parameter))
        {
            SWSS_LOG_ERROR("Action %s is not supported by ASIC",
                getAttributeIdName(SAI_OBJECT_TYPE_ACL_ENTRY, actionId).c_str());
            return false;
        }
    }

    sai_attribute_t attr;
    attr.id = actionId;
    attr.value.aclaction = actionData;

    m_actions[actionId] = SaiAttrWrapper(SAI_OBJECT_TYPE_ACL_ENTRY, attr);

    return true;
}

bool AclRule::setMatch(sai_acl_entry_attr_t matchId, sai_acl_field_data_t matchData)
{
    sai_attribute_t attr;
    attr.id = matchId;
    attr.value.aclfield = matchData;

    m_matches[matchId] = SaiAttrWrapper(SAI_OBJECT_TYPE_ACL_ENTRY, attr);

    return true;
}

bool AclRule::setAttribute(sai_attribute_t attr)
{
    auto meta = sai_metadata_get_attr_metadata(SAI_OBJECT_TYPE_ACL_ENTRY, attr.id);
    if (!meta)
    {
        SWSS_LOG_THROW("Failed to get metadata for attribute id %d", attr.id);
    }
    auto status = sai_acl_api->set_acl_entry_attribute(m_ruleOid, &attr);
    if (status != SAI_STATUS_SUCCESS)
    {
        SWSS_LOG_ERROR("Failed to update attribute %s on ACL rule %s in ACL table %s: %s",
                        meta->attridname, getId().c_str(), getTableId().c_str(),
                        sai_serialize_status(status).c_str());
        return false;
    }
    SWSS_LOG_INFO("Successfully updated action attribute %s on ACL rule %s in ACL table %s",
                   meta->attridname, getId().c_str(), getTableId().c_str());
    return true;
}

AclRuleCounters AclRule::getCounters()
{
    SWSS_LOG_ENTER();

    if (m_counterOid == SAI_NULL_OBJECT_ID)
    {
        return AclRuleCounters();
    }

    sai_attribute_t counter_attr[2];
    counter_attr[0].id = SAI_ACL_COUNTER_ATTR_PACKETS;
    counter_attr[1].id = SAI_ACL_COUNTER_ATTR_BYTES;

    if (sai_acl_api->get_acl_counter_attribute(m_counterOid, 2, counter_attr) != SAI_STATUS_SUCCESS)
    {
        SWSS_LOG_ERROR("Failed to get counters for %s rule", m_id.c_str());
        return AclRuleCounters();
    }

    return AclRuleCounters(counter_attr[0].value.u64, counter_attr[1].value.u64);
}

vector<sai_object_id_t> AclRule::getInPorts() const
{
    vector<sai_object_id_t> inPorts;
    auto it = m_matches.find(SAI_ACL_ENTRY_ATTR_FIELD_IN_PORTS);
    if (it == m_matches.end())
    {
        return inPorts;
    }
    auto attr = it->second.getSaiAttr();
    if (!attr.value.aclfield.enable)
    {
        return inPorts;
    }
    auto objlist = attr.value.aclfield.data.objlist;
    inPorts = vector<sai_object_id_t>(objlist.list, objlist.list + objlist.count);
    return inPorts;
}

=======
>>>>>>> 5f8ebfa1
shared_ptr<AclRule> AclRule::makeShared(acl_table_type_t type, AclOrch *acl, MirrorOrch *mirror, DTelOrch *dtel, const string& rule, const string& table, const KeyOpFieldsValuesTuple& data)
{
    string action;
    bool action_found = false;
    /* Find action configured by user. Based on action type create rule. */
    for (const auto& itr : kfvFieldsValues(data))
    {
        string attr_name = to_upper(fvField(itr));
        string attr_value = fvValue(itr);
        if (aclL3ActionLookup.find(attr_name) != aclL3ActionLookup.cend() ||
            aclMirrorStageLookup.find(attr_name) != aclMirrorStageLookup.cend() ||
            /* handle "MIRROR_ACTION" key without mirror stage specified for backward compatibility */
            attr_name == ACTION_MIRROR_ACTION ||
            aclDTelActionLookup.find(attr_name) != aclDTelActionLookup.cend())
        {
            action_found = true;
            action = attr_name;
            break;
        }
    }

    if (!action_found)
    {
        throw runtime_error("ACL rule action is not found in rule " + rule);
    }

    if (type != ACL_TABLE_L3 &&
        type != ACL_TABLE_L3V6 &&
        type != ACL_TABLE_MIRROR &&
        type != ACL_TABLE_MIRRORV6 &&
        type != ACL_TABLE_MIRROR_DSCP &&
        type != ACL_TABLE_DTEL_FLOW_WATCHLIST &&
        type != ACL_TABLE_DTEL_DROP_WATCHLIST &&
        type != ACL_TABLE_MCLAG &&
        type != ACL_TABLE_DROP)
    {
        throw runtime_error("Unknown table type");
    }

    /* Mirror rules can exist in both tables */
    if (aclMirrorStageLookup.find(action) != aclMirrorStageLookup.cend() ||
        action == ACTION_MIRROR_ACTION /* implicitly ingress in old schema */)
    {
        return make_shared<AclRuleMirror>(acl, mirror, rule, table, type);
    }
    /* L3 rules can exist only in L3 table */
    else if (type == ACL_TABLE_L3)
    {
        return make_shared<AclRuleL3>(acl, rule, table, type);
    }
    /* L3V6 rules can exist only in L3V6 table */
    else if (type == ACL_TABLE_L3V6)
    {
        return make_shared<AclRuleL3V6>(acl, rule, table, type);
    }
    /* Pfcwd rules can exist only in PFCWD table */
    else if (type == ACL_TABLE_PFCWD)
    {
        return make_shared<AclRulePfcwd>(acl, rule, table, type);
    }
    else if (type == ACL_TABLE_DTEL_FLOW_WATCHLIST)
    {
        if (dtel)
        {
            return make_shared<AclRuleDTelFlowWatchListEntry>(acl, dtel, rule, table, type);
        } else {
            throw runtime_error("DTel feature is not enabled. Watchlists cannot be configured");
        }
    }
    else if (type == ACL_TABLE_DTEL_DROP_WATCHLIST)
    {
        if (dtel)
        {
            return make_shared<AclRuleDTelDropWatchListEntry>(acl, dtel, rule, table, type);
        } else {
            throw runtime_error("DTel feature is not enabled. Watchlists cannot be configured");
        }
    }
    else if (type == ACL_TABLE_MCLAG)
    {
        return make_shared<AclRuleMclag>(acl, rule, table, type);
    }
    else if (type == ACL_TABLE_DROP)
    {
        return make_shared<AclRulePfcwd>(acl, rule, table, type);
    }

    throw runtime_error("Wrong combination of table type and action in rule " + rule);
}

bool AclRule::enableCounter()
{
    SWSS_LOG_ENTER();

    if (m_counterOid != SAI_NULL_OBJECT_ID)
    {
        return true;
    }

    if (m_ruleOid == SAI_NULL_OBJECT_ID)
    {
        SWSS_LOG_ERROR("ACL rule %s doesn't exist in ACL table %s", m_id.c_str(), m_tableId.c_str());
        return false;
    }

    if (!createCounter())
    {
        return false;
    }

    sai_attribute_t attr;

    attr.id = SAI_ACL_ENTRY_ATTR_ACTION_COUNTER;
    attr.value.aclaction.parameter.oid = m_counterOid;
    attr.value.aclaction.enable = true;

    sai_status_t status = sai_acl_api->set_acl_entry_attribute(m_ruleOid, &attr);
    if (status != SAI_STATUS_SUCCESS)
    {
        SWSS_LOG_ERROR("Failed to enable counter for ACL rule %s in ACL table %s", m_id.c_str(), m_tableId.c_str());
        removeCounter();
        return false;
    }

    return true;
}

bool AclRule::disableCounter()
{
    SWSS_LOG_ENTER();

    if (m_counterOid == SAI_NULL_OBJECT_ID)
    {
        return true;
    }

    if (m_ruleOid == SAI_NULL_OBJECT_ID)
    {
        SWSS_LOG_ERROR("ACL rule %s doesn't exist in ACL table %s", m_id.c_str(), m_tableId.c_str());
        return false;
    }

    sai_attribute_t attr;

    attr.id = SAI_ACL_ENTRY_ATTR_ACTION_COUNTER;
    attr.value.aclaction.parameter.oid = SAI_NULL_OBJECT_ID;
    attr.value.aclaction.enable = false;

    sai_status_t status = sai_acl_api->set_acl_entry_attribute(m_ruleOid, &attr);
    if (status != SAI_STATUS_SUCCESS)
    {
        SWSS_LOG_ERROR("Failed to disable counter for ACL rule %s in ACL table %s", m_id.c_str(), m_tableId.c_str());
        return false;
    }

    if (!removeCounter())
    {
        return false;
    }

    return true;
}

bool AclRule::createCounter()
{
    SWSS_LOG_ENTER();

    sai_attribute_t attr;
    vector<sai_attribute_t> counter_attrs;

    if (m_counterOid != SAI_NULL_OBJECT_ID)
    {
        return true;
    }

    attr.id = SAI_ACL_COUNTER_ATTR_TABLE_ID;
    attr.value.oid = m_tableOid;
    counter_attrs.push_back(attr);

    for (const auto& counterAttrPair: aclCounterLookup)
    {
        tie(attr.id, std::ignore) = counterAttrPair;
        attr.value.booldata = true;
        counter_attrs.push_back(attr);
    }

    if (sai_acl_api->create_acl_counter(&m_counterOid, gSwitchId, (uint32_t)counter_attrs.size(), counter_attrs.data()) != SAI_STATUS_SUCCESS)
    {
        SWSS_LOG_ERROR("Failed to create counter for the rule %s in table %s", m_id.c_str(), m_tableId.c_str());
        return false;
    }

    gCrmOrch->incCrmAclTableUsedCounter(CrmResourceType::CRM_ACL_COUNTER, m_tableOid);

    SWSS_LOG_INFO("Created counter for the rule %s in table %s", m_id.c_str(), m_tableId.c_str());

    return true;
}

bool AclRule::removeRanges()
{
    SWSS_LOG_ENTER();
    for (const auto& rangeConfig: m_rangeConfig)
    {
        if (!AclRange::remove(rangeConfig.rangeType, rangeConfig.min, rangeConfig.max))
        {
            return false;
        }
    }
    return true;
}

bool AclRule::removeCounter()
{
    SWSS_LOG_ENTER();

    if (m_counterOid == SAI_NULL_OBJECT_ID)
    {
        return true;
    }

    if (sai_acl_api->remove_acl_counter(m_counterOid) != SAI_STATUS_SUCCESS)
    {
        SWSS_LOG_ERROR("Failed to remove ACL counter for rule %s in table %s", m_id.c_str(), m_tableId.c_str());
        return false;
    }

    gCrmOrch->decCrmAclTableUsedCounter(CrmResourceType::CRM_ACL_COUNTER, m_tableOid);

    m_counterOid = SAI_NULL_OBJECT_ID;

    SWSS_LOG_INFO("Removed counter for the rule %s in table %s", m_id.c_str(), m_tableId.c_str());

    return true;
}

AclRuleL3::AclRuleL3(AclOrch *aclOrch, string rule, string table, acl_table_type_t type, bool createCounter) :
        AclRule(aclOrch, rule, table, type, createCounter)
{
}

bool AclRuleL3::validateAddAction(string attr_name, string _attr_value)
{
    SWSS_LOG_ENTER();

    string attr_value = to_upper(_attr_value);
    sai_acl_action_data_t actionData;

    auto action_str = attr_name;

    if (attr_name == ACTION_PACKET_ACTION)
    {
        const auto it = aclPacketActionLookup.find(attr_value);
        if (it != aclPacketActionLookup.cend())
        {
            actionData.parameter.s32 = it->second;
        }
        // handle PACKET_ACTION_REDIRECT in ACTION_PACKET_ACTION for backward compatibility
        else if (attr_value.find(PACKET_ACTION_REDIRECT) != string::npos)
        {
            // check that we have a colon after redirect rule
            size_t colon_pos = string(PACKET_ACTION_REDIRECT).length();

            if (attr_value.c_str()[colon_pos] != ':')
            {
                SWSS_LOG_ERROR("Redirect action rule must have ':' after REDIRECT");
                return false;
            }

            if (colon_pos + 1 == attr_value.length())
            {
                SWSS_LOG_ERROR("Redirect action rule must have a target after 'REDIRECT:' action");
                return false;
            }

            _attr_value = _attr_value.substr(colon_pos+1);

            sai_object_id_t param_id = getRedirectObjectId(_attr_value);
            if (param_id == SAI_NULL_OBJECT_ID)
            {
                return false;
            }
            actionData.parameter.oid = param_id;

            action_str = ACTION_REDIRECT_ACTION;
        }
        // handle PACKET_ACTION_DO_NOT_NAT in ACTION_PACKET_ACTION
        else if (attr_value == PACKET_ACTION_DO_NOT_NAT)
        {
            actionData.parameter.booldata = true;
            action_str = ACTION_DO_NOT_NAT_ACTION;
        }
        else
        {
            return false;
        }
    }
    else if (attr_name == ACTION_REDIRECT_ACTION)
    {
        sai_object_id_t param_id = getRedirectObjectId(_attr_value);
        if (param_id == SAI_NULL_OBJECT_ID)
        {
            return false;
        }
        actionData.parameter.oid = param_id;
    }
    else
    {
        return false;
    }

    actionData.enable = true;

    return setAction(aclL3ActionLookup[action_str], actionData);
}

// This method should return sai attribute id of the redirect destination
sai_object_id_t AclRuleL3::getRedirectObjectId(const string& redirect_value)
{

    string target = redirect_value;

    // Try to parse physical port and LAG first
    Port port;
    if (gPortsOrch->getPort(target, port))
    {
        if (port.m_type == Port::PHY)
        {
            return port.m_port_id;
        }
        else if (port.m_type == Port::LAG)
        {
            return port.m_lag_id;
        }
        else
        {
            SWSS_LOG_ERROR("Wrong port type for REDIRECT action. Only physical ports and LAG ports are supported");
            return SAI_NULL_OBJECT_ID;
        }
    }

    // Try to parse nexthop ip address and interface name
    try
    {
        NextHopKey nh(target);
        if (!m_pAclOrch->m_neighOrch->hasNextHop(nh))
        {
            SWSS_LOG_ERROR("ACL Redirect action target next hop ip: '%s' doesn't exist on the switch", nh.to_string().c_str());
            return SAI_NULL_OBJECT_ID;
        }

        m_redirect_target_next_hop = target;
        m_pAclOrch->m_neighOrch->increaseNextHopRefCount(nh);
        return m_pAclOrch->m_neighOrch->getNextHopId(nh);
    }
    catch (...)
    {
        // no error, just try next variant
    }

    // try to parse nh group the set of <ip address, interface name>
    try
    {
        NextHopGroupKey nhg(target);
        if (!m_pAclOrch->m_routeOrch->hasNextHopGroup(nhg))
        {
            SWSS_LOG_INFO("ACL Redirect action target next hop group: '%s' doesn't exist on the switch. Creating it.", nhg.to_string().c_str());

            if (!m_pAclOrch->m_routeOrch->addNextHopGroup(nhg))
            {
                SWSS_LOG_ERROR("Can't create required target next hop group '%s'", nhg.to_string().c_str());
                return SAI_NULL_OBJECT_ID;
            }
            SWSS_LOG_DEBUG("Created acl redirect target next hop group '%s'", nhg.to_string().c_str());
        }

        m_redirect_target_next_hop_group = target;
        m_pAclOrch->m_routeOrch->increaseNextHopRefCount(nhg);
        return m_pAclOrch->m_routeOrch->getNextHopGroupId(nhg);
    }
    catch (...)
    {
        // no error, just try next variant
    }

    SWSS_LOG_ERROR("ACL Redirect action target '%s' wasn't recognized", target.c_str());

    return SAI_NULL_OBJECT_ID;
}

bool AclRuleL3::validateAddMatch(string attr_name, string attr_value)
{
    if (attr_name == MATCH_DSCP)
    {
        SWSS_LOG_ERROR("DSCP match is not supported for table type L3");
        return false;
    }

    if (attr_name == MATCH_SRC_IPV6 || attr_name == MATCH_DST_IPV6)
    {
        SWSS_LOG_ERROR("IPv6 address match is not supported for table type L3");
        return false;
    }

    if (attr_name == MATCH_ICMPV6_TYPE || attr_name == MATCH_ICMPV6_CODE)
    {
        SWSS_LOG_ERROR("ICMPv6 match is not supported for table type L3");
        return false;
    }

    if (attr_name == MATCH_NEXT_HEADER)
    {
        SWSS_LOG_ERROR("IPv6 Next Header match is not supported for table type L3");
        return false;
    }

    return AclRule::validateAddMatch(attr_name, attr_value);
}

bool AclRuleL3::validate()
{
    SWSS_LOG_ENTER();

    if ((m_rangeConfig.empty() && m_matches.empty()) || m_actions.size() != 1)
    {
        return false;
    }

    return true;
}

void AclRuleL3::onUpdate(SubjectType, void *)
{
    // Do nothing
}

AclRulePfcwd::AclRulePfcwd(AclOrch *aclOrch, string rule, string table, acl_table_type_t type, bool createCounter) :
        AclRuleL3(aclOrch, rule, table, type, createCounter)
{
}

bool AclRulePfcwd::validateAddMatch(string attr_name, string attr_value)
{
    return AclRule::validateAddMatch(attr_name, attr_value);
}

AclRuleMux::AclRuleMux(AclOrch *aclOrch, string rule, string table, acl_table_type_t type, bool createCounter) :
        AclRuleL3(aclOrch, rule, table, type, createCounter)
{
}

bool AclRuleMux::validateAddMatch(string attr_name, string attr_value)
{
    return AclRule::validateAddMatch(attr_name, attr_value);
}

AclRuleL3V6::AclRuleL3V6(AclOrch *aclOrch, string rule, string table, acl_table_type_t type) :
        AclRuleL3(aclOrch, rule, table, type)
{
}


bool AclRuleL3V6::validateAddMatch(string attr_name, string attr_value)
{
    if (attr_name == MATCH_DSCP)
    {
        SWSS_LOG_ERROR("DSCP match is not supported for table type L3V6");
        return false;
    }

    if (attr_name == MATCH_SRC_IP || attr_name == MATCH_DST_IP)
    {
        SWSS_LOG_ERROR("IPv4 address match is not supported for table type L3V6");
        return false;
    }

    if (attr_name == MATCH_ICMP_TYPE || attr_name == MATCH_ICMP_CODE)
    {
        SWSS_LOG_ERROR("ICMPv4 match is not supported for table type L3V6");
        return false;
    }

    if (attr_name == MATCH_ETHER_TYPE)
    {
        SWSS_LOG_ERROR("Ethertype match is not supported for table type L3V6");
        return false;
    }

    // TODO: For backwards compatibility, users can substitute IP_PROTOCOL for NEXT_HEADER.
    // Should add a check for IP_PROTOCOL in a future release.

    return AclRule::validateAddMatch(attr_name, attr_value);
}


AclRuleMirror::AclRuleMirror(AclOrch *aclOrch, MirrorOrch *mirror, string rule, string table, acl_table_type_t type) :
        AclRule(aclOrch, rule, table, type),
        m_state(false),
        m_pMirrorOrch(mirror)
{
}

bool AclRuleMirror::validateAddAction(string attr_name, string attr_value)
{
    SWSS_LOG_ENTER();

    sai_acl_entry_attr_t action;

    const auto it = aclMirrorStageLookup.find(attr_name);
    if (it != aclMirrorStageLookup.cend())
    {
        action = it->second;
    }
    // handle ACTION_MIRROR_ACTION as ingress by default for backward compatibility
    else if (attr_name == ACTION_MIRROR_ACTION)
    {
        action = SAI_ACL_ENTRY_ATTR_ACTION_MIRROR_INGRESS;
    }
    else
    {
        return false;
    }

    m_sessionName = attr_value;

    // insert placeholder value, we'll set the session oid in AclRuleMirror::create()
    return setAction(action, sai_acl_action_data_t{});
}

bool AclRuleMirror::validateAddMatch(string attr_name, string attr_value)
{
    if ((m_tableType == ACL_TABLE_L3 || m_tableType == ACL_TABLE_L3V6)
        && attr_name == MATCH_DSCP)
    {
        SWSS_LOG_ERROR("DSCP match is not supported for the table of type L3");
        return false;
    }

    if ((m_tableType == ACL_TABLE_MIRROR_DSCP &&
                aclMatchLookup.find(attr_name) != aclMatchLookup.end() &&
                attr_name != MATCH_DSCP))
    {
        SWSS_LOG_ERROR("%s match is not supported for the table of type MIRROR_DSCP",
                attr_name.c_str());
        return false;
    }

    /*
     * Type of Tables and Supported Match Types (Configuration)
     * |---------------------------------------------------|
     * |    Match Type     | TABLE_MIRROR | TABLE_MIRRORV6 |
     * |---------------------------------------------------|
     * | MATCH_SRC_IP      |      √       |                |
     * | MATCH_DST_IP      |      √       |                |
     * |---------------------------------------------------|
     * | MATCH_ICMP_TYPE   |      √       |                |
     * | MATCH_ICMP_CODE   |      √       |                |
     * |---------------------------------------------------|
     * | MATCH_ICMPV6_TYPE |              |       √        |
     * | MATCH_ICMPV6_CODE |              |       √        |
     * |---------------------------------------------------|
     * | MATCH_SRC_IPV6    |              |       √        |
     * | MATCH_DST_IPV6    |              |       √        |
     * |---------------------------------------------------|
     * | MARTCH_ETHERTYPE  |      √       |                |
     * |---------------------------------------------------|
     */

    if (m_tableType == ACL_TABLE_MIRROR &&
            (attr_name == MATCH_SRC_IPV6 || attr_name == MATCH_DST_IPV6 ||
             attr_name == MATCH_ICMPV6_TYPE || attr_name == MATCH_ICMPV6_CODE ||
             attr_name == MATCH_NEXT_HEADER))
    {
        SWSS_LOG_ERROR("%s match is not supported for the table of type MIRROR",
                attr_name.c_str());
        return false;
    }

    // TODO: For backwards compatibility, users can substitute IP_PROTOCOL for NEXT_HEADER.
    // This check should be expanded to include IP_PROTOCOL in a future release.
    if (m_tableType == ACL_TABLE_MIRRORV6 &&
            (attr_name == MATCH_SRC_IP || attr_name == MATCH_DST_IP ||
             attr_name == MATCH_ICMP_TYPE || attr_name == MATCH_ICMP_CODE ||
             attr_name == MATCH_ETHER_TYPE))
    {
        SWSS_LOG_ERROR("%s match is not supported for the table of type MIRRORv6",
                attr_name.c_str());
        return false;
    }

    return AclRule::validateAddMatch(attr_name, attr_value);
}

bool AclRuleMirror::validate()
{
    SWSS_LOG_ENTER();

    if ((m_rangeConfig.empty() && m_matches.empty()) || m_sessionName.empty())
    {
        return false;
    }

    return true;
}

bool AclRuleMirror::createRule()
{
    SWSS_LOG_ENTER();

    return activate();
}

bool AclRuleMirror::removeRule()
{
    return deactivate();
}

bool AclRuleMirror::activate()
{
    SWSS_LOG_ENTER();

    sai_object_id_t oid = SAI_NULL_OBJECT_ID;
    bool state = false;

    if (!m_pMirrorOrch->sessionExists(m_sessionName))
    {
        SWSS_LOG_ERROR("Mirror rule references mirror session \"%s\" that does not exist yet", m_sessionName.c_str());
        return false;
    }

    if (!m_pMirrorOrch->getSessionStatus(m_sessionName, state))
    {
        SWSS_LOG_THROW("Failed to get mirror session state for session %s", m_sessionName.c_str());
    }

    if (!state)
    {
        return true;
    }

    if (!m_pMirrorOrch->getSessionOid(m_sessionName, oid))
    {
        SWSS_LOG_THROW("Failed to get mirror session OID for session %s", m_sessionName.c_str());
    }

    for (auto& it: m_actions)
    {
        auto attr = it.second.getSaiAttr();
        attr.value.aclaction.enable = true;
        attr.value.aclaction.parameter.objlist.list = &oid;
        attr.value.aclaction.parameter.objlist.count = 1;
        setAction(it.first, attr.value.aclaction);
    }

    if (!AclRule::createRule())
    {
        return false;
    }

    if (!m_pMirrorOrch->increaseRefCount(m_sessionName))
    {
        SWSS_LOG_THROW("Failed to increase mirror session reference count for session %s", m_sessionName.c_str());
    }

    m_state = true;

    return true;

}

bool AclRuleMirror::deactivate()
{
    SWSS_LOG_ENTER();

    if (!m_state)
    {
        return true;
    }

    if (!AclRule::removeRule())
    {
        return false;
    }

    if (!m_pMirrorOrch->decreaseRefCount(m_sessionName))
    {
        SWSS_LOG_THROW("Failed to decrease mirror session reference count for session %s", m_sessionName.c_str());
    }

    m_state = false;

    return true;
}

void AclRuleMirror::onUpdate(SubjectType type, void *cntx)
{
    if (type != SUBJECT_TYPE_MIRROR_SESSION_CHANGE)
    {
        return;
    }

    MirrorSessionUpdate *update = static_cast<MirrorSessionUpdate *>(cntx);

    if (m_sessionName != update->name)
    {
        return;
    }

    if (update->active)
    {
        SWSS_LOG_INFO("Activating mirroring ACL %s for session %s", m_id.c_str(), m_sessionName.c_str());
        activate();
    }
    else
    {
        SWSS_LOG_INFO("Deactivating mirroring ACL %s for session %s", m_id.c_str(), m_sessionName.c_str());
        deactivate();
    }
}

bool AclRuleMirror::update(const AclRule& rule)
{
    auto mirrorRule = dynamic_cast<const AclRuleMirror*>(&rule);
    if (!mirrorRule)
    {
        SWSS_LOG_ERROR("Cannot update mirror rule with a rule of a different type");
        return false;
    }

    SWSS_LOG_ERROR("Updating mirror rule is currently not implemented");
    return false;
}

AclRuleMclag::AclRuleMclag(AclOrch *aclOrch, string rule, string table, acl_table_type_t type, bool createCounter) :
        AclRuleL3(aclOrch, rule, table, type, createCounter)
{
}

bool AclRuleMclag::validateAddMatch(string attr_name, string attr_value)
{
    if (attr_name != MATCH_IP_TYPE && attr_name != MATCH_OUT_PORTS)
    {
        return false;
    }

    return AclRule::validateAddMatch(attr_name, attr_value);
}

bool AclRuleMclag::validate()
{
    SWSS_LOG_ENTER();

    if (m_matches.size() == 0)
    {
        return false;
    }

    return true;
}

AclTable::AclTable(AclOrch *pAclOrch, string id) noexcept : m_pAclOrch(pAclOrch), id(id)
{

}

AclTable::AclTable(AclOrch *pAclOrch) noexcept : m_pAclOrch(pAclOrch)
{

}

bool AclTable::validateAddType(const acl_table_type_t &value)
{
    SWSS_LOG_ENTER();

    if (value == ACL_TABLE_MIRROR || value == ACL_TABLE_MIRRORV6)
    {
        if (!m_pAclOrch->isAclMirrorTableSupported(value))
        {
            SWSS_LOG_ERROR("Failed to validate type: mirror table is not supported");
            return false;
        }
    }

    type = value;

    return true;
}

bool AclTable::validateAddStage(const acl_stage_type_t &value)
{
    SWSS_LOG_ENTER();

    if (value == ACL_STAGE_UNKNOWN)
    {
        SWSS_LOG_ERROR("Failed to validate stage: unknown stage");
        return false;
    }

    stage = value;

    return true;
}

bool AclTable::validateAddPorts(const unordered_set<string> &value)
{
    SWSS_LOG_ENTER();

    for (const auto &itAlias: value)
    {
        Port port;
        if (!gPortsOrch->getPort(itAlias, port))
        {
            SWSS_LOG_INFO(
                "Add unready port %s to pending list for ACL table %s",
                itAlias.c_str(), id.c_str()
            );
            pendingPortSet.emplace(itAlias);
            continue;
        }

        sai_object_id_t bindPortOid;
        if (!AclOrch::getAclBindPortId(port, bindPortOid))
        {
            SWSS_LOG_ERROR(
                "Failed to get port %s bind port ID for ACL table %s",
                itAlias.c_str(), id.c_str()
            );
            return false;
        }

        link(bindPortOid);
        portSet.emplace(itAlias);
    }

    return true;
}

bool AclTable::validate()
{
    if (type == ACL_TABLE_CTRLPLANE)
        return true;

    if (type == ACL_TABLE_UNKNOWN || stage == ACL_STAGE_UNKNOWN)
        return false;

    return true;
}

bool AclTable::create()
{
    SWSS_LOG_ENTER();

    sai_attribute_t attr;
    vector<sai_attribute_t> table_attrs;
    vector<int32_t> bpoint_list;

    // PFC watch dog ACLs are only applied to port
    if ((type == ACL_TABLE_PFCWD) || (type == ACL_TABLE_DROP))
    {
        bpoint_list = { SAI_ACL_BIND_POINT_TYPE_PORT };
    }
    else
    {
        bpoint_list = { SAI_ACL_BIND_POINT_TYPE_PORT, SAI_ACL_BIND_POINT_TYPE_LAG };
    }

    attr.id = SAI_ACL_TABLE_ATTR_ACL_BIND_POINT_TYPE_LIST;
    attr.value.s32list.count = static_cast<uint32_t>(bpoint_list.size());
    attr.value.s32list.list = bpoint_list.data();
    table_attrs.push_back(attr);

    if (type == ACL_TABLE_PBH)
    {
        attr.id = SAI_ACL_TABLE_ATTR_ACL_STAGE;
        attr.value.s32 = SAI_ACL_STAGE_INGRESS;
        table_attrs.push_back(attr);

        attr.id = SAI_ACL_TABLE_ATTR_FIELD_GRE_KEY;
        attr.value.booldata = true;
        table_attrs.push_back(attr);

        attr.id = SAI_ACL_TABLE_ATTR_FIELD_ETHER_TYPE;
        attr.value.booldata = true;
        table_attrs.push_back(attr);

        attr.id = SAI_ACL_TABLE_ATTR_FIELD_IP_PROTOCOL;
        attr.value.booldata = true;
        table_attrs.push_back(attr);

        attr.id = SAI_ACL_TABLE_ATTR_FIELD_IPV6_NEXT_HEADER;
        attr.value.booldata = true;
        table_attrs.push_back(attr);

        attr.id = SAI_ACL_TABLE_ATTR_FIELD_L4_DST_PORT;
        attr.value.booldata = true;
        table_attrs.push_back(attr);

        attr.id = SAI_ACL_TABLE_ATTR_FIELD_INNER_ETHER_TYPE;
        attr.value.booldata = true;
        table_attrs.push_back(attr);

        sai_status_t status = sai_acl_api->create_acl_table(&m_oid, gSwitchId, (uint32_t)table_attrs.size(), table_attrs.data());

        if (status == SAI_STATUS_SUCCESS)
        {
            gCrmOrch->incCrmAclUsedCounter(CrmResourceType::CRM_ACL_TABLE, SAI_ACL_STAGE_INGRESS, SAI_ACL_BIND_POINT_TYPE_PORT);
            gCrmOrch->incCrmAclUsedCounter(CrmResourceType::CRM_ACL_TABLE, SAI_ACL_STAGE_INGRESS, SAI_ACL_BIND_POINT_TYPE_LAG);
        }

        return status == SAI_STATUS_SUCCESS;
    }

    if ((type == ACL_TABLE_PFCWD) || (type == ACL_TABLE_DROP))
    {
        attr.id = SAI_ACL_TABLE_ATTR_FIELD_TC;
        attr.value.booldata = true;
        table_attrs.push_back(attr);

        attr.id = SAI_ACL_TABLE_ATTR_ACL_STAGE;
        attr.value.s32 = (stage == ACL_STAGE_INGRESS) ? SAI_ACL_STAGE_INGRESS : SAI_ACL_STAGE_EGRESS;
        table_attrs.push_back(attr);

        if (stage == ACL_STAGE_INGRESS)
        {
            attr.id = SAI_ACL_TABLE_ATTR_FIELD_IN_PORTS;
            attr.value.booldata = true;
            table_attrs.push_back(attr);
        }

        sai_status_t status = sai_acl_api->create_acl_table(&m_oid, gSwitchId, (uint32_t)table_attrs.size(), table_attrs.data());

        if (status == SAI_STATUS_SUCCESS)
        {
            gCrmOrch->incCrmAclUsedCounter(CrmResourceType::CRM_ACL_TABLE, (sai_acl_stage_t) attr.value.s32, SAI_ACL_BIND_POINT_TYPE_PORT);
        }

        return status == SAI_STATUS_SUCCESS;
    }

    if (type == ACL_TABLE_MIRROR_DSCP)
    {
        attr.id = SAI_ACL_TABLE_ATTR_FIELD_DSCP;
        attr.value.booldata = true;
        table_attrs.push_back(attr);

        attr.id = SAI_ACL_TABLE_ATTR_ACL_STAGE;
        attr.value.s32 = (stage == ACL_STAGE_INGRESS) ?
                         SAI_ACL_STAGE_INGRESS : SAI_ACL_STAGE_EGRESS;
        table_attrs.push_back(attr);

        sai_status_t status = sai_acl_api->create_acl_table(
                &m_oid, gSwitchId, (uint32_t)table_attrs.size(), table_attrs.data());

        if (status == SAI_STATUS_SUCCESS)
        {
            gCrmOrch->incCrmAclUsedCounter(
                    CrmResourceType::CRM_ACL_TABLE, (sai_acl_stage_t)attr.value.s32, SAI_ACL_BIND_POINT_TYPE_PORT);
            gCrmOrch->incCrmAclUsedCounter(
                    CrmResourceType::CRM_ACL_TABLE, (sai_acl_stage_t)attr.value.s32, SAI_ACL_BIND_POINT_TYPE_LAG);
        }

        return status == SAI_STATUS_SUCCESS;
    }

    if (type != ACL_TABLE_MIRRORV6 && type != ACL_TABLE_L3V6)
    {
        attr.id = SAI_ACL_TABLE_ATTR_FIELD_ETHER_TYPE;
        attr.value.booldata = true;
        table_attrs.push_back(attr);
    }

    attr.id = SAI_ACL_TABLE_ATTR_FIELD_OUTER_VLAN_ID;
    attr.value.booldata = true;
    table_attrs.push_back(attr);

    attr.id = SAI_ACL_TABLE_ATTR_FIELD_ACL_IP_TYPE;
    attr.value.booldata = true;
    table_attrs.push_back(attr);

    /*
     * Type of Tables and Supported Match Types (ASIC database)
     * |------------------------------------------------------------------|
     * |                   | TABLE_MIRROR | TABLE_MIRROR | TABLE_MIRRORV6 |
     * |    Match Type     |----------------------------------------------|
     * |                   |   combined   |          separated            |
     * |------------------------------------------------------------------|
     * | MATCH_SRC_IP      |      √       |      √       |                |
     * | MATCH_DST_IP      |      √       |      √       |                |
     * |------------------------------------------------------------------|
     * | MATCH_ICMP_TYPE   |      √       |      √       |                |
     * | MATCH_ICMP_CODE   |      √       |      √       |                |
     * |------------------------------------------------------------------|
     * | MATCH_SRC_IPV6    |      √       |              |       √        |
     * | MATCH_DST_IPV6    |      √       |              |       √        |
     * |------------------------------------------------------------------|
     * | MATCH_ICMPV6_TYPE |      √       |              |       √        |
     * | MATCH_ICMPV6_CODE |      √       |              |       √        |
     * |------------------------------------------------------------------|
     * | MATCH_IP_PROTOCOL |      √       |      √       |                |
     * | MATCH_NEXT_HEADER |      √       |              |       √        |
     * | -----------------------------------------------------------------|
     * | MATCH_ETHERTYPE   |      √       |      √       |                |
     * |------------------------------------------------------------------|
     * | MATCH_IN_PORTS    |      √       |      √       |                |
     * |------------------------------------------------------------------|
     */

    // FIXME: This section has become hard to maintain and should be refactored.
    if (type == ACL_TABLE_MIRROR)
    {
        attr.id = SAI_ACL_TABLE_ATTR_FIELD_SRC_IP;
        attr.value.booldata = true;
        table_attrs.push_back(attr);

        attr.id = SAI_ACL_TABLE_ATTR_FIELD_DST_IP;
        attr.value.booldata = true;
        table_attrs.push_back(attr);

        attr.id = SAI_ACL_TABLE_ATTR_FIELD_ICMP_TYPE;
        attr.value.booldata = true;
        table_attrs.push_back(attr);

        attr.id = SAI_ACL_TABLE_ATTR_FIELD_ICMP_CODE;
        attr.value.booldata = true;
        table_attrs.push_back(attr);

        attr.id = SAI_ACL_TABLE_ATTR_FIELD_IP_PROTOCOL;
        attr.value.booldata = true;
        table_attrs.push_back(attr);

        attr.id = SAI_ACL_TABLE_ATTR_FIELD_IN_PORTS;
        attr.value.booldata = true;
        table_attrs.push_back(attr);

        // If the switch supports v6 and requires one single table
        if (m_pAclOrch->m_mirrorTableCapabilities[ACL_TABLE_MIRRORV6] &&
                m_pAclOrch->m_isCombinedMirrorV6Table)
        {
            attr.id = SAI_ACL_TABLE_ATTR_FIELD_SRC_IPV6;
            attr.value.booldata = true;
            table_attrs.push_back(attr);

            attr.id = SAI_ACL_TABLE_ATTR_FIELD_DST_IPV6;
            attr.value.booldata = true;
            table_attrs.push_back(attr);

            attr.id = SAI_ACL_TABLE_ATTR_FIELD_ICMPV6_TYPE;
            attr.value.booldata = true;
            table_attrs.push_back(attr);

            attr.id = SAI_ACL_TABLE_ATTR_FIELD_ICMPV6_CODE;
            attr.value.booldata = true;
            table_attrs.push_back(attr);

            attr.id = SAI_ACL_TABLE_ATTR_FIELD_IPV6_NEXT_HEADER;
            attr.value.booldata = true;
            table_attrs.push_back(attr);
        }
    }
    else if (type == ACL_TABLE_L3V6 || type == ACL_TABLE_MIRRORV6) // v6 only
    {
        attr.id = SAI_ACL_TABLE_ATTR_FIELD_SRC_IPV6;
        attr.value.booldata = true;
        table_attrs.push_back(attr);

        attr.id = SAI_ACL_TABLE_ATTR_FIELD_DST_IPV6;
        attr.value.booldata = true;
        table_attrs.push_back(attr);

        attr.id = SAI_ACL_TABLE_ATTR_FIELD_ICMPV6_TYPE;
        attr.value.booldata = true;
        table_attrs.push_back(attr);

        attr.id = SAI_ACL_TABLE_ATTR_FIELD_ICMPV6_CODE;
        attr.value.booldata = true;
        table_attrs.push_back(attr);

        attr.id = SAI_ACL_TABLE_ATTR_FIELD_IPV6_NEXT_HEADER;
        attr.value.booldata = true;
        table_attrs.push_back(attr);
    }
    else // v4 only
    {
        attr.id = SAI_ACL_TABLE_ATTR_FIELD_SRC_IP;
        attr.value.booldata = true;
        table_attrs.push_back(attr);

        attr.id = SAI_ACL_TABLE_ATTR_FIELD_DST_IP;
        attr.value.booldata = true;
        table_attrs.push_back(attr);

        attr.id = SAI_ACL_TABLE_ATTR_FIELD_ICMP_TYPE;
        attr.value.booldata = true;
        table_attrs.push_back(attr);

        attr.id = SAI_ACL_TABLE_ATTR_FIELD_ICMP_CODE;
        attr.value.booldata = true;
        table_attrs.push_back(attr);

        attr.id = SAI_ACL_TABLE_ATTR_FIELD_IP_PROTOCOL;
        attr.value.booldata = true;
        table_attrs.push_back(attr);
    }

    attr.id = SAI_ACL_TABLE_ATTR_FIELD_L4_SRC_PORT;
    attr.value.booldata = true;
    table_attrs.push_back(attr);

    attr.id = SAI_ACL_TABLE_ATTR_FIELD_L4_DST_PORT;
    attr.value.booldata = true;
    table_attrs.push_back(attr);

    attr.id = SAI_ACL_TABLE_ATTR_FIELD_TCP_FLAGS;
    attr.value.booldata = true;
    table_attrs.push_back(attr);

    int32_t range_types_list[] = { SAI_ACL_RANGE_TYPE_L4_DST_PORT_RANGE, SAI_ACL_RANGE_TYPE_L4_SRC_PORT_RANGE };
    attr.id = SAI_ACL_TABLE_ATTR_FIELD_ACL_RANGE_TYPE;
    attr.value.s32list.count = (uint32_t)(sizeof(range_types_list) / sizeof(range_types_list[0]));
    attr.value.s32list.list = range_types_list;
    table_attrs.push_back(attr);

    sai_acl_stage_t acl_stage;
    attr.id = SAI_ACL_TABLE_ATTR_ACL_STAGE;
    acl_stage = (stage == ACL_STAGE_INGRESS) ? SAI_ACL_STAGE_INGRESS : SAI_ACL_STAGE_EGRESS;
    attr.value.s32 = acl_stage;
    table_attrs.push_back(attr);

    if (type == ACL_TABLE_MIRROR || type == ACL_TABLE_MIRRORV6)
    {
        attr.id = SAI_ACL_TABLE_ATTR_FIELD_DSCP;
        attr.value.booldata = true;
        table_attrs.push_back(attr);
    }

    if (type == ACL_TABLE_MCLAG)
    {
        attr.id = SAI_ACL_TABLE_ATTR_FIELD_OUT_PORTS;
        attr.value.booldata = true;
        table_attrs.push_back(attr);
    }

    sai_status_t status = sai_acl_api->create_acl_table(&m_oid, gSwitchId, (uint32_t)table_attrs.size(), table_attrs.data());

    if (status == SAI_STATUS_SUCCESS)
    {
        gCrmOrch->incCrmAclUsedCounter(CrmResourceType::CRM_ACL_TABLE, acl_stage, SAI_ACL_BIND_POINT_TYPE_PORT);
        gCrmOrch->incCrmAclUsedCounter(CrmResourceType::CRM_ACL_TABLE, acl_stage, SAI_ACL_BIND_POINT_TYPE_LAG);
    }

    return status == SAI_STATUS_SUCCESS;
}

void AclTable::onUpdate(SubjectType type, void *cntx)
{
    SWSS_LOG_ENTER();

    // Only interested in port change
    if (type != SUBJECT_TYPE_PORT_CHANGE)
    {
        return;
    }

    PortUpdate *update = static_cast<PortUpdate *>(cntx);
    Port &port = update->port;

    sai_object_id_t bind_port_id;
    if (!AclOrch::getAclBindPortId(port, bind_port_id))
    {
        SWSS_LOG_ERROR("Failed to get port %s bind port ID",
                       port.m_alias.c_str());
        return;
    }

    if (update->add)
    {
        if (pendingPortSet.find(port.m_alias) != pendingPortSet.end())
        {
            link(bind_port_id);
            bind(bind_port_id);

            pendingPortSet.erase(port.m_alias);
            portSet.emplace(port.m_alias);

            SWSS_LOG_NOTICE("Bound port %s to ACL table %s",
                            port.m_alias.c_str(), id.c_str());
        }
    }
    else
    {
        if (portSet.find(port.m_alias) != portSet.end())
        {
            unbind(bind_port_id);
            unlink(bind_port_id);

            portSet.erase(port.m_alias);
            pendingPortSet.emplace(port.m_alias);

            SWSS_LOG_NOTICE("Unbound port %s from ACL table %s",
                            port.m_alias.c_str(), id.c_str());
        }
    }

}

bool AclTable::bind(sai_object_id_t portOid)
{
    SWSS_LOG_ENTER();

    assert(ports.find(portOid) != ports.end());

    sai_object_id_t group_member_oid;
    if (!gPortsOrch->bindAclTable(portOid, m_oid, group_member_oid, stage))
    {
        SWSS_LOG_ERROR("Failed to bind port oid: %" PRIx64 "", portOid);
        return false;
    }
    SWSS_LOG_NOTICE("Successfully bound port oid: %" PRIx64", group member oid:%" PRIx64 "",
                     portOid, group_member_oid);
    ports[portOid] = group_member_oid;
    return true;
}

bool AclTable::unbind(sai_object_id_t portOid)
{
    SWSS_LOG_ENTER();

    assert(ports.find(portOid) != ports.end());

    sai_object_id_t group_member_oid = ports[portOid];
    if (!gPortsOrch->unbindAclTable(portOid, m_oid, group_member_oid, stage))
    {
        return false;
    }
    SWSS_LOG_NOTICE("%" PRIx64" port is unbound from %s ACL table",
                    portOid, id.c_str());
    ports[portOid] = SAI_NULL_OBJECT_ID;
    return true;
}

bool AclTable::bind()
{
    SWSS_LOG_ENTER();

    for (const auto& portpair: ports)
    {
        sai_object_id_t portOid = portpair.first;
        bool suc = bind(portOid);
        if (!suc) return false;
    }
    return true;
}

bool AclTable::unbind()
{
    SWSS_LOG_ENTER();

    for (const auto& portpair: ports)
    {
        sai_object_id_t portOid = portpair.first;
        bool suc = unbind(portOid);
        if (!suc) return false;
    }
    return true;
}

void AclTable::link(sai_object_id_t portOid)
{
    SWSS_LOG_ENTER();

    ports.emplace(portOid, SAI_NULL_OBJECT_ID);
}

void AclTable::unlink(sai_object_id_t portOid)
{
    SWSS_LOG_ENTER();

    ports.erase(portOid);
}

bool AclTable::add(shared_ptr<AclRule> newRule)
{
    SWSS_LOG_ENTER();

    string rule_id = newRule->getId();
    auto ruleIter = rules.find(rule_id);
    if (ruleIter != rules.end())
    {
        // If ACL rule already exists, delete it first
        if (ruleIter->second->remove())
        {
            rules.erase(ruleIter);
            SWSS_LOG_NOTICE("Successfully deleted ACL rule %s in table %s",
                    rule_id.c_str(), id.c_str());
        }
    }

    if (newRule->create())
    {
        rules[rule_id] = newRule;
        SWSS_LOG_NOTICE("Successfully created ACL rule %s in table %s",
                rule_id.c_str(), id.c_str());
        return true;
    }
    else
    {
        SWSS_LOG_ERROR("Failed to create ACL rule %s in table %s",
                rule_id.c_str(), id.c_str());
        return false;
    }
}

bool AclTable::remove(string rule_id)
{
    SWSS_LOG_ENTER();

    auto ruleIter = rules.find(rule_id);
    if (ruleIter != rules.end())
    {
        if (ruleIter->second->remove())
        {
            rules.erase(ruleIter);
            SWSS_LOG_NOTICE("Successfully deleted ACL rule %s in table %s",
                    rule_id.c_str(), id.c_str());
            return true;
        }
        else
        {
            SWSS_LOG_ERROR("Failed to delete ACL rule %s in table %s",
                    rule_id.c_str(), id.c_str());
            return false;
        }
    }
    else
    {
        SWSS_LOG_WARN("Skip deleting unknown ACL rule %s in table %s",
                rule_id.c_str(), id.c_str());
        return true;
    }
}

bool AclTable::updateRule(shared_ptr<AclRule> updatedRule)
{
    SWSS_LOG_ENTER();

    if (!updatedRule)
    {
        return false;
    }

    auto ruleId = updatedRule->getId();
    auto ruleIter = rules.find(ruleId);
    if (ruleIter == rules.end())
    {
        SWSS_LOG_ERROR("Failed to update ACL rule %s as it does not exist in %s",
                       ruleId.c_str(), id.c_str());
        return false;
    }

    if (!ruleIter->second->update(*updatedRule))
    {
        SWSS_LOG_ERROR("Failed to update ACL rule %s in table %s",
                       ruleId.c_str(), id.c_str());
        return false;
    }

    SWSS_LOG_NOTICE("Successfully updated ACL rule %s in table %s",
                    ruleId.c_str(), id.c_str());
    return true;
}

bool AclTable::clear()
{
    SWSS_LOG_ENTER();

    for (auto& rulepair: rules)
    {
        auto& rule = *rulepair.second;
        bool suc = rule.remove();
        if (!suc)
        {
            SWSS_LOG_ERROR("Failed to delete ACL rule %s when removing the ACL table %s",
                    rule.getId().c_str(), id.c_str());
            return false;
        }
    }
    rules.clear();
    return true;
}

AclRuleDTelFlowWatchListEntry::AclRuleDTelFlowWatchListEntry(AclOrch *aclOrch, DTelOrch *dtel, string rule, string table, acl_table_type_t type) :
        AclRule(aclOrch, rule, table, type),
        m_pDTelOrch(dtel)
{
}

bool AclRuleDTelFlowWatchListEntry::validateAddAction(string attr_name, string attr_val)
{
    SWSS_LOG_ENTER();

    sai_acl_action_data_t actionData;
    string attr_value = to_upper(attr_val);
    sai_object_id_t session_oid;

    if (!m_pDTelOrch ||
        (attr_name != ACTION_DTEL_FLOW_OP &&
        attr_name != ACTION_DTEL_INT_SESSION &&
        attr_name != ACTION_DTEL_FLOW_SAMPLE_PERCENT &&
        attr_name != ACTION_DTEL_REPORT_ALL_PACKETS &&
        attr_name != ACTION_DTEL_DROP_REPORT_ENABLE &&
        attr_name != ACTION_DTEL_TAIL_DROP_REPORT_ENABLE))
    {
        return false;
    }

    if (attr_name == ACTION_DTEL_FLOW_OP)
    {
        auto it = aclDTelFlowOpTypeLookup.find(attr_value);

        if (it == aclDTelFlowOpTypeLookup.end())
        {
            return false;
        }

        actionData.parameter.s32 = it->second;

        if (attr_value == DTEL_FLOW_OP_INT)
        {
            INT_enabled = true;
        }
        else
        {
            INT_enabled = false;
        }
    }

    if (attr_name == ACTION_DTEL_INT_SESSION)
    {
        m_intSessionId = attr_value;

        bool ret = m_pDTelOrch->getINTSessionOid(attr_value, session_oid);
        if (ret)
        {
            actionData.parameter.oid = session_oid;

            // Increase session reference count regardless of state to deny
            // attempt to remove INT session with attached ACL rules.
            if (!m_pDTelOrch->increaseINTSessionRefCount(m_intSessionId))
            {
                SWSS_LOG_ERROR("Failed to increase INT session %s reference count", m_intSessionId.c_str());
                return false;
            }

            INT_session_valid = true;
        } else {
            SWSS_LOG_ERROR("Invalid INT session id %s used for ACL action", m_intSessionId.c_str());
            INT_session_valid = false;
        }
    }

    if (attr_name == ACTION_DTEL_FLOW_SAMPLE_PERCENT)
    {
        actionData.parameter.u8 = to_uint<uint8_t>(attr_value);
    }

    actionData.enable = true;

    if (attr_name == ACTION_DTEL_REPORT_ALL_PACKETS ||
        attr_name == ACTION_DTEL_DROP_REPORT_ENABLE ||
        attr_name == ACTION_DTEL_TAIL_DROP_REPORT_ENABLE)
    {
        actionData.parameter.booldata = (attr_value == DTEL_ENABLED) ? true : false;
        actionData.enable = (attr_value == DTEL_ENABLED) ? true : false;
    }

    return setAction(aclDTelActionLookup[attr_name], actionData);
}

bool AclRuleDTelFlowWatchListEntry::validate()
{
    SWSS_LOG_ENTER();

    if (!m_pDTelOrch)
    {
        return false;
    }

    if ((m_rangeConfig.empty() && m_matches.empty()) || m_actions.size() == 0)
    {
        return false;
    }

    return true;
}

bool AclRuleDTelFlowWatchListEntry::createRule()
{
    SWSS_LOG_ENTER();

    return activate();
}

bool AclRuleDTelFlowWatchListEntry::removeRule()
{
    return deactivate();
}

bool AclRuleDTelFlowWatchListEntry::activate()
{
    SWSS_LOG_ENTER();

    if (!m_pDTelOrch)
    {
        return false;
    }

    if (INT_enabled && !INT_session_valid)
    {
        return true;
    }

    return AclRule::createRule();
}

bool AclRuleDTelFlowWatchListEntry::deactivate()
{
    SWSS_LOG_ENTER();

    if (!m_pDTelOrch)
    {
        return false;
    }

    if (INT_enabled && !INT_session_valid)
    {
        return true;
    }

    if (!AclRule::removeRule())
    {
        return false;
    }

    if (INT_enabled && INT_session_valid)
    {
        if (!m_pDTelOrch->decreaseINTSessionRefCount(m_intSessionId))
        {
            SWSS_LOG_ERROR("Could not decrement INT session %s reference count", m_intSessionId.c_str());
            return false;
        }
    }

    return true;
}

void AclRuleDTelFlowWatchListEntry::onUpdate(SubjectType type, void *cntx)
{
    sai_acl_action_data_t actionData;
    sai_object_id_t session_oid = SAI_NULL_OBJECT_ID;

    if (!m_pDTelOrch)
    {
        return;
    }

    if (type != SUBJECT_TYPE_INT_SESSION_CHANGE || !INT_enabled)
    {
        return;
    }

    DTelINTSessionUpdate *update = static_cast<DTelINTSessionUpdate *>(cntx);

    if (m_intSessionId != update->session_id)
    {
        return;
    }

    if (update->active)
    {
        SWSS_LOG_INFO("Activating INT watchlist %s for session %s", m_id.c_str(), m_intSessionId.c_str());

        bool ret = m_pDTelOrch->getINTSessionOid(m_intSessionId, session_oid);
        if (!ret)
        {
            SWSS_LOG_ERROR("Invalid INT session id used for ACL action");
            return;
        }

        actionData.enable = true;
        actionData.parameter.oid = session_oid;

        // Increase session reference count regardless of state to deny
        // attempt to remove INT session with attached ACL rules.
        if (!m_pDTelOrch->increaseINTSessionRefCount(m_intSessionId))
        {
            throw runtime_error("Failed to increase INT session reference count");
        }

        if (!setAction(SAI_ACL_ENTRY_ATTR_ACTION_DTEL_INT_SESSION, actionData))
        {
            SWSS_LOG_ERROR("Failed to set action SAI_ACL_ENTRY_ATTR_ACTION_DTEL_INT_SESSION");
            return;
        }

        INT_session_valid = true;

        activate();
    }
    else
    {
        SWSS_LOG_INFO("Deactivating INT watchlist %s for session %s", m_id.c_str(), m_intSessionId.c_str());
        deactivate();
        INT_session_valid = false;
    }
}

bool AclRuleDTelFlowWatchListEntry::update(const AclRule& rule)
{
    auto dtelDropWathcListRule = dynamic_cast<const AclRuleDTelFlowWatchListEntry*>(&rule);
    if (!dtelDropWathcListRule)
    {
        SWSS_LOG_ERROR("Cannot update DTEL flow watch list rule with a rule of a different type");
        return false;
    }

    SWSS_LOG_ERROR("Updating DTEL flow watch list rule is currently not implemented");
    return false;
}

AclRuleDTelDropWatchListEntry::AclRuleDTelDropWatchListEntry(AclOrch *aclOrch, DTelOrch *dtel, string rule, string table, acl_table_type_t type) :
        AclRule(aclOrch, rule, table, type),
        m_pDTelOrch(dtel)
{
}

bool AclRuleDTelDropWatchListEntry::validateAddAction(string attr_name, string attr_val)
{
    SWSS_LOG_ENTER();

    if (!m_pDTelOrch)
    {
        return false;
    }

    sai_acl_action_data_t actionData;
    string attr_value = to_upper(attr_val);

    if (attr_name != ACTION_DTEL_DROP_REPORT_ENABLE &&
        attr_name != ACTION_DTEL_TAIL_DROP_REPORT_ENABLE &&
        attr_name != ACTION_DTEL_REPORT_ALL_PACKETS)
    {
        return false;
    }

    actionData.parameter.booldata = (attr_value == DTEL_ENABLED) ? true : false;
    actionData.enable = (attr_value == DTEL_ENABLED) ? true : false;

    return setAction(aclDTelActionLookup[attr_name], actionData);
}

bool AclRuleDTelDropWatchListEntry::validate()
{
    SWSS_LOG_ENTER();

    if (!m_pDTelOrch)
    {
        return false;
    }

    if ((m_rangeConfig.empty() && m_matches.empty()) || m_actions.size() == 0)
    {
        return false;
    }

    return true;
}

void AclRuleDTelDropWatchListEntry::onUpdate(SubjectType, void *)
{
    // Do nothing
}

AclRange::AclRange(sai_acl_range_type_t type, sai_object_id_t oid, int min, int max):
    m_oid(oid), m_refCnt(0), m_min(min), m_max(max), m_type(type)
{
    SWSS_LOG_ENTER();
}

AclRange *AclRange::create(sai_acl_range_type_t type, int min, int max)
{
    SWSS_LOG_ENTER();
    sai_status_t status;
    sai_object_id_t range_oid = SAI_NULL_OBJECT_ID;

    acl_range_properties_t rangeProperties = make_tuple(type, min, max);
    auto range_it = m_ranges.find(rangeProperties);
    if (range_it == m_ranges.end())
    {
        sai_attribute_t attr;
        vector<sai_attribute_t> range_attrs;

        // work around to avoid syncd termination on SAI error due to max count of ranges reached
        // can be removed when syncd start passing errors to the SAI callers
        char *platform = getenv("platform");
        if (platform && strstr(platform, MLNX_PLATFORM_SUBSTRING))
        {
            if (m_ranges.size() >= MLNX_MAX_RANGES_COUNT)
            {
                SWSS_LOG_ERROR("Maximum numbers of ACL ranges reached");
                return NULL;
            }
        }

        attr.id = SAI_ACL_RANGE_ATTR_TYPE;
        attr.value.s32 = type;
        range_attrs.push_back(attr);

        attr.id = SAI_ACL_RANGE_ATTR_LIMIT;
        attr.value.u32range.min = min;
        attr.value.u32range.max = max;
        range_attrs.push_back(attr);

        status = sai_acl_api->create_acl_range(&range_oid, gSwitchId, (uint32_t)range_attrs.size(), range_attrs.data());
        if (status != SAI_STATUS_SUCCESS)
        {
            SWSS_LOG_ERROR("Failed to create range object");
            return NULL;
        }

        SWSS_LOG_INFO("Created ACL Range object. Type: %d, range %d-%d, oid: %" PRIx64, type, min, max, range_oid);
        m_ranges[rangeProperties] = new AclRange(type, range_oid, min, max);

        range_it = m_ranges.find(rangeProperties);
    }
    else
    {
        SWSS_LOG_INFO("Reusing range object oid %" PRIx64 " ref count increased to %d", range_it->second->m_oid, range_it->second->m_refCnt);
    }

    // increase range reference count
    range_it->second->m_refCnt++;

    return range_it->second;
}

bool AclRange::remove(sai_acl_range_type_t type, int min, int max)
{
    SWSS_LOG_ENTER();

    auto range_it = m_ranges.find(make_tuple(type, min, max));

    if (range_it == m_ranges.end())
    {
        return false;
    }

    return range_it->second->remove();
}

bool AclRange::remove(sai_object_id_t *oids, int oidsCnt)
{
    SWSS_LOG_ENTER();

    for (int oidIdx = 0; oidIdx < oidsCnt; oidsCnt++)
    {
        for (auto it : m_ranges)
        {
            if (it.second->m_oid == oids[oidsCnt])
            {
                return it.second->remove();
            }
        }
    }

    return false;
}

bool AclRange::remove()
{
    SWSS_LOG_ENTER();

    if ((--m_refCnt) < 0)
    {
        throw runtime_error("Invalid ACL Range refCnt!");
    }

    if (m_refCnt == 0)
    {
        SWSS_LOG_INFO("Range object oid %" PRIx64 " ref count is %d, removing..", m_oid, m_refCnt);
        if (sai_acl_api->remove_acl_range(m_oid) != SAI_STATUS_SUCCESS)
        {
            SWSS_LOG_ERROR("Failed to delete ACL Range object oid: %" PRIx64, m_oid);
            return false;
        }
        auto range_it = m_ranges.find(make_tuple(m_type, m_min, m_max));

        m_ranges.erase(range_it);
        delete this;
    }
    else
    {
        SWSS_LOG_INFO("Range object oid %" PRIx64 " ref count decreased to %d", m_oid, m_refCnt);
    }

    return true;
}

void AclOrch::init(vector<TableConnector>& connectors, PortsOrch *portOrch, MirrorOrch *mirrorOrch, NeighOrch *neighOrch, RouteOrch *routeOrch)
{
    SWSS_LOG_ENTER();

    // TODO: Query SAI to get mirror table capabilities
    // Right now, verified platforms that support mirroring IPv6 packets are
    // Broadcom and Mellanox. Virtual switch is also supported for testing
    // purposes.
    string platform = getenv("platform") ? getenv("platform") : "";
    if (platform == BRCM_PLATFORM_SUBSTRING ||
            platform == MLNX_PLATFORM_SUBSTRING ||
            platform == BFN_PLATFORM_SUBSTRING  ||
            platform == MRVL_PLATFORM_SUBSTRING ||
            platform == INVM_PLATFORM_SUBSTRING ||
            platform == NPS_PLATFORM_SUBSTRING ||
            platform == VS_PLATFORM_SUBSTRING)
    {
        m_mirrorTableCapabilities =
        {
            { ACL_TABLE_MIRROR, true },
            { ACL_TABLE_MIRRORV6, true },
        };
    }
    else
    {
        m_mirrorTableCapabilities =
        {
            { ACL_TABLE_MIRROR, true },
            { ACL_TABLE_MIRRORV6, false },
        };
    }

    SWSS_LOG_NOTICE("%s switch capability:", platform.c_str());
    SWSS_LOG_NOTICE("    ACL_TABLE_MIRROR: %s",
            m_mirrorTableCapabilities[ACL_TABLE_MIRROR] ? "yes" : "no");
    SWSS_LOG_NOTICE("    ACL_TABLE_MIRRORV6: %s",
            m_mirrorTableCapabilities[ACL_TABLE_MIRRORV6] ? "yes" : "no");

    // In Mellanox platform, V4 and V6 rules are stored in different tables
    if (platform == MLNX_PLATFORM_SUBSTRING ||
        platform == MRVL_PLATFORM_SUBSTRING)
    {
        m_isCombinedMirrorV6Table = false;
    }
    else
    {
        m_isCombinedMirrorV6Table = true;
    }


    // Store the capabilities in state database
    // TODO: Move this part of the code into syncd
    vector<FieldValueTuple> fvVector;
    for (auto const& it : m_mirrorTableCapabilities)
    {
        string value = it.second ? "true" : "false";
        switch (it.first)
        {
            case ACL_TABLE_MIRROR:
                fvVector.emplace_back(TABLE_TYPE_MIRROR, value);
                break;
            case ACL_TABLE_MIRRORV6:
                fvVector.emplace_back(TABLE_TYPE_MIRRORV6, value);
                break;
            default:
                break;
        }
    }
    m_switchOrch->set_switch_capability(fvVector);

    sai_attribute_t attrs[2];
    attrs[0].id = SAI_SWITCH_ATTR_ACL_ENTRY_MINIMUM_PRIORITY;
    attrs[1].id = SAI_SWITCH_ATTR_ACL_ENTRY_MAXIMUM_PRIORITY;

    sai_status_t status = sai_switch_api->get_switch_attribute(gSwitchId, 2, attrs);
    if (status == SAI_STATUS_SUCCESS)
    {
        SWSS_LOG_NOTICE("Get ACL entry priority values, min: %u, max: %u", attrs[0].value.u32, attrs[1].value.u32);
        AclRule::setRulePriorities(attrs[0].value.u32, attrs[1].value.u32);
    }
    else
    {
        SWSS_LOG_ERROR("Failed to get ACL entry priority min/max values, rv:%d", status);
        task_process_status handle_status = handleSaiGetStatus(SAI_API_SWITCH, status);
        if (handle_status != task_process_status::task_success)
        {
            throw "AclOrch initialization failure";
        }
    }

    queryAclActionCapability();

    for (auto stage: {ACL_STAGE_INGRESS, ACL_STAGE_EGRESS})
    {
        m_mirrorTableId[stage] = "";
        m_mirrorV6TableId[stage] = "";
    }

    // Attach observers
    m_mirrorOrch->attach(this);
    gPortsOrch->attach(this);
}

void AclOrch::queryAclActionCapability()
{
    SWSS_LOG_ENTER();

    sai_status_t status {SAI_STATUS_FAILURE};
    sai_attribute_t attr;
    vector<int32_t> action_list;

    attr.id = SAI_SWITCH_ATTR_MAX_ACL_ACTION_COUNT;
    status = sai_switch_api->get_switch_attribute(gSwitchId, 1, &attr);
    if (status == SAI_STATUS_SUCCESS)
    {
        const auto max_action_count = attr.value.u32;

        for (auto stage_attr: {SAI_SWITCH_ATTR_ACL_STAGE_INGRESS, SAI_SWITCH_ATTR_ACL_STAGE_EGRESS})
        {
            auto stage = (stage_attr == SAI_SWITCH_ATTR_ACL_STAGE_INGRESS ? ACL_STAGE_INGRESS : ACL_STAGE_EGRESS);
            auto stage_str = (stage_attr == SAI_SWITCH_ATTR_ACL_STAGE_INGRESS ? STAGE_INGRESS : STAGE_EGRESS);
            action_list.resize(static_cast<size_t>(max_action_count));

            attr.id = stage_attr;
            attr.value.aclcapability.action_list.list  = action_list.data();
            attr.value.aclcapability.action_list.count = max_action_count;

            status = sai_switch_api->get_switch_attribute(gSwitchId, 1, &attr);
            if (status == SAI_STATUS_SUCCESS)
            {

                SWSS_LOG_INFO("Supported %s action count %d:", stage_str,
                              attr.value.aclcapability.action_list.count);

                for (size_t i = 0; i < static_cast<size_t>(attr.value.aclcapability.action_list.count); i++)
                {
                    auto action = static_cast<sai_acl_action_type_t>(action_list[i]);
                    m_aclCapabilities[stage].insert(action);
                    SWSS_LOG_INFO("    %s", sai_serialize_enum(action, &sai_metadata_enum_sai_acl_action_type_t).c_str());
                }
            }
            else
            {
                SWSS_LOG_WARN("Failed to query ACL %s action capabilities - "
                        "API assumed to be not implemented, using defaults",
                        stage_str);
                initDefaultAclActionCapabilities(stage);
            }

            // put capabilities in state DB
            putAclActionCapabilityInDB(stage);
        }
    }
    else
    {
        SWSS_LOG_WARN("Failed to query maximum ACL action count - "
                "API assumed to be not implemented, using defaults capabilities for both %s and %s",
                STAGE_INGRESS, STAGE_EGRESS);
        for (auto stage: {ACL_STAGE_INGRESS, ACL_STAGE_EGRESS})
        {
            initDefaultAclActionCapabilities(stage);
            putAclActionCapabilityInDB(stage);
        }
    }

    /* For those ACL action entry attributes for which acl parameter is enumeration (metadata->isenum == true)
     * we can query enum values which are implemented by vendor SAI.
     * For this purpose we may want to use "sai_query_attribute_enum_values_capability"
     * from SAI object API call (saiobject.h).
     * However, right now libsairedis does not support SAI object API, so we will just
     * put all values as supported for now.
     */

    queryAclActionAttrEnumValues(ACTION_PACKET_ACTION,
                                 aclL3ActionLookup,
                                 aclPacketActionLookup);
    queryAclActionAttrEnumValues(ACTION_DTEL_FLOW_OP,
                                 aclDTelActionLookup,
                                 aclDTelFlowOpTypeLookup);
}

void AclOrch::putAclActionCapabilityInDB(acl_stage_type_t stage)
{
    vector<FieldValueTuple> fvVector;
    auto stage_str = (stage == ACL_STAGE_INGRESS ? STAGE_INGRESS : STAGE_EGRESS);

    auto field = std::string("ACL_ACTIONS") + '|' + stage_str;
    auto& acl_action_set = m_aclCapabilities[stage];

    string delimiter;
    ostringstream acl_action_value_stream;

    for (const auto& action_map: {aclL3ActionLookup, aclMirrorStageLookup, aclDTelActionLookup})
    {
        for (const auto& it: action_map)
        {
            auto saiAction = getAclActionFromAclEntry(it.second);
            if (acl_action_set.find(saiAction) != acl_action_set.cend())
            {
                acl_action_value_stream << delimiter << it.first;
                delimiter = comma;
            }
        }
    }

    fvVector.emplace_back(field, acl_action_value_stream.str());
    m_switchOrch->set_switch_capability(fvVector);
}

void AclOrch::initDefaultAclActionCapabilities(acl_stage_type_t stage)
{
    m_aclCapabilities[stage] = defaultAclActionsSupported.at(stage);

    SWSS_LOG_INFO("Assumed %s %zu actions to be supported:",
            stage == ACL_STAGE_INGRESS ? STAGE_INGRESS : STAGE_EGRESS,
            m_aclCapabilities[stage].size());

    for (auto action: m_aclCapabilities[stage])
    {
        SWSS_LOG_INFO("    %s", sai_serialize_enum(action, &sai_metadata_enum_sai_acl_action_type_t).c_str());
    }
    // put capabilities in state DB
    putAclActionCapabilityInDB(stage);
}

template<typename AclActionAttrLookupT>
void AclOrch::queryAclActionAttrEnumValues(const string &action_name,
                                           const acl_rule_attr_lookup_t& ruleAttrLookupMap,
                                           const AclActionAttrLookupT lookupMap)
{
    vector<FieldValueTuple> fvVector;
    auto acl_attr = ruleAttrLookupMap.at(action_name);
    auto acl_action = getAclActionFromAclEntry(acl_attr);

    /* if the action is not supported then no need to do secondary query for
     * supported values
     */
    if (isAclActionSupported(ACL_STAGE_INGRESS, acl_action) ||
        isAclActionSupported(ACL_STAGE_EGRESS, acl_action))
    {
        string delimiter;
        ostringstream acl_action_value_stream;
        auto field = std::string("ACL_ACTION") + '|' + action_name;

        const auto* meta = sai_metadata_get_attr_metadata(SAI_OBJECT_TYPE_ACL_ENTRY, acl_attr);
        if (meta == nullptr)
        {
            SWSS_LOG_THROW("Metadata null pointer returned by sai_metadata_get_attr_metadata for action %s",
                           action_name.c_str());
        }

        if (!meta->isenum)
        {
            SWSS_LOG_THROW("%s is not an enum", action_name.c_str());
        }

        // TODO: once sai object api is available make this code compile
#ifdef SAIREDIS_SUPPORT_OBJECT_API
        vector<int32_t> values_list(meta->enummetadata->valuescount);
        sai_s32_list_t values;
        values.count = static_cast<uint32_t>(values_list.size());
        values.list = values_list.data();

        auto status = sai_query_attribute_enum_values_capability(gSwitchId,
                                                                 SAI_OBJECT_TYPE_ACL_ENTRY,
                                                                 acl_attr,
                                                                 &values);
        if (status == SAI_STATUS_SUCCESS)
        {
            for (size_t i = 0; i < values.count; i++)
            {
                m_aclEnumActionCapabilities[acl_action].insert(values.list[i]);
            }
        }
        else
        {
            SWSS_LOG_WARN("Failed to query enum values supported for ACL action %s - ",
                    "API is not implemented, assuming all values are supported for this action",
                    action_name.c_str());
            /* assume all enum values are supported */
            for (size_t i = 0; i < meta->enummetadata->valuescount; i++)
            {
                m_aclEnumActionCapabilities[acl_action].insert(meta->enummetadata->values[i]);
            }
        }
#else
        /* assume all enum values are supported until sai object api is available */
        for (size_t i = 0; i < meta->enummetadata->valuescount; i++)
        {
            m_aclEnumActionCapabilities[acl_action].insert(meta->enummetadata->values[i]);
        }
#endif

        // put supported values in DB
        for (const auto& it: lookupMap)
        {
            const auto foundIt = m_aclEnumActionCapabilities[acl_action].find(it.second);
            if (foundIt == m_aclEnumActionCapabilities[acl_action].cend())
            {
                continue;
            }
            acl_action_value_stream << delimiter << it.first;
            delimiter = comma;
        }

        fvVector.emplace_back(field, acl_action_value_stream.str());
    }

    m_switchOrch->set_switch_capability(fvVector);
}

sai_acl_action_type_t AclOrch::getAclActionFromAclEntry(sai_acl_entry_attr_t attr)
{
    if (attr < SAI_ACL_ENTRY_ATTR_ACTION_START || attr > SAI_ACL_ENTRY_ATTR_ACTION_END)
    {
        SWSS_LOG_THROW("Invalid ACL entry attribute passed in: %d", attr);
    }

    return static_cast<sai_acl_action_type_t>(attr - SAI_ACL_ENTRY_ATTR_ACTION_START);
};

AclOrch::AclOrch(vector<TableConnector>& connectors, SwitchOrch *switchOrch,
        PortsOrch *portOrch, MirrorOrch *mirrorOrch, NeighOrch *neighOrch, RouteOrch *routeOrch, DTelOrch *dtelOrch) :
        Orch(connectors),
        m_switchOrch(switchOrch),
        m_mirrorOrch(mirrorOrch),
        m_neighOrch(neighOrch),
        m_routeOrch(routeOrch),
        m_dTelOrch(dtelOrch),
        m_flex_counter_manager(
            ACL_COUNTER_FLEX_COUNTER_GROUP,
            StatsMode::READ,
            ACL_COUNTER_DEFAULT_POLLING_INTERVAL_MS,
            ACL_COUNTER_DEFAULT_ENABLED_STATE
        )
{
    SWSS_LOG_ENTER();

    init(connectors, portOrch, mirrorOrch, neighOrch, routeOrch);

    if (m_dTelOrch)
    {
        m_dTelOrch->attach(this);
        createDTelWatchListTables();
    }
}

AclOrch::~AclOrch()
{
    m_mirrorOrch->detach(this);

    if (m_dTelOrch)
    {
        m_dTelOrch->detach(this);
    }

    deleteDTelWatchListTables();
}

void AclOrch::update(SubjectType type, void *cntx)
{
    SWSS_LOG_ENTER();

    if (type != SUBJECT_TYPE_MIRROR_SESSION_CHANGE &&
            type != SUBJECT_TYPE_INT_SESSION_CHANGE &&
            type != SUBJECT_TYPE_PORT_CHANGE)
    {
        return;
    }

    // ACL table deals with port change
    // ACL rule deals with mirror session change and int session change
    for (auto& table : m_AclTables)
    {
        if (type == SUBJECT_TYPE_PORT_CHANGE)
        {
            table.second.onUpdate(type, cntx);
        }
        else
        {
            for (auto& rule : table.second.rules)
            {
                rule.second->onUpdate(type, cntx);
            }
        }
    }
}

void AclOrch::doTask(Consumer &consumer)
{
    SWSS_LOG_ENTER();

    if (!gPortsOrch->allPortsReady())
    {
        return;
    }

    string table_name = consumer.getTableName();

    if (table_name == CFG_ACL_TABLE_TABLE_NAME || table_name == APP_ACL_TABLE_TABLE_NAME)
    {
        doAclTableTask(consumer);
    }
    else if (table_name == CFG_ACL_RULE_TABLE_NAME || table_name == APP_ACL_RULE_TABLE_NAME)
    {
        doAclRuleTask(consumer);
    }
    else
    {
        SWSS_LOG_ERROR("Invalid table %s", table_name.c_str());
    }
}

void AclOrch::getAddDeletePorts(AclTable    &newT,
                                AclTable    &curT,
                                set<string> &addSet,
                                set<string> &delSet)
{
    set<string> newPortSet, curPortSet;

    // Collect new ports
    for (auto p : newT.pendingPortSet)
    {
        newPortSet.insert(p);
    }
    for (auto p : newT.portSet)
    {
        newPortSet.insert(p);
    }

    // Collect current ports
    for (auto p : curT.pendingPortSet)
    {
        curPortSet.insert(p);
    }
    for (auto p : curT.portSet)
    {
        curPortSet.insert(p);
    }

    // Get all the ports to be added
    std::set_difference(newPortSet.begin(), newPortSet.end(),
                        curPortSet.begin(), curPortSet.end(),
                        std::inserter(addSet, addSet.end()));
    // Get all the ports to be deleted
    std::set_difference(curPortSet.begin(), curPortSet.end(),
                        newPortSet.begin(), newPortSet.end(),
                        std::inserter(delSet, delSet.end()));

}

bool AclOrch::updateAclTablePorts(AclTable &newTable, AclTable &curTable)
{
    sai_object_id_t    port_oid = SAI_NULL_OBJECT_ID;
    set<string>        addPortSet, deletePortSet;

    SWSS_LOG_ENTER();
    getAddDeletePorts(newTable, curTable, addPortSet, deletePortSet);

    // Lets first unbind and unlink ports to be removed
    for (auto p : deletePortSet)
    {
        SWSS_LOG_NOTICE("Deleting port %s from ACL list %s",
                        p.c_str(), curTable.id.c_str());
        if (curTable.pendingPortSet.find(p) != curTable.pendingPortSet.end())
        {
            SWSS_LOG_NOTICE("Removed:%s from pendingPortSet", p.c_str());
            curTable.pendingPortSet.erase(p);
        }
        else if (curTable.portSet.find(p) != curTable.portSet.end())
        {
            Port port;
            if (!gPortsOrch->getPort(p, port))
            {
                SWSS_LOG_ERROR("Unable to retrieve OID for port %s", p.c_str());
                continue;
            }

            getAclBindPortId(port, port_oid);
            assert(port_oid != SAI_NULL_OBJECT_ID);
            assert(curTable.ports.find(port_oid) != curTable.ports.end());
            if (curTable.ports[port_oid] != SAI_NULL_OBJECT_ID)
            {
                // Unbind and unlink
                SWSS_LOG_NOTICE("Unbind and Unlink:%s", p.c_str());
                curTable.unbind(port_oid);
                curTable.unlink(port_oid);
            }
            SWSS_LOG_NOTICE("Removed:%s from portSet", p.c_str());
            curTable.portSet.erase(p);
        }
    }

    // Now link and bind ports to be added
    for (auto p : addPortSet)
    {
        SWSS_LOG_NOTICE("Adding port %s to ACL list %s",
                        p.c_str(), curTable.id.c_str());
        Port port;
        if (!gPortsOrch->getPort(p, port))
        {
            curTable.pendingPortSet.emplace(p);
            continue;
        }

        if (!getAclBindPortId(port, port_oid))
        {
            // We do NOT expect this to happen at all.
            // If at all happens, lets catch it here!
            throw runtime_error("updateAclTablePorts: Couldn't find portOID");
        }

        curTable.portSet.emplace(p);

        // Link and bind
        SWSS_LOG_NOTICE("Link and Bind:%s", p.c_str());
        curTable.link(port_oid);
        curTable.bind(port_oid);
    }
    return true;
}

bool AclOrch::updateAclTable(AclTable &currentTable, AclTable &newTable)
{
    SWSS_LOG_ENTER();

    currentTable.description = newTable.description;
    if (!updateAclTablePorts(newTable, currentTable))
    {
        SWSS_LOG_ERROR("Failed to update ACL table port list");
        return false;
    }

    return true;
}

bool AclOrch::updateAclTable(string table_id, AclTable &table)
{
    SWSS_LOG_ENTER();

    auto tableOid = getTableById(table_id);
    if (tableOid == SAI_NULL_OBJECT_ID)
    {
        SWSS_LOG_ERROR("Failed to update ACL table %s: object doesn't exist", table_id.c_str());
        return false;
    }

    if (!updateAclTable(m_AclTables.at(tableOid), table))
    {
        SWSS_LOG_ERROR("Failed to update ACL table %s", table_id.c_str());
        return false;
    }

    return true;
}

bool AclOrch::addAclTable(AclTable &newTable)
{
    SWSS_LOG_ENTER();

    string table_id = newTable.id;
    if (newTable.type == ACL_TABLE_CTRLPLANE)
    {
        m_ctrlAclTables.emplace(table_id, newTable);
        SWSS_LOG_NOTICE("Created control plane ACL table %s", newTable.id.c_str());
        return true;
    }

    sai_object_id_t table_oid = getTableById(table_id);
    auto table_stage = newTable.stage;

    if (table_oid != SAI_NULL_OBJECT_ID)
    {
        /* If ACL table exists, remove the table first.*/
        if (!removeAclTable(table_id))
        {
            SWSS_LOG_ERROR("Failed to remove existing ACL table %s before adding the new one",
                    table_id.c_str());
            return false;
        }
    }
    else
    {
        // If ACL table is new, check for the existence of current mirror tables
        // Note: only one table per mirror type can be created
        auto table_type = newTable.type;
        if (table_type == ACL_TABLE_MIRROR || table_type == ACL_TABLE_MIRRORV6)
        {
            string mirror_type;
            if (table_type == ACL_TABLE_MIRROR && !m_mirrorTableId[table_stage].empty())
            {
                mirror_type = TABLE_TYPE_MIRROR;
            }

            if (table_type == ACL_TABLE_MIRRORV6 && !m_mirrorV6TableId[table_stage].empty())
            {
                mirror_type = TABLE_TYPE_MIRRORV6;
            }

            if (!mirror_type.empty())
            {
                string stage_str = table_stage == ACL_STAGE_INGRESS ? "INGRESS" : "EGRESS";
                SWSS_LOG_ERROR(
                    "Mirror table %s (%s) has already been created",
                    mirror_type.c_str(),
                    stage_str.c_str());
                return false;
            }
        }
    }

    // Check if a separate mirror table is needed or not based on the platform
    if (newTable.type == ACL_TABLE_MIRROR || newTable.type == ACL_TABLE_MIRRORV6)
    {
        if (m_isCombinedMirrorV6Table &&
                (!m_mirrorTableId[table_stage].empty() ||
                !m_mirrorV6TableId[table_stage].empty())) {
            string orig_table_name;

            // If v4 table is created, mark v6 table is created
            if (!m_mirrorTableId[table_stage].empty())
            {
                orig_table_name = m_mirrorTableId[table_stage];
                m_mirrorV6TableId[table_stage] = newTable.id;
            }
            // If v6 table is created, mark v4 table is created
            else
            {
                orig_table_name = m_mirrorV6TableId[table_stage];
                m_mirrorTableId[table_stage] = newTable.id;
            }

            SWSS_LOG_NOTICE("Created ACL table %s as a sibling of %s",
                    newTable.id.c_str(), orig_table_name.c_str());

            return true;
        }
    }

    if (createBindAclTable(newTable, table_oid))
    {
        m_AclTables[table_oid] = newTable;
        SWSS_LOG_NOTICE("Created ACL table %s oid:%" PRIx64,
                newTable.id.c_str(), table_oid);

        // Mark the existence of the mirror table
        if (newTable.type == ACL_TABLE_MIRROR)
        {
            m_mirrorTableId[table_stage] = table_id;
        }
        else if (newTable.type == ACL_TABLE_MIRRORV6)
        {
            m_mirrorV6TableId[table_stage] = table_id;
        }

        return true;
    }
    else
    {
        SWSS_LOG_ERROR("Failed to create ACL table %s", table_id.c_str());
        return false;
    }
}

bool AclOrch::removeAclTable(string table_id)
{
    SWSS_LOG_ENTER();

    sai_object_id_t table_oid = getTableById(table_id);
    if (table_oid == SAI_NULL_OBJECT_ID)
    {
        SWSS_LOG_WARN("Skip deleting ACL table %s. Table does not exist.", table_id.c_str());
        return true;
    }

    /* If ACL rules associate with this table, remove the rules first.*/
    bool suc = m_AclTables[table_oid].clear();
    if (!suc) return false;

    if (deleteUnbindAclTable(table_oid) == SAI_STATUS_SUCCESS)
    {
        auto stage = m_AclTables[table_oid].stage;
        auto type = m_AclTables[table_oid].type;

        sai_acl_stage_t sai_stage = (stage == ACL_STAGE_INGRESS) ? SAI_ACL_STAGE_INGRESS : SAI_ACL_STAGE_EGRESS;
        gCrmOrch->decCrmAclUsedCounter(CrmResourceType::CRM_ACL_TABLE, sai_stage, SAI_ACL_BIND_POINT_TYPE_PORT, table_oid);

        if (type != ACL_TABLE_PFCWD)
        {
            gCrmOrch->decCrmAclUsedCounter(CrmResourceType::CRM_ACL_TABLE, sai_stage, SAI_ACL_BIND_POINT_TYPE_LAG, table_oid);
        }

        SWSS_LOG_NOTICE("Successfully deleted ACL table %s", table_id.c_str());
        m_AclTables.erase(table_oid);

        // Clear mirror table information
        // If the v4 and v6 ACL mirror tables are combined together,
        // remove both of them.
        if (m_mirrorTableId[stage] == table_id)
        {
            m_mirrorTableId[stage].clear();
            if (m_isCombinedMirrorV6Table)
            {
                m_mirrorV6TableId[stage].clear();
            }
        }
        else if (m_mirrorV6TableId[stage] == table_id)
        {
            m_mirrorV6TableId[stage].clear();
            if (m_isCombinedMirrorV6Table)
            {
                m_mirrorTableId[stage].clear();
            }
        }

        return true;
    }
    else
    {
        SWSS_LOG_ERROR("Failed to delete ACL table %s.", table_id.c_str());
        return false;
    }
}

bool AclOrch::addAclRule(shared_ptr<AclRule> newRule, string table_id)
{
    sai_object_id_t table_oid = getTableById(table_id);
    if (table_oid == SAI_NULL_OBJECT_ID)
    {
        SWSS_LOG_ERROR("Failed to add ACL rule in ACL table %s. Table doesn't exist", table_id.c_str());
        return false;
    }

    if (!m_AclTables[table_oid].add(newRule))
    {
        return false;
    }

    if (newRule->hasCounter())
    {
        registerFlexCounter(*newRule);
    }

    return true;
}

bool AclOrch::removeAclRule(string table_id, string rule_id)
{
    sai_object_id_t table_oid = getTableById(table_id);
    if (table_oid == SAI_NULL_OBJECT_ID)
    {
        SWSS_LOG_WARN("Skip removing rule %s from ACL table %s. Table does not exist", rule_id.c_str(), table_id.c_str());
        return true;
    }

    auto rule = getAclRule(table_id, rule_id);
    if (!rule)
    {
        return false;
    }

    if (rule->hasCounter())
    {
        deregisterFlexCounter(*rule);
    }

    return m_AclTables[table_oid].remove(rule_id);
}

AclRule* AclOrch::getAclRule(string table_id, string rule_id)
{
    sai_object_id_t table_oid = getTableById(table_id);
    if (table_oid == SAI_NULL_OBJECT_ID)
    {
        SWSS_LOG_INFO("Table %s does not exist", table_id.c_str());
        return nullptr;
    }

    const auto& rule_it = m_AclTables[table_oid].rules.find(rule_id);
    if (rule_it == m_AclTables[table_oid].rules.end())
    {
        SWSS_LOG_INFO("Rule %s doesn't exist", rule_id.c_str());
        return nullptr;
    }

    return rule_it->second.get();
}

bool AclOrch::updateAclRule(string table_id, string rule_id, string attr_name, void *data, bool oper)
{
    SWSS_LOG_ENTER();

    sai_object_id_t table_oid = getTableById(table_id);
    string attr_value;

    if (table_oid == SAI_NULL_OBJECT_ID)
    {
        SWSS_LOG_ERROR("Failed to update ACL rule in ACL table %s. Table doesn't exist", table_id.c_str());
        return false;
    }

    auto rule_it = m_AclTables[table_oid].rules.find(rule_id);
    if (rule_it == m_AclTables[table_oid].rules.end())
    {
        SWSS_LOG_ERROR("Failed to update ACL rule in ACL table %s. Rule doesn't exist", rule_id.c_str());
        return false;
    }

    switch (aclMatchLookup[attr_name])
    {
        case SAI_ACL_ENTRY_ATTR_FIELD_IN_PORTS:
        {
            sai_object_id_t port_oid = *(sai_object_id_t *)data;
            vector<sai_object_id_t> in_ports = rule_it->second->getInPorts();

            if (oper == RULE_OPER_ADD)
            {
                in_ports.push_back(port_oid);
            }
            else
            {
                for (auto port_iter = in_ports.begin(); port_iter != in_ports.end(); port_iter++)
                {
                    if (*port_iter == port_oid)
                    {
                        in_ports.erase(port_iter);
                        break;
                    }
                }
            }

            for (const auto& port_iter: in_ports)
            {
                Port p;
                gPortsOrch->getPort(port_iter, p);
                attr_value += p.m_alias;
                attr_value += ',';
            }

            if (!attr_value.empty())
            {
                attr_value.pop_back();
            }

            rule_it->second->validateAddMatch(MATCH_IN_PORTS, attr_value);
            rule_it->second->updateInPorts();
        }
        break;

        default:
            SWSS_LOG_ERROR("Acl rule update not supported for attr name %s", attr_name.c_str());
        break;
    }

    return true;
}

bool AclOrch::updateAclRule(string table_id, string rule_id, bool enableCounter)
{
    SWSS_LOG_ENTER();

    auto tableOid = getTableById(table_id);
    if (tableOid == SAI_NULL_OBJECT_ID)
    {
        SWSS_LOG_ERROR(
            "Failed to update ACL rule %s: ACL table %s doesn't exist",
            rule_id.c_str(),
            table_id.c_str()
        );
        return false;
    }

    const auto &cit = m_AclTables.at(tableOid).rules.find(rule_id);
    if (cit == m_AclTables.at(tableOid).rules.cend())
    {
        SWSS_LOG_ERROR(
            "Failed to update ACL rule %s in ACL table %s: object doesn't exist",
            rule_id.c_str(),
            table_id.c_str()
        );
        return false;
    }

    auto &rule = cit->second;

    if (enableCounter)
    {
        if (!rule->enableCounter())
        {
            SWSS_LOG_ERROR(
                "Failed to enable ACL counter for ACL rule %s in ACL table %s",
                rule_id.c_str(),
                table_id.c_str()
            );
            return false;
        }

        registerFlexCounter(*rule);
        return true;
    }

    deregisterFlexCounter(*rule);
    if (!rule->disableCounter())
    {
        SWSS_LOG_ERROR(
            "Failed to disable ACL counter for ACL rule %s in ACL table %s",
            rule_id.c_str(),
            table_id.c_str()
        );
        return false;
    }

    return true;
}

bool AclOrch::updateAclRule(shared_ptr<AclRule> updatedRule)
{
    SWSS_LOG_ENTER();

    auto tableId = updatedRule->getTableId();
    sai_object_id_t tableOid = getTableById(tableId);
    if (tableOid == SAI_NULL_OBJECT_ID)
    {
        SWSS_LOG_ERROR("Failed to add ACL rule in ACL table %s. Table doesn't exist", tableId.c_str());
        return false;
    }

    if (!m_AclTables[tableOid].updateRule(updatedRule))
    {
        return false;
    }

    return true;
}

bool AclOrch::isCombinedMirrorV6Table()
{
    return m_isCombinedMirrorV6Table;
}

bool AclOrch::isAclMirrorTableSupported(acl_table_type_t type) const
{
    const auto &cit = m_mirrorTableCapabilities.find(type);
    if (cit == m_mirrorTableCapabilities.cend())
    {
        return false;
    }

    return cit->second;
}

bool AclOrch::isAclActionSupported(acl_stage_type_t stage, sai_acl_action_type_t action) const
{
    const auto& it = m_aclCapabilities.find(stage);
    if (it == m_aclCapabilities.cend())
    {
        return false;
    }
    return it->second.find(action) != it->second.cend();
}

bool AclOrch::isAclActionEnumValueSupported(sai_acl_action_type_t action, sai_acl_action_parameter_t param) const
{
    const auto& it = m_aclEnumActionCapabilities.find(action);
    if (it == m_aclEnumActionCapabilities.cend())
    {
        return false;
    }
    return it->second.find(param.s32) != it->second.cend();
}

void AclOrch::doAclTableTask(Consumer &consumer)
{
    SWSS_LOG_ENTER();

    auto it = consumer.m_toSync.begin();
    while (it != consumer.m_toSync.end())
    {
        KeyOpFieldsValuesTuple t = it->second;
        string key = kfvKey(t);
        size_t found = key.find(consumer.getConsumerTable()->getTableNameSeparator().c_str());
        string table_id = key.substr(0, found);
        string op = kfvOp(t);

        SWSS_LOG_DEBUG("OP: %s, TABLE_ID: %s", op.c_str(), table_id.c_str());

        if (op == SET_COMMAND)
        {
            AclTable newTable(this);
            bool bAllAttributesOk = true;

            newTable.id = table_id;
            // Scan all attributes
            for (auto itp : kfvFieldsValues(t))
            {
                string attr_name = to_upper(fvField(itp));
                string attr_value = fvValue(itp);

                SWSS_LOG_DEBUG("TABLE ATTRIBUTE: %s : %s", attr_name.c_str(), attr_value.c_str());

                if (attr_name == ACL_TABLE_DESCRIPTION)
                {
                    newTable.description = attr_value;
                }
                else if (attr_name == ACL_TABLE_TYPE)
                {
                    if (!processAclTableType(attr_value, newTable.type))
                    {
                        SWSS_LOG_ERROR("Failed to process ACL table %s type",
                                table_id.c_str());
                        bAllAttributesOk = false;
                        break;
                    }
                }
                else if (attr_name == ACL_TABLE_PORTS)
                {
                    if (!processAclTablePorts(attr_value, newTable))
                    {
                        SWSS_LOG_ERROR("Failed to process ACL table %s ports",
                                table_id.c_str());
                        bAllAttributesOk = false;
                        break;
                    }
                }
                else if (attr_name == ACL_TABLE_STAGE)
                {
                   if (!processAclTableStage(attr_value, newTable.stage))
                   {
                       SWSS_LOG_ERROR("Failed to process ACL table %s stage",
                               table_id.c_str());
                       bAllAttributesOk = false;
                       break;
                   }
                }
                else if (attr_name == ACL_TABLE_SERVICES)
                {
                    // TODO: validate control plane ACL table has this attribute
                    continue;
                }
                else
                {
                    SWSS_LOG_ERROR("Unknown table attribute '%s'", attr_name.c_str());
                    bAllAttributesOk = false;
                    break;
                }
            }

            // validate and create/update ACL Table
            if (bAllAttributesOk && newTable.validate())
            {
                // If the the table already exists and meets the below condition(s)
                // update the table. Otherwise delete and re-create
                // Condition 1: Table's TYPE and STAGE hasn't changed

                sai_object_id_t table_oid = getTableById(table_id);
                if (table_oid != SAI_NULL_OBJECT_ID &&
                    !isAclTableTypeUpdated(newTable.type,
                                           m_AclTables[table_oid]) &&
                    !isAclTableStageUpdated(newTable.stage,
                                            m_AclTables[table_oid]))
                {
                    // Update the existing table using the info in newTable
                    if (updateAclTable(m_AclTables[table_oid], newTable))
                    {
                        SWSS_LOG_NOTICE("Successfully updated existing ACL table %s",
                                        table_id.c_str());
                        it = consumer.m_toSync.erase(it);
                    }
                    else
                    {
                        SWSS_LOG_ERROR("Failed to update existing ACL table %s",
                                        table_id.c_str());
                        it++;
                    }
                }
                else
                {
                    if (addAclTable(newTable))
                        it = consumer.m_toSync.erase(it);
                    else
                        it++;
                }
            }
            else
            {
                it = consumer.m_toSync.erase(it);
                SWSS_LOG_ERROR("Failed to create ACL table %s, invalid configuration",
                        table_id.c_str());
            }
        }
        else if (op == DEL_COMMAND)
        {
            if (removeAclTable(table_id))
                it = consumer.m_toSync.erase(it);
            else
                it++;
        }
        else
        {
            it = consumer.m_toSync.erase(it);
            SWSS_LOG_ERROR("Unknown operation type %s", op.c_str());
        }
    }
}

void AclOrch::doAclRuleTask(Consumer &consumer)
{
    SWSS_LOG_ENTER();

    auto it = consumer.m_toSync.begin();
    while (it != consumer.m_toSync.end())
    {
        KeyOpFieldsValuesTuple t = it->second;
        string key = kfvKey(t);
        size_t found = key.find(consumer.getConsumerTable()->getTableNameSeparator().c_str());
        string table_id = key.substr(0, found);
        string rule_id = key.substr(found + 1);
        string op = kfvOp(t);

        SWSS_LOG_INFO("OP: %s, TABLE_ID: %s, RULE_ID: %s", op.c_str(), table_id.c_str(), rule_id.c_str());

        if (table_id.empty())
        {
            SWSS_LOG_WARN("ACL rule with RULE_ID: %s is not valid as TABLE_ID is empty", rule_id.c_str());
            it = consumer.m_toSync.erase(it);
            continue;
        }

        if (op == SET_COMMAND)
        {
            bool bAllAttributesOk = true;
            shared_ptr<AclRule> newRule;

            // Get the ACL table OID
            sai_object_id_t table_oid = getTableById(table_id);

            /* ACL table is not yet created or ACL table is a control plane table */
            /* TODO: Remove ACL_TABLE_UNKNOWN as a table with this type cannot be successfully created */
            if (table_oid == SAI_NULL_OBJECT_ID || m_AclTables[table_oid].type == ACL_TABLE_UNKNOWN)
            {

                /* Skip the control plane rules */
                if (m_ctrlAclTables.find(table_id) != m_ctrlAclTables.end())
                {
                    SWSS_LOG_INFO("Skip control plane ACL rule %s", key.c_str());
                    it = consumer.m_toSync.erase(it);
                    continue;
                }

                SWSS_LOG_INFO("Wait for ACL table %s to be created", table_id.c_str());
                it++;
                continue;
            }

            auto type = m_AclTables[table_oid].type;
            auto stage = m_AclTables[table_oid].stage;
            if (type == ACL_TABLE_MIRROR || type == ACL_TABLE_MIRRORV6)
            {
                type = table_id == m_mirrorTableId[stage] ? ACL_TABLE_MIRROR : ACL_TABLE_MIRRORV6;
            }


            try
            {
                newRule = AclRule::makeShared(type, this, m_mirrorOrch, m_dTelOrch, rule_id, table_id, t);
            }
            catch (exception &e)
            {
                SWSS_LOG_ERROR("Error while creating ACL rule %s: %s", rule_id.c_str(), e.what());
                it = consumer.m_toSync.erase(it);
                return;
            }
            bool bHasTCPFlag = false;
            bool bHasIPProtocol = false;
            for (const auto& itr : kfvFieldsValues(t))
            {
                string attr_name = to_upper(fvField(itr));
                string attr_value = fvValue(itr);

                SWSS_LOG_INFO("ATTRIBUTE: %s %s", attr_name.c_str(), attr_value.c_str());
                if (attr_name == MATCH_TCP_FLAGS)
                {
                    bHasTCPFlag = true;
                }
                if (attr_name == MATCH_IP_PROTOCOL || attr_name == MATCH_NEXT_HEADER)
                {
                    bHasIPProtocol = true;
                }
                if (newRule->validateAddPriority(attr_name, attr_value))
                {
                    SWSS_LOG_INFO("Added priority attribute");
                }
                else if (newRule->validateAddMatch(attr_name, attr_value))
                {
                    SWSS_LOG_INFO("Added match attribute '%s'", attr_name.c_str());
                }
                else if (newRule->validateAddAction(attr_name, attr_value))
                {
                    SWSS_LOG_INFO("Added action attribute '%s'", attr_name.c_str());
                }
                else
                {
                    SWSS_LOG_ERROR("Unknown or invalid rule attribute '%s : %s'", attr_name.c_str(), attr_value.c_str());
                    bAllAttributesOk = false;
                    break;
                }
            }
            // If acl rule is to match TCP_FLAGS, and IP_PROTOCOL(NEXT_HEADER) is not set
            // we set IP_PROTOCOL(NEXT_HEADER) to 6 to match TCP explicitly
            if (bHasTCPFlag && !bHasIPProtocol)
            {
                string attr_name;
                if (type == ACL_TABLE_MIRRORV6 || type == ACL_TABLE_L3V6)
                {
                    attr_name = MATCH_NEXT_HEADER;
                }
                else
                {
                    attr_name = MATCH_IP_PROTOCOL;

                }
                string attr_value = std::to_string(TCP_PROTOCOL_NUM);
                if (newRule->validateAddMatch(attr_name, attr_value))
                {
                    SWSS_LOG_INFO("Automatically added match attribute '%s : %s'", attr_name.c_str(), attr_value.c_str());
                }
                else
                {
                    SWSS_LOG_ERROR("Failed to add attribute '%s : %s'", attr_name.c_str(), attr_value.c_str());
                }
            }

            // validate and create ACL rule
            if (bAllAttributesOk && newRule->validate())
            {
                if (addAclRule(newRule, table_id))
                    it = consumer.m_toSync.erase(it);
                else
                    it++;
            }
            else
            {
                it = consumer.m_toSync.erase(it);
                SWSS_LOG_ERROR("Failed to create ACL rule. Rule configuration is invalid");
            }
        }
        else if (op == DEL_COMMAND)
        {
            if (removeAclRule(table_id, rule_id))
                it = consumer.m_toSync.erase(it);
            else
                it++;
        }
        else
        {
            it = consumer.m_toSync.erase(it);
            SWSS_LOG_ERROR("Unknown operation type %s", op.c_str());
        }
    }
}

bool AclOrch::processAclTablePorts(string portList, AclTable &aclTable)
{
    SWSS_LOG_ENTER();

    auto port_list = tokenize(portList, ',');
    set<string> ports(port_list.begin(), port_list.end());

    for (auto alias : ports)
    {
        Port port;
        if (!gPortsOrch->getPort(alias, port))
        {
            SWSS_LOG_INFO("Add unready port %s to pending list for ACL table %s",
                    alias.c_str(), aclTable.id.c_str());
            aclTable.pendingPortSet.emplace(alias);
            continue;
        }

        sai_object_id_t bind_port_id;
        if (!getAclBindPortId(port, bind_port_id))
        {
            SWSS_LOG_ERROR("Failed to get port %s bind port ID for ACL table %s",
                    alias.c_str(), aclTable.id.c_str());
            return false;
        }

        aclTable.link(bind_port_id);
        aclTable.portSet.emplace(alias);
    }

    return true;
}

bool AclOrch::isAclTableTypeUpdated(acl_table_type_t table_type, AclTable &t)
{
    if (m_isCombinedMirrorV6Table && (table_type == ACL_TABLE_MIRROR || table_type == ACL_TABLE_MIRRORV6))
    {
        // ACL_TABLE_MIRRORV6 and ACL_TABLE_MIRROR should be treated as same type in combined scenario
        return !(t.type == ACL_TABLE_MIRROR || t.type == ACL_TABLE_MIRRORV6);
    }
    return (table_type != t.type);
}

bool AclOrch::processAclTableType(string type, acl_table_type_t &table_type)
{
    SWSS_LOG_ENTER();

    auto iter = aclTableTypeLookUp.find(to_upper(type));

    if (iter == aclTableTypeLookUp.end())
    {
        return false;
    }

    table_type = iter->second;

    // Mirror table check procedure
    if (table_type == ACL_TABLE_MIRROR || table_type == ACL_TABLE_MIRRORV6)
    {
        // Check the switch capability
        if (!m_mirrorTableCapabilities[table_type])
        {
            SWSS_LOG_ERROR("Mirror table type %s is not supported", type.c_str());
            return false;
        }
    }

    return true;
}

bool AclOrch::isAclTableStageUpdated(acl_stage_type_t acl_stage, AclTable &t)
{
    return (acl_stage != t.stage);
}

bool AclOrch::processAclTableStage(string stage, acl_stage_type_t &acl_stage)
{
    SWSS_LOG_ENTER();

    auto iter = aclStageLookUp.find(to_upper(stage));

    if (iter == aclStageLookUp.end())
    {
        acl_stage = ACL_STAGE_UNKNOWN;
        return false;
    }

    acl_stage = iter->second;

    return true;
}

sai_object_id_t AclOrch::getTableById(string table_id)
{
    SWSS_LOG_ENTER();

    if (table_id.empty())
    {
        SWSS_LOG_WARN("table_id is empty");
        return SAI_NULL_OBJECT_ID;
    }

    for (auto it : m_AclTables)
    {
        if (it.second.id == table_id)
        {
            return it.first;
        }
    }

    // Check if the table is a mirror table and a sibling mirror table is created
    for (auto stage: {ACL_STAGE_INGRESS, ACL_STAGE_EGRESS}) {
        if (m_isCombinedMirrorV6Table &&
                (table_id == m_mirrorTableId[stage] || table_id == m_mirrorV6TableId[stage]))
        {
            // If the table is v4, the corresponding v6 table is already created
            if (table_id == m_mirrorTableId[stage])
            {
                return getTableById(m_mirrorV6TableId[stage]);
            }
            // If the table is v6, the corresponding v4 table is already created
            else
            {
                return getTableById(m_mirrorTableId[stage]);
            }
        }
    }

    return SAI_NULL_OBJECT_ID;
}

const AclTable *AclOrch::getTableByOid(sai_object_id_t oid) const
{
   const auto& it = m_AclTables.find(oid);
   if (it == m_AclTables.cend())
   {
       return nullptr;
   }
   return &it->second;
}

bool AclOrch::createBindAclTable(AclTable &aclTable, sai_object_id_t &table_oid)
{
    SWSS_LOG_ENTER();

    bool suc = aclTable.create();
    if (!suc) return false;

    table_oid = aclTable.getOid();
    sai_status_t status = bindAclTable(aclTable);
    if (status != SAI_STATUS_SUCCESS)
    {
        SWSS_LOG_ERROR("Failed to bind table %s to ports",
                aclTable.id.c_str());
        return false;
    }
    return true;
}

sai_status_t AclOrch::deleteUnbindAclTable(sai_object_id_t table_oid)
{
    SWSS_LOG_ENTER();
    sai_status_t status;

    if ((status = bindAclTable(m_AclTables[table_oid], false)) != SAI_STATUS_SUCCESS)
    {
        SWSS_LOG_ERROR("Failed to unbind table %s",
                m_AclTables[table_oid].id.c_str());
        return status;
    }

    return sai_acl_api->remove_acl_table(table_oid);
}

sai_status_t AclOrch::bindAclTable(AclTable &aclTable, bool bind)
{
    SWSS_LOG_ENTER();

    sai_status_t status = SAI_STATUS_SUCCESS;

    SWSS_LOG_NOTICE("%s table %s to ports", bind ? "Bind" : "Unbind", aclTable.id.c_str());

    if (aclTable.ports.empty())
    {
        SWSS_LOG_WARN("Port list is empty for %s table", aclTable.id.c_str());
        return SAI_STATUS_SUCCESS;
    }

    bind ? aclTable.bind() : aclTable.unbind();

    return status;
}

sai_status_t AclOrch::createDTelWatchListTables()
{
    SWSS_LOG_ENTER();

    AclTable flowWLTable, dropWLTable;
    sai_object_id_t table_oid;

    sai_status_t status;
    sai_attribute_t attr;
    vector<sai_attribute_t> table_attrs;

    /* Create Flow watchlist ACL table */

    flowWLTable.id = TABLE_TYPE_DTEL_FLOW_WATCHLIST;
    flowWLTable.type = ACL_TABLE_DTEL_FLOW_WATCHLIST;
    flowWLTable.description = "Dataplane Telemetry Flow Watchlist table";

    attr.id = SAI_ACL_TABLE_ATTR_ACL_STAGE;
    attr.value.s32 = SAI_ACL_STAGE_INGRESS;
    table_attrs.push_back(attr);

    attr.id = SAI_ACL_TABLE_ATTR_ACL_BIND_POINT_TYPE_LIST;
    vector<int32_t> bpoint_list;
    bpoint_list.push_back(SAI_ACL_BIND_POINT_TYPE_SWITCH);
    attr.value.s32list.count = 1;
    attr.value.s32list.list = bpoint_list.data();
    table_attrs.push_back(attr);

    attr.id = SAI_ACL_TABLE_ATTR_FIELD_ETHER_TYPE;
    attr.value.booldata = true;
    table_attrs.push_back(attr);

    attr.id = SAI_ACL_TABLE_ATTR_FIELD_SRC_IP;
    attr.value.booldata = true;
    table_attrs.push_back(attr);

    attr.id = SAI_ACL_TABLE_ATTR_FIELD_DST_IP;
    attr.value.booldata = true;
    table_attrs.push_back(attr);

    attr.id = SAI_ACL_TABLE_ATTR_FIELD_L4_SRC_PORT;
    attr.value.booldata = true;
    table_attrs.push_back(attr);

    attr.id = SAI_ACL_TABLE_ATTR_FIELD_L4_DST_PORT;
    attr.value.booldata = true;
    table_attrs.push_back(attr);

    attr.id = SAI_ACL_TABLE_ATTR_FIELD_IP_PROTOCOL;
    attr.value.booldata = true;
    table_attrs.push_back(attr);

    attr.id = SAI_ACL_TABLE_ATTR_FIELD_TUNNEL_VNI;
    attr.value.booldata = true;
    table_attrs.push_back(attr);

    attr.id = SAI_ACL_TABLE_ATTR_FIELD_INNER_ETHER_TYPE;
    attr.value.booldata = true;
    table_attrs.push_back(attr);

    attr.id = SAI_ACL_TABLE_ATTR_FIELD_INNER_SRC_IP;
    attr.value.booldata = true;
    table_attrs.push_back(attr);

    attr.id = SAI_ACL_TABLE_ATTR_FIELD_INNER_DST_IP;
    attr.value.booldata = true;
    table_attrs.push_back(attr);

    attr.id = SAI_ACL_TABLE_ATTR_ACL_ACTION_TYPE_LIST;
    int32_t acl_action_list[4];
    acl_action_list[0] = SAI_ACL_ACTION_TYPE_ACL_DTEL_FLOW_OP;
    acl_action_list[1] = SAI_ACL_ACTION_TYPE_DTEL_INT_SESSION;
    acl_action_list[2] = SAI_ACL_ACTION_TYPE_DTEL_REPORT_ALL_PACKETS;
    acl_action_list[3] = SAI_ACL_ACTION_TYPE_DTEL_FLOW_SAMPLE_PERCENT;
    attr.value.s32list.count = 4;
    attr.value.s32list.list = acl_action_list;
    table_attrs.push_back(attr);

    status = sai_acl_api->create_acl_table(&table_oid, gSwitchId, (uint32_t)table_attrs.size(), table_attrs.data());
    if (status != SAI_STATUS_SUCCESS)
    {
        SWSS_LOG_ERROR("Failed to create table %s", flowWLTable.description.c_str());
        if (handleSaiCreateStatus(SAI_API_ACL, status) != task_success)
        {
            return status;
        }
    }

    gCrmOrch->incCrmAclUsedCounter(CrmResourceType::CRM_ACL_TABLE, SAI_ACL_STAGE_INGRESS, SAI_ACL_BIND_POINT_TYPE_SWITCH);
    m_AclTables[table_oid] = flowWLTable;
    SWSS_LOG_INFO("Successfully created ACL table %s, oid: %" PRIx64, flowWLTable.description.c_str(), table_oid);

    /* Create Drop watchlist ACL table */

    table_attrs.clear();

    dropWLTable.id = TABLE_TYPE_DTEL_DROP_WATCHLIST;
    dropWLTable.type = ACL_TABLE_DTEL_DROP_WATCHLIST;
    dropWLTable.description = "Dataplane Telemetry Drop Watchlist table";

    attr.id = SAI_ACL_TABLE_ATTR_ACL_STAGE;
    attr.value.s32 = SAI_ACL_STAGE_INGRESS;
    table_attrs.push_back(attr);

    attr.id = SAI_ACL_TABLE_ATTR_ACL_BIND_POINT_TYPE_LIST;
    bpoint_list.clear();
    bpoint_list.push_back(SAI_ACL_BIND_POINT_TYPE_SWITCH);
    attr.value.s32list.count = 1;
    attr.value.s32list.list = bpoint_list.data();
    table_attrs.push_back(attr);

    attr.id = SAI_ACL_TABLE_ATTR_FIELD_ETHER_TYPE;
    attr.value.booldata = true;
    table_attrs.push_back(attr);

    attr.id = SAI_ACL_TABLE_ATTR_FIELD_SRC_IP;
    attr.value.booldata = true;
    table_attrs.push_back(attr);

    attr.id = SAI_ACL_TABLE_ATTR_FIELD_DST_IP;
    attr.value.booldata = true;
    table_attrs.push_back(attr);

    attr.id = SAI_ACL_TABLE_ATTR_FIELD_L4_SRC_PORT;
    attr.value.booldata = true;
    table_attrs.push_back(attr);

    attr.id = SAI_ACL_TABLE_ATTR_FIELD_L4_DST_PORT;
    attr.value.booldata = true;
    table_attrs.push_back(attr);

    attr.id = SAI_ACL_TABLE_ATTR_FIELD_IP_PROTOCOL;
    attr.value.booldata = true;
    table_attrs.push_back(attr);

    attr.id = SAI_ACL_TABLE_ATTR_ACL_ACTION_TYPE_LIST;
    acl_action_list[0] = SAI_ACL_ACTION_TYPE_DTEL_DROP_REPORT_ENABLE;
    acl_action_list[1] = SAI_ACL_ACTION_TYPE_DTEL_TAIL_DROP_REPORT_ENABLE;
    attr.value.s32list.count = 2;
    attr.value.s32list.list = acl_action_list;
    table_attrs.push_back(attr);

    status = sai_acl_api->create_acl_table(&table_oid, gSwitchId, (uint32_t)table_attrs.size(), table_attrs.data());
    if (status != SAI_STATUS_SUCCESS)
    {
        SWSS_LOG_ERROR("Failed to create table %s", dropWLTable.description.c_str());
        if (handleSaiCreateStatus(SAI_API_ACL, status) != task_success)
        {
            return status;
        }
    }

    gCrmOrch->incCrmAclUsedCounter(CrmResourceType::CRM_ACL_TABLE, SAI_ACL_STAGE_INGRESS, SAI_ACL_BIND_POINT_TYPE_SWITCH);
    m_AclTables[table_oid] = dropWLTable;
    SWSS_LOG_INFO("Successfully created ACL table %s, oid: %" PRIx64, dropWLTable.description.c_str(), table_oid);

    return SAI_STATUS_SUCCESS;
}

sai_status_t AclOrch::deleteDTelWatchListTables()
{
    SWSS_LOG_ENTER();

    AclTable flowWLTable(this), dropWLTable(this);
    sai_object_id_t table_oid;
    string table_id = TABLE_TYPE_DTEL_FLOW_WATCHLIST;

    sai_status_t status;

    table_oid = getTableById(table_id);

    if (table_oid == SAI_NULL_OBJECT_ID)
    {
        SWSS_LOG_INFO("Failed to find ACL table %s", table_id.c_str());
        return SAI_STATUS_FAILURE;
    }

    status = sai_acl_api->remove_acl_table(table_oid);
    if (status != SAI_STATUS_SUCCESS)
    {
        SWSS_LOG_ERROR("Failed to delete table %s", table_id.c_str());
        if (handleSaiRemoveStatus(SAI_API_ACL, status) != task_success)
        {
            return status;
        }
    }

    gCrmOrch->decCrmAclUsedCounter(CrmResourceType::CRM_ACL_TABLE, SAI_ACL_STAGE_INGRESS, SAI_ACL_BIND_POINT_TYPE_SWITCH, table_oid);
    m_AclTables.erase(table_oid);

    table_id = TABLE_TYPE_DTEL_DROP_WATCHLIST;

    table_oid = getTableById(table_id);

    if (table_oid == SAI_NULL_OBJECT_ID)
    {
        SWSS_LOG_INFO("Failed to find ACL table %s", table_id.c_str());
        return SAI_STATUS_FAILURE;
    }

    status = sai_acl_api->remove_acl_table(table_oid);
    if (status != SAI_STATUS_SUCCESS)
    {
        SWSS_LOG_ERROR("Failed to delete table %s", table_id.c_str());
        if (handleSaiRemoveStatus(SAI_API_ACL, status) != task_success)
        {
            return status;
        }
    }

    gCrmOrch->decCrmAclUsedCounter(CrmResourceType::CRM_ACL_TABLE, SAI_ACL_STAGE_INGRESS, SAI_ACL_BIND_POINT_TYPE_SWITCH, table_oid);
    m_AclTables.erase(table_oid);

    return SAI_STATUS_SUCCESS;
}

void AclOrch::registerFlexCounter(const AclRule& rule)
{
    SWSS_LOG_ENTER();

    auto ruleIdentifier = generateAclRuleIdentifierInCountersDb(rule);
    auto counterOidStr = sai_serialize_object_id(rule.getCounterOid());

    unordered_set<string> serializedCounterStatAttrs;
    for (const auto& counterAttrPair: aclCounterLookup)
    {
        sai_acl_counter_attr_t id {};
        tie(std::ignore, id) = counterAttrPair;
        auto meta = sai_metadata_get_attr_metadata(SAI_OBJECT_TYPE_ACL_COUNTER, id);
        if (!meta)
        {
            SWSS_LOG_THROW("SAI Bug: Failed to get metadata of attribute %d for SAI_OBJECT_TYPE_ACL_COUNTER", id);
        }
        serializedCounterStatAttrs.insert(sai_serialize_attr_id(*meta));
    }

    m_flex_counter_manager.setCounterIdList(rule.getCounterOid(), CounterType::ACL_COUNTER, serializedCounterStatAttrs);
    m_countersDb.hset(COUNTERS_ACL_COUNTER_RULE_MAP, ruleIdentifier, counterOidStr);
}

void AclOrch::deregisterFlexCounter(const AclRule& rule)
{
    auto ruleIdentifier = generateAclRuleIdentifierInCountersDb(rule);
    m_countersDb.hdel(COUNTERS_ACL_COUNTER_RULE_MAP, rule.getId());
    m_flex_counter_manager.clearCounterIdList(rule.getCounterOid());
}

string AclOrch::generateAclRuleIdentifierInCountersDb(const AclRule& rule) const
{
    return rule.getTableId() + m_countersTable.getTableNameSeparator() + rule.getId();
}

bool AclOrch::getAclBindPortId(Port &port, sai_object_id_t &port_id)
{
    SWSS_LOG_ENTER();

    switch (port.m_type)
    {
        case Port::PHY:
            if (port.m_lag_member_id != SAI_NULL_OBJECT_ID)
            {
                SWSS_LOG_WARN("Invalid configuration. Bind table to LAG member %s is not allowed", port.m_alias.c_str());
                return false;
            }
            else
            {
                port_id = port.m_port_id;
            }
            break;
        case Port::LAG:
            port_id = port.m_lag_id;
            break;
        case Port::VLAN:
            port_id = port.m_vlan_info.vlan_oid;
            break;
        default:
            SWSS_LOG_ERROR("Failed to process port. Incorrect port %s type %d", port.m_alias.c_str(), port.m_type);
            return false;
    }

    return true;
}<|MERGE_RESOLUTION|>--- conflicted
+++ resolved
@@ -164,23 +164,21 @@
     { IP_TYPE_ARP_REPLY,   SAI_ACL_IP_TYPE_ARP_REPLY }
 };
 
-<<<<<<< HEAD
-static string getAttributeIdName(sai_object_type_t objectType, sai_attr_id_t attr)
-{
-    const auto* meta = sai_metadata_get_attr_metadata(SAI_OBJECT_TYPE_ACL_ENTRY, attr);
-    if (!meta)
-    {
-        SWSS_LOG_THROW("Metadata null pointer returned by sai_metadata_get_attr_metadata");
-    }
-    return meta->attridname;
-}
-=======
 static map<sai_acl_counter_attr_t, sai_acl_counter_attr_t> aclCounterLookup =
 {
     {SAI_ACL_COUNTER_ATTR_ENABLE_BYTE_COUNT,   SAI_ACL_COUNTER_ATTR_BYTES},
     {SAI_ACL_COUNTER_ATTR_ENABLE_PACKET_COUNT, SAI_ACL_COUNTER_ATTR_PACKETS},
 };
->>>>>>> 5f8ebfa1
+
+static string getAttributeIdName(sai_object_type_t objectType, sai_attr_id_t attr)
+{
+    const auto* meta = sai_metadata_get_attr_metadata(SAI_OBJECT_TYPE_ACL_ENTRY, attr);
+    if (!meta)
+    {
+        SWSS_LOG_THROW("Metadata null pointer returned by sai_metadata_get_attr_metadata");
+    }
+    return meta->attridname;
+}
 
 AclRule::AclRule(AclOrch *pAclOrch, string rule, string table, acl_table_type_t type, bool createCounter) :
     m_pAclOrch(pAclOrch),
@@ -670,8 +668,6 @@
     }
 }
 
-<<<<<<< HEAD
-
 bool AclRule::update(const AclRule& updatedRule)
 {
     SWSS_LOG_ENTER();
@@ -927,28 +923,6 @@
     return true;
 }
 
-AclRuleCounters AclRule::getCounters()
-{
-    SWSS_LOG_ENTER();
-
-    if (m_counterOid == SAI_NULL_OBJECT_ID)
-    {
-        return AclRuleCounters();
-    }
-
-    sai_attribute_t counter_attr[2];
-    counter_attr[0].id = SAI_ACL_COUNTER_ATTR_PACKETS;
-    counter_attr[1].id = SAI_ACL_COUNTER_ATTR_BYTES;
-
-    if (sai_acl_api->get_acl_counter_attribute(m_counterOid, 2, counter_attr) != SAI_STATUS_SUCCESS)
-    {
-        SWSS_LOG_ERROR("Failed to get counters for %s rule", m_id.c_str());
-        return AclRuleCounters();
-    }
-
-    return AclRuleCounters(counter_attr[0].value.u64, counter_attr[1].value.u64);
-}
-
 vector<sai_object_id_t> AclRule::getInPorts() const
 {
     vector<sai_object_id_t> inPorts;
@@ -967,8 +941,6 @@
     return inPorts;
 }
 
-=======
->>>>>>> 5f8ebfa1
 shared_ptr<AclRule> AclRule::makeShared(acl_table_type_t type, AclOrch *acl, MirrorOrch *mirror, DTelOrch *dtel, const string& rule, const string& table, const KeyOpFieldsValuesTuple& data)
 {
     string action;
