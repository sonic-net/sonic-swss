#include <inttypes.h>
#include <limits.h>
#include <unordered_map>
#include <algorithm>
#include "aclorch.h"
#include "logger.h"
#include "schema.h"
#include "ipprefix.h"
#include "converter.h"
#include "tokenize.h"
#include "timer.h"
#include "crmorch.h"
#include "sai_serialize.h"

using namespace std;
using namespace swss;

map<acl_range_properties_t, AclRange*> AclRange::m_ranges;
sai_uint32_t AclRule::m_minPriority = 0;
sai_uint32_t AclRule::m_maxPriority = 0;

swss::DBConnector AclOrch::m_countersDb("COUNTERS_DB", 0);
swss::Table AclOrch::m_countersTable(&m_countersDb, "COUNTERS");

extern sai_acl_api_t*    sai_acl_api;
extern sai_port_api_t*   sai_port_api;
extern sai_switch_api_t* sai_switch_api;
extern sai_object_id_t   gSwitchId;
extern PortsOrch*        gPortsOrch;
extern CrmOrch *gCrmOrch;

#define MIN_VLAN_ID 1    // 0 is a reserved VLAN ID
#define MAX_VLAN_ID 4095 // 4096 is a reserved VLAN ID

#define STATE_DB_ACL_ACTION_FIELD_IS_ACTION_LIST_MANDATORY "is_action_list_mandatory"
#define STATE_DB_ACL_ACTION_FIELD_ACTION_LIST              "action_list"
#define COUNTERS_ACL_COUNTER_RULE_MAP "ACL_COUNTER_RULE_MAP"

#define ACL_COUNTER_DEFAULT_POLLING_INTERVAL_MS 10000 // ms
#define ACL_COUNTER_DEFAULT_ENABLED_STATE false

const int TCP_PROTOCOL_NUM = 6; // TCP protocol number

acl_rule_attr_lookup_t aclMatchLookup =
{
    { MATCH_IN_PORTS,          SAI_ACL_ENTRY_ATTR_FIELD_IN_PORTS },
    { MATCH_OUT_PORTS,         SAI_ACL_ENTRY_ATTR_FIELD_OUT_PORTS },
    { MATCH_SRC_IP,            SAI_ACL_ENTRY_ATTR_FIELD_SRC_IP },
    { MATCH_DST_IP,            SAI_ACL_ENTRY_ATTR_FIELD_DST_IP },
    { MATCH_SRC_IPV6,          SAI_ACL_ENTRY_ATTR_FIELD_SRC_IPV6 },
    { MATCH_DST_IPV6,          SAI_ACL_ENTRY_ATTR_FIELD_DST_IPV6 },
    { MATCH_L4_SRC_PORT,       SAI_ACL_ENTRY_ATTR_FIELD_L4_SRC_PORT },
    { MATCH_L4_DST_PORT,       SAI_ACL_ENTRY_ATTR_FIELD_L4_DST_PORT },
    { MATCH_ETHER_TYPE,        SAI_ACL_ENTRY_ATTR_FIELD_ETHER_TYPE },
    { MATCH_VLAN_ID,           SAI_ACL_ENTRY_ATTR_FIELD_OUTER_VLAN_ID },
    { MATCH_IP_PROTOCOL,       SAI_ACL_ENTRY_ATTR_FIELD_IP_PROTOCOL },
    { MATCH_NEXT_HEADER,       SAI_ACL_ENTRY_ATTR_FIELD_IPV6_NEXT_HEADER },
    { MATCH_TCP_FLAGS,         SAI_ACL_ENTRY_ATTR_FIELD_TCP_FLAGS },
    { MATCH_IP_TYPE,           SAI_ACL_ENTRY_ATTR_FIELD_ACL_IP_TYPE },
    { MATCH_DSCP,              SAI_ACL_ENTRY_ATTR_FIELD_DSCP },
    { MATCH_TC,                SAI_ACL_ENTRY_ATTR_FIELD_TC },
    { MATCH_ICMP_TYPE,         SAI_ACL_ENTRY_ATTR_FIELD_ICMP_TYPE },
    { MATCH_ICMP_CODE,         SAI_ACL_ENTRY_ATTR_FIELD_ICMP_CODE },
    { MATCH_ICMPV6_TYPE,       SAI_ACL_ENTRY_ATTR_FIELD_ICMPV6_TYPE },
    { MATCH_ICMPV6_CODE,       SAI_ACL_ENTRY_ATTR_FIELD_ICMPV6_CODE },
    { MATCH_L4_SRC_PORT_RANGE, SAI_ACL_ENTRY_ATTR_FIELD_ACL_RANGE_TYPE },
    { MATCH_L4_DST_PORT_RANGE, SAI_ACL_ENTRY_ATTR_FIELD_ACL_RANGE_TYPE },
    { MATCH_TUNNEL_VNI,        SAI_ACL_ENTRY_ATTR_FIELD_TUNNEL_VNI },
    { MATCH_INNER_ETHER_TYPE,  SAI_ACL_ENTRY_ATTR_FIELD_INNER_ETHER_TYPE },
    { MATCH_INNER_IP_PROTOCOL, SAI_ACL_ENTRY_ATTR_FIELD_INNER_IP_PROTOCOL },
    { MATCH_INNER_L4_SRC_PORT, SAI_ACL_ENTRY_ATTR_FIELD_INNER_L4_SRC_PORT },
    { MATCH_INNER_L4_DST_PORT, SAI_ACL_ENTRY_ATTR_FIELD_INNER_L4_DST_PORT }
};

static acl_range_type_lookup_t aclRangeTypeLookup =
{
    { MATCH_L4_SRC_PORT_RANGE, SAI_ACL_RANGE_TYPE_L4_SRC_PORT_RANGE },
    { MATCH_L4_DST_PORT_RANGE, SAI_ACL_RANGE_TYPE_L4_DST_PORT_RANGE },
};

static acl_bind_point_type_lookup_t aclBindPointTypeLookup =
{
    { BIND_POINT_TYPE_PORT,        SAI_ACL_BIND_POINT_TYPE_PORT },
    { BIND_POINT_TYPE_PORTCHANNEL, SAI_ACL_BIND_POINT_TYPE_LAG  },
};

static acl_rule_attr_lookup_t aclL3ActionLookup =
{
    { ACTION_PACKET_ACTION,                    SAI_ACL_ENTRY_ATTR_ACTION_PACKET_ACTION },
    { ACTION_REDIRECT_ACTION,                  SAI_ACL_ENTRY_ATTR_ACTION_REDIRECT },
    { ACTION_DO_NOT_NAT_ACTION,                SAI_ACL_ENTRY_ATTR_ACTION_NO_NAT },
};

static acl_rule_attr_lookup_t aclMirrorStageLookup =
{
    { ACTION_MIRROR_INGRESS_ACTION, SAI_ACL_ENTRY_ATTR_ACTION_MIRROR_INGRESS},
    { ACTION_MIRROR_EGRESS_ACTION,  SAI_ACL_ENTRY_ATTR_ACTION_MIRROR_EGRESS},
};

static acl_rule_attr_lookup_t aclDTelActionLookup =
{
    { ACTION_DTEL_FLOW_OP,                  SAI_ACL_ENTRY_ATTR_ACTION_ACL_DTEL_FLOW_OP },
    { ACTION_DTEL_INT_SESSION,              SAI_ACL_ENTRY_ATTR_ACTION_DTEL_INT_SESSION },
    { ACTION_DTEL_DROP_REPORT_ENABLE,       SAI_ACL_ENTRY_ATTR_ACTION_DTEL_DROP_REPORT_ENABLE },
    { ACTION_DTEL_TAIL_DROP_REPORT_ENABLE,  SAI_ACL_ENTRY_ATTR_ACTION_DTEL_TAIL_DROP_REPORT_ENABLE },
    { ACTION_DTEL_FLOW_SAMPLE_PERCENT,      SAI_ACL_ENTRY_ATTR_ACTION_DTEL_FLOW_SAMPLE_PERCENT },
    { ACTION_DTEL_REPORT_ALL_PACKETS,       SAI_ACL_ENTRY_ATTR_ACTION_DTEL_REPORT_ALL_PACKETS }
};

static acl_packet_action_lookup_t aclPacketActionLookup =
{
    { PACKET_ACTION_FORWARD, SAI_PACKET_ACTION_FORWARD },
    { PACKET_ACTION_DROP,    SAI_PACKET_ACTION_DROP },
};

static acl_dtel_flow_op_type_lookup_t aclDTelFlowOpTypeLookup =
{
    { DTEL_FLOW_OP_NOP,                SAI_ACL_DTEL_FLOW_OP_NOP },
    { DTEL_FLOW_OP_POSTCARD,           SAI_ACL_DTEL_FLOW_OP_POSTCARD },
    { DTEL_FLOW_OP_INT,                SAI_ACL_DTEL_FLOW_OP_INT },
    { DTEL_FLOW_OP_IOAM,               SAI_ACL_DTEL_FLOW_OP_IOAM }
};

static acl_stage_type_lookup_t aclStageLookUp =
{
    {STAGE_INGRESS, ACL_STAGE_INGRESS },
    {STAGE_EGRESS,  ACL_STAGE_EGRESS }
};

static const acl_capabilities_t defaultAclActionsSupported =
{
    {
        ACL_STAGE_INGRESS,
        AclActionCapabilities
        {
            {
                SAI_ACL_ACTION_TYPE_PACKET_ACTION,
                SAI_ACL_ACTION_TYPE_MIRROR_INGRESS,
                SAI_ACL_ACTION_TYPE_NO_NAT
            },
            false
        }
    },
    {
        ACL_STAGE_EGRESS,
        AclActionCapabilities
        {
            {
                SAI_ACL_ACTION_TYPE_PACKET_ACTION
            },
            false
        }
    }
};

static acl_ip_type_lookup_t aclIpTypeLookup =
{
    { IP_TYPE_ANY,         SAI_ACL_IP_TYPE_ANY },
    { IP_TYPE_IP,          SAI_ACL_IP_TYPE_IP },
    { IP_TYPE_NON_IP,      SAI_ACL_IP_TYPE_NON_IP },
    { IP_TYPE_IPv4ANY,     SAI_ACL_IP_TYPE_IPV4ANY },
    { IP_TYPE_NON_IPv4,    SAI_ACL_IP_TYPE_NON_IPV4 },
    { IP_TYPE_IPv6ANY,     SAI_ACL_IP_TYPE_IPV6ANY },
    { IP_TYPE_NON_IPv6,    SAI_ACL_IP_TYPE_NON_IPV6 },
    { IP_TYPE_ARP,         SAI_ACL_IP_TYPE_ARP },
    { IP_TYPE_ARP_REQUEST, SAI_ACL_IP_TYPE_ARP_REQUEST },
    { IP_TYPE_ARP_REPLY,   SAI_ACL_IP_TYPE_ARP_REPLY }
};

static sai_acl_table_attr_t AclEntryFieldToAclTableField(sai_acl_entry_attr_t attr)
{
    if (!IS_ATTR_ID_IN_RANGE(attr, ACL_ENTRY, FIELD))
    {
        SWSS_LOG_THROW("ACL entry attribute is not a in a range of SAI_ACL_ENTRY_ATTR_FIELD_* attribute: %d", attr);
    }
    return static_cast<sai_acl_table_attr_t>(SAI_ACL_TABLE_ATTR_FIELD_START + (attr - SAI_ACL_ENTRY_ATTR_FIELD_START));
}

static sai_acl_action_type_t AclEntryActionToAclAction(sai_acl_entry_attr_t attr)
{
    if (!IS_ATTR_ID_IN_RANGE(attr, ACL_ENTRY, ACTION))
    {
        SWSS_LOG_THROW("ACL entry attribute is not a in a range of SAI_ACL_ENTRY_ATTR_ACTION_* attribute: %d", attr);
    }
    return static_cast<sai_acl_action_type_t>(attr - SAI_ACL_ENTRY_ATTR_ACTION_START);
}

static string getAttributeIdName(sai_object_type_t objectType, sai_attr_id_t attr)
{
    const auto* meta = sai_metadata_get_attr_metadata(SAI_OBJECT_TYPE_ACL_ENTRY, attr);
    if (!meta)
    {
        SWSS_LOG_THROW("Metadata null pointer returned by sai_metadata_get_attr_metadata");
    }
    return meta->attridname;
}

AclTableMatchInterface::AclTableMatchInterface(sai_acl_table_attr_t matchField):
    m_matchField(matchField)
{
    if (!IS_ATTR_ID_IN_RANGE(m_matchField, ACL_TABLE, FIELD))
    {
        SWSS_LOG_THROW("Invalid match table attribute %d", m_matchField);
    }
}

sai_acl_table_attr_t AclTableMatchInterface::getId() const
{
    return m_matchField;
}

AclTableMatch::AclTableMatch(sai_acl_table_attr_t matchField):
    AclTableMatchInterface(matchField)
{
    const auto meta = sai_metadata_get_attr_metadata(SAI_OBJECT_TYPE_ACL_TABLE, getId());
    if (!meta)
    {
        SWSS_LOG_THROW("Failed to get metadata for attribute for SAI_OBJECT_TYPE_ACL_TABLE: attribute %d", getId());
    }

    if (meta->attrvaluetype != SAI_ATTR_VALUE_TYPE_BOOL)
    {
        SWSS_LOG_THROW("This API does not allow to set match with a non boolean value type");
    }
}

sai_attribute_t AclTableMatch::toSaiAttribute()
{
    return sai_attribute_t{
        .id = getId(),
        .value = {
            .booldata = true,
        },
    };
}

bool AclTableMatch::validateAclRuleMatch(const AclRule& rule) const
{
    // no need to validate rule configuration
    return true;
}

AclTableRangeMatch::AclTableRangeMatch(set<sai_acl_range_type_t> rangeTypes):
    AclTableMatchInterface(SAI_ACL_TABLE_ATTR_FIELD_ACL_RANGE_TYPE),
    m_rangeList(rangeTypes.begin(), rangeTypes.end())
{
}

sai_attribute_t AclTableRangeMatch::toSaiAttribute()
{
    return sai_attribute_t{
        .id = getId(),
        .value = {
            .s32list = {
                .count = static_cast<uint32_t>(m_rangeList.size()),
                .list = m_rangeList.data(),
            },
        },
    };
}

bool AclTableRangeMatch::validateAclRuleMatch(const AclRule& rule) const
{
    const auto& ruleMatches = rule.getMatches();
    for (const auto& rangeIt: aclRangeTypeLookup)
    {
        auto rangeType = rangeIt.second;
        if (ruleMatches.find(static_cast<sai_acl_entry_attr_t>(rangeType)) == ruleMatches.end())
        {
            continue;
        }

        if (find(m_rangeList.begin(), m_rangeList.end(), rangeType) == m_rangeList.end())
        {
            SWSS_LOG_ERROR("Range match %s is not supported on table %s",
                sai_metadata_get_acl_range_type_name(rangeType), rule.getTableId().c_str());
            return false;
        }
    }

    return true;
}


string AclTableType::getName() const
{
    return m_name;
}

const set<sai_acl_bind_point_type_t>& AclTableType::getBindPointTypes() const
{
    return m_bpointTypes;
}

const map<sai_acl_table_attr_t, shared_ptr<AclTableMatchInterface>>& AclTableType::getMatches() const
{
    return m_matches;
}

const set<sai_acl_action_type_t>& AclTableType::getActions() const
{
    return m_aclAcitons;
}

AclTableTypeBuilder& AclTableTypeBuilder::withName(string name)
{
    m_tableType.m_name = name;
    return *this;
}

AclTableTypeBuilder& AclTableTypeBuilder::withBindPointType(sai_acl_bind_point_type_t bpointType)
{
    m_tableType.m_bpointTypes.insert(bpointType);
    return *this;
}

AclTableTypeBuilder& AclTableTypeBuilder::withMatch(shared_ptr<AclTableMatchInterface> match)
{
    m_tableType.m_matches.emplace(match->getId(), match);
    return *this;
}

AclTableTypeBuilder& AclTableTypeBuilder::withAction(sai_acl_action_type_t action)
{
    m_tableType.m_aclAcitons.insert(action);
    return *this;
}

AclTableType AclTableTypeBuilder::build()
{
    auto tableType = m_tableType;
    m_tableType = AclTableType();
    return tableType;
}

bool AclTableTypeParser::parse(const std::string& key,
                               const vector<swss::FieldValueTuple>& fieldValues,
                               AclTableTypeBuilder& builder)
{
    builder.withName(key);

    for (const auto& fieldValue: fieldValues)
    {
        auto field = to_upper(fvField(fieldValue));
        auto value = to_upper(fvValue(fieldValue));

        SWSS_LOG_DEBUG("field %s, value %s", field.c_str(), value.c_str());

        if (field == ACL_TABLE_TYPE_MATCHES)
        {
            if (!parseAclTableTypeMatches(value, builder))
            {
                return false;
            }
        }
        else if (field == ACL_TABLE_TYPE_ACTIONS)
        {
            if (!parseAclTableTypeActions(value, builder))
            {
                return false;
            }
        }
        else if (field == ACL_TABLE_TYPE_BPOINT_TYPES)
        {
            if (!parseAclTableTypeBindPointTypes(value, builder))
            {
                return false;
            }
        }
        else
        {
            SWSS_LOG_ERROR("Unknown field %s: value %s", field.c_str(), value.c_str());
            return false;
        }
    }

    return true;
}

bool AclTableTypeParser::parseAclTableTypeMatches(const std::string& value, AclTableTypeBuilder& builder)
{
    auto matches = tokenize(value, comma);
    set<sai_acl_range_type_t> saiRangeTypes;

    for (const auto& match: matches)
    {
        auto matchIt = aclMatchLookup.find(match);
        auto rangeMatchIt = aclRangeTypeLookup.find(match);

        if (rangeMatchIt != aclRangeTypeLookup.end())
        {
            auto rangeType = rangeMatchIt->second;
            saiRangeTypes.insert(rangeType);
        }
        else if (matchIt != aclMatchLookup.end())
        {
            auto saiMatch = AclEntryFieldToAclTableField(matchIt->second);
            builder.withMatch(make_unique<AclTableMatch>(saiMatch));
        }
        else
        {
            SWSS_LOG_ERROR("Unknown match %s", match.c_str());
            return false;
        }
    }

    if (!saiRangeTypes.empty())
    {
        builder.withMatch(make_unique<AclTableRangeMatch>(saiRangeTypes));
    }

    return true;
}

bool AclTableTypeParser::parseAclTableTypeActions(const std::string& value, AclTableTypeBuilder& builder)
{
    auto actions = tokenize(value, comma);
    for (const auto& action: actions)
    {
        sai_acl_entry_attr_t saiActionAttr = SAI_ACL_ENTRY_ATTR_ACTION_END;

        auto l3Action = aclL3ActionLookup.find(action);
        auto mirrorAction = aclMirrorStageLookup.find(action);
        auto dtelAction = aclDTelActionLookup.find(action);

        if (l3Action != aclL3ActionLookup.end())
        {
            saiActionAttr = l3Action->second;
        }
        else if (mirrorAction != aclMirrorStageLookup.end())
        {
            saiActionAttr = mirrorAction->second;
        }
        else if (dtelAction != aclDTelActionLookup.end())
        {
            saiActionAttr = dtelAction->second;
        }
        else
        {
            SWSS_LOG_ERROR("Unknown action %s", action.c_str());
            return false;
        }

        builder.withAction(AclEntryActionToAclAction(saiActionAttr));
    }

    return true;
}

bool AclTableTypeParser::parseAclTableTypeBindPointTypes(const std::string& value, AclTableTypeBuilder& builder)
{
    auto bpointTypes = tokenize(value, comma);
    for (const auto& bpointType: bpointTypes)
    {
        auto bpointIt = aclBindPointTypeLookup.find(bpointType);
        if (bpointIt == aclBindPointTypeLookup.end())
        {
            SWSS_LOG_ERROR("Unknown bind point %s", bpointType.c_str());
            return false;
        }

        auto saiBpointType = bpointIt->second;
        builder.withBindPointType(saiBpointType);
    }

    return true;
}

static map<sai_acl_counter_attr_t, sai_acl_counter_attr_t> aclCounterLookup =
{
    {SAI_ACL_COUNTER_ATTR_ENABLE_BYTE_COUNT,   SAI_ACL_COUNTER_ATTR_BYTES},
    {SAI_ACL_COUNTER_ATTR_ENABLE_PACKET_COUNT, SAI_ACL_COUNTER_ATTR_PACKETS},
};

<<<<<<< HEAD
static sai_acl_table_attr_t AclEntryFieldToAclTableField(sai_acl_entry_attr_t attr)
{
    if (!IS_ATTR_ID_IN_RANGE(attr, ACL_ENTRY, FIELD))
    {
        SWSS_LOG_THROW("ACL entry attribute is not a in a range of SAI_ACL_ENTRY_ATTR_FIELD_* attribute: %d", attr);
    }
    return static_cast<sai_acl_table_attr_t>(SAI_ACL_TABLE_ATTR_FIELD_START + (attr - SAI_ACL_ENTRY_ATTR_FIELD_START));
}

static sai_acl_action_type_t AclEntryActionToAclAction(sai_acl_entry_attr_t attr)
{
    if (!IS_ATTR_ID_IN_RANGE(attr, ACL_ENTRY, ACTION))
    {
        SWSS_LOG_THROW("ACL entry attribute is not a in a range of SAI_ACL_ENTRY_ATTR_ACTION_* attribute: %d", attr);
    }
    return static_cast<sai_acl_action_type_t>(attr - SAI_ACL_ENTRY_ATTR_ACTION_START);
}

static string getAttributeIdName(sai_object_type_t objectType, sai_attr_id_t attr)
{
    const auto* meta = sai_metadata_get_attr_metadata(SAI_OBJECT_TYPE_ACL_ENTRY, attr);
    if (!meta)
    {
        SWSS_LOG_THROW("Metadata null pointer returned by sai_metadata_get_attr_metadata");
    }
    return meta->attridname;
}

AclTableMatchInterface::AclTableMatchInterface(sai_acl_table_attr_t matchField):
    m_matchField(matchField)
{
    if (!IS_ATTR_ID_IN_RANGE(m_matchField, ACL_TABLE, FIELD))
    {
        SWSS_LOG_THROW("Invalid match table attribute %d", m_matchField);
    }
}

sai_acl_table_attr_t AclTableMatchInterface::getId() const
{
    return m_matchField;
}

AclTableMatch::AclTableMatch(sai_acl_table_attr_t matchField):
    AclTableMatchInterface(matchField)
{
    const auto meta = sai_metadata_get_attr_metadata(SAI_OBJECT_TYPE_ACL_TABLE, getId());
    if (!meta)
    {
        SWSS_LOG_THROW("Failed to get metadata for attribute for SAI_OBJECT_TYPE_ACL_TABLE: attribute %d", getId());
    }

    if (meta->attrvaluetype != SAI_ATTR_VALUE_TYPE_BOOL)
    {
        SWSS_LOG_THROW("This API does not allow to set match with a non boolean value type");
    }
}

sai_attribute_t AclTableMatch::toSaiAttribute()
{
    return sai_attribute_t{
        .id = getId(),
        .value = {
            .booldata = true,
        },
    };
}

bool AclTableMatch::validateAclRuleMatch(const AclRule& rule) const
{
    // no need to validate rule configuration
    return true;
}

AclTableRangeMatch::AclTableRangeMatch(set<sai_acl_range_type_t> rangeTypes):
    AclTableMatchInterface(SAI_ACL_TABLE_ATTR_FIELD_ACL_RANGE_TYPE),
    m_rangeList(rangeTypes.begin(), rangeTypes.end())
{
}

sai_attribute_t AclTableRangeMatch::toSaiAttribute()
{
    return sai_attribute_t{
        .id = getId(),
        .value = {
            .s32list = {
                .count = static_cast<uint32_t>(m_rangeList.size()),
                .list = m_rangeList.data(),
            },
        },
    };
}

bool AclTableRangeMatch::validateAclRuleMatch(const AclRule& rule) const
{
    const auto& rangeConfig = rule.getRangeConfig();
    for (const auto& range: rangeConfig)
    {
        if (find(m_rangeList.begin(), m_rangeList.end(), range.rangeType) == m_rangeList.end())
        {
            SWSS_LOG_ERROR("Range match %s is not supported on table %s",
                sai_metadata_get_acl_range_type_name(range.rangeType), rule.getTableId().c_str());
            return false;
        }
    }

    return true;
}

string AclTableType::getName() const
{
    return m_name;
}

const set<sai_acl_bind_point_type_t>& AclTableType::getBindPointTypes() const
{
    return m_bpointTypes;
}

const map<sai_acl_table_attr_t, shared_ptr<AclTableMatchInterface>>& AclTableType::getMatches() const
{
    return m_matches;
}

const set<sai_acl_action_type_t>& AclTableType::getActions() const
{
    return m_aclAcitons;
}

AclTableTypeBuilder& AclTableTypeBuilder::withName(string name)
{
    m_tableType.m_name = name;
    return *this;
}

AclTableTypeBuilder& AclTableTypeBuilder::withBindPointType(sai_acl_bind_point_type_t bpointType)
{
    m_tableType.m_bpointTypes.insert(bpointType);
    return *this;
}

AclTableTypeBuilder& AclTableTypeBuilder::withMatch(shared_ptr<AclTableMatchInterface> match)
{
    m_tableType.m_matches.emplace(match->getId(), match);
    return *this;
}

AclTableTypeBuilder& AclTableTypeBuilder::withAction(sai_acl_action_type_t action)
{
    m_tableType.m_aclAcitons.insert(action);
    return *this;
}

AclTableType AclTableTypeBuilder::build()
{
    auto tableType = m_tableType;
    m_tableType = AclTableType();
    return tableType;
}

bool AclTableTypeParser::parse(const std::string& key,
                               const vector<swss::FieldValueTuple>& fieldValues,
                               AclTableTypeBuilder& builder)
{
    builder.withName(key);

    for (const auto& fieldValue: fieldValues)
    {
        auto field = to_upper(fvField(fieldValue));
        auto value = to_upper(fvValue(fieldValue));

        SWSS_LOG_DEBUG("field %s, value %s", field.c_str(), value.c_str());

        if (field == ACL_TABLE_TYPE_MATCHES)
        {
            if (!parseAclTableTypeMatches(value, builder))
            {
                return false;
            }
        }
        else if (field == ACL_TABLE_TYPE_ACTIONS)
        {
            if (!parseAclTableTypeActions(value, builder))
            {
                return false;
            }
        }
        else if (field == ACL_TABLE_TYPE_BPOINT_TYPES)
        {
            if (!parseAclTableTypeBindPointTypes(value, builder))
            {
                return false;
            }
        }
        else
        {
            SWSS_LOG_ERROR("Unknown field %s: value %s", field.c_str(), value.c_str());
            return false;
        }
    }

    return true;
}

bool AclTableTypeParser::parseAclTableTypeMatches(const std::string& value, AclTableTypeBuilder& builder)
{
    auto matches = tokenize(value, comma);
    set<sai_acl_range_type_t> saiRangeTypes;

    for (const auto& match: matches)
    {
        auto matchIt = aclMatchLookup.find(match);
        auto rangeMatchIt = aclRangeTypeLookup.find(match);

        if (rangeMatchIt != aclRangeTypeLookup.end())
        {
            auto rangeType = rangeMatchIt->second;
            saiRangeTypes.insert(rangeType);
        }
        else if (matchIt != aclMatchLookup.end())
        {
            auto saiMatch = AclEntryFieldToAclTableField(matchIt->second);
            builder.withMatch(make_unique<AclTableMatch>(saiMatch));
        }
        else
        {
            SWSS_LOG_ERROR("Unknown match %s", match.c_str());
            return false;
        }
    }

    if (!saiRangeTypes.empty())
    {
        builder.withMatch(make_unique<AclTableRangeMatch>(saiRangeTypes));
    }

    return true;
}

bool AclTableTypeParser::parseAclTableTypeActions(const std::string& value, AclTableTypeBuilder& builder)
{
    auto actions = tokenize(value, comma);
    for (const auto& action: actions)
    {
        sai_acl_entry_attr_t saiActionAttr = SAI_ACL_ENTRY_ATTR_ACTION_END;

        auto l3Action = aclL3ActionLookup.find(action);
        auto mirrorAction = aclMirrorStageLookup.find(action);
        auto dtelAction = aclDTelActionLookup.find(action);

        if (l3Action != aclL3ActionLookup.end())
        {
            saiActionAttr = l3Action->second;
        }
        else if (mirrorAction != aclMirrorStageLookup.end())
        {
            saiActionAttr = mirrorAction->second;
        }
        else if (dtelAction != aclDTelActionLookup.end())
        {
            saiActionAttr = dtelAction->second;
        }
        else
        {
            SWSS_LOG_ERROR("Unknown action %s", action.c_str());
            return false;
        }

        builder.withAction(AclEntryActionToAclAction(saiActionAttr));
    }

    return true;
}

bool AclTableTypeParser::parseAclTableTypeBindPointTypes(const std::string& value, AclTableTypeBuilder& builder)
{
    auto bpointTypes = tokenize(value, comma);
    for (const auto& bpointType: bpointTypes)
    {
        auto bpointIt = aclBindPointTypeLookup.find(bpointType);
        if (bpointIt == aclBindPointTypeLookup.end())
        {
            SWSS_LOG_ERROR("Unknown bind point %s", bpointType.c_str());
            return false;
        }

        auto saiBpointType = bpointIt->second;
        builder.withBindPointType(saiBpointType);
    }

    return true;
}

=======
>>>>>>> 9b08a824
AclRule::AclRule(AclOrch *pAclOrch, string rule, string table, bool createCounter) :
    m_pAclOrch(pAclOrch),
    m_id(rule),
    m_ruleOid(SAI_NULL_OBJECT_ID),
    m_counterOid(SAI_NULL_OBJECT_ID),
    m_priority(0),
    m_createCounter(createCounter)
{
    auto tableOid = pAclOrch->getTableById(table);
    m_pTable = pAclOrch->getTableByOid(tableOid);
    if (!m_pTable)
    {
        SWSS_LOG_THROW("Failed to find ACL table %s. ACL table must exist at the time of creating AclRule", table.c_str());
    }
}

bool AclRule::validateAddPriority(string attr_name, string attr_value)
{
    bool status = false;

    if (attr_name == RULE_PRIORITY)
    {
        char *endp = NULL;
        errno = 0;
        auto priority = (uint32_t)strtol(attr_value.c_str(), &endp, 0);
        // check conversion was successful and the value is within the allowed range
        status = (errno == 0) &&
                 (endp == attr_value.c_str() + attr_value.size()) &&
                 setPriority(priority);
    }

    return status;
}

bool AclRule::validateAddMatch(string attr_name, string attr_value)
{
    SWSS_LOG_ENTER();

    sai_acl_field_data_t matchData{};
    vector<sai_object_id_t> inPorts;
    vector<sai_object_id_t> outPorts;

    matchData.enable = true;

    try
    {
        if (aclMatchLookup.find(attr_name) == aclMatchLookup.end())
        {
            return false;
        }
        else if (attr_name == MATCH_IN_PORTS)
        {
            auto ports = tokenize(attr_value, ',');

            if (ports.size() == 0)
            {
                return false;
            }

            for (auto alias : ports)
            {
                Port port;
                if (!gPortsOrch->getPort(alias, port))
                {
                    SWSS_LOG_ERROR("Failed to locate port %s", alias.c_str());
                    return false;
                }

                if (port.m_type != Port::PHY)
                {
                    SWSS_LOG_ERROR("Cannot bind rule to %s: IN_PORTS can only match physical interfaces", alias.c_str());
                    return false;
                }

                inPorts.push_back(port.m_port_id);
            }

            matchData.data.objlist.count = static_cast<uint32_t>(inPorts.size());
            matchData.data.objlist.list = inPorts.data();
        }
        else if (attr_name == MATCH_OUT_PORTS)
        {
            auto ports = tokenize(attr_value, ',');

            if (ports.size() == 0)
            {
                return false;
            }

            for (auto alias : ports)
            {
                Port port;
                if (!gPortsOrch->getPort(alias, port))
                {
                    SWSS_LOG_ERROR("Failed to locate port %s", alias.c_str());
                    return false;
                }

                if (port.m_type != Port::PHY)
                {
                    SWSS_LOG_ERROR("Cannot bind rule to %s: OUT_PORTS can only match physical interfaces", alias.c_str());
                    return false;
                }

                outPorts.push_back(port.m_port_id);
            }

            matchData.data.objlist.count = static_cast<uint32_t>(outPorts.size());
            matchData.data.objlist.list = outPorts.data();
        }
        else if (attr_name == MATCH_IP_TYPE)
        {
            if (!processIpType(attr_value, matchData.data.u32))
            {
                SWSS_LOG_ERROR("Invalid IP type %s", attr_value.c_str());
                return false;
            }

            matchData.mask.u32 = 0xFFFFFFFF;
        }
        else if (attr_name == MATCH_TCP_FLAGS)
        {
            // Support both exact value match and value/mask match
            auto flag_data = tokenize(attr_value, '/');

            matchData.data.u8 = to_uint<uint8_t>(flag_data[0], 0, 0x3F);

            if (flag_data.size() == 2)
            {
                matchData.mask.u8 = to_uint<uint8_t>(flag_data[1], 0, 0x3F);
            }
            else
            {
                matchData.mask.u8 = 0x3F;
            }
        }
        else if (attr_name == MATCH_ETHER_TYPE || attr_name == MATCH_L4_SRC_PORT || attr_name == MATCH_L4_DST_PORT)
        {
            matchData.data.u16 = to_uint<uint16_t>(attr_value);
            matchData.mask.u16 = 0xFFFF;
        }
        else if (attr_name == MATCH_VLAN_ID)
        {
            matchData.data.u16 = to_uint<uint16_t>(attr_value);
            matchData.mask.u16 = 0xFFF;

            if (matchData.data.u16 < MIN_VLAN_ID || matchData.data.u16 > MAX_VLAN_ID)
            {
                SWSS_LOG_ERROR("Invalid VLAN ID: %s", attr_value.c_str());
                return false;
            }
        }
        else if (attr_name == MATCH_DSCP)
        {
            /* Support both exact value match and value/mask match */
            auto dscp_data = tokenize(attr_value, '/');

            matchData.data.u8 = to_uint<uint8_t>(dscp_data[0], 0, 0x3F);

            if (dscp_data.size() == 2)
            {
                matchData.mask.u8 = to_uint<uint8_t>(dscp_data[1], 0, 0x3F);
            }
            else
            {
                matchData.mask.u8 = 0x3F;
            }
        }
        else if (attr_name == MATCH_IP_PROTOCOL || attr_name == MATCH_NEXT_HEADER)
        {
            matchData.data.u8 = to_uint<uint8_t>(attr_value);
            matchData.mask.u8 = 0xFF;
        }
        else if (attr_name == MATCH_SRC_IP || attr_name == MATCH_DST_IP)
        {
            IpPrefix ip(attr_value);

            if (!ip.isV4())
            {
                SWSS_LOG_ERROR("IP type is not v4 type");
                return false;
            }
            matchData.data.ip4 = ip.getIp().getV4Addr();
            matchData.mask.ip4 = ip.getMask().getV4Addr();
        }
        else if (attr_name == MATCH_SRC_IPV6 || attr_name == MATCH_DST_IPV6)
        {
            IpPrefix ip(attr_value);
            if (ip.isV4())
            {
                SWSS_LOG_ERROR("IP type is not v6 type");
                return false;
            }
            memcpy(matchData.data.ip6, ip.getIp().getV6Addr(), 16);
            memcpy(matchData.mask.ip6, ip.getMask().getV6Addr(), 16);
        }
        else if ((attr_name == MATCH_L4_SRC_PORT_RANGE) || (attr_name == MATCH_L4_DST_PORT_RANGE))
        {
            AclRangeConfig rangeConfig{};
            if (sscanf(attr_value.c_str(), "%d-%d", &rangeConfig.min, &rangeConfig.max) != 2)
            {
                SWSS_LOG_ERROR("Range parse error. Attribute: %s, value: %s", attr_name.c_str(), attr_value.c_str());
                return false;
            }

            rangeConfig.rangeType = aclRangeTypeLookup[attr_name];

            // check boundaries
            if ((rangeConfig.min > USHRT_MAX) ||
                (rangeConfig.max > USHRT_MAX) ||
                (rangeConfig.min > rangeConfig.max))
            {
                SWSS_LOG_ERROR("Range parse error. Invalid range value. Attribute: %s, value: %s", attr_name.c_str(), attr_value.c_str());
                return false;
            }

            m_rangeConfig.push_back(rangeConfig);

            return m_pTable->validateAclRuleMatch(SAI_ACL_ENTRY_ATTR_FIELD_ACL_RANGE_TYPE, *this);
        }
        else if (attr_name == MATCH_TC)
        {
            matchData.data.u8 = to_uint<uint8_t>(attr_value);
            matchData.mask.u8 = 0xFF;
        }
        else if (attr_name == MATCH_ICMP_TYPE || attr_name == MATCH_ICMP_CODE ||
                attr_name == MATCH_ICMPV6_TYPE || attr_name == MATCH_ICMPV6_CODE)
        {
            matchData.data.u8 = to_uint<uint8_t>(attr_value);
            matchData.mask.u8 = 0xFF;
        }
        else if (attr_name == MATCH_TUNNEL_VNI)
        {
            matchData.data.u32 = to_uint<uint32_t>(attr_value);
            matchData.mask.u32 = 0xFFFFFFFF;
        }
        else if (attr_name == MATCH_INNER_ETHER_TYPE || attr_name == MATCH_INNER_L4_SRC_PORT ||
            attr_name == MATCH_INNER_L4_DST_PORT)
        {
            matchData.data.u16 = to_uint<uint16_t>(attr_value);
            matchData.mask.u16 = 0xFFFF;
        }
        else if (attr_name == MATCH_INNER_IP_PROTOCOL)
        {
            matchData.data.u8 = to_uint<uint8_t>(attr_value);
            matchData.mask.u8 = 0xFF;
        }
    }
    catch (exception &e)
    {
        SWSS_LOG_ERROR("Failed to parse %s attribute %s value. Error: %s", attr_name.c_str(), attr_value.c_str(), e.what());
        return false;
    }
    catch (...)
    {
        SWSS_LOG_ERROR("Failed to parse %s attribute %s value.", attr_name.c_str(), attr_value.c_str());
        return false;
    }

    // TODO: For backwards compatibility, users can substitute IP_PROTOCOL for NEXT_HEADER.
    // This should be removed in a future release.
    if ((m_pTable->type.getName() == TABLE_TYPE_MIRRORV6 || m_pTable->type.getName() == TABLE_TYPE_L3V6)
            && attr_name == MATCH_IP_PROTOCOL)
    {
        SWSS_LOG_WARN("Support for IP protocol on IPv6 tables will be removed in a future release, please switch to using NEXT_HEADER instead!");
        attr_name = MATCH_NEXT_HEADER;
    }

<<<<<<< HEAD
    return setMatch(aclMatchLookup[attr_name], matchData);
=======
    const auto ruleMatchId = aclMatchLookup[attr_name];
    const auto& rangeTypeIt = aclRangeTypeLookup.find(attr_name);

    // TODO: Refactor AclRule to save range configuration in a different data structure.
    // It is weird to find ACL range type inside m_matches of type sai_acl_entry_attr_t.
    if (rangeTypeIt != aclRangeTypeLookup.end())
    {
        m_matches[static_cast<sai_acl_entry_attr_t>(rangeTypeIt->second)] = value;
    }
    else
    {
        m_matches[aclMatchLookup[attr_name]] = value;
    }

    return m_pTable->validateAclRuleMatch(ruleMatchId, *this);
}

bool AclRule::validateAddAction(string attr_name, string attr_value)
{
    for (const auto& it: m_actions)
    {
        auto attrId = it.first;
        auto value = it.second;
        auto actionType = AclEntryActionToAclAction(attrId);

        if (!isActionSupported(attrId))
        {
            SWSS_LOG_ERROR("Action %s:%s is not supported by ASIC",
                           attr_name.c_str(), attr_value.c_str());
            return false;
        }

        // check if ACL action attribute entry parameter is an enum value
        const auto* meta = sai_metadata_get_attr_metadata(SAI_OBJECT_TYPE_ACL_ENTRY, attrId);
        if (meta == nullptr)
        {
            SWSS_LOG_THROW("Metadata null pointer returned by sai_metadata_get_attr_metadata for action %s",
                           attr_name.c_str());
        }
        if (meta->isenum)
        {
            // if ACL action attribute requires enum value check if value is supported by the ASIC
            if (!m_pAclOrch->isAclActionEnumValueSupported(actionType, value.aclaction.parameter))
            {
                SWSS_LOG_ERROR("Action %s:%s is not supported by ASIC",
                               attr_name.c_str(), attr_value.c_str());
                return false;
            }
        }

        if (!m_pTable->validateAclRuleAction(attrId, *this))
        {
            return false;
        }
    }

    return true;
>>>>>>> 9b08a824
}

bool AclRule::processIpType(string type, sai_uint32_t &ip_type)
{
    SWSS_LOG_ENTER();

    auto it = aclIpTypeLookup.find(to_upper(type));

    if (it == aclIpTypeLookup.end())
    {
        return false;
    }

    ip_type = it->second;

    return true;
}

bool AclRule::create()
{
    if (m_createCounter && !createCounter())
    {
        return false;
    }

    if (!createRule())
    {
        removeCounter();
        return false;
    }

    return true;
}

bool AclRule::createRule()
{
    SWSS_LOG_ENTER();

    vector<sai_attribute_t> rule_attrs;
    sai_object_id_t range_objects[2];
    sai_object_list_t range_object_list = {0, range_objects};

    sai_attribute_t attr;
    sai_status_t status;

    // store table oid this rule belongs to
    attr.id = SAI_ACL_ENTRY_ATTR_TABLE_ID;
    attr.value.oid = m_pTable->getOid();
    rule_attrs.push_back(attr);

    attr.id = SAI_ACL_ENTRY_ATTR_PRIORITY;
    attr.value.u32 = m_priority;
    rule_attrs.push_back(attr);

    attr.id = SAI_ACL_ENTRY_ATTR_ADMIN_STATE;
    attr.value.booldata = true;
    rule_attrs.push_back(attr);

    // add reference to the counter
    if (m_createCounter)
    {
        attr.id = SAI_ACL_ENTRY_ATTR_ACTION_COUNTER;
        attr.value.aclaction.parameter.oid = m_counterOid;
        attr.value.aclaction.enable = true;
        rule_attrs.push_back(attr);
    }

    if (!m_rangeConfig.empty())
    {
        for (const auto& rangeConfig: m_rangeConfig)
        {
            SWSS_LOG_INFO("Creating range object %u..%u", rangeConfig.min, rangeConfig.max);

            AclRange *range = AclRange::create(rangeConfig.rangeType, rangeConfig.min, rangeConfig.max);
            if (!range)
            {
                // release already created range if any
                AclRange::remove(range_objects, range_object_list.count);
                return false;
            }

            m_ranges.push_back(range);
            range_objects[range_object_list.count++] = range->getOid();
        }

        attr.id = SAI_ACL_ENTRY_ATTR_FIELD_ACL_RANGE_TYPE;
        attr.value.aclfield.enable = true;
        attr.value.aclfield.data.objlist = range_object_list;
        rule_attrs.push_back(attr);
    }

    // store matches
    for (auto& it : m_matches)
    {
        attr = it.second.getSaiAttr();
        rule_attrs.push_back(attr);
    }

    // store actions
    for (auto& it : m_actions)
    {
        attr = it.second.getSaiAttr();
        rule_attrs.push_back(attr);
    }

    status = sai_acl_api->create_acl_entry(&m_ruleOid, gSwitchId, (uint32_t)rule_attrs.size(), rule_attrs.data());
    if (status != SAI_STATUS_SUCCESS)
    {
        SWSS_LOG_ERROR("Failed to create ACL rule %s, rv:%d",
                m_id.c_str(), status);
        AclRange::remove(range_objects, range_object_list.count);
        decreaseNextHopRefCount();
    }

    gCrmOrch->incCrmAclTableUsedCounter(CrmResourceType::CRM_ACL_ENTRY, m_pTable->getOid());

    return (status == SAI_STATUS_SUCCESS);
}

void AclRule::decreaseNextHopRefCount()
{
    if (!m_redirect_target_next_hop.empty())
    {
        m_pAclOrch->m_neighOrch->decreaseNextHopRefCount(NextHopKey(m_redirect_target_next_hop));
        m_redirect_target_next_hop.clear();
    }
    if (!m_redirect_target_next_hop_group.empty())
    {
        NextHopGroupKey target = NextHopGroupKey(m_redirect_target_next_hop_group);
        m_pAclOrch->m_routeOrch->decreaseNextHopRefCount(target);
        // remove next hop group in case it's not used by anything else
        if (m_pAclOrch->m_routeOrch->isRefCounterZero(target))
        {
            if (m_pAclOrch->m_routeOrch->removeNextHopGroup(target))
            {
                SWSS_LOG_DEBUG("Removed acl redirect target next hop group '%s'", m_redirect_target_next_hop_group.c_str());
            }
            else
            {
                SWSS_LOG_ERROR("Failed to remove unused next hop group '%s'", m_redirect_target_next_hop_group.c_str());
                // FIXME: what else could we do here?
            }
        }
        m_redirect_target_next_hop_group.clear();
    }

    return;
}

bool AclRule::isActionSupported(sai_acl_entry_attr_t action) const
{
    return m_pAclOrch->isAclActionSupported(m_pTable->stage, AclEntryActionToAclAction(action));
}

bool AclRule::removeRule()
{
    SWSS_LOG_ENTER();

    if (m_ruleOid == SAI_NULL_OBJECT_ID)
    {
        return true;
    }

    auto status = sai_acl_api->remove_acl_entry(m_ruleOid);
    if (status != SAI_STATUS_SUCCESS)
    {
        SWSS_LOG_ERROR("Failed to delete ACL rule, status %s", sai_serialize_status(status).c_str());
        return false;
    }

    gCrmOrch->decCrmAclTableUsedCounter(CrmResourceType::CRM_ACL_ENTRY, m_pTable->getOid());

    m_ruleOid = SAI_NULL_OBJECT_ID;

    decreaseNextHopRefCount();

    return true;
}

bool AclRule::remove()
{
    SWSS_LOG_ENTER();

    if (!removeRule())
    {
        return false;
    }

    auto res = removeRanges();
    res &= removeCounter();

    return res;
}

void AclRule::updateInPorts()
{
    SWSS_LOG_ENTER();
    sai_status_t status;

    auto attr = m_matches[SAI_ACL_ENTRY_ATTR_FIELD_IN_PORTS].getSaiAttr();
    attr.value.aclfield.enable = true;

    status = sai_acl_api->set_acl_entry_attribute(m_ruleOid, &attr);
    if (status != SAI_STATUS_SUCCESS)
    {
        SWSS_LOG_ERROR("Failed to update ACL rule %s, rv:%d", m_id.c_str(), status);
    }
}

<<<<<<< HEAD
bool AclRule::update(const AclRule& updatedRule)
{
    SWSS_LOG_ENTER();

    if (!m_rangeConfig.empty() || !updatedRule.m_rangeConfig.empty())
    {
        SWSS_LOG_ERROR("Updating range matches is currently not implemented");
        return false;
    }

    if (!updateCounter(updatedRule))
    {
        return false;
    }

    if (!updatePriority(updatedRule))
    {
        return false;
    }

    if (!updateMatches(updatedRule))
    {
        return false;
    }

    if (!updateActions(updatedRule))
    {
        return false;
    }

    return true;
}

bool AclRule::updateCounter(const AclRule& updatedRule)
{
    if (updatedRule.m_createCounter)
    {
        if (!enableCounter())
        {
            return false;
        }
    }
    else
    {
        if (!disableCounter())
        {
            return false;
        }
    }

    m_createCounter = updatedRule.m_createCounter;

    return true;
}

bool AclRule::updatePriority(const AclRule& updatedRule)
{
    if (m_priority == updatedRule.m_priority)
    {
        return true;
    }

    sai_attribute_t attr {};
    attr.id = SAI_ACL_ENTRY_ATTR_PRIORITY;
    attr.value.s32 = updatedRule.m_priority;
    if (!setAttribute(attr))
    {
        return false;
    }

    m_priority = updatedRule.m_priority;

    return true;
}

bool AclRule::updateMatches(const AclRule& updatedRule)
{
    vector<pair<sai_acl_entry_attr_t, SaiAttrWrapper>> matchesUpdated;
    vector<pair<sai_acl_entry_attr_t, SaiAttrWrapper>> matchesDisabled;

    // Diff by value to get new matches and updated matches
    // in a single set_difference pass.
    set_difference(
        updatedRule.m_matches.begin(),
        updatedRule.m_matches.end(),
        m_matches.begin(), m_matches.end(),
        back_inserter(matchesUpdated)
    );

    // Diff by key only to get delete matches. Assuming that
    // deleted matches mean setting a match attribute to disabled state.
    set_difference(
        m_matches.begin(), m_matches.end(),
        updatedRule.m_matches.begin(),
        updatedRule.m_matches.end(),
        back_inserter(matchesDisabled),
        [](auto& oldMatch, auto& newMatch)
        {
            return oldMatch.first < newMatch.first;
        }
    );

    for (const auto& attrPair: matchesDisabled)
    {
        auto attr = attrPair.second.getSaiAttr();
        attr.value.aclfield.enable = false;
        if (!setAttribute(attr))
        {
            return false;
        }
        m_matches.erase(attrPair.first);
    }

    for (const auto& attrPair: matchesUpdated)
    {
        auto attr = attrPair.second.getSaiAttr();
        if (!setAttribute(attr))
        {
            return false;
        }
        setMatch(attrPair.first, attr.value.aclfield);
    }

    return true;
}

bool AclRule::updateActions(const AclRule& updatedRule)
{
    vector<pair<sai_acl_entry_attr_t, SaiAttrWrapper>> actionsUpdated;
    vector<pair<sai_acl_entry_attr_t, SaiAttrWrapper>> actionsDisabled;

    // Diff by value to get new action and updated actions
    // in a single set_difference pass.
    set_difference(
        updatedRule.m_actions.begin(),
        updatedRule.m_actions.end(),
        m_actions.begin(), m_actions.end(),
        back_inserter(actionsUpdated)
    );

    // Diff by key only to get delete actions. Assuming that
    // action matches mean setting a action attribute to disabled state.
    set_difference(
        m_actions.begin(), m_actions.end(),
        updatedRule.m_actions.begin(),
        updatedRule.m_actions.end(),
        back_inserter(actionsDisabled),
        [](auto& oldAction, auto& newAction)
        {
            return oldAction.first < newAction.first;
        }
    );

    for (const auto& attrPair: actionsDisabled)
    {
        auto attr = attrPair.second.getSaiAttr();
        attr.value.aclaction.enable = false;
        if (!setAttribute(attr))
        {
            return false;
        }
        m_actions.erase(attrPair.first);
    }

    for (const auto& attrPair: actionsUpdated)
    {
        auto attr = attrPair.second.getSaiAttr();
        if (!setAttribute(attr))
        {
            return false;
        }
        setAction(attrPair.first, attr.value.aclaction);
    }

    return true;
}

bool AclRule::setPriority(const sai_uint32_t &value)
{
    if (!(value >= m_minPriority && value <= m_maxPriority))
    {
        SWSS_LOG_ERROR("Priority value %d is out of supported priority range %d-%d",
            value, m_minPriority, m_maxPriority);
        return false;
    }
    m_priority = value;
    return true;
}

bool AclRule::setAction(sai_acl_entry_attr_t actionId, sai_acl_action_data_t actionData)
{
    if (!isActionSupported(actionId))
    {
        SWSS_LOG_ERROR("Action attribute %s is not supported",
            getAttributeIdName(SAI_OBJECT_TYPE_ACL_ENTRY, actionId).c_str());
        return false;
    }

    // check if ACL action attribute entry parameter is an enum value
    const auto* meta = sai_metadata_get_attr_metadata(SAI_OBJECT_TYPE_ACL_ENTRY, actionId);
    if (meta == nullptr)
    {
        SWSS_LOG_THROW("Metadata null pointer returned by sai_metadata_get_attr_metadata for action %d", actionId);
    }
    if (meta->isenum)
    {
        // if ACL action attribute requires enum value check if value is supported by the ASIC
        if (!m_pAclOrch->isAclActionEnumValueSupported(AclEntryActionToAclAction(actionId), actionData.parameter))
        {
            SWSS_LOG_ERROR("Action %s is not supported by ASIC",
                getAttributeIdName(SAI_OBJECT_TYPE_ACL_ENTRY, actionId).c_str());
            return false;
        }
    }

    sai_attribute_t attr;
    attr.id = actionId;
    attr.value.aclaction = actionData;

    m_actions[actionId] = SaiAttrWrapper(SAI_OBJECT_TYPE_ACL_ENTRY, attr);

    if (!m_pTable->validateAclRuleAction(actionId, *this))
    {
        return false;
    }

    return true;
}

bool AclRule::setMatch(sai_acl_entry_attr_t matchId, sai_acl_field_data_t matchData)
{
    sai_attribute_t attr;
    attr.id = matchId;
    attr.value.aclfield = matchData;

    m_matches[matchId] = SaiAttrWrapper(SAI_OBJECT_TYPE_ACL_ENTRY, attr);

    if (!m_pTable->validateAclRuleMatch(matchId, *this))
    {
        return false;
    }

    return true;
}

bool AclRule::setAttribute(sai_attribute_t attr)
{
    auto meta = sai_metadata_get_attr_metadata(SAI_OBJECT_TYPE_ACL_ENTRY, attr.id);
    if (!meta)
    {
        SWSS_LOG_THROW("Failed to get metadata for attribute id %d", attr.id);
    }
    auto status = sai_acl_api->set_acl_entry_attribute(m_ruleOid, &attr);
    if (status != SAI_STATUS_SUCCESS)
    {
        SWSS_LOG_ERROR("Failed to update attribute %s on ACL rule %s in ACL table %s: %s",
                        meta->attridname, getId().c_str(), getTableId().c_str(),
                        sai_serialize_status(status).c_str());
        return false;
    }
    SWSS_LOG_INFO("Successfully updated action attribute %s on ACL rule %s in ACL table %s",
                   meta->attridname, getId().c_str(), getTableId().c_str());
    return true;
}

vector<sai_object_id_t> AclRule::getInPorts() const
{
    vector<sai_object_id_t> inPorts;
    auto it = m_matches.find(SAI_ACL_ENTRY_ATTR_FIELD_IN_PORTS);
    if (it == m_matches.end())
    {
        return inPorts;
    }
    auto attr = it->second.getSaiAttr();
    if (!attr.value.aclfield.enable)
    {
        return inPorts;
    }
    auto objlist = attr.value.aclfield.data.objlist;
    inPorts = vector<sai_object_id_t>(objlist.list, objlist.list + objlist.count);
    return inPorts;
}

string AclRule::getId() const
{
    return m_id;
}

string AclRule::getTableId() const
{
    return m_pTable->getId();
}

sai_object_id_t AclRule::getOid() const
{
    return m_ruleOid;
}

sai_object_id_t AclRule::getCounterOid() const
{
    return m_counterOid;
}

bool AclRule::hasCounter() const
{
    return getCounterOid() != SAI_NULL_OBJECT_ID;
}

const vector<AclRangeConfig>& AclRule::getRangeConfig() const
{
    return m_rangeConfig;
}

shared_ptr<AclRule> AclRule::makeShared(AclOrch *acl, MirrorOrch *mirror, DTelOrch *dtel, const string& rule, const string& table, const KeyOpFieldsValuesTuple& data)
{
    shared_ptr<AclRule> aclRule;

    for (const auto& itr: kfvFieldsValues(data))
    {
        auto action = to_upper(fvField(itr));
        if (aclMirrorStageLookup.find(action) != aclMirrorStageLookup.cend() ||
            action == ACTION_MIRROR_ACTION /* implicitly ingress in old schema */)
        {
            return make_shared<AclRuleMirror>(acl, mirror, rule, table);
        }
        else if (aclL3ActionLookup.find(action) != aclL3ActionLookup.cend())
        {
            return make_shared<AclRulePacket>(acl, rule, table);
        }
        else if (aclDTelFlowOpTypeLookup.find(action) != aclDTelFlowOpTypeLookup.cend())
        {
            if (!dtel)
            {
                throw runtime_error("DTel feature is not enabled. Watchlists cannot be configured");
            }

            if (action == ACTION_DTEL_DROP_REPORT_ENABLE ||
                action == ACTION_DTEL_TAIL_DROP_REPORT_ENABLE ||
                action == ACTION_DTEL_REPORT_ALL_PACKETS)
            {
                return make_shared<AclRuleDTelDropWatchListEntry>(acl, dtel, rule, table);
            }
            else
            {
                return make_shared<AclRuleDTelFlowWatchListEntry>(acl, dtel, rule, table);
            }
        }
    }

=======
string AclRule::getId() const
{
    return m_id;
}

string AclRule::getTableId() const
{
    return m_pTable->getId();
}

sai_object_id_t AclRule::getOid() const
{
    return m_ruleOid;
}

sai_object_id_t AclRule::getCounterOid() const
{
    return m_counterOid;
}

bool AclRule::hasCounter() const
{
    return getCounterOid() != SAI_NULL_OBJECT_ID;
}

vector<sai_object_id_t> AclRule::getInPorts()
{
    return m_inPorts;
}

const map<sai_acl_entry_attr_t, sai_attribute_value_t>& AclRule::getMatches() const
{
    return m_matches;
}

shared_ptr<AclRule> AclRule::makeShared(AclOrch *acl, MirrorOrch *mirror, DTelOrch *dtel, const string& rule, const string& table, const KeyOpFieldsValuesTuple& data)
{
    shared_ptr<AclRule> aclRule;

    for (const auto& itr: kfvFieldsValues(data))
    {
        auto action = to_upper(fvField(itr));
        if (aclMirrorStageLookup.find(action) != aclMirrorStageLookup.cend() ||
            action == ACTION_MIRROR_ACTION /* implicitly ingress in old schema */)
        {
            return make_shared<AclRuleMirror>(acl, mirror, rule, table);
        }
        else if (aclL3ActionLookup.find(action) != aclL3ActionLookup.cend())
        {
            return make_shared<AclRulePacket>(acl, rule, table);
        }
        else if (aclDTelFlowOpTypeLookup.find(action) != aclDTelFlowOpTypeLookup.cend())
        {
            if (!dtel)
            {
                throw runtime_error("DTel feature is not enabled. Watchlists cannot be configured");
            }

            if (action == ACTION_DTEL_DROP_REPORT_ENABLE ||
                action == ACTION_DTEL_TAIL_DROP_REPORT_ENABLE ||
                action == ACTION_DTEL_REPORT_ALL_PACKETS)
            {
                return make_shared<AclRuleDTelDropWatchListEntry>(acl, dtel, rule, table);
            }
            else
            {
                return make_shared<AclRuleDTelFlowWatchListEntry>(acl, dtel, rule, table);
            }
        }
    }

>>>>>>> 9b08a824
    if (!aclRule)
    {
        throw runtime_error("ACL rule action is not found in rule " + rule);
    }

    return aclRule;
}

bool AclRule::enableCounter()
{
    SWSS_LOG_ENTER();

    if (m_counterOid != SAI_NULL_OBJECT_ID)
    {
        return true;
    }

    if (m_ruleOid == SAI_NULL_OBJECT_ID)
    {
        SWSS_LOG_ERROR("ACL rule %s doesn't exist in ACL table %s", m_id.c_str(), m_pTable->getId().c_str());
        return false;
    }

    if (!createCounter())
    {
        return false;
    }

    sai_attribute_t attr;

    attr.id = SAI_ACL_ENTRY_ATTR_ACTION_COUNTER;
    attr.value.aclaction.parameter.oid = m_counterOid;
    attr.value.aclaction.enable = true;

    sai_status_t status = sai_acl_api->set_acl_entry_attribute(m_ruleOid, &attr);
    if (status != SAI_STATUS_SUCCESS)
    {
        SWSS_LOG_ERROR("Failed to enable counter for ACL rule %s in ACL table %s", m_id.c_str(), m_pTable->getId().c_str());
        removeCounter();
        return false;
    }

    return true;
}

bool AclRule::disableCounter()
{
    SWSS_LOG_ENTER();

    if (m_counterOid == SAI_NULL_OBJECT_ID)
    {
        return true;
    }

    if (m_ruleOid == SAI_NULL_OBJECT_ID)
    {
        SWSS_LOG_ERROR("ACL rule %s doesn't exist in ACL table %s", m_id.c_str(), m_pTable->getId().c_str());
        return false;
    }

    sai_attribute_t attr;

    attr.id = SAI_ACL_ENTRY_ATTR_ACTION_COUNTER;
    attr.value.aclaction.parameter.oid = SAI_NULL_OBJECT_ID;
    attr.value.aclaction.enable = false;

    sai_status_t status = sai_acl_api->set_acl_entry_attribute(m_ruleOid, &attr);
    if (status != SAI_STATUS_SUCCESS)
    {
        SWSS_LOG_ERROR("Failed to disable counter for ACL rule %s in ACL table %s", m_id.c_str(), m_pTable->getId().c_str());
        return false;
    }

    if (!removeCounter())
    {
        return false;
    }

    return true;
}

bool AclRule::createCounter()
{
    SWSS_LOG_ENTER();

    sai_attribute_t attr;
    vector<sai_attribute_t> counter_attrs;

    if (m_counterOid != SAI_NULL_OBJECT_ID)
    {
        return true;
    }

    attr.id = SAI_ACL_COUNTER_ATTR_TABLE_ID;
    attr.value.oid = m_pTable->getOid();
    counter_attrs.push_back(attr);

    for (const auto& counterAttrPair: aclCounterLookup)
    {
        tie(attr.id, std::ignore) = counterAttrPair;
        attr.value.booldata = true;
        counter_attrs.push_back(attr);
    }

    if (sai_acl_api->create_acl_counter(&m_counterOid, gSwitchId, (uint32_t)counter_attrs.size(), counter_attrs.data()) != SAI_STATUS_SUCCESS)
    {
        SWSS_LOG_ERROR("Failed to create counter for the rule %s in table %s", m_id.c_str(), m_pTable->getId().c_str());
        return false;
    }

    gCrmOrch->incCrmAclTableUsedCounter(CrmResourceType::CRM_ACL_COUNTER, m_pTable->getOid());

    SWSS_LOG_INFO("Created counter for the rule %s in table %s", m_id.c_str(), m_pTable->getId().c_str());

    return true;
}

bool AclRule::removeRanges()
{
    SWSS_LOG_ENTER();
    for (const auto& rangeConfig: m_rangeConfig)
    {
        if (!AclRange::remove(rangeConfig.rangeType, rangeConfig.min, rangeConfig.max))
        {
            return false;
        }
    }
    return true;
}

bool AclRule::removeCounter()
{
    SWSS_LOG_ENTER();

    if (m_counterOid == SAI_NULL_OBJECT_ID)
    {
        return true;
    }

    if (sai_acl_api->remove_acl_counter(m_counterOid) != SAI_STATUS_SUCCESS)
    {
        SWSS_LOG_ERROR("Failed to remove ACL counter for rule %s in table %s", m_id.c_str(), m_pTable->getId().c_str());
        return false;
    }

    gCrmOrch->decCrmAclTableUsedCounter(CrmResourceType::CRM_ACL_COUNTER, m_pTable->getOid());

    m_counterOid = SAI_NULL_OBJECT_ID;

    SWSS_LOG_INFO("Removed counter for the rule %s in table %s", m_id.c_str(), m_pTable->getId().c_str());

    return true;
}

AclRulePacket::AclRulePacket(AclOrch *aclOrch, string rule, string table, bool createCounter) :
        AclRule(aclOrch, rule, table, createCounter)
{
}

bool AclRulePacket::validateAddAction(string attr_name, string _attr_value)
{
    SWSS_LOG_ENTER();

    string attr_value = to_upper(_attr_value);
    sai_acl_action_data_t actionData;

    auto action_str = attr_name;

    if (attr_name == ACTION_PACKET_ACTION)
    {
        const auto it = aclPacketActionLookup.find(attr_value);
        if (it != aclPacketActionLookup.cend())
        {
            actionData.parameter.s32 = it->second;
        }
        // handle PACKET_ACTION_REDIRECT in ACTION_PACKET_ACTION for backward compatibility
        else if (attr_value.find(PACKET_ACTION_REDIRECT) != string::npos)
        {
            // check that we have a colon after redirect rule
            size_t colon_pos = string(PACKET_ACTION_REDIRECT).length();

            if (attr_value.c_str()[colon_pos] != ':')
            {
                SWSS_LOG_ERROR("Redirect action rule must have ':' after REDIRECT");
                return false;
            }

            if (colon_pos + 1 == attr_value.length())
            {
                SWSS_LOG_ERROR("Redirect action rule must have a target after 'REDIRECT:' action");
                return false;
            }

            _attr_value = _attr_value.substr(colon_pos+1);

            sai_object_id_t param_id = getRedirectObjectId(_attr_value);
            if (param_id == SAI_NULL_OBJECT_ID)
            {
                return false;
            }
            actionData.parameter.oid = param_id;

            action_str = ACTION_REDIRECT_ACTION;
        }
        // handle PACKET_ACTION_DO_NOT_NAT in ACTION_PACKET_ACTION
        else if (attr_value == PACKET_ACTION_DO_NOT_NAT)
        {
            actionData.parameter.booldata = true;
            action_str = ACTION_DO_NOT_NAT_ACTION;
        }
        else
        {
            return false;
        }
    }
    else if (attr_name == ACTION_REDIRECT_ACTION)
    {
        sai_object_id_t param_id = getRedirectObjectId(_attr_value);
        if (param_id == SAI_NULL_OBJECT_ID)
        {
            return false;
        }
        actionData.parameter.oid = param_id;
    }
    else
    {
        return false;
    }

    actionData.enable = true;

    return setAction(aclL3ActionLookup[action_str], actionData);
}

// This method should return sai attribute id of the redirect destination
sai_object_id_t AclRulePacket::getRedirectObjectId(const string& redirect_value)
{

    string target = redirect_value;

    // Try to parse physical port and LAG first
    Port port;
    if (gPortsOrch->getPort(target, port))
    {
        if (port.m_type == Port::PHY)
        {
            return port.m_port_id;
        }
        else if (port.m_type == Port::LAG)
        {
            return port.m_lag_id;
        }
        else
        {
            SWSS_LOG_ERROR("Wrong port type for REDIRECT action. Only physical ports and LAG ports are supported");
            return SAI_NULL_OBJECT_ID;
        }
    }

    // Try to parse nexthop ip address and interface name
    try
    {
        NextHopKey nh(target);
        if (!m_pAclOrch->m_neighOrch->hasNextHop(nh))
        {
            SWSS_LOG_ERROR("ACL Redirect action target next hop ip: '%s' doesn't exist on the switch", nh.to_string().c_str());
            return SAI_NULL_OBJECT_ID;
        }

        m_redirect_target_next_hop = target;
        m_pAclOrch->m_neighOrch->increaseNextHopRefCount(nh);
        return m_pAclOrch->m_neighOrch->getNextHopId(nh);
    }
    catch (...)
    {
        // no error, just try next variant
    }

    // try to parse nh group the set of <ip address, interface name>
    try
    {
        NextHopGroupKey nhg(target);
        if (!m_pAclOrch->m_routeOrch->hasNextHopGroup(nhg))
        {
            SWSS_LOG_INFO("ACL Redirect action target next hop group: '%s' doesn't exist on the switch. Creating it.", nhg.to_string().c_str());

            if (!m_pAclOrch->m_routeOrch->addNextHopGroup(nhg))
            {
                SWSS_LOG_ERROR("Can't create required target next hop group '%s'", nhg.to_string().c_str());
                return SAI_NULL_OBJECT_ID;
            }
            SWSS_LOG_DEBUG("Created acl redirect target next hop group '%s'", nhg.to_string().c_str());
        }

        m_redirect_target_next_hop_group = target;
        m_pAclOrch->m_routeOrch->increaseNextHopRefCount(nhg);
        return m_pAclOrch->m_routeOrch->getNextHopGroupId(nhg);
    }
    catch (...)
    {
        // no error, just try next variant
    }

    SWSS_LOG_ERROR("ACL Redirect action target '%s' wasn't recognized", target.c_str());

    return SAI_NULL_OBJECT_ID;
}

bool AclRulePacket::validate()
{
    SWSS_LOG_ENTER();

<<<<<<< HEAD
    if ((m_rangeConfig.empty() && m_matches.empty()) || m_actions.size() != 1)
=======
    if (m_matches.size() == 0 || m_actions.size() != 1)
>>>>>>> 9b08a824
    {
        return false;
    }

    return true;
}

<<<<<<< HEAD
void AclRulePacket::onUpdate(SubjectType, void *)
=======
void AclRulePacket::update(SubjectType, void *)
>>>>>>> 9b08a824
{
    // Do nothing
}

AclRuleMirror::AclRuleMirror(AclOrch *aclOrch, MirrorOrch *mirror, string rule, string table) :
        AclRule(aclOrch, rule, table),
        m_state(false),
        m_pMirrorOrch(mirror)
{
}

bool AclRuleMirror::validateAddAction(string attr_name, string attr_value)
{
    SWSS_LOG_ENTER();

    sai_acl_entry_attr_t action;

    const auto it = aclMirrorStageLookup.find(attr_name);
    if (it != aclMirrorStageLookup.cend())
    {
        action = it->second;
    }
    // handle ACTION_MIRROR_ACTION as ingress by default for backward compatibility
    else if (attr_name == ACTION_MIRROR_ACTION)
    {
        action = SAI_ACL_ENTRY_ATTR_ACTION_MIRROR_INGRESS;
    }
    else
    {
        return false;
    }

    m_sessionName = attr_value;

    // insert placeholder value, we'll set the session oid in AclRuleMirror::create()
<<<<<<< HEAD
    return setAction(action, sai_acl_action_data_t{});
=======
    m_actions[action] = sai_attribute_value_t{};

    return AclRule::validateAddAction(attr_name, attr_value);
>>>>>>> 9b08a824
}

bool AclRuleMirror::validate()
{
    SWSS_LOG_ENTER();

    if ((m_rangeConfig.empty() && m_matches.empty()) || m_sessionName.empty())
    {
        return false;
    }

    return true;
}

bool AclRuleMirror::createRule()
{
    SWSS_LOG_ENTER();

    return activate();
}

bool AclRuleMirror::removeRule()
{
    return deactivate();
}

bool AclRuleMirror::activate()
{
    SWSS_LOG_ENTER();

    sai_object_id_t oid = SAI_NULL_OBJECT_ID;
    bool state = false;

    if (!m_pMirrorOrch->sessionExists(m_sessionName))
    {
        SWSS_LOG_ERROR("Mirror rule references mirror session \"%s\" that does not exist yet", m_sessionName.c_str());
        return false;
    }

    if (!m_pMirrorOrch->getSessionStatus(m_sessionName, state))
    {
        SWSS_LOG_THROW("Failed to get mirror session state for session %s", m_sessionName.c_str());
    }

    if (!state)
    {
        return true;
    }

    if (!m_pMirrorOrch->getSessionOid(m_sessionName, oid))
    {
        SWSS_LOG_THROW("Failed to get mirror session OID for session %s", m_sessionName.c_str());
    }

    for (auto& it: m_actions)
    {
        auto attr = it.second.getSaiAttr();
        attr.value.aclaction.enable = true;
        attr.value.aclaction.parameter.objlist.list = &oid;
        attr.value.aclaction.parameter.objlist.count = 1;
        setAction(it.first, attr.value.aclaction);
    }

    if (!AclRule::createRule())
    {
        return false;
    }

    if (!m_pMirrorOrch->increaseRefCount(m_sessionName))
    {
        SWSS_LOG_THROW("Failed to increase mirror session reference count for session %s", m_sessionName.c_str());
    }

    m_state = true;

    return true;

}

bool AclRuleMirror::deactivate()
{
    SWSS_LOG_ENTER();

    if (!m_state)
    {
        return true;
    }

    if (!AclRule::removeRule())
    {
        return false;
    }

    if (!m_pMirrorOrch->decreaseRefCount(m_sessionName))
    {
        SWSS_LOG_THROW("Failed to decrease mirror session reference count for session %s", m_sessionName.c_str());
    }

    m_state = false;

    return true;
}

bool AclRuleMirror::update(const AclRule& rule)
{
    auto mirrorRule = dynamic_cast<const AclRuleMirror*>(&rule);
    if (!mirrorRule)
    {
        SWSS_LOG_ERROR("Cannot update mirror rule with a rule of a different type");
        return false;
    }

    SWSS_LOG_ERROR("Updating mirror rule is currently not implemented");
    return false;
}

void AclRuleMirror::onUpdate(SubjectType type, void *cntx)
{
    if (type != SUBJECT_TYPE_MIRROR_SESSION_CHANGE)
    {
        return;
    }

    MirrorSessionUpdate *update = static_cast<MirrorSessionUpdate *>(cntx);

    if (m_sessionName != update->name)
    {
        return;
    }

    if (update->active)
    {
        SWSS_LOG_INFO("Activating mirroring ACL %s for session %s", m_id.c_str(), m_sessionName.c_str());
        activate();
    }
    else
    {
        SWSS_LOG_INFO("Deactivating mirroring ACL %s for session %s", m_id.c_str(), m_sessionName.c_str());
        deactivate();
    }
}

AclTable::AclTable(AclOrch *pAclOrch, string id) noexcept : m_pAclOrch(pAclOrch), id(id)
{

}

AclTable::AclTable(AclOrch *pAclOrch) noexcept : m_pAclOrch(pAclOrch)
{

}

bool AclTable::validateAddType(const AclTableType &tableType)
{
    SWSS_LOG_ENTER();

    type = tableType;

    return true;
}

bool AclTable::validateAddStage(const acl_stage_type_t &value)
{
    SWSS_LOG_ENTER();

    if (value == ACL_STAGE_UNKNOWN)
    {
        SWSS_LOG_ERROR("Failed to validate stage: unknown stage");
        return false;
    }

    stage = value;

    return true;
}

bool AclTable::validateAddPorts(const unordered_set<string> &value)
{
    SWSS_LOG_ENTER();

    for (const auto &itAlias: value)
    {
        Port port;
        if (!gPortsOrch->getPort(itAlias, port))
        {
            SWSS_LOG_INFO(
                "Add unready port %s to pending list for ACL table %s",
                itAlias.c_str(), id.c_str()
            );
            pendingPortSet.emplace(itAlias);
            continue;
        }

        sai_object_id_t bindPortOid;
        if (!AclOrch::getAclBindPortId(port, bindPortOid))
        {
            SWSS_LOG_ERROR(
                "Failed to get port %s bind port ID for ACL table %s",
                itAlias.c_str(), id.c_str()
            );
            return false;
        }

        link(bindPortOid);
        portSet.emplace(itAlias);
    }

    return true;
}

bool AclTable::validate()
{
    if (type.getName() == TABLE_TYPE_CTRLPLANE)
    {
        return true;
    }

    if (stage == ACL_STAGE_UNKNOWN)
    {
        return false;
    }

    if (m_pAclOrch->isAclActionListMandatoryOnTableCreation(stage))
    {
        if (type.getActions().empty())
        {
            SWSS_LOG_ERROR("Action list for table %s is mandatory", id.c_str());
            return false;
        }
    }

    for (const auto& action: type.getActions())
    {
        if (!m_pAclOrch->isAclActionSupported(stage, action))
        {
            SWSS_LOG_ERROR("Action %s is not supported on table %s",
                sai_metadata_get_acl_action_type_name(action), id.c_str());
            return false;
        }
    }

    return true;
}

bool AclTable::validateAclRuleMatch(sai_acl_entry_attr_t matchId, const AclRule& rule) const
{
    const auto& tableMatches = type.getMatches();
    const auto tableMatchId = AclEntryFieldToAclTableField(matchId);
    const auto tableMatchIt = tableMatches.find(tableMatchId);
    if (tableMatchIt == tableMatches.end())
    {
        SWSS_LOG_ERROR("Match %s in rule %s is not supported by table %s",
            getAttributeIdName(SAI_OBJECT_TYPE_ACL_ENTRY, matchId).c_str(),
            rule.getId().c_str(), id.c_str());
        return false;
    }

    const auto& tableMatchAttrObject = tableMatchIt->second;
    if (!tableMatchAttrObject->validateAclRuleMatch(rule))
    {
        SWSS_LOG_ERROR("Match %s in rule configuration %s is invalid %s",
            getAttributeIdName(SAI_OBJECT_TYPE_ACL_ENTRY, matchId).c_str(),
            rule.getId().c_str(), id.c_str());
        return false;
    }

    return true;
}

bool AclTable::validateAclRuleAction(sai_acl_entry_attr_t actionId, const AclRule& rule) const
{
    // This means ACL table can hold rules with any action.
    if (!type.getActions().empty())
    {
        auto action = AclEntryActionToAclAction(actionId);
        if (!type.getActions().count(action))
        {
            SWSS_LOG_ERROR("Action %s is not supported on table %s",
                sai_metadata_get_acl_action_type_name(action), id.c_str());
            return false;
        }
    }

    return true;
}

bool AclTable::create()
{
    SWSS_LOG_ENTER();

    sai_attribute_t attr;
    vector<sai_attribute_t> table_attrs;
    vector<int32_t> action_types_list {type.getActions().begin(), type.getActions().end()};
    vector<int32_t> bpoint_list {type.getBindPointTypes().begin(), type.getBindPointTypes().end()};

    attr.id = SAI_ACL_TABLE_ATTR_ACL_BIND_POINT_TYPE_LIST;
    attr.value.s32list.count = static_cast<uint32_t>(bpoint_list.size());
    attr.value.s32list.list = bpoint_list.data();
    table_attrs.push_back(attr);

    for (const auto& matchPair: type.getMatches())
    {
        table_attrs.push_back(matchPair.second->toSaiAttribute());
    }

    if (!action_types_list.empty())
    {
        attr.id= SAI_ACL_TABLE_ATTR_ACL_ACTION_TYPE_LIST;
        attr.value.s32list.count = static_cast<uint32_t>(action_types_list.size());
        attr.value.s32list.list = action_types_list.data();
        table_attrs.push_back(attr);
    }

    sai_acl_stage_t acl_stage;
    attr.id = SAI_ACL_TABLE_ATTR_ACL_STAGE;
    acl_stage = (stage == ACL_STAGE_INGRESS) ? SAI_ACL_STAGE_INGRESS : SAI_ACL_STAGE_EGRESS;
    attr.value.s32 = acl_stage;
    table_attrs.push_back(attr);

    sai_status_t status = sai_acl_api->create_acl_table(&m_oid, gSwitchId, (uint32_t)table_attrs.size(), table_attrs.data());
    if (status != SAI_STATUS_SUCCESS)
    {
        return false;
    }

    for (const auto& bpointType: type.getBindPointTypes())
    {
        gCrmOrch->incCrmAclUsedCounter(CrmResourceType::CRM_ACL_TABLE, acl_stage, bpointType);
    }

    return true;
}

void AclTable::onUpdate(SubjectType type, void *cntx)
{
    SWSS_LOG_ENTER();

    // Only interested in port change
    if (type != SUBJECT_TYPE_PORT_CHANGE)
    {
        return;
    }

    PortUpdate *update = static_cast<PortUpdate *>(cntx);
    Port &port = update->port;

    sai_object_id_t bind_port_id;
    if (!AclOrch::getAclBindPortId(port, bind_port_id))
    {
        SWSS_LOG_ERROR("Failed to get port %s bind port ID",
                       port.m_alias.c_str());
        return;
    }

    if (update->add)
    {
        if (pendingPortSet.find(port.m_alias) != pendingPortSet.end())
        {
            link(bind_port_id);
            bind(bind_port_id);

            pendingPortSet.erase(port.m_alias);
            portSet.emplace(port.m_alias);

            SWSS_LOG_NOTICE("Bound port %s to ACL table %s",
                            port.m_alias.c_str(), id.c_str());
        }
    }
    else
    {
        if (portSet.find(port.m_alias) != portSet.end())
        {
            unbind(bind_port_id);
            unlink(bind_port_id);

            portSet.erase(port.m_alias);
            pendingPortSet.emplace(port.m_alias);

            SWSS_LOG_NOTICE("Unbound port %s from ACL table %s",
                            port.m_alias.c_str(), id.c_str());
        }
    }

}

bool AclTable::bind(sai_object_id_t portOid)
{
    SWSS_LOG_ENTER();

    assert(ports.find(portOid) != ports.end());

    sai_object_id_t group_member_oid;
    if (!gPortsOrch->bindAclTable(portOid, m_oid, group_member_oid, stage))
    {
        SWSS_LOG_ERROR("Failed to bind port oid: %" PRIx64 "", portOid);
        return false;
    }
    SWSS_LOG_NOTICE("Successfully bound port oid: %" PRIx64", group member oid:%" PRIx64 "",
                     portOid, group_member_oid);
    ports[portOid] = group_member_oid;
    return true;
}

bool AclTable::unbind(sai_object_id_t portOid)
{
    SWSS_LOG_ENTER();

    assert(ports.find(portOid) != ports.end());

    sai_object_id_t group_member_oid = ports[portOid];
    if (!gPortsOrch->unbindAclTable(portOid, m_oid, group_member_oid, stage))
    {
        return false;
    }
    SWSS_LOG_NOTICE("%" PRIx64" port is unbound from %s ACL table",
                    portOid, id.c_str());
    ports[portOid] = SAI_NULL_OBJECT_ID;
    return true;
}

bool AclTable::bind()
{
    SWSS_LOG_ENTER();

    for (const auto& portpair: ports)
    {
        sai_object_id_t portOid = portpair.first;
        bool suc = bind(portOid);
        if (!suc) return false;
    }
    return true;
}

bool AclTable::unbind()
{
    SWSS_LOG_ENTER();

    for (const auto& portpair: ports)
    {
        sai_object_id_t portOid = portpair.first;
        bool suc = unbind(portOid);
        if (!suc) return false;
    }
    return true;
}

void AclTable::link(sai_object_id_t portOid)
{
    SWSS_LOG_ENTER();

    ports.emplace(portOid, SAI_NULL_OBJECT_ID);
}

void AclTable::unlink(sai_object_id_t portOid)
{
    SWSS_LOG_ENTER();

    ports.erase(portOid);
}

bool AclTable::add(shared_ptr<AclRule> newRule)
{
    SWSS_LOG_ENTER();

    string rule_id = newRule->getId();
    auto ruleIter = rules.find(rule_id);
    if (ruleIter != rules.end())
    {
        // If ACL rule already exists, delete it first
        if (ruleIter->second->remove())
        {
            rules.erase(ruleIter);
            SWSS_LOG_NOTICE("Successfully deleted ACL rule %s in table %s",
                    rule_id.c_str(), id.c_str());
        }
    }

    if (newRule->create())
    {
        rules[rule_id] = newRule;
        SWSS_LOG_NOTICE("Successfully created ACL rule %s in table %s",
                rule_id.c_str(), id.c_str());
        return true;
    }
    else
    {
        SWSS_LOG_ERROR("Failed to create ACL rule %s in table %s",
                rule_id.c_str(), id.c_str());
        return false;
    }
}

bool AclTable::remove(string rule_id)
{
    SWSS_LOG_ENTER();

    auto ruleIter = rules.find(rule_id);
    if (ruleIter != rules.end())
    {
        if (ruleIter->second->remove())
        {
            rules.erase(ruleIter);
            SWSS_LOG_NOTICE("Successfully deleted ACL rule %s in table %s",
                    rule_id.c_str(), id.c_str());
            return true;
        }
        else
        {
            SWSS_LOG_ERROR("Failed to delete ACL rule %s in table %s",
                    rule_id.c_str(), id.c_str());
            return false;
        }
    }
    else
    {
        SWSS_LOG_WARN("Skip deleting unknown ACL rule %s in table %s",
                rule_id.c_str(), id.c_str());
        return true;
    }
}

bool AclTable::updateRule(shared_ptr<AclRule> updatedRule)
{
    SWSS_LOG_ENTER();

    if (!updatedRule)
    {
        return false;
    }

    auto ruleId = updatedRule->getId();
    auto ruleIter = rules.find(ruleId);
    if (ruleIter == rules.end())
    {
        SWSS_LOG_ERROR("Failed to update ACL rule %s as it does not exist in %s",
                       ruleId.c_str(), id.c_str());
        return false;
    }

    if (!ruleIter->second->update(*updatedRule))
    {
        SWSS_LOG_ERROR("Failed to update ACL rule %s in table %s",
                       ruleId.c_str(), id.c_str());
        return false;
    }

    SWSS_LOG_NOTICE("Successfully updated ACL rule %s in table %s",
                    ruleId.c_str(), id.c_str());
    return true;
}

bool AclTable::clear()
{
    SWSS_LOG_ENTER();

    for (auto& rulepair: rules)
    {
        auto& rule = *rulepair.second;
        bool suc = rule.remove();
        if (!suc)
        {
            SWSS_LOG_ERROR("Failed to delete ACL rule %s when removing the ACL table %s",
                    rule.getId().c_str(), id.c_str());
            return false;
        }
    }
    rules.clear();
    return true;
}

AclRuleDTelFlowWatchListEntry::AclRuleDTelFlowWatchListEntry(AclOrch *aclOrch, DTelOrch *dtel, string rule, string table) :
        AclRule(aclOrch, rule, table),
        m_pDTelOrch(dtel)
{
}

bool AclRuleDTelFlowWatchListEntry::validateAddAction(string attr_name, string attr_val)
{
    SWSS_LOG_ENTER();

    sai_acl_action_data_t actionData;
    string attr_value = to_upper(attr_val);
    sai_object_id_t session_oid;

    if (!m_pDTelOrch ||
        (attr_name != ACTION_DTEL_FLOW_OP &&
        attr_name != ACTION_DTEL_INT_SESSION &&
        attr_name != ACTION_DTEL_FLOW_SAMPLE_PERCENT &&
        attr_name != ACTION_DTEL_REPORT_ALL_PACKETS &&
        attr_name != ACTION_DTEL_DROP_REPORT_ENABLE &&
        attr_name != ACTION_DTEL_TAIL_DROP_REPORT_ENABLE))
    {
        return false;
    }

    if (attr_name == ACTION_DTEL_FLOW_OP)
    {
        auto it = aclDTelFlowOpTypeLookup.find(attr_value);

        if (it == aclDTelFlowOpTypeLookup.end())
        {
            return false;
        }

        actionData.parameter.s32 = it->second;

        if (attr_value == DTEL_FLOW_OP_INT)
        {
            INT_enabled = true;
        }
        else
        {
            INT_enabled = false;
        }
    }

    if (attr_name == ACTION_DTEL_INT_SESSION)
    {
        m_intSessionId = attr_value;

        bool ret = m_pDTelOrch->getINTSessionOid(attr_value, session_oid);
        if (ret)
        {
            actionData.parameter.oid = session_oid;

            // Increase session reference count regardless of state to deny
            // attempt to remove INT session with attached ACL rules.
            if (!m_pDTelOrch->increaseINTSessionRefCount(m_intSessionId))
            {
                SWSS_LOG_ERROR("Failed to increase INT session %s reference count", m_intSessionId.c_str());
                return false;
            }

            INT_session_valid = true;
        } else {
            SWSS_LOG_ERROR("Invalid INT session id %s used for ACL action", m_intSessionId.c_str());
            INT_session_valid = false;
        }
    }

    if (attr_name == ACTION_DTEL_FLOW_SAMPLE_PERCENT)
    {
        actionData.parameter.u8 = to_uint<uint8_t>(attr_value);
    }

    actionData.enable = true;

    if (attr_name == ACTION_DTEL_REPORT_ALL_PACKETS ||
        attr_name == ACTION_DTEL_DROP_REPORT_ENABLE ||
        attr_name == ACTION_DTEL_TAIL_DROP_REPORT_ENABLE)
    {
        actionData.parameter.booldata = (attr_value == DTEL_ENABLED) ? true : false;
        actionData.enable = (attr_value == DTEL_ENABLED) ? true : false;
    }

    return setAction(aclDTelActionLookup[attr_name], actionData);
}

bool AclRuleDTelFlowWatchListEntry::validate()
{
    SWSS_LOG_ENTER();

    if (!m_pDTelOrch)
    {
        return false;
    }

    if ((m_rangeConfig.empty() && m_matches.empty()) || m_actions.size() == 0)
    {
        return false;
    }

    return true;
}

bool AclRuleDTelFlowWatchListEntry::createRule()
{
    SWSS_LOG_ENTER();

    return activate();
}

bool AclRuleDTelFlowWatchListEntry::removeRule()
{
    return deactivate();
}

bool AclRuleDTelFlowWatchListEntry::activate()
{
    SWSS_LOG_ENTER();

    if (!m_pDTelOrch)
    {
        return false;
    }

    if (INT_enabled && !INT_session_valid)
    {
        return true;
    }

    return AclRule::createRule();
}

bool AclRuleDTelFlowWatchListEntry::deactivate()
{
    SWSS_LOG_ENTER();

    if (!m_pDTelOrch)
    {
        return false;
    }

    if (INT_enabled && !INT_session_valid)
    {
        return true;
    }

    if (!AclRule::removeRule())
    {
        return false;
    }

    if (INT_enabled && INT_session_valid)
    {
        if (!m_pDTelOrch->decreaseINTSessionRefCount(m_intSessionId))
        {
            SWSS_LOG_ERROR("Could not decrement INT session %s reference count", m_intSessionId.c_str());
            return false;
        }
    }

    return true;
}

void AclRuleDTelFlowWatchListEntry::onUpdate(SubjectType type, void *cntx)
{
    sai_acl_action_data_t actionData;
    sai_object_id_t session_oid = SAI_NULL_OBJECT_ID;

    if (!m_pDTelOrch)
    {
        return;
    }

    if (type != SUBJECT_TYPE_INT_SESSION_CHANGE || !INT_enabled)
    {
        return;
    }

    DTelINTSessionUpdate *update = static_cast<DTelINTSessionUpdate *>(cntx);

    if (m_intSessionId != update->session_id)
    {
        return;
    }

    if (update->active)
    {
        SWSS_LOG_INFO("Activating INT watchlist %s for session %s", m_id.c_str(), m_intSessionId.c_str());

        bool ret = m_pDTelOrch->getINTSessionOid(m_intSessionId, session_oid);
        if (!ret)
        {
            SWSS_LOG_ERROR("Invalid INT session id used for ACL action");
            return;
        }

        actionData.enable = true;
        actionData.parameter.oid = session_oid;

        // Increase session reference count regardless of state to deny
        // attempt to remove INT session with attached ACL rules.
        if (!m_pDTelOrch->increaseINTSessionRefCount(m_intSessionId))
        {
            throw runtime_error("Failed to increase INT session reference count");
        }

        if (!setAction(SAI_ACL_ENTRY_ATTR_ACTION_DTEL_INT_SESSION, actionData))
        {
            SWSS_LOG_ERROR("Failed to set action SAI_ACL_ENTRY_ATTR_ACTION_DTEL_INT_SESSION");
            return;
        }

        INT_session_valid = true;

        activate();
    }
    else
    {
        SWSS_LOG_INFO("Deactivating INT watchlist %s for session %s", m_id.c_str(), m_intSessionId.c_str());
        deactivate();
        INT_session_valid = false;
    }
}

<<<<<<< HEAD
bool AclRuleDTelFlowWatchListEntry::update(const AclRule& rule)
{
    auto dtelDropWathcListRule = dynamic_cast<const AclRuleDTelFlowWatchListEntry*>(&rule);
    if (!dtelDropWathcListRule)
    {
        SWSS_LOG_ERROR("Cannot update DTEL flow watch list rule with a rule of a different type");
        return false;
    }

    SWSS_LOG_ERROR("Updating DTEL flow watch list rule is currently not implemented");
    return false;
}

=======
>>>>>>> 9b08a824
AclRuleDTelDropWatchListEntry::AclRuleDTelDropWatchListEntry(AclOrch *aclOrch, DTelOrch *dtel, string rule, string table) :
        AclRule(aclOrch, rule, table),
        m_pDTelOrch(dtel)
{
}

bool AclRuleDTelDropWatchListEntry::validateAddAction(string attr_name, string attr_val)
{
    SWSS_LOG_ENTER();

    if (!m_pDTelOrch)
    {
        return false;
    }

    sai_acl_action_data_t actionData;
    string attr_value = to_upper(attr_val);

    if (attr_name != ACTION_DTEL_DROP_REPORT_ENABLE &&
        attr_name != ACTION_DTEL_TAIL_DROP_REPORT_ENABLE &&
        attr_name != ACTION_DTEL_REPORT_ALL_PACKETS)
    {
        return false;
    }

    actionData.parameter.booldata = (attr_value == DTEL_ENABLED) ? true : false;
    actionData.enable = (attr_value == DTEL_ENABLED) ? true : false;

    return setAction(aclDTelActionLookup[attr_name], actionData);
}

bool AclRuleDTelDropWatchListEntry::validate()
{
    SWSS_LOG_ENTER();

    if (!m_pDTelOrch)
    {
        return false;
    }

    if ((m_rangeConfig.empty() && m_matches.empty()) || m_actions.size() == 0)
    {
        return false;
    }

    return true;
}

void AclRuleDTelDropWatchListEntry::onUpdate(SubjectType, void *)
{
    // Do nothing
}

AclRange::AclRange(sai_acl_range_type_t type, sai_object_id_t oid, int min, int max):
    m_oid(oid), m_refCnt(0), m_min(min), m_max(max), m_type(type)
{
    SWSS_LOG_ENTER();
}

AclRange *AclRange::create(sai_acl_range_type_t type, int min, int max)
{
    SWSS_LOG_ENTER();
    sai_status_t status;
    sai_object_id_t range_oid = SAI_NULL_OBJECT_ID;

    acl_range_properties_t rangeProperties = make_tuple(type, min, max);
    auto range_it = m_ranges.find(rangeProperties);
    if (range_it == m_ranges.end())
    {
        sai_attribute_t attr;
        vector<sai_attribute_t> range_attrs;

        // work around to avoid syncd termination on SAI error due to max count of ranges reached
        // can be removed when syncd start passing errors to the SAI callers
        char *platform = getenv("platform");
        if (platform && strstr(platform, MLNX_PLATFORM_SUBSTRING))
        {
            if (m_ranges.size() >= MLNX_MAX_RANGES_COUNT)
            {
                SWSS_LOG_ERROR("Maximum numbers of ACL ranges reached");
                return NULL;
            }
        }

        attr.id = SAI_ACL_RANGE_ATTR_TYPE;
        attr.value.s32 = type;
        range_attrs.push_back(attr);

        attr.id = SAI_ACL_RANGE_ATTR_LIMIT;
        attr.value.u32range.min = min;
        attr.value.u32range.max = max;
        range_attrs.push_back(attr);

        status = sai_acl_api->create_acl_range(&range_oid, gSwitchId, (uint32_t)range_attrs.size(), range_attrs.data());
        if (status != SAI_STATUS_SUCCESS)
        {
            SWSS_LOG_ERROR("Failed to create range object");
            return NULL;
        }

        SWSS_LOG_INFO("Created ACL Range object. Type: %d, range %d-%d, oid: %" PRIx64, type, min, max, range_oid);
        m_ranges[rangeProperties] = new AclRange(type, range_oid, min, max);

        range_it = m_ranges.find(rangeProperties);
    }
    else
    {
        SWSS_LOG_INFO("Reusing range object oid %" PRIx64 " ref count increased to %d", range_it->second->m_oid, range_it->second->m_refCnt);
    }

    // increase range reference count
    range_it->second->m_refCnt++;

    return range_it->second;
}

bool AclRange::remove(sai_acl_range_type_t type, int min, int max)
{
    SWSS_LOG_ENTER();

    auto range_it = m_ranges.find(make_tuple(type, min, max));

    if (range_it == m_ranges.end())
    {
        return false;
    }

    return range_it->second->remove();
}

bool AclRange::remove(sai_object_id_t *oids, int oidsCnt)
{
    SWSS_LOG_ENTER();

    for (int oidIdx = 0; oidIdx < oidsCnt; oidsCnt++)
    {
        for (auto it : m_ranges)
        {
            if (it.second->m_oid == oids[oidsCnt])
            {
                return it.second->remove();
            }
        }
    }

    return false;
}

bool AclRange::remove()
{
    SWSS_LOG_ENTER();

    if ((--m_refCnt) < 0)
    {
        throw runtime_error("Invalid ACL Range refCnt!");
    }

    if (m_refCnt == 0)
    {
        SWSS_LOG_INFO("Range object oid %" PRIx64 " ref count is %d, removing..", m_oid, m_refCnt);
        if (sai_acl_api->remove_acl_range(m_oid) != SAI_STATUS_SUCCESS)
        {
            SWSS_LOG_ERROR("Failed to delete ACL Range object oid: %" PRIx64, m_oid);
            return false;
        }
        auto range_it = m_ranges.find(make_tuple(m_type, m_min, m_max));

        m_ranges.erase(range_it);
        delete this;
    }
    else
    {
        SWSS_LOG_INFO("Range object oid %" PRIx64 " ref count decreased to %d", m_oid, m_refCnt);
    }

    return true;
}

void AclOrch::init(vector<TableConnector>& connectors, PortsOrch *portOrch, MirrorOrch *mirrorOrch, NeighOrch *neighOrch, RouteOrch *routeOrch)
{
    SWSS_LOG_ENTER();

    // TODO: Query SAI to get mirror table capabilities
    // Right now, verified platforms that support mirroring IPv6 packets are
    // Broadcom and Mellanox. Virtual switch is also supported for testing
    // purposes.
    string platform = getenv("platform") ? getenv("platform") : "";
    if (platform == BRCM_PLATFORM_SUBSTRING ||
            platform == MLNX_PLATFORM_SUBSTRING ||
            platform == BFN_PLATFORM_SUBSTRING  ||
            platform == MRVL_PLATFORM_SUBSTRING ||
            platform == INVM_PLATFORM_SUBSTRING ||
            platform == NPS_PLATFORM_SUBSTRING ||
            platform == VS_PLATFORM_SUBSTRING)
    {
        m_mirrorTableCapabilities =
        {
            { TABLE_TYPE_MIRROR, true },
            { TABLE_TYPE_MIRRORV6, true },
        };
    }
    else
    {
        m_mirrorTableCapabilities =
        {
            { TABLE_TYPE_MIRROR, true },
            { TABLE_TYPE_MIRRORV6, false },
        };
    }

    SWSS_LOG_NOTICE("%s switch capability:", platform.c_str());
    SWSS_LOG_NOTICE("    TABLE_TYPE_MIRROR: %s",
            m_mirrorTableCapabilities[TABLE_TYPE_MIRROR] ? "yes" : "no");
    SWSS_LOG_NOTICE("    TABLE_TYPE_MIRRORV6: %s",
            m_mirrorTableCapabilities[TABLE_TYPE_MIRRORV6] ? "yes" : "no");

    // In Mellanox platform, V4 and V6 rules are stored in different tables
    if (platform == MLNX_PLATFORM_SUBSTRING ||
        platform == MRVL_PLATFORM_SUBSTRING)
    {
        m_isCombinedMirrorV6Table = false;
    }
    else
    {
        m_isCombinedMirrorV6Table = true;
    }


    // Store the capabilities in state database
    // TODO: Move this part of the code into syncd
    vector<FieldValueTuple> fvVector;
    for (auto const& it : m_mirrorTableCapabilities)
    {
        string value = it.second ? "true" : "false";
        if (it.first == TABLE_TYPE_MIRROR)
        {
            fvVector.emplace_back(TABLE_TYPE_MIRROR, value);
        }
        else if (it.first == TABLE_TYPE_MIRRORV6)
        {
            fvVector.emplace_back(TABLE_TYPE_MIRRORV6, value);
        }
        else
        {
            // ignore
        }
    }
    m_switchOrch->set_switch_capability(fvVector);

    sai_attribute_t attrs[2];
    attrs[0].id = SAI_SWITCH_ATTR_ACL_ENTRY_MINIMUM_PRIORITY;
    attrs[1].id = SAI_SWITCH_ATTR_ACL_ENTRY_MAXIMUM_PRIORITY;

    sai_status_t status = sai_switch_api->get_switch_attribute(gSwitchId, 2, attrs);
    if (status == SAI_STATUS_SUCCESS)
    {
        SWSS_LOG_NOTICE("Get ACL entry priority values, min: %u, max: %u", attrs[0].value.u32, attrs[1].value.u32);
        AclRule::setRulePriorities(attrs[0].value.u32, attrs[1].value.u32);
    }
    else
    {
        SWSS_LOG_ERROR("Failed to get ACL entry priority min/max values, rv:%d", status);
        task_process_status handle_status = handleSaiGetStatus(SAI_API_SWITCH, status);
        if (handle_status != task_process_status::task_success)
        {
            throw "AclOrch initialization failure";
        }
    }

    queryAclActionCapability();

    for (auto stage: {ACL_STAGE_INGRESS, ACL_STAGE_EGRESS})
    {
        m_mirrorTableId[stage] = "";
        m_mirrorV6TableId[stage] = "";
    }

    initDefaultTableTypes();

    // Attach observers
    m_mirrorOrch->attach(this);
    gPortsOrch->attach(this);
}

void AclOrch::initDefaultTableTypes()
{
    SWSS_LOG_ENTER();

    AclTableTypeBuilder builder;

    addAclTableType(
        builder.withName(TABLE_TYPE_L3)
            .withBindPointType(SAI_ACL_BIND_POINT_TYPE_PORT)
            .withBindPointType(SAI_ACL_BIND_POINT_TYPE_LAG)
            .withMatch(make_shared<AclTableMatch>(SAI_ACL_TABLE_ATTR_FIELD_ETHER_TYPE))
            .withMatch(make_shared<AclTableMatch>(SAI_ACL_TABLE_ATTR_FIELD_OUTER_VLAN_ID))
            .withMatch(make_shared<AclTableMatch>(SAI_ACL_TABLE_ATTR_FIELD_ACL_IP_TYPE))
            .withMatch(make_shared<AclTableMatch>(SAI_ACL_TABLE_ATTR_FIELD_SRC_IP))
            .withMatch(make_shared<AclTableMatch>(SAI_ACL_TABLE_ATTR_FIELD_DST_IP))
            .withMatch(make_shared<AclTableMatch>(SAI_ACL_TABLE_ATTR_FIELD_ICMP_TYPE))
            .withMatch(make_shared<AclTableMatch>(SAI_ACL_TABLE_ATTR_FIELD_ICMP_CODE))
            .withMatch(make_shared<AclTableMatch>(SAI_ACL_TABLE_ATTR_FIELD_IP_PROTOCOL))
            .withMatch(make_shared<AclTableMatch>(SAI_ACL_TABLE_ATTR_FIELD_L4_SRC_PORT))
            .withMatch(make_shared<AclTableMatch>(SAI_ACL_TABLE_ATTR_FIELD_L4_DST_PORT))
            .withMatch(make_shared<AclTableMatch>(SAI_ACL_TABLE_ATTR_FIELD_TCP_FLAGS))
            .withMatch(make_shared<AclTableRangeMatch>(set<sai_acl_range_type_t>{
                {SAI_ACL_RANGE_TYPE_L4_SRC_PORT_RANGE, SAI_ACL_RANGE_TYPE_L4_DST_PORT_RANGE}}))
            .build()
    );

    addAclTableType(
        builder.withName(TABLE_TYPE_L3V6)
            .withBindPointType(SAI_ACL_BIND_POINT_TYPE_PORT)
            .withBindPointType(SAI_ACL_BIND_POINT_TYPE_LAG)
            .withMatch(make_shared<AclTableMatch>(SAI_ACL_TABLE_ATTR_FIELD_OUTER_VLAN_ID))
            .withMatch(make_shared<AclTableMatch>(SAI_ACL_TABLE_ATTR_FIELD_ACL_IP_TYPE))
            .withMatch(make_shared<AclTableMatch>(SAI_ACL_TABLE_ATTR_FIELD_SRC_IPV6))
            .withMatch(make_shared<AclTableMatch>(SAI_ACL_TABLE_ATTR_FIELD_DST_IPV6))
            .withMatch(make_shared<AclTableMatch>(SAI_ACL_TABLE_ATTR_FIELD_ICMPV6_CODE))
            .withMatch(make_shared<AclTableMatch>(SAI_ACL_TABLE_ATTR_FIELD_ICMPV6_TYPE))
            .withMatch(make_shared<AclTableMatch>(SAI_ACL_TABLE_ATTR_FIELD_IPV6_NEXT_HEADER))
            .withMatch(make_shared<AclTableMatch>(SAI_ACL_TABLE_ATTR_FIELD_L4_SRC_PORT))
            .withMatch(make_shared<AclTableMatch>(SAI_ACL_TABLE_ATTR_FIELD_L4_DST_PORT))
            .withMatch(make_shared<AclTableMatch>(SAI_ACL_TABLE_ATTR_FIELD_TCP_FLAGS))
            .withMatch(make_shared<AclTableRangeMatch>(set<sai_acl_range_type_t>{
                {SAI_ACL_RANGE_TYPE_L4_SRC_PORT_RANGE, SAI_ACL_RANGE_TYPE_L4_DST_PORT_RANGE}}))
            .build()
    );

    addAclTableType(
        builder.withName(TABLE_TYPE_MCLAG)
            .withBindPointType(SAI_ACL_BIND_POINT_TYPE_PORT)
            .withBindPointType(SAI_ACL_BIND_POINT_TYPE_LAG)
            .withMatch(make_shared<AclTableMatch>(SAI_ACL_TABLE_ATTR_FIELD_ETHER_TYPE))
            .withMatch(make_shared<AclTableMatch>(SAI_ACL_TABLE_ATTR_FIELD_OUTER_VLAN_ID))
            .withMatch(make_shared<AclTableMatch>(SAI_ACL_TABLE_ATTR_FIELD_ACL_IP_TYPE))
            .withMatch(make_shared<AclTableMatch>(SAI_ACL_TABLE_ATTR_FIELD_SRC_IP))
            .withMatch(make_shared<AclTableMatch>(SAI_ACL_TABLE_ATTR_FIELD_DST_IP))
            .withMatch(make_shared<AclTableMatch>(SAI_ACL_TABLE_ATTR_FIELD_ICMP_TYPE))
            .withMatch(make_shared<AclTableMatch>(SAI_ACL_TABLE_ATTR_FIELD_ICMP_CODE))
            .withMatch(make_shared<AclTableMatch>(SAI_ACL_TABLE_ATTR_FIELD_IP_PROTOCOL))
            .withMatch(make_shared<AclTableMatch>(SAI_ACL_TABLE_ATTR_FIELD_L4_SRC_PORT))
            .withMatch(make_shared<AclTableMatch>(SAI_ACL_TABLE_ATTR_FIELD_L4_DST_PORT))
            .withMatch(make_shared<AclTableMatch>(SAI_ACL_TABLE_ATTR_FIELD_TCP_FLAGS))
            .withMatch(make_shared<AclTableMatch>(SAI_ACL_TABLE_ATTR_FIELD_OUT_PORTS))
            .withMatch(make_shared<AclTableRangeMatch>(set<sai_acl_range_type_t>{
                {SAI_ACL_RANGE_TYPE_L4_SRC_PORT_RANGE, SAI_ACL_RANGE_TYPE_L4_DST_PORT_RANGE}}))
            .build()
    );

    addAclTableType(
        builder.withName(TABLE_TYPE_PFCWD)
            .withBindPointType(SAI_ACL_BIND_POINT_TYPE_PORT)
            .withMatch(make_shared<AclTableMatch>(SAI_ACL_TABLE_ATTR_FIELD_TC))
            .withMatch(make_shared<AclTableMatch>(SAI_ACL_TABLE_ATTR_FIELD_IN_PORTS))
            .build()
    );

    addAclTableType(
        builder.withName(TABLE_TYPE_DROP)
            .withBindPointType(SAI_ACL_BIND_POINT_TYPE_PORT)
            .withMatch(make_shared<AclTableMatch>(SAI_ACL_TABLE_ATTR_FIELD_TC))
            .withMatch(make_shared<AclTableMatch>(SAI_ACL_TABLE_ATTR_FIELD_IN_PORTS))
            .build()
    );


    /*
     * Type of Tables and Supported Match Types (ASIC database)
     * |------------------------------------------------------------------|
     * |                   | TABLE_MIRROR | TABLE_MIRROR | TABLE_MIRRORV6 |
     * |    Match Type     |----------------------------------------------|
     * |                   |   combined   |          separated            |
     * |------------------------------------------------------------------|
     * | MATCH_SRC_IP      |      √       |      √       |                |
     * | MATCH_DST_IP      |      √       |      √       |                |
     * |------------------------------------------------------------------|
     * | MATCH_ICMP_TYPE   |      √       |      √       |                |
     * | MATCH_ICMP_CODE   |      √       |      √       |                |
     * |------------------------------------------------------------------|
     * | MATCH_SRC_IPV6    |      √       |              |       √        |
     * | MATCH_DST_IPV6    |      √       |              |       √        |
     * |------------------------------------------------------------------|
     * | MATCH_ICMPV6_TYPE |      √       |              |       √        |
     * | MATCH_ICMPV6_CODE |      √       |              |       √        |
     * |------------------------------------------------------------------|
     * | MATCH_IP_PROTOCOL |      √       |      √       |                |
     * | MATCH_NEXT_HEADER |      √       |              |       √        |
     * | -----------------------------------------------------------------|
     * | MATCH_ETHERTYPE   |      √       |      √       |                |
     * |------------------------------------------------------------------|
     * | MATCH_IN_PORTS    |      √       |      √       |                |
     * |------------------------------------------------------------------|
     */

    if (isAclMirrorV4Supported())
    {
<<<<<<< HEAD
        string value = it.second ? "true" : "false";
        if (it.first == TABLE_TYPE_MIRROR)
        {
            fvVector.emplace_back(TABLE_TYPE_MIRROR, value);
        }
        else if (it.first == TABLE_TYPE_MIRRORV6)
        {
            fvVector.emplace_back(TABLE_TYPE_MIRRORV6, value);
        }
        else
        {
            // ignore
        }
    }
    m_switchOrch->set_switch_capability(fvVector);

    sai_attribute_t attrs[2];
    attrs[0].id = SAI_SWITCH_ATTR_ACL_ENTRY_MINIMUM_PRIORITY;
    attrs[1].id = SAI_SWITCH_ATTR_ACL_ENTRY_MAXIMUM_PRIORITY;
=======
        addAclTableType(
            builder.withName(TABLE_TYPE_MIRROR_DSCP)
                .withBindPointType(SAI_ACL_BIND_POINT_TYPE_PORT)
                .withBindPointType(SAI_ACL_BIND_POINT_TYPE_LAG)
                .withMatch(make_shared<AclTableMatch>(SAI_ACL_TABLE_ATTR_FIELD_DSCP))
                .build()
        );
>>>>>>> 9b08a824

        builder.withName(TABLE_TYPE_MIRROR)
            .withBindPointType(SAI_ACL_BIND_POINT_TYPE_PORT)
            .withBindPointType(SAI_ACL_BIND_POINT_TYPE_LAG)
            .withMatch(make_shared<AclTableMatch>(SAI_ACL_TABLE_ATTR_FIELD_ETHER_TYPE))
            .withMatch(make_shared<AclTableMatch>(SAI_ACL_TABLE_ATTR_FIELD_OUTER_VLAN_ID))
            .withMatch(make_shared<AclTableMatch>(SAI_ACL_TABLE_ATTR_FIELD_ACL_IP_TYPE))
            .withMatch(make_shared<AclTableMatch>(SAI_ACL_TABLE_ATTR_FIELD_SRC_IP))
            .withMatch(make_shared<AclTableMatch>(SAI_ACL_TABLE_ATTR_FIELD_DST_IP))
            .withMatch(make_shared<AclTableMatch>(SAI_ACL_TABLE_ATTR_FIELD_ICMP_TYPE))
            .withMatch(make_shared<AclTableMatch>(SAI_ACL_TABLE_ATTR_FIELD_ICMP_CODE))
            .withMatch(make_shared<AclTableMatch>(SAI_ACL_TABLE_ATTR_FIELD_IP_PROTOCOL))
            .withMatch(make_shared<AclTableMatch>(SAI_ACL_TABLE_ATTR_FIELD_L4_SRC_PORT))
            .withMatch(make_shared<AclTableMatch>(SAI_ACL_TABLE_ATTR_FIELD_L4_DST_PORT))
            .withMatch(make_shared<AclTableMatch>(SAI_ACL_TABLE_ATTR_FIELD_TCP_FLAGS))
            .withMatch(make_shared<AclTableMatch>(SAI_ACL_TABLE_ATTR_FIELD_IN_PORTS))
            .withMatch(make_shared<AclTableMatch>(SAI_ACL_TABLE_ATTR_FIELD_DSCP))
            .withMatch(make_shared<AclTableRangeMatch>(set<sai_acl_range_type_t>{
                {SAI_ACL_RANGE_TYPE_L4_SRC_PORT_RANGE, SAI_ACL_RANGE_TYPE_L4_DST_PORT_RANGE}}));

        if (isAclMirrorV6Supported() && isCombinedMirrorV6Table())
        {
            builder
                .withMatch(make_shared<AclTableMatch>(SAI_ACL_TABLE_ATTR_FIELD_SRC_IPV6))
                .withMatch(make_shared<AclTableMatch>(SAI_ACL_TABLE_ATTR_FIELD_DST_IPV6))
                .withMatch(make_shared<AclTableMatch>(SAI_ACL_TABLE_ATTR_FIELD_ICMPV6_CODE))
                .withMatch(make_shared<AclTableMatch>(SAI_ACL_TABLE_ATTR_FIELD_ICMPV6_TYPE))
                .withMatch(make_shared<AclTableMatch>(SAI_ACL_TABLE_ATTR_FIELD_IPV6_NEXT_HEADER));
        }
        addAclTableType(builder.build());
    }

    if (isAclMirrorV6Supported())
    {
        addAclTableType(
            builder.withName(TABLE_TYPE_MIRRORV6)
                .withBindPointType(SAI_ACL_BIND_POINT_TYPE_PORT)
                .withBindPointType(SAI_ACL_BIND_POINT_TYPE_LAG)
                .withMatch(make_shared<AclTableMatch>(SAI_ACL_TABLE_ATTR_FIELD_OUTER_VLAN_ID))
                .withMatch(make_shared<AclTableMatch>(SAI_ACL_TABLE_ATTR_FIELD_ACL_IP_TYPE))
                .withMatch(make_shared<AclTableMatch>(SAI_ACL_TABLE_ATTR_FIELD_SRC_IPV6))
                .withMatch(make_shared<AclTableMatch>(SAI_ACL_TABLE_ATTR_FIELD_DST_IPV6))
                .withMatch(make_shared<AclTableMatch>(SAI_ACL_TABLE_ATTR_FIELD_ICMPV6_CODE))
                .withMatch(make_shared<AclTableMatch>(SAI_ACL_TABLE_ATTR_FIELD_ICMPV6_TYPE))
                .withMatch(make_shared<AclTableMatch>(SAI_ACL_TABLE_ATTR_FIELD_IPV6_NEXT_HEADER))
                .withMatch(make_shared<AclTableMatch>(SAI_ACL_TABLE_ATTR_FIELD_L4_SRC_PORT))
                .withMatch(make_shared<AclTableMatch>(SAI_ACL_TABLE_ATTR_FIELD_L4_DST_PORT))
                .withMatch(make_shared<AclTableMatch>(SAI_ACL_TABLE_ATTR_FIELD_TCP_FLAGS))
                .withMatch(make_shared<AclTableMatch>(SAI_ACL_TABLE_ATTR_FIELD_DSCP))
                .withMatch(make_shared<AclTableRangeMatch>(set<sai_acl_range_type_t>{
                    {SAI_ACL_RANGE_TYPE_L4_SRC_PORT_RANGE, SAI_ACL_RANGE_TYPE_L4_DST_PORT_RANGE}}))
                .build()
        );
    }

<<<<<<< HEAD
    queryAclActionCapability();

    for (auto stage: {ACL_STAGE_INGRESS, ACL_STAGE_EGRESS})
    {
        m_mirrorTableId[stage] = "";
        m_mirrorV6TableId[stage] = "";
    }

    initDefaultTableTypes();

    // Attach observers
    m_mirrorOrch->attach(this);
    gPortsOrch->attach(this);
=======
    // Placeholder for control plane tables
    addAclTableType(builder.withName(TABLE_TYPE_CTRLPLANE).build());
>>>>>>> 9b08a824
}

void AclOrch::initDefaultTableTypes()
{
    SWSS_LOG_ENTER();

    AclTableTypeBuilder builder;

    addAclTableType(
        builder.withName(TABLE_TYPE_L3)
            .withBindPointType(SAI_ACL_BIND_POINT_TYPE_PORT)
            .withBindPointType(SAI_ACL_BIND_POINT_TYPE_LAG)
            .withMatch(make_shared<AclTableMatch>(SAI_ACL_TABLE_ATTR_FIELD_ETHER_TYPE))
            .withMatch(make_shared<AclTableMatch>(SAI_ACL_TABLE_ATTR_FIELD_OUTER_VLAN_ID))
            .withMatch(make_shared<AclTableMatch>(SAI_ACL_TABLE_ATTR_FIELD_ACL_IP_TYPE))
            .withMatch(make_shared<AclTableMatch>(SAI_ACL_TABLE_ATTR_FIELD_SRC_IP))
            .withMatch(make_shared<AclTableMatch>(SAI_ACL_TABLE_ATTR_FIELD_DST_IP))
            .withMatch(make_shared<AclTableMatch>(SAI_ACL_TABLE_ATTR_FIELD_ICMP_TYPE))
            .withMatch(make_shared<AclTableMatch>(SAI_ACL_TABLE_ATTR_FIELD_ICMP_CODE))
            .withMatch(make_shared<AclTableMatch>(SAI_ACL_TABLE_ATTR_FIELD_IP_PROTOCOL))
            .withMatch(make_shared<AclTableMatch>(SAI_ACL_TABLE_ATTR_FIELD_L4_SRC_PORT))
            .withMatch(make_shared<AclTableMatch>(SAI_ACL_TABLE_ATTR_FIELD_L4_DST_PORT))
            .withMatch(make_shared<AclTableMatch>(SAI_ACL_TABLE_ATTR_FIELD_TCP_FLAGS))
            .withMatch(make_shared<AclTableRangeMatch>(set<sai_acl_range_type_t>{
                {SAI_ACL_RANGE_TYPE_L4_SRC_PORT_RANGE, SAI_ACL_RANGE_TYPE_L4_DST_PORT_RANGE}}))
            .build()
    );

    addAclTableType(
        builder.withName(TABLE_TYPE_L3V6)
            .withBindPointType(SAI_ACL_BIND_POINT_TYPE_PORT)
            .withBindPointType(SAI_ACL_BIND_POINT_TYPE_LAG)
            .withMatch(make_shared<AclTableMatch>(SAI_ACL_TABLE_ATTR_FIELD_OUTER_VLAN_ID))
            .withMatch(make_shared<AclTableMatch>(SAI_ACL_TABLE_ATTR_FIELD_ACL_IP_TYPE))
            .withMatch(make_shared<AclTableMatch>(SAI_ACL_TABLE_ATTR_FIELD_SRC_IPV6))
            .withMatch(make_shared<AclTableMatch>(SAI_ACL_TABLE_ATTR_FIELD_DST_IPV6))
            .withMatch(make_shared<AclTableMatch>(SAI_ACL_TABLE_ATTR_FIELD_ICMPV6_CODE))
            .withMatch(make_shared<AclTableMatch>(SAI_ACL_TABLE_ATTR_FIELD_ICMPV6_TYPE))
            .withMatch(make_shared<AclTableMatch>(SAI_ACL_TABLE_ATTR_FIELD_IPV6_NEXT_HEADER))
            .withMatch(make_shared<AclTableMatch>(SAI_ACL_TABLE_ATTR_FIELD_L4_SRC_PORT))
            .withMatch(make_shared<AclTableMatch>(SAI_ACL_TABLE_ATTR_FIELD_L4_DST_PORT))
            .withMatch(make_shared<AclTableMatch>(SAI_ACL_TABLE_ATTR_FIELD_TCP_FLAGS))
            .withMatch(make_shared<AclTableRangeMatch>(set<sai_acl_range_type_t>{
                {SAI_ACL_RANGE_TYPE_L4_SRC_PORT_RANGE, SAI_ACL_RANGE_TYPE_L4_DST_PORT_RANGE}}))
            .build()
    );

    addAclTableType(
        builder.withName(TABLE_TYPE_MCLAG)
            .withBindPointType(SAI_ACL_BIND_POINT_TYPE_PORT)
            .withBindPointType(SAI_ACL_BIND_POINT_TYPE_LAG)
            .withMatch(make_shared<AclTableMatch>(SAI_ACL_TABLE_ATTR_FIELD_ETHER_TYPE))
            .withMatch(make_shared<AclTableMatch>(SAI_ACL_TABLE_ATTR_FIELD_OUTER_VLAN_ID))
            .withMatch(make_shared<AclTableMatch>(SAI_ACL_TABLE_ATTR_FIELD_ACL_IP_TYPE))
            .withMatch(make_shared<AclTableMatch>(SAI_ACL_TABLE_ATTR_FIELD_SRC_IP))
            .withMatch(make_shared<AclTableMatch>(SAI_ACL_TABLE_ATTR_FIELD_DST_IP))
            .withMatch(make_shared<AclTableMatch>(SAI_ACL_TABLE_ATTR_FIELD_ICMP_TYPE))
            .withMatch(make_shared<AclTableMatch>(SAI_ACL_TABLE_ATTR_FIELD_ICMP_CODE))
            .withMatch(make_shared<AclTableMatch>(SAI_ACL_TABLE_ATTR_FIELD_IP_PROTOCOL))
            .withMatch(make_shared<AclTableMatch>(SAI_ACL_TABLE_ATTR_FIELD_L4_SRC_PORT))
            .withMatch(make_shared<AclTableMatch>(SAI_ACL_TABLE_ATTR_FIELD_L4_DST_PORT))
            .withMatch(make_shared<AclTableMatch>(SAI_ACL_TABLE_ATTR_FIELD_TCP_FLAGS))
            .withMatch(make_shared<AclTableMatch>(SAI_ACL_TABLE_ATTR_FIELD_OUT_PORTS))
            .withMatch(make_shared<AclTableRangeMatch>(set<sai_acl_range_type_t>{
                {SAI_ACL_RANGE_TYPE_L4_SRC_PORT_RANGE, SAI_ACL_RANGE_TYPE_L4_DST_PORT_RANGE}}))
            .build()
    );

    addAclTableType(
        builder.withName(TABLE_TYPE_PFCWD)
            .withBindPointType(SAI_ACL_BIND_POINT_TYPE_PORT)
            .withMatch(make_shared<AclTableMatch>(SAI_ACL_TABLE_ATTR_FIELD_TC))
            .withMatch(make_shared<AclTableMatch>(SAI_ACL_TABLE_ATTR_FIELD_IN_PORTS))
            .build()
    );

    addAclTableType(
        builder.withName(TABLE_TYPE_DROP)
            .withBindPointType(SAI_ACL_BIND_POINT_TYPE_PORT)
            .withMatch(make_shared<AclTableMatch>(SAI_ACL_TABLE_ATTR_FIELD_TC))
            .withMatch(make_shared<AclTableMatch>(SAI_ACL_TABLE_ATTR_FIELD_IN_PORTS))
            .build()
    );

    if (isAclMirrorV4Supported())
    {
        addAclTableType(
            builder.withName(TABLE_TYPE_MIRROR_DSCP)
                .withBindPointType(SAI_ACL_BIND_POINT_TYPE_PORT)
                .withBindPointType(SAI_ACL_BIND_POINT_TYPE_LAG)
                .withMatch(make_shared<AclTableMatch>(SAI_ACL_TABLE_ATTR_FIELD_DSCP))
                .build()
        );

        builder.withName(TABLE_TYPE_MIRROR)
            .withBindPointType(SAI_ACL_BIND_POINT_TYPE_PORT)
            .withBindPointType(SAI_ACL_BIND_POINT_TYPE_LAG)
            .withMatch(make_shared<AclTableMatch>(SAI_ACL_TABLE_ATTR_FIELD_ETHER_TYPE))
            .withMatch(make_shared<AclTableMatch>(SAI_ACL_TABLE_ATTR_FIELD_OUTER_VLAN_ID))
            .withMatch(make_shared<AclTableMatch>(SAI_ACL_TABLE_ATTR_FIELD_ACL_IP_TYPE))
            .withMatch(make_shared<AclTableMatch>(SAI_ACL_TABLE_ATTR_FIELD_SRC_IP))
            .withMatch(make_shared<AclTableMatch>(SAI_ACL_TABLE_ATTR_FIELD_DST_IP))
            .withMatch(make_shared<AclTableMatch>(SAI_ACL_TABLE_ATTR_FIELD_ICMP_TYPE))
            .withMatch(make_shared<AclTableMatch>(SAI_ACL_TABLE_ATTR_FIELD_ICMP_CODE))
            .withMatch(make_shared<AclTableMatch>(SAI_ACL_TABLE_ATTR_FIELD_IP_PROTOCOL))
            .withMatch(make_shared<AclTableMatch>(SAI_ACL_TABLE_ATTR_FIELD_L4_SRC_PORT))
            .withMatch(make_shared<AclTableMatch>(SAI_ACL_TABLE_ATTR_FIELD_L4_DST_PORT))
            .withMatch(make_shared<AclTableMatch>(SAI_ACL_TABLE_ATTR_FIELD_TCP_FLAGS))
            .withMatch(make_shared<AclTableMatch>(SAI_ACL_TABLE_ATTR_FIELD_IN_PORTS))
            .withMatch(make_shared<AclTableMatch>(SAI_ACL_TABLE_ATTR_FIELD_DSCP))
            .withMatch(make_shared<AclTableRangeMatch>(set<sai_acl_range_type_t>{
                {SAI_ACL_RANGE_TYPE_L4_SRC_PORT_RANGE, SAI_ACL_RANGE_TYPE_L4_DST_PORT_RANGE}}));

        if (isAclMirrorV6Supported() && isCombinedMirrorV6Table())
        {
            builder
                .withMatch(make_shared<AclTableMatch>(SAI_ACL_TABLE_ATTR_FIELD_SRC_IPV6))
                .withMatch(make_shared<AclTableMatch>(SAI_ACL_TABLE_ATTR_FIELD_DST_IPV6))
                .withMatch(make_shared<AclTableMatch>(SAI_ACL_TABLE_ATTR_FIELD_ICMPV6_CODE))
                .withMatch(make_shared<AclTableMatch>(SAI_ACL_TABLE_ATTR_FIELD_ICMPV6_TYPE))
                .withMatch(make_shared<AclTableMatch>(SAI_ACL_TABLE_ATTR_FIELD_IPV6_NEXT_HEADER));
        }
        addAclTableType(builder.build());
    }

    if (isAclMirrorV6Supported())
    {
        addAclTableType(
            builder.withName(TABLE_TYPE_MIRRORV6)
                .withBindPointType(SAI_ACL_BIND_POINT_TYPE_PORT)
                .withBindPointType(SAI_ACL_BIND_POINT_TYPE_LAG)
                .withMatch(make_shared<AclTableMatch>(SAI_ACL_TABLE_ATTR_FIELD_OUTER_VLAN_ID))
                .withMatch(make_shared<AclTableMatch>(SAI_ACL_TABLE_ATTR_FIELD_ACL_IP_TYPE))
                .withMatch(make_shared<AclTableMatch>(SAI_ACL_TABLE_ATTR_FIELD_SRC_IPV6))
                .withMatch(make_shared<AclTableMatch>(SAI_ACL_TABLE_ATTR_FIELD_DST_IPV6))
                .withMatch(make_shared<AclTableMatch>(SAI_ACL_TABLE_ATTR_FIELD_ICMPV6_CODE))
                .withMatch(make_shared<AclTableMatch>(SAI_ACL_TABLE_ATTR_FIELD_ICMPV6_TYPE))
                .withMatch(make_shared<AclTableMatch>(SAI_ACL_TABLE_ATTR_FIELD_IPV6_NEXT_HEADER))
                .withMatch(make_shared<AclTableMatch>(SAI_ACL_TABLE_ATTR_FIELD_L4_SRC_PORT))
                .withMatch(make_shared<AclTableMatch>(SAI_ACL_TABLE_ATTR_FIELD_L4_DST_PORT))
                .withMatch(make_shared<AclTableMatch>(SAI_ACL_TABLE_ATTR_FIELD_TCP_FLAGS))
                .withMatch(make_shared<AclTableMatch>(SAI_ACL_TABLE_ATTR_FIELD_DSCP))
                .withMatch(make_shared<AclTableRangeMatch>(set<sai_acl_range_type_t>{
                    {SAI_ACL_RANGE_TYPE_L4_SRC_PORT_RANGE, SAI_ACL_RANGE_TYPE_L4_DST_PORT_RANGE}}))
                .build()
        );
    }

    // Placeholder for control plane tables
    addAclTableType(builder.withName(TABLE_TYPE_CTRLPLANE).build());
}

void AclOrch::queryAclActionCapability()
{
    SWSS_LOG_ENTER();

    sai_status_t status {SAI_STATUS_FAILURE};
    sai_attribute_t attr;
    vector<int32_t> action_list;

    attr.id = SAI_SWITCH_ATTR_MAX_ACL_ACTION_COUNT;
    status = sai_switch_api->get_switch_attribute(gSwitchId, 1, &attr);
    if (status == SAI_STATUS_SUCCESS)
    {
        const auto max_action_count = attr.value.u32;

        for (auto stage_attr: {SAI_SWITCH_ATTR_ACL_STAGE_INGRESS, SAI_SWITCH_ATTR_ACL_STAGE_EGRESS})
        {
            auto stage = (stage_attr == SAI_SWITCH_ATTR_ACL_STAGE_INGRESS ? ACL_STAGE_INGRESS : ACL_STAGE_EGRESS);
            auto stage_str = (stage_attr == SAI_SWITCH_ATTR_ACL_STAGE_INGRESS ? STAGE_INGRESS : STAGE_EGRESS);
            action_list.resize(static_cast<size_t>(max_action_count));

            attr.id = stage_attr;
            attr.value.aclcapability.action_list.list  = action_list.data();
            attr.value.aclcapability.action_list.count = max_action_count;

            status = sai_switch_api->get_switch_attribute(gSwitchId, 1, &attr);
            if (status == SAI_STATUS_SUCCESS)
            {

                SWSS_LOG_INFO("Supported %s action count %d:", stage_str,
                              attr.value.aclcapability.action_list.count);

                auto& capabilities = m_aclCapabilities[stage];

                for (size_t i = 0; i < static_cast<size_t>(attr.value.aclcapability.action_list.count); i++)
                {
                    auto action = static_cast<sai_acl_action_type_t>(action_list[i]);
                    capabilities.actionList.insert(action);
                    SWSS_LOG_INFO("    %s", sai_serialize_enum(action, &sai_metadata_enum_sai_acl_action_type_t).c_str());
                }
                capabilities.isActionListMandatoryOnTableCreation = attr.value.aclcapability.is_action_list_mandatory;
            }
            else
            {
                SWSS_LOG_WARN("Failed to query ACL %s action capabilities - "
                        "API assumed to be not implemented, using defaults",
                        stage_str);
                initDefaultAclActionCapabilities(stage);
            }

            // put capabilities in state DB
            putAclActionCapabilityInDB(stage);
        }
    }
    else
    {
        SWSS_LOG_WARN("Failed to query maximum ACL action count - "
                "API assumed to be not implemented, using defaults capabilities for both %s and %s",
                STAGE_INGRESS, STAGE_EGRESS);
        for (auto stage: {ACL_STAGE_INGRESS, ACL_STAGE_EGRESS})
        {
            initDefaultAclActionCapabilities(stage);
            putAclActionCapabilityInDB(stage);
        }
    }

    /* For those ACL action entry attributes for which acl parameter is enumeration (metadata->isenum == true)
     * we can query enum values which are implemented by vendor SAI.
     * For this purpose we may want to use "sai_query_attribute_enum_values_capability"
     * from SAI object API call (saiobject.h).
     * However, right now libsairedis does not support SAI object API, so we will just
     * put all values as supported for now.
     */

    queryAclActionAttrEnumValues(ACTION_PACKET_ACTION,
                                 aclL3ActionLookup,
                                 aclPacketActionLookup);
    queryAclActionAttrEnumValues(ACTION_DTEL_FLOW_OP,
                                 aclDTelActionLookup,
                                 aclDTelFlowOpTypeLookup);
}

void AclOrch::putAclActionCapabilityInDB(acl_stage_type_t stage)
{
    vector<FieldValueTuple> fvVector;
    auto stage_str = (stage == ACL_STAGE_INGRESS ? STAGE_INGRESS : STAGE_EGRESS);

    auto field = std::string("ACL_ACTIONS") + '|' + stage_str;
    auto& capabilities = m_aclCapabilities[stage];
    auto& acl_action_set = capabilities.actionList;

    string delimiter;
    ostringstream acl_action_value_stream;
    ostringstream is_action_list_mandatory_stream;

    for (const auto& action_map: {aclL3ActionLookup, aclMirrorStageLookup, aclDTelActionLookup})
    {
        for (const auto& it: action_map)
        {
            auto saiAction = AclEntryActionToAclAction(it.second);
            if (acl_action_set.find(saiAction) != acl_action_set.cend())
            {
                acl_action_value_stream << delimiter << it.first;
                delimiter = comma;
            }
        }
    }

    is_action_list_mandatory_stream << boolalpha << capabilities.isActionListMandatoryOnTableCreation;

    fvVector.emplace_back(STATE_DB_ACL_ACTION_FIELD_IS_ACTION_LIST_MANDATORY, is_action_list_mandatory_stream.str());
    fvVector.emplace_back(STATE_DB_ACL_ACTION_FIELD_ACTION_LIST, acl_action_value_stream.str());
    m_aclStageCapabilityTable.set(stage_str, fvVector);
}

void AclOrch::initDefaultAclActionCapabilities(acl_stage_type_t stage)
{
    m_aclCapabilities[stage] = defaultAclActionsSupported.at(stage);

    SWSS_LOG_INFO("Assumed %s %zu actions to be supported:",
            stage == ACL_STAGE_INGRESS ? STAGE_INGRESS : STAGE_EGRESS,
            m_aclCapabilities[stage].actionList.size());

    for (auto action: m_aclCapabilities[stage].actionList)
    {
        SWSS_LOG_INFO("    %s", sai_serialize_enum(action, &sai_metadata_enum_sai_acl_action_type_t).c_str());
    }
    // put capabilities in state DB
    putAclActionCapabilityInDB(stage);
}

template<typename AclActionAttrLookupT>
void AclOrch::queryAclActionAttrEnumValues(const string &action_name,
                                           const acl_rule_attr_lookup_t& ruleAttrLookupMap,
                                           const AclActionAttrLookupT lookupMap)
{
    vector<FieldValueTuple> fvVector;
    auto acl_attr = ruleAttrLookupMap.at(action_name);
    auto acl_action = AclEntryActionToAclAction(acl_attr);

    /* if the action is not supported then no need to do secondary query for
     * supported values
     */
    if (isAclActionSupported(ACL_STAGE_INGRESS, acl_action) ||
        isAclActionSupported(ACL_STAGE_EGRESS, acl_action))
    {
        string delimiter;
        ostringstream acl_action_value_stream;
        auto field = std::string("ACL_ACTION") + '|' + action_name;

        const auto* meta = sai_metadata_get_attr_metadata(SAI_OBJECT_TYPE_ACL_ENTRY, acl_attr);
        if (meta == nullptr)
        {
            SWSS_LOG_THROW("Metadata null pointer returned by sai_metadata_get_attr_metadata for action %s",
                           action_name.c_str());
        }

        if (!meta->isenum)
        {
            SWSS_LOG_THROW("%s is not an enum", action_name.c_str());
        }

        // TODO: once sai object api is available make this code compile
#ifdef SAIREDIS_SUPPORT_OBJECT_API
        vector<int32_t> values_list(meta->enummetadata->valuescount);
        sai_s32_list_t values;
        values.count = static_cast<uint32_t>(values_list.size());
        values.list = values_list.data();

        auto status = sai_query_attribute_enum_values_capability(gSwitchId,
                                                                 SAI_OBJECT_TYPE_ACL_ENTRY,
                                                                 acl_attr,
                                                                 &values);
        if (status == SAI_STATUS_SUCCESS)
        {
            for (size_t i = 0; i < values.count; i++)
            {
                m_aclEnumActionCapabilities[acl_action].insert(values.list[i]);
            }
        }
        else
        {
            SWSS_LOG_WARN("Failed to query enum values supported for ACL action %s - ",
                    "API is not implemented, assuming all values are supported for this action",
                    action_name.c_str());
            /* assume all enum values are supported */
            for (size_t i = 0; i < meta->enummetadata->valuescount; i++)
            {
                m_aclEnumActionCapabilities[acl_action].insert(meta->enummetadata->values[i]);
            }
        }
#else
        /* assume all enum values are supported until sai object api is available */
        for (size_t i = 0; i < meta->enummetadata->valuescount; i++)
        {
            m_aclEnumActionCapabilities[acl_action].insert(meta->enummetadata->values[i]);
        }
#endif

        // put supported values in DB
        for (const auto& it: lookupMap)
        {
            const auto foundIt = m_aclEnumActionCapabilities[acl_action].find(it.second);
            if (foundIt == m_aclEnumActionCapabilities[acl_action].cend())
            {
                continue;
            }
            acl_action_value_stream << delimiter << it.first;
            delimiter = comma;
        }

        fvVector.emplace_back(field, acl_action_value_stream.str());
    }

    m_switchOrch->set_switch_capability(fvVector);
}

AclOrch::AclOrch(vector<TableConnector>& connectors, DBConnector* stateDb, SwitchOrch *switchOrch,
        PortsOrch *portOrch, MirrorOrch *mirrorOrch, NeighOrch *neighOrch, RouteOrch *routeOrch, DTelOrch *dtelOrch) :
        Orch(connectors),
        m_aclStageCapabilityTable(stateDb, STATE_ACL_STAGE_CAPABILITY_TABLE_NAME),
        m_switchOrch(switchOrch),
        m_mirrorOrch(mirrorOrch),
        m_neighOrch(neighOrch),
        m_routeOrch(routeOrch),
        m_dTelOrch(dtelOrch),
        m_flex_counter_manager(
            ACL_COUNTER_FLEX_COUNTER_GROUP,
            StatsMode::READ,
            ACL_COUNTER_DEFAULT_POLLING_INTERVAL_MS,
            ACL_COUNTER_DEFAULT_ENABLED_STATE
        )
{
    SWSS_LOG_ENTER();

    init(connectors, portOrch, mirrorOrch, neighOrch, routeOrch);

    if (m_dTelOrch)
    {
        m_dTelOrch->attach(this);
        createDTelWatchListTables();
    }
}

AclOrch::~AclOrch()
{
    m_mirrorOrch->detach(this);

    if (m_dTelOrch)
    {
        m_dTelOrch->detach(this);
    }

    deleteDTelWatchListTables();
}

void AclOrch::update(SubjectType type, void *cntx)
{
    SWSS_LOG_ENTER();

    if (type != SUBJECT_TYPE_MIRROR_SESSION_CHANGE &&
            type != SUBJECT_TYPE_INT_SESSION_CHANGE &&
            type != SUBJECT_TYPE_PORT_CHANGE)
    {
        return;
    }

    // ACL table deals with port change
    // ACL rule deals with mirror session change and int session change
    for (auto& table : m_AclTables)
    {
        if (type == SUBJECT_TYPE_PORT_CHANGE)
        {
            table.second.onUpdate(type, cntx);
        }
        else
        {
            for (auto& rule : table.second.rules)
            {
                rule.second->onUpdate(type, cntx);
            }
        }
    }
}

void AclOrch::doTask(Consumer &consumer)
{
    SWSS_LOG_ENTER();

    if (!gPortsOrch->allPortsReady())
    {
        return;
    }

    string table_name = consumer.getTableName();

    if (table_name == CFG_ACL_TABLE_TABLE_NAME || table_name == APP_ACL_TABLE_TABLE_NAME)
    {
        doAclTableTask(consumer);
    }
    else if (table_name == CFG_ACL_RULE_TABLE_NAME || table_name == APP_ACL_RULE_TABLE_NAME)
    {
        doAclRuleTask(consumer);
    }
    else if (table_name == CFG_ACL_TABLE_TYPE_TABLE_NAME || table_name == APP_ACL_TABLE_TYPE_TABLE_NAME)
    {
        doAclTableTypeTask(consumer);
    }
    else
    {
        SWSS_LOG_ERROR("Invalid table %s", table_name.c_str());
    }
}

void AclOrch::getAddDeletePorts(AclTable    &newT,
                                AclTable    &curT,
                                set<string> &addSet,
                                set<string> &delSet)
{
    set<string> newPortSet, curPortSet;

    // Collect new ports
    for (auto p : newT.pendingPortSet)
    {
        newPortSet.insert(p);
    }
    for (auto p : newT.portSet)
    {
        newPortSet.insert(p);
    }

    // Collect current ports
    for (auto p : curT.pendingPortSet)
    {
        curPortSet.insert(p);
    }
    for (auto p : curT.portSet)
    {
        curPortSet.insert(p);
    }

    // Get all the ports to be added
    std::set_difference(newPortSet.begin(), newPortSet.end(),
                        curPortSet.begin(), curPortSet.end(),
                        std::inserter(addSet, addSet.end()));
    // Get all the ports to be deleted
    std::set_difference(curPortSet.begin(), curPortSet.end(),
                        newPortSet.begin(), newPortSet.end(),
                        std::inserter(delSet, delSet.end()));

}

bool AclOrch::updateAclTablePorts(AclTable &newTable, AclTable &curTable)
{
    sai_object_id_t    port_oid = SAI_NULL_OBJECT_ID;
    set<string>        addPortSet, deletePortSet;

    SWSS_LOG_ENTER();
    getAddDeletePorts(newTable, curTable, addPortSet, deletePortSet);

    // Lets first unbind and unlink ports to be removed
    for (auto p : deletePortSet)
    {
        SWSS_LOG_NOTICE("Deleting port %s from ACL list %s",
                        p.c_str(), curTable.id.c_str());
        if (curTable.pendingPortSet.find(p) != curTable.pendingPortSet.end())
        {
            SWSS_LOG_NOTICE("Removed:%s from pendingPortSet", p.c_str());
            curTable.pendingPortSet.erase(p);
        }
        else if (curTable.portSet.find(p) != curTable.portSet.end())
        {
            Port port;
            if (!gPortsOrch->getPort(p, port))
            {
                SWSS_LOG_ERROR("Unable to retrieve OID for port %s", p.c_str());
                continue;
            }

            getAclBindPortId(port, port_oid);
            assert(port_oid != SAI_NULL_OBJECT_ID);
            assert(curTable.ports.find(port_oid) != curTable.ports.end());
            if (curTable.ports[port_oid] != SAI_NULL_OBJECT_ID)
            {
                // Unbind and unlink
                SWSS_LOG_NOTICE("Unbind and Unlink:%s", p.c_str());
                curTable.unbind(port_oid);
                curTable.unlink(port_oid);
            }
            SWSS_LOG_NOTICE("Removed:%s from portSet", p.c_str());
            curTable.portSet.erase(p);
        }
    }

    // Now link and bind ports to be added
    for (auto p : addPortSet)
    {
        SWSS_LOG_NOTICE("Adding port %s to ACL list %s",
                        p.c_str(), curTable.id.c_str());
        Port port;
        if (!gPortsOrch->getPort(p, port))
        {
            curTable.pendingPortSet.emplace(p);
            continue;
        }

        if (!getAclBindPortId(port, port_oid))
        {
            // We do NOT expect this to happen at all.
            // If at all happens, lets catch it here!
            throw runtime_error("updateAclTablePorts: Couldn't find portOID");
        }

        curTable.portSet.emplace(p);

        // Link and bind
        SWSS_LOG_NOTICE("Link and Bind:%s", p.c_str());
        curTable.link(port_oid);
        curTable.bind(port_oid);
    }
    return true;
}

bool AclOrch::updateAclTable(AclTable &currentTable, AclTable &newTable)
{
    SWSS_LOG_ENTER();

    currentTable.description = newTable.description;
    if (!updateAclTablePorts(newTable, currentTable))
    {
        SWSS_LOG_ERROR("Failed to update ACL table port list");
        return false;
    }

    return true;
}

bool AclOrch::updateAclTable(string table_id, AclTable &table)
{
    SWSS_LOG_ENTER();

    auto tableOid = getTableById(table_id);
    if (tableOid == SAI_NULL_OBJECT_ID)
    {
        SWSS_LOG_ERROR("Failed to update ACL table %s: object doesn't exist", table_id.c_str());
        return false;
    }

    if (!updateAclTable(m_AclTables.at(tableOid), table))
    {
        SWSS_LOG_ERROR("Failed to update ACL table %s", table_id.c_str());
        return false;
    }

    return true;
}

bool AclOrch::addAclTable(AclTable &newTable)
{
    SWSS_LOG_ENTER();

    string table_id = newTable.id;
    if (newTable.type.getName() == TABLE_TYPE_CTRLPLANE)
    {
        m_ctrlAclTables.emplace(table_id, newTable);
        SWSS_LOG_NOTICE("Created control plane ACL table %s", newTable.id.c_str());
        return true;
    }

    sai_object_id_t table_oid = getTableById(table_id);
    auto table_stage = newTable.stage;

    if (table_oid != SAI_NULL_OBJECT_ID)
    {
        /* If ACL table exists, remove the table first.*/
        if (!removeAclTable(table_id))
        {
            SWSS_LOG_ERROR("Failed to remove existing ACL table %s before adding the new one",
                    table_id.c_str());
            return false;
        }
    }
    else
    {
        // If ACL table is new, check for the existence of current mirror tables
        // Note: only one table per mirror type can be created
        auto table_type = newTable.type;
        if (table_type.getName() == TABLE_TYPE_MIRROR || table_type.getName() == TABLE_TYPE_MIRRORV6)
        {
            string mirror_type;
            if (table_type.getName() == TABLE_TYPE_MIRROR && !m_mirrorTableId[table_stage].empty())
            {
                mirror_type = TABLE_TYPE_MIRROR;
            }

            if (table_type.getName() == TABLE_TYPE_MIRRORV6 && !m_mirrorV6TableId[table_stage].empty())
            {
                mirror_type = TABLE_TYPE_MIRRORV6;
            }

            if (!mirror_type.empty())
            {
                string stage_str = table_stage == ACL_STAGE_INGRESS ? "INGRESS" : "EGRESS";
                SWSS_LOG_ERROR(
                    "Mirror table %s (%s) has already been created",
                    mirror_type.c_str(),
                    stage_str.c_str());
                return false;
            }
        }
    }

    // Check if a separate mirror table is needed or not based on the platform
    if (newTable.type.getName() == TABLE_TYPE_MIRROR || newTable.type.getName() == TABLE_TYPE_MIRRORV6)
    {
        if (m_isCombinedMirrorV6Table &&
                (!m_mirrorTableId[table_stage].empty() ||
                !m_mirrorV6TableId[table_stage].empty())) {
            string orig_table_name;

            // If v4 table is created, mark v6 table is created
            if (!m_mirrorTableId[table_stage].empty())
            {
                orig_table_name = m_mirrorTableId[table_stage];
                m_mirrorV6TableId[table_stage] = newTable.id;
            }
            // If v6 table is created, mark v4 table is created
            else
            {
                orig_table_name = m_mirrorV6TableId[table_stage];
                m_mirrorTableId[table_stage] = newTable.id;
            }

            SWSS_LOG_NOTICE("Created ACL table %s as a sibling of %s",
                    newTable.id.c_str(), orig_table_name.c_str());

            return true;
        }
    }

    if (createBindAclTable(newTable, table_oid))
    {
        m_AclTables[table_oid] = newTable;
        SWSS_LOG_NOTICE("Created ACL table %s oid:%" PRIx64,
                newTable.id.c_str(), table_oid);

        // Mark the existence of the mirror table
        if (newTable.type.getName() == TABLE_TYPE_MIRROR)
        {
            m_mirrorTableId[table_stage] = table_id;
        }
        else if (newTable.type.getName() == TABLE_TYPE_MIRRORV6)
        {
            m_mirrorV6TableId[table_stage] = table_id;
        }

        return true;
    }
    else
    {
        SWSS_LOG_ERROR("Failed to create ACL table %s", table_id.c_str());
        return false;
    }
}

bool AclOrch::removeAclTable(string table_id)
{
    SWSS_LOG_ENTER();

    sai_object_id_t table_oid = getTableById(table_id);
    if (table_oid == SAI_NULL_OBJECT_ID)
    {
        SWSS_LOG_WARN("Skip deleting ACL table %s. Table does not exist.", table_id.c_str());
        return true;
    }

    /* If ACL rules associate with this table, remove the rules first.*/
    bool suc = m_AclTables[table_oid].clear();
    if (!suc) return false;

    if (deleteUnbindAclTable(table_oid) == SAI_STATUS_SUCCESS)
    {
        auto stage = m_AclTables[table_oid].stage;
        auto type = m_AclTables[table_oid].type;

        sai_acl_stage_t sai_stage = (stage == ACL_STAGE_INGRESS) ? SAI_ACL_STAGE_INGRESS : SAI_ACL_STAGE_EGRESS;
        for (const auto& bpointType: type.getBindPointTypes())
        {
            gCrmOrch->decCrmAclUsedCounter(CrmResourceType::CRM_ACL_TABLE, sai_stage, bpointType, table_oid);
        }

        SWSS_LOG_NOTICE("Successfully deleted ACL table %s", table_id.c_str());
        m_AclTables.erase(table_oid);

        // Clear mirror table information
        // If the v4 and v6 ACL mirror tables are combined together,
        // remove both of them.
        if (m_mirrorTableId[stage] == table_id)
        {
            m_mirrorTableId[stage].clear();
            if (m_isCombinedMirrorV6Table)
            {
                m_mirrorV6TableId[stage].clear();
            }
        }
        else if (m_mirrorV6TableId[stage] == table_id)
        {
            m_mirrorV6TableId[stage].clear();
            if (m_isCombinedMirrorV6Table)
            {
                m_mirrorTableId[stage].clear();
            }
        }

        return true;
    }
    else
    {
        SWSS_LOG_ERROR("Failed to delete ACL table %s.", table_id.c_str());
        return false;
    }
}

bool AclOrch::addAclTableType(const AclTableType& tableType)
{
    SWSS_LOG_ENTER();

    if (tableType.getName().empty())
    {
        SWSS_LOG_ERROR("Received table type without a name");
        return false;
    }

    if (m_AclTableTypes.find(tableType.getName()) != m_AclTableTypes.end())
    {
        SWSS_LOG_ERROR("Table type %s already exists", tableType.getName().c_str());
        return false;
    }

    m_AclTableTypes.emplace(tableType.getName(), tableType);
    return true;
}

bool AclOrch::removeAclTableType(const string& tableTypeName)
{
    // It is Ok to remove table type that is in use by AclTable.
    // AclTable holds a copy of AclTableType and there is no
    // SAI object associated with AclTableType.
    // So it is no harm to remove it without validation.
    // The upper layer can although ensure that
    // user does not remove table type that is referenced
    // by an ACL table.
    if (!m_AclTableTypes.erase(tableTypeName))
    {
        SWSS_LOG_ERROR("Unknown table type %s", tableTypeName.c_str());
        return false;
    }

    return true;
}

bool AclOrch::addAclRule(shared_ptr<AclRule> newRule, string table_id)
{
    sai_object_id_t table_oid = getTableById(table_id);
    if (table_oid == SAI_NULL_OBJECT_ID)
    {
        SWSS_LOG_ERROR("Failed to add ACL rule in ACL table %s. Table doesn't exist", table_id.c_str());
        return false;
    }

    if (!m_AclTables[table_oid].add(newRule))
    {
        return false;
    }

    if (newRule->hasCounter())
    {
        registerFlexCounter(*newRule);
    }

    return true;
}

bool AclOrch::removeAclRule(string table_id, string rule_id)
{
    sai_object_id_t table_oid = getTableById(table_id);
    if (table_oid == SAI_NULL_OBJECT_ID)
    {
        SWSS_LOG_WARN("Skip removing rule %s from ACL table %s. Table does not exist", rule_id.c_str(), table_id.c_str());
        return true;
    }

    auto rule = getAclRule(table_id, rule_id);
    if (!rule)
    {
        return false;
    }

    if (rule->hasCounter())
    {
        deregisterFlexCounter(*rule);
    }

    return m_AclTables[table_oid].remove(rule_id);
}

AclRule* AclOrch::getAclRule(string table_id, string rule_id)
{
    sai_object_id_t table_oid = getTableById(table_id);
    if (table_oid == SAI_NULL_OBJECT_ID)
    {
        SWSS_LOG_INFO("Table %s does not exist", table_id.c_str());
        return nullptr;
    }

    const auto& rule_it = m_AclTables[table_oid].rules.find(rule_id);
    if (rule_it == m_AclTables[table_oid].rules.end())
    {
        SWSS_LOG_INFO("Rule %s doesn't exist", rule_id.c_str());
        return nullptr;
    }

    return rule_it->second.get();
}

bool AclOrch::updateAclRule(string table_id, string rule_id, string attr_name, void *data, bool oper)
{
    SWSS_LOG_ENTER();

    sai_object_id_t table_oid = getTableById(table_id);
    string attr_value;

    if (table_oid == SAI_NULL_OBJECT_ID)
    {
        SWSS_LOG_ERROR("Failed to update ACL rule in ACL table %s. Table doesn't exist", table_id.c_str());
        return false;
    }

    auto rule_it = m_AclTables[table_oid].rules.find(rule_id);
    if (rule_it == m_AclTables[table_oid].rules.end())
    {
        SWSS_LOG_ERROR("Failed to update ACL rule in ACL table %s. Rule doesn't exist", rule_id.c_str());
        return false;
    }

    switch (aclMatchLookup[attr_name])
    {
        case SAI_ACL_ENTRY_ATTR_FIELD_IN_PORTS:
        {
            sai_object_id_t port_oid = *(sai_object_id_t *)data;
            vector<sai_object_id_t> in_ports = rule_it->second->getInPorts();

            if (oper == RULE_OPER_ADD)
            {
                in_ports.push_back(port_oid);
            }
            else
            {
                for (auto port_iter = in_ports.begin(); port_iter != in_ports.end(); port_iter++)
                {
                    if (*port_iter == port_oid)
                    {
                        in_ports.erase(port_iter);
                        break;
                    }
                }
            }

            for (const auto& port_iter: in_ports)
            {
                Port p;
                gPortsOrch->getPort(port_iter, p);
                attr_value += p.m_alias;
                attr_value += ',';
            }

            if (!attr_value.empty())
            {
                attr_value.pop_back();
            }

            rule_it->second->validateAddMatch(MATCH_IN_PORTS, attr_value);
            rule_it->second->updateInPorts();
        }
        break;

        default:
            SWSS_LOG_ERROR("Acl rule update not supported for attr name %s", attr_name.c_str());
        break;
    }

    return true;
}

bool AclOrch::updateAclRule(string table_id, string rule_id, bool enableCounter)
{
    SWSS_LOG_ENTER();

    auto tableOid = getTableById(table_id);
    if (tableOid == SAI_NULL_OBJECT_ID)
    {
        SWSS_LOG_ERROR(
            "Failed to update ACL rule %s: ACL table %s doesn't exist",
            rule_id.c_str(),
            table_id.c_str()
        );
        return false;
    }

    const auto &cit = m_AclTables.at(tableOid).rules.find(rule_id);
    if (cit == m_AclTables.at(tableOid).rules.cend())
    {
        SWSS_LOG_ERROR(
            "Failed to update ACL rule %s in ACL table %s: object doesn't exist",
            rule_id.c_str(),
            table_id.c_str()
        );
        return false;
    }

    auto &rule = cit->second;

    if (enableCounter)
    {
        if (!rule->enableCounter())
        {
            SWSS_LOG_ERROR(
                "Failed to enable ACL counter for ACL rule %s in ACL table %s",
                rule_id.c_str(),
                table_id.c_str()
            );
            return false;
        }

        registerFlexCounter(*rule);
        return true;
    }

    deregisterFlexCounter(*rule);
    if (!rule->disableCounter())
    {
        SWSS_LOG_ERROR(
            "Failed to disable ACL counter for ACL rule %s in ACL table %s",
            rule_id.c_str(),
            table_id.c_str()
        );
        return false;
    }

    return true;
}

bool AclOrch::updateAclRule(shared_ptr<AclRule> updatedRule)
{
    SWSS_LOG_ENTER();

    auto tableId = updatedRule->getTableId();
    sai_object_id_t tableOid = getTableById(tableId);
    if (tableOid == SAI_NULL_OBJECT_ID)
    {
        SWSS_LOG_ERROR("Failed to add ACL rule in ACL table %s. Table doesn't exist", tableId.c_str());
        return false;
    }

    if (!m_AclTables[tableOid].updateRule(updatedRule))
    {
        return false;
    }

    return true;
}

bool AclOrch::isCombinedMirrorV6Table()
{
    return m_isCombinedMirrorV6Table;
}

bool AclOrch::isAclMirrorTableSupported(string type) const
{
    const auto &cit = m_mirrorTableCapabilities.find(type);
    if (cit == m_mirrorTableCapabilities.cend())
    {
        return false;
    }

    return cit->second;
}

bool AclOrch::isAclMirrorV4Supported() const
{
    return isAclMirrorTableSupported(TABLE_TYPE_MIRROR);
}

bool AclOrch::isAclMirrorV6Supported() const
{
    return isAclMirrorTableSupported(TABLE_TYPE_MIRRORV6);
}

bool AclOrch::isAclActionListMandatoryOnTableCreation(acl_stage_type_t stage) const
{
    const auto& it = m_aclCapabilities.find(stage);
    if (it == m_aclCapabilities.cend())
    {
        return false;
    }
    return it->second.isActionListMandatoryOnTableCreation;
}

bool AclOrch::isAclActionSupported(acl_stage_type_t stage, sai_acl_action_type_t action) const
{
    const auto& it = m_aclCapabilities.find(stage);
    if (it == m_aclCapabilities.cend())
    {
        return false;
    }
    const auto& actionCapability = it->second;
    return actionCapability.actionList.find(action) != actionCapability.actionList.cend();
}

bool AclOrch::isAclActionEnumValueSupported(sai_acl_action_type_t action, sai_acl_action_parameter_t param) const
{
    const auto& it = m_aclEnumActionCapabilities.find(action);
    if (it == m_aclEnumActionCapabilities.cend())
    {
        return false;
    }
    return it->second.find(param.s32) != it->second.cend();
}

void AclOrch::doAclTableTask(Consumer &consumer)
{
    SWSS_LOG_ENTER();

    auto it = consumer.m_toSync.begin();
    while (it != consumer.m_toSync.end())
    {
        KeyOpFieldsValuesTuple t = it->second;
        string key = kfvKey(t);
        size_t found = key.find(consumer.getConsumerTable()->getTableNameSeparator().c_str());
        string table_id = key.substr(0, found);
        string op = kfvOp(t);

        SWSS_LOG_DEBUG("OP: %s, TABLE_ID: %s", op.c_str(), table_id.c_str());

        if (op == SET_COMMAND)
        {
            AclTable newTable(this);
            string tableTypeName;
            bool bAllAttributesOk = true;

            newTable.id = table_id;
            // Scan all attributes
            for (auto itp : kfvFieldsValues(t))
            {
                string attr_name = to_upper(fvField(itp));
                string attr_value = fvValue(itp);

                SWSS_LOG_DEBUG("TABLE ATTRIBUTE: %s : %s", attr_name.c_str(), attr_value.c_str());

                if (attr_name == ACL_TABLE_DESCRIPTION)
                {
                    newTable.description = attr_value;
                }
                else if (attr_name == ACL_TABLE_TYPE)
                {
                    if (!processAclTableType(attr_value, tableTypeName))
                    {
                        SWSS_LOG_ERROR("Failed to process ACL table %s type",
                                table_id.c_str());
                        bAllAttributesOk = false;
                        break;
                    }
                }
                else if (attr_name == ACL_TABLE_PORTS)
                {
                    if (!processAclTablePorts(attr_value, newTable))
                    {
                        SWSS_LOG_ERROR("Failed to process ACL table %s ports",
                                table_id.c_str());
                        bAllAttributesOk = false;
                        break;
                    }
                }
                else if (attr_name == ACL_TABLE_STAGE)
                {
                   if (!processAclTableStage(attr_value, newTable.stage))
                   {
                       SWSS_LOG_ERROR("Failed to process ACL table %s stage",
                               table_id.c_str());
                       bAllAttributesOk = false;
                       break;
                   }
                }
                else if (attr_name == ACL_TABLE_SERVICES)
                {
                    // TODO: validate control plane ACL table has this attribute
                    continue;
                }
                else
                {
                    SWSS_LOG_ERROR("Unknown table attribute '%s'", attr_name.c_str());
                    bAllAttributesOk = false;
                    break;
                }
            }

            auto tableType = getAclTableType(tableTypeName);
            if (!tableType)
            {
                it++;
                continue;
            }

            newTable.validateAddType(*tableType);

            // validate and create/update ACL Table
            if (bAllAttributesOk && newTable.validate())
            {
                // If the the table already exists and meets the below condition(s)
                // update the table. Otherwise delete and re-create
                // Condition 1: Table's TYPE and STAGE hasn't changed

                sai_object_id_t table_oid = getTableById(table_id);
                if (table_oid != SAI_NULL_OBJECT_ID &&
                    !isAclTableTypeUpdated(newTable.type.getName(),
                                           m_AclTables[table_oid]) &&
                    !isAclTableStageUpdated(newTable.stage,
                                            m_AclTables[table_oid]))
                {
                    // Update the existing table using the info in newTable
                    if (updateAclTable(m_AclTables[table_oid], newTable))
                    {
                        SWSS_LOG_NOTICE("Successfully updated existing ACL table %s",
                                        table_id.c_str());
                        it = consumer.m_toSync.erase(it);
                    }
                    else
                    {
                        SWSS_LOG_ERROR("Failed to update existing ACL table %s",
                                        table_id.c_str());
                        it++;
                    }
                }
                else
                {
                    if (addAclTable(newTable))
                        it = consumer.m_toSync.erase(it);
                    else
                        it++;
                }
            }
            else
            {
                it = consumer.m_toSync.erase(it);
                SWSS_LOG_ERROR("Failed to create ACL table %s, invalid configuration",
                        table_id.c_str());
            }
        }
        else if (op == DEL_COMMAND)
        {
            if (removeAclTable(table_id))
                it = consumer.m_toSync.erase(it);
            else
                it++;
        }
        else
        {
            it = consumer.m_toSync.erase(it);
            SWSS_LOG_ERROR("Unknown operation type %s", op.c_str());
        }
    }
}

void AclOrch::doAclRuleTask(Consumer &consumer)
{
    SWSS_LOG_ENTER();

    auto it = consumer.m_toSync.begin();
    while (it != consumer.m_toSync.end())
    {
        KeyOpFieldsValuesTuple t = it->second;
        string key = kfvKey(t);
        size_t found = key.find(consumer.getConsumerTable()->getTableNameSeparator().c_str());
        string table_id = key.substr(0, found);
        string rule_id = key.substr(found + 1);
        string op = kfvOp(t);

        SWSS_LOG_INFO("OP: %s, TABLE_ID: %s, RULE_ID: %s", op.c_str(), table_id.c_str(), rule_id.c_str());

        if (table_id.empty())
        {
            SWSS_LOG_WARN("ACL rule with RULE_ID: %s is not valid as TABLE_ID is empty", rule_id.c_str());
            it = consumer.m_toSync.erase(it);
            continue;
        }

        if (op == SET_COMMAND)
        {
            bool bAllAttributesOk = true;
            shared_ptr<AclRule> newRule;

            // Get the ACL table OID
            sai_object_id_t table_oid = getTableById(table_id);

            /* ACL table is not yet created or ACL table is a control plane table */
            if (table_oid == SAI_NULL_OBJECT_ID)
            {

                /* Skip the control plane rules */
                if (m_ctrlAclTables.find(table_id) != m_ctrlAclTables.end())
                {
                    SWSS_LOG_INFO("Skip control plane ACL rule %s", key.c_str());
                    it = consumer.m_toSync.erase(it);
                    continue;
                }

                SWSS_LOG_INFO("Wait for ACL table %s to be created", table_id.c_str());
                it++;
                continue;
            }

            auto type = m_AclTables[table_oid].type.getName();
            auto stage = m_AclTables[table_oid].stage;
            if (type == TABLE_TYPE_MIRROR || type == TABLE_TYPE_MIRRORV6)
            {
                type = table_id == m_mirrorTableId[stage] ? TABLE_TYPE_MIRROR : TABLE_TYPE_MIRRORV6;
            }


            try
            {
                newRule = AclRule::makeShared(this, m_mirrorOrch, m_dTelOrch, rule_id, table_id, t);
            }
            catch (exception &e)
            {
                SWSS_LOG_ERROR("Error while creating ACL rule %s: %s", rule_id.c_str(), e.what());
                it = consumer.m_toSync.erase(it);
                return;
            }
            bool bHasTCPFlag = false;
            bool bHasIPProtocol = false;
            for (const auto& itr : kfvFieldsValues(t))
            {
                string attr_name = to_upper(fvField(itr));
                string attr_value = fvValue(itr);

                SWSS_LOG_INFO("ATTRIBUTE: %s %s", attr_name.c_str(), attr_value.c_str());
                if (attr_name == MATCH_TCP_FLAGS)
                {
                    bHasTCPFlag = true;
                }
                if (attr_name == MATCH_IP_PROTOCOL || attr_name == MATCH_NEXT_HEADER)
                {
                    bHasIPProtocol = true;
                }
                if (newRule->validateAddPriority(attr_name, attr_value))
                {
                    SWSS_LOG_INFO("Added priority attribute");
                }
                else if (newRule->validateAddMatch(attr_name, attr_value))
                {
                    SWSS_LOG_INFO("Added match attribute '%s'", attr_name.c_str());
                }
                else if (newRule->validateAddAction(attr_name, attr_value))
                {
                    SWSS_LOG_INFO("Added action attribute '%s'", attr_name.c_str());
                }
                else
                {
                    SWSS_LOG_ERROR("Unknown or invalid rule attribute '%s : %s'", attr_name.c_str(), attr_value.c_str());
                    bAllAttributesOk = false;
                    break;
                }
            }
            // If acl rule is to match TCP_FLAGS, and IP_PROTOCOL(NEXT_HEADER) is not set
            // we set IP_PROTOCOL(NEXT_HEADER) to 6 to match TCP explicitly
            if (bHasTCPFlag && !bHasIPProtocol)
            {
                string attr_name;
                if (type == TABLE_TYPE_MIRRORV6 || type == TABLE_TYPE_L3V6)
                {
                    attr_name = MATCH_NEXT_HEADER;
                }
                else
                {
                    attr_name = MATCH_IP_PROTOCOL;

                }
                string attr_value = std::to_string(TCP_PROTOCOL_NUM);
                if (newRule->validateAddMatch(attr_name, attr_value))
                {
                    SWSS_LOG_INFO("Automatically added match attribute '%s : %s'", attr_name.c_str(), attr_value.c_str());
                }
                else
                {
                    SWSS_LOG_ERROR("Failed to add attribute '%s : %s'", attr_name.c_str(), attr_value.c_str());
                }
            }

            // validate and create ACL rule
            if (bAllAttributesOk && newRule->validate())
            {
                if (addAclRule(newRule, table_id))
                    it = consumer.m_toSync.erase(it);
                else
                    it++;
            }
            else
            {
                it = consumer.m_toSync.erase(it);
                SWSS_LOG_ERROR("Failed to create ACL rule. Rule configuration is invalid");
            }
        }
        else if (op == DEL_COMMAND)
        {
            if (removeAclRule(table_id, rule_id))
                it = consumer.m_toSync.erase(it);
            else
                it++;
        }
        else
        {
            it = consumer.m_toSync.erase(it);
            SWSS_LOG_ERROR("Unknown operation type %s", op.c_str());
        }
    }
}

void AclOrch::doAclTableTypeTask(Consumer &consumer)
{
    SWSS_LOG_ENTER();

    auto it = consumer.m_toSync.begin();
    while (it != consumer.m_toSync.end())
    {
        auto keyOpFieldValues = it->second;
        auto key = kfvKey(keyOpFieldValues);
        auto op = kfvOp(keyOpFieldValues);

        if (op == SET_COMMAND)
        {
            AclTableTypeBuilder builder;
            if (!AclTableTypeParser().parse(key, kfvFieldsValues(keyOpFieldValues), builder))
            {
                SWSS_LOG_ERROR("Failed to parse ACL table type configuration %s", key.c_str());
                it = consumer.m_toSync.erase(it);
                continue;
            }

            addAclTableType(builder.build());
        }
        else if (op == DEL_COMMAND)
        {
            removeAclTableType(key);
        }
        else
        {
            SWSS_LOG_ERROR("Unknown operation type %s", op.c_str());
        }

        it = consumer.m_toSync.erase(it);
    }
}

bool AclOrch::processAclTablePorts(string portList, AclTable &aclTable)
{
    SWSS_LOG_ENTER();

    auto port_list = tokenize(portList, ',');
    set<string> ports(port_list.begin(), port_list.end());

    for (auto alias : ports)
    {
        Port port;
        if (!gPortsOrch->getPort(alias, port))
        {
            SWSS_LOG_INFO("Add unready port %s to pending list for ACL table %s",
                    alias.c_str(), aclTable.id.c_str());
            aclTable.pendingPortSet.emplace(alias);
            continue;
        }

        sai_object_id_t bind_port_id;
        if (!getAclBindPortId(port, bind_port_id))
        {
            SWSS_LOG_ERROR("Failed to get port %s bind port ID for ACL table %s",
                    alias.c_str(), aclTable.id.c_str());
            return false;
        }

        aclTable.link(bind_port_id);
        aclTable.portSet.emplace(alias);
    }

    return true;
}

bool AclOrch::isAclTableTypeUpdated(string table_type, AclTable &t)
{
    if (m_isCombinedMirrorV6Table && (table_type == TABLE_TYPE_MIRROR || table_type == TABLE_TYPE_MIRRORV6))
    {
        // TABLE_TYPE_MIRRORV6 and TABLE_TYPE_MIRROR should be treated as same type in combined scenario
        return !(t.type.getName() == TABLE_TYPE_MIRROR || t.type.getName() == TABLE_TYPE_MIRRORV6);
    }
    return (table_type != t.type.getName());
}

bool AclOrch::processAclTableType(string type, string &out_table_type)
{
    SWSS_LOG_ENTER();

    if (type.empty())
    {
        return false;
    }

    out_table_type = type;

    return true;
}

bool AclOrch::isAclTableStageUpdated(acl_stage_type_t acl_stage, AclTable &t)
{
    return (acl_stage != t.stage);
}

bool AclOrch::processAclTableStage(string stage, acl_stage_type_t &acl_stage)
{
    SWSS_LOG_ENTER();

    auto iter = aclStageLookUp.find(to_upper(stage));

    if (iter == aclStageLookUp.end())
    {
        acl_stage = ACL_STAGE_UNKNOWN;
        return false;
    }

    acl_stage = iter->second;

    return true;
}

const AclTableType* AclOrch::getAclTableType(const string& tableTypeName) const
{
    auto it = m_AclTableTypes.find(to_upper(tableTypeName));
    if (it == m_AclTableTypes.end())
    {
        SWSS_LOG_INFO("Failed to find ACL table type %s", tableTypeName.c_str());
        return nullptr;
    }

    return &it->second;
}

sai_object_id_t AclOrch::getTableById(string table_id)
{
    SWSS_LOG_ENTER();

    if (table_id.empty())
    {
        SWSS_LOG_WARN("table_id is empty");
        return SAI_NULL_OBJECT_ID;
    }

    for (auto it : m_AclTables)
    {
        if (it.second.id == table_id)
        {
            return it.first;
        }
    }

    // Check if the table is a mirror table and a sibling mirror table is created
    for (auto stage: {ACL_STAGE_INGRESS, ACL_STAGE_EGRESS}) {
        if (m_isCombinedMirrorV6Table &&
                (table_id == m_mirrorTableId[stage] || table_id == m_mirrorV6TableId[stage]))
        {
            // If the table is v4, the corresponding v6 table is already created
            if (table_id == m_mirrorTableId[stage])
            {
                return getTableById(m_mirrorV6TableId[stage]);
            }
            // If the table is v6, the corresponding v4 table is already created
            else
            {
                return getTableById(m_mirrorTableId[stage]);
            }
        }
    }

    return SAI_NULL_OBJECT_ID;
}

const AclTable *AclOrch::getTableByOid(sai_object_id_t oid) const
{
   const auto& it = m_AclTables.find(oid);
   if (it == m_AclTables.cend())
   {
       return nullptr;
   }
   return &it->second;
}

bool AclOrch::createBindAclTable(AclTable &aclTable, sai_object_id_t &table_oid)
{
    SWSS_LOG_ENTER();

    bool suc = aclTable.create();
    if (!suc) return false;

    table_oid = aclTable.getOid();
    sai_status_t status = bindAclTable(aclTable);
    if (status != SAI_STATUS_SUCCESS)
    {
        SWSS_LOG_ERROR("Failed to bind table %s to ports",
                aclTable.id.c_str());
        return false;
    }
    return true;
}

sai_status_t AclOrch::deleteUnbindAclTable(sai_object_id_t table_oid)
{
    SWSS_LOG_ENTER();
    sai_status_t status;

    if ((status = bindAclTable(m_AclTables[table_oid], false)) != SAI_STATUS_SUCCESS)
    {
        SWSS_LOG_ERROR("Failed to unbind table %s",
                m_AclTables[table_oid].id.c_str());
        return status;
    }

    return sai_acl_api->remove_acl_table(table_oid);
}

sai_status_t AclOrch::bindAclTable(AclTable &aclTable, bool bind)
{
    SWSS_LOG_ENTER();

    sai_status_t status = SAI_STATUS_SUCCESS;

    SWSS_LOG_NOTICE("%s table %s to ports", bind ? "Bind" : "Unbind", aclTable.id.c_str());

    if (aclTable.ports.empty())
    {
        SWSS_LOG_WARN("Port list is empty for %s table", aclTable.id.c_str());
        return SAI_STATUS_SUCCESS;
    }

    bind ? aclTable.bind() : aclTable.unbind();

    return status;
}

void AclOrch::createDTelWatchListTables()
{
    SWSS_LOG_ENTER();

    AclTableTypeBuilder builder;

    AclTable flowWLTable(this, TABLE_TYPE_DTEL_FLOW_WATCHLIST);
    AclTable dropWLTable(this, TABLE_TYPE_DTEL_DROP_WATCHLIST);

    flowWLTable.validateAddStage(ACL_STAGE_INGRESS);
    flowWLTable.validateAddType(builder
        .withBindPointType(SAI_ACL_BIND_POINT_TYPE_SWITCH)
        .withMatch(make_shared<AclTableMatch>(SAI_ACL_TABLE_ATTR_FIELD_ETHER_TYPE))
        .withMatch(make_shared<AclTableMatch>(SAI_ACL_TABLE_ATTR_FIELD_SRC_IP))
        .withMatch(make_shared<AclTableMatch>(SAI_ACL_TABLE_ATTR_FIELD_DST_IP))
        .withMatch(make_shared<AclTableMatch>(SAI_ACL_TABLE_ATTR_FIELD_L4_SRC_PORT))
        .withMatch(make_shared<AclTableMatch>(SAI_ACL_TABLE_ATTR_FIELD_L4_DST_PORT))
        .withMatch(make_shared<AclTableMatch>(SAI_ACL_TABLE_ATTR_FIELD_IP_PROTOCOL))
        .withMatch(make_shared<AclTableMatch>(SAI_ACL_TABLE_ATTR_FIELD_TUNNEL_VNI))
        .withMatch(make_shared<AclTableMatch>(SAI_ACL_TABLE_ATTR_FIELD_INNER_ETHER_TYPE))
        .withMatch(make_shared<AclTableMatch>(SAI_ACL_TABLE_ATTR_FIELD_INNER_SRC_IP))
        .withMatch(make_shared<AclTableMatch>(SAI_ACL_TABLE_ATTR_FIELD_INNER_DST_IP))
        .withAction(SAI_ACL_ACTION_TYPE_ACL_DTEL_FLOW_OP)
        .withAction(SAI_ACL_ACTION_TYPE_DTEL_INT_SESSION)
        .withAction(SAI_ACL_ACTION_TYPE_DTEL_REPORT_ALL_PACKETS)
        .withAction(SAI_ACL_ACTION_TYPE_DTEL_FLOW_SAMPLE_PERCENT)
        .build()
    );
    flowWLTable.setDescription("Dataplane Telemetry Flow Watchlist table");

    dropWLTable.validateAddStage(ACL_STAGE_INGRESS);
    dropWLTable.validateAddType(builder
        .withBindPointType(SAI_ACL_BIND_POINT_TYPE_SWITCH)
        .withMatch(make_shared<AclTableMatch>(SAI_ACL_TABLE_ATTR_FIELD_ETHER_TYPE))
        .withMatch(make_shared<AclTableMatch>(SAI_ACL_TABLE_ATTR_FIELD_SRC_IP))
        .withMatch(make_shared<AclTableMatch>(SAI_ACL_TABLE_ATTR_FIELD_DST_IP))
        .withMatch(make_shared<AclTableMatch>(SAI_ACL_TABLE_ATTR_FIELD_L4_SRC_PORT))
        .withMatch(make_shared<AclTableMatch>(SAI_ACL_TABLE_ATTR_FIELD_L4_DST_PORT))
        .withMatch(make_shared<AclTableMatch>(SAI_ACL_TABLE_ATTR_FIELD_IP_PROTOCOL))
        .withAction(SAI_ACL_ACTION_TYPE_DTEL_DROP_REPORT_ENABLE)
        .withAction(SAI_ACL_ACTION_TYPE_DTEL_TAIL_DROP_REPORT_ENABLE)
        .build()
    );
    dropWLTable.setDescription("Dataplane Telemetry Drop Watchlist table");

    addAclTable(flowWLTable);
    addAclTable(dropWLTable);
}

void AclOrch::deleteDTelWatchListTables()
{
    SWSS_LOG_ENTER();

    removeAclTable(TABLE_TYPE_DTEL_FLOW_WATCHLIST);
    removeAclTable(TABLE_TYPE_DTEL_DROP_WATCHLIST);
}

void AclOrch::registerFlexCounter(const AclRule& rule)
{
    SWSS_LOG_ENTER();

    auto ruleIdentifier = generateAclRuleIdentifierInCountersDb(rule);
    auto counterOidStr = sai_serialize_object_id(rule.getCounterOid());

    unordered_set<string> serializedCounterStatAttrs;
    for (const auto& counterAttrPair: aclCounterLookup)
    {
        sai_acl_counter_attr_t id {};
        tie(std::ignore, id) = counterAttrPair;
        auto meta = sai_metadata_get_attr_metadata(SAI_OBJECT_TYPE_ACL_COUNTER, id);
        if (!meta)
        {
            SWSS_LOG_THROW("SAI Bug: Failed to get metadata of attribute %d for SAI_OBJECT_TYPE_ACL_COUNTER", id);
        }
        serializedCounterStatAttrs.insert(sai_serialize_attr_id(*meta));
    }

    m_flex_counter_manager.setCounterIdList(rule.getCounterOid(), CounterType::ACL_COUNTER, serializedCounterStatAttrs);
    m_countersDb.hset(COUNTERS_ACL_COUNTER_RULE_MAP, ruleIdentifier, counterOidStr);
}

void AclOrch::deregisterFlexCounter(const AclRule& rule)
{
    auto ruleIdentifier = generateAclRuleIdentifierInCountersDb(rule);
    m_countersDb.hdel(COUNTERS_ACL_COUNTER_RULE_MAP, rule.getId());
    m_flex_counter_manager.clearCounterIdList(rule.getCounterOid());
}

string AclOrch::generateAclRuleIdentifierInCountersDb(const AclRule& rule) const
{
    return rule.getTableId() + m_countersTable.getTableNameSeparator() + rule.getId();
}

bool AclOrch::getAclBindPortId(Port &port, sai_object_id_t &port_id)
{
    SWSS_LOG_ENTER();

    switch (port.m_type)
    {
        case Port::PHY:
            if (port.m_lag_member_id != SAI_NULL_OBJECT_ID)
            {
                SWSS_LOG_WARN("Invalid configuration. Bind table to LAG member %s is not allowed", port.m_alias.c_str());
                return false;
            }
            else
            {
                port_id = port.m_port_id;
            }
            break;
        case Port::LAG:
            port_id = port.m_lag_id;
            break;
        case Port::VLAN:
            port_id = port.m_vlan_info.vlan_oid;
            break;
        default:
            SWSS_LOG_ERROR("Failed to process port. Incorrect port %s type %d", port.m_alias.c_str(), port.m_type);
            return false;
    }

    return true;
}<|MERGE_RESOLUTION|>--- conflicted
+++ resolved
@@ -167,6 +167,12 @@
     { IP_TYPE_ARP_REPLY,   SAI_ACL_IP_TYPE_ARP_REPLY }
 };
 
+static map<sai_acl_counter_attr_t, sai_acl_counter_attr_t> aclCounterLookup =
+{
+    {SAI_ACL_COUNTER_ATTR_ENABLE_BYTE_COUNT,   SAI_ACL_COUNTER_ATTR_BYTES},
+    {SAI_ACL_COUNTER_ATTR_ENABLE_PACKET_COUNT, SAI_ACL_COUNTER_ATTR_PACKETS},
+};
+
 static sai_acl_table_attr_t AclEntryFieldToAclTableField(sai_acl_entry_attr_t attr)
 {
     if (!IS_ATTR_ID_IN_RANGE(attr, ACL_ENTRY, FIELD))
@@ -261,26 +267,19 @@
 
 bool AclTableRangeMatch::validateAclRuleMatch(const AclRule& rule) const
 {
-    const auto& ruleMatches = rule.getMatches();
-    for (const auto& rangeIt: aclRangeTypeLookup)
-    {
-        auto rangeType = rangeIt.second;
-        if (ruleMatches.find(static_cast<sai_acl_entry_attr_t>(rangeType)) == ruleMatches.end())
-        {
-            continue;
-        }
-
-        if (find(m_rangeList.begin(), m_rangeList.end(), rangeType) == m_rangeList.end())
+    const auto& rangeConfig = rule.getRangeConfig();
+    for (const auto& range: rangeConfig)
+    {
+        if (find(m_rangeList.begin(), m_rangeList.end(), range.rangeType) == m_rangeList.end())
         {
             SWSS_LOG_ERROR("Range match %s is not supported on table %s",
-                sai_metadata_get_acl_range_type_name(rangeType), rule.getTableId().c_str());
+                sai_metadata_get_acl_range_type_name(range.rangeType), rule.getTableId().c_str());
             return false;
         }
     }
 
     return true;
 }
-
 
 string AclTableType::getName() const
 {
@@ -466,307 +465,6 @@
     return true;
 }
 
-static map<sai_acl_counter_attr_t, sai_acl_counter_attr_t> aclCounterLookup =
-{
-    {SAI_ACL_COUNTER_ATTR_ENABLE_BYTE_COUNT,   SAI_ACL_COUNTER_ATTR_BYTES},
-    {SAI_ACL_COUNTER_ATTR_ENABLE_PACKET_COUNT, SAI_ACL_COUNTER_ATTR_PACKETS},
-};
-
-<<<<<<< HEAD
-static sai_acl_table_attr_t AclEntryFieldToAclTableField(sai_acl_entry_attr_t attr)
-{
-    if (!IS_ATTR_ID_IN_RANGE(attr, ACL_ENTRY, FIELD))
-    {
-        SWSS_LOG_THROW("ACL entry attribute is not a in a range of SAI_ACL_ENTRY_ATTR_FIELD_* attribute: %d", attr);
-    }
-    return static_cast<sai_acl_table_attr_t>(SAI_ACL_TABLE_ATTR_FIELD_START + (attr - SAI_ACL_ENTRY_ATTR_FIELD_START));
-}
-
-static sai_acl_action_type_t AclEntryActionToAclAction(sai_acl_entry_attr_t attr)
-{
-    if (!IS_ATTR_ID_IN_RANGE(attr, ACL_ENTRY, ACTION))
-    {
-        SWSS_LOG_THROW("ACL entry attribute is not a in a range of SAI_ACL_ENTRY_ATTR_ACTION_* attribute: %d", attr);
-    }
-    return static_cast<sai_acl_action_type_t>(attr - SAI_ACL_ENTRY_ATTR_ACTION_START);
-}
-
-static string getAttributeIdName(sai_object_type_t objectType, sai_attr_id_t attr)
-{
-    const auto* meta = sai_metadata_get_attr_metadata(SAI_OBJECT_TYPE_ACL_ENTRY, attr);
-    if (!meta)
-    {
-        SWSS_LOG_THROW("Metadata null pointer returned by sai_metadata_get_attr_metadata");
-    }
-    return meta->attridname;
-}
-
-AclTableMatchInterface::AclTableMatchInterface(sai_acl_table_attr_t matchField):
-    m_matchField(matchField)
-{
-    if (!IS_ATTR_ID_IN_RANGE(m_matchField, ACL_TABLE, FIELD))
-    {
-        SWSS_LOG_THROW("Invalid match table attribute %d", m_matchField);
-    }
-}
-
-sai_acl_table_attr_t AclTableMatchInterface::getId() const
-{
-    return m_matchField;
-}
-
-AclTableMatch::AclTableMatch(sai_acl_table_attr_t matchField):
-    AclTableMatchInterface(matchField)
-{
-    const auto meta = sai_metadata_get_attr_metadata(SAI_OBJECT_TYPE_ACL_TABLE, getId());
-    if (!meta)
-    {
-        SWSS_LOG_THROW("Failed to get metadata for attribute for SAI_OBJECT_TYPE_ACL_TABLE: attribute %d", getId());
-    }
-
-    if (meta->attrvaluetype != SAI_ATTR_VALUE_TYPE_BOOL)
-    {
-        SWSS_LOG_THROW("This API does not allow to set match with a non boolean value type");
-    }
-}
-
-sai_attribute_t AclTableMatch::toSaiAttribute()
-{
-    return sai_attribute_t{
-        .id = getId(),
-        .value = {
-            .booldata = true,
-        },
-    };
-}
-
-bool AclTableMatch::validateAclRuleMatch(const AclRule& rule) const
-{
-    // no need to validate rule configuration
-    return true;
-}
-
-AclTableRangeMatch::AclTableRangeMatch(set<sai_acl_range_type_t> rangeTypes):
-    AclTableMatchInterface(SAI_ACL_TABLE_ATTR_FIELD_ACL_RANGE_TYPE),
-    m_rangeList(rangeTypes.begin(), rangeTypes.end())
-{
-}
-
-sai_attribute_t AclTableRangeMatch::toSaiAttribute()
-{
-    return sai_attribute_t{
-        .id = getId(),
-        .value = {
-            .s32list = {
-                .count = static_cast<uint32_t>(m_rangeList.size()),
-                .list = m_rangeList.data(),
-            },
-        },
-    };
-}
-
-bool AclTableRangeMatch::validateAclRuleMatch(const AclRule& rule) const
-{
-    const auto& rangeConfig = rule.getRangeConfig();
-    for (const auto& range: rangeConfig)
-    {
-        if (find(m_rangeList.begin(), m_rangeList.end(), range.rangeType) == m_rangeList.end())
-        {
-            SWSS_LOG_ERROR("Range match %s is not supported on table %s",
-                sai_metadata_get_acl_range_type_name(range.rangeType), rule.getTableId().c_str());
-            return false;
-        }
-    }
-
-    return true;
-}
-
-string AclTableType::getName() const
-{
-    return m_name;
-}
-
-const set<sai_acl_bind_point_type_t>& AclTableType::getBindPointTypes() const
-{
-    return m_bpointTypes;
-}
-
-const map<sai_acl_table_attr_t, shared_ptr<AclTableMatchInterface>>& AclTableType::getMatches() const
-{
-    return m_matches;
-}
-
-const set<sai_acl_action_type_t>& AclTableType::getActions() const
-{
-    return m_aclAcitons;
-}
-
-AclTableTypeBuilder& AclTableTypeBuilder::withName(string name)
-{
-    m_tableType.m_name = name;
-    return *this;
-}
-
-AclTableTypeBuilder& AclTableTypeBuilder::withBindPointType(sai_acl_bind_point_type_t bpointType)
-{
-    m_tableType.m_bpointTypes.insert(bpointType);
-    return *this;
-}
-
-AclTableTypeBuilder& AclTableTypeBuilder::withMatch(shared_ptr<AclTableMatchInterface> match)
-{
-    m_tableType.m_matches.emplace(match->getId(), match);
-    return *this;
-}
-
-AclTableTypeBuilder& AclTableTypeBuilder::withAction(sai_acl_action_type_t action)
-{
-    m_tableType.m_aclAcitons.insert(action);
-    return *this;
-}
-
-AclTableType AclTableTypeBuilder::build()
-{
-    auto tableType = m_tableType;
-    m_tableType = AclTableType();
-    return tableType;
-}
-
-bool AclTableTypeParser::parse(const std::string& key,
-                               const vector<swss::FieldValueTuple>& fieldValues,
-                               AclTableTypeBuilder& builder)
-{
-    builder.withName(key);
-
-    for (const auto& fieldValue: fieldValues)
-    {
-        auto field = to_upper(fvField(fieldValue));
-        auto value = to_upper(fvValue(fieldValue));
-
-        SWSS_LOG_DEBUG("field %s, value %s", field.c_str(), value.c_str());
-
-        if (field == ACL_TABLE_TYPE_MATCHES)
-        {
-            if (!parseAclTableTypeMatches(value, builder))
-            {
-                return false;
-            }
-        }
-        else if (field == ACL_TABLE_TYPE_ACTIONS)
-        {
-            if (!parseAclTableTypeActions(value, builder))
-            {
-                return false;
-            }
-        }
-        else if (field == ACL_TABLE_TYPE_BPOINT_TYPES)
-        {
-            if (!parseAclTableTypeBindPointTypes(value, builder))
-            {
-                return false;
-            }
-        }
-        else
-        {
-            SWSS_LOG_ERROR("Unknown field %s: value %s", field.c_str(), value.c_str());
-            return false;
-        }
-    }
-
-    return true;
-}
-
-bool AclTableTypeParser::parseAclTableTypeMatches(const std::string& value, AclTableTypeBuilder& builder)
-{
-    auto matches = tokenize(value, comma);
-    set<sai_acl_range_type_t> saiRangeTypes;
-
-    for (const auto& match: matches)
-    {
-        auto matchIt = aclMatchLookup.find(match);
-        auto rangeMatchIt = aclRangeTypeLookup.find(match);
-
-        if (rangeMatchIt != aclRangeTypeLookup.end())
-        {
-            auto rangeType = rangeMatchIt->second;
-            saiRangeTypes.insert(rangeType);
-        }
-        else if (matchIt != aclMatchLookup.end())
-        {
-            auto saiMatch = AclEntryFieldToAclTableField(matchIt->second);
-            builder.withMatch(make_unique<AclTableMatch>(saiMatch));
-        }
-        else
-        {
-            SWSS_LOG_ERROR("Unknown match %s", match.c_str());
-            return false;
-        }
-    }
-
-    if (!saiRangeTypes.empty())
-    {
-        builder.withMatch(make_unique<AclTableRangeMatch>(saiRangeTypes));
-    }
-
-    return true;
-}
-
-bool AclTableTypeParser::parseAclTableTypeActions(const std::string& value, AclTableTypeBuilder& builder)
-{
-    auto actions = tokenize(value, comma);
-    for (const auto& action: actions)
-    {
-        sai_acl_entry_attr_t saiActionAttr = SAI_ACL_ENTRY_ATTR_ACTION_END;
-
-        auto l3Action = aclL3ActionLookup.find(action);
-        auto mirrorAction = aclMirrorStageLookup.find(action);
-        auto dtelAction = aclDTelActionLookup.find(action);
-
-        if (l3Action != aclL3ActionLookup.end())
-        {
-            saiActionAttr = l3Action->second;
-        }
-        else if (mirrorAction != aclMirrorStageLookup.end())
-        {
-            saiActionAttr = mirrorAction->second;
-        }
-        else if (dtelAction != aclDTelActionLookup.end())
-        {
-            saiActionAttr = dtelAction->second;
-        }
-        else
-        {
-            SWSS_LOG_ERROR("Unknown action %s", action.c_str());
-            return false;
-        }
-
-        builder.withAction(AclEntryActionToAclAction(saiActionAttr));
-    }
-
-    return true;
-}
-
-bool AclTableTypeParser::parseAclTableTypeBindPointTypes(const std::string& value, AclTableTypeBuilder& builder)
-{
-    auto bpointTypes = tokenize(value, comma);
-    for (const auto& bpointType: bpointTypes)
-    {
-        auto bpointIt = aclBindPointTypeLookup.find(bpointType);
-        if (bpointIt == aclBindPointTypeLookup.end())
-        {
-            SWSS_LOG_ERROR("Unknown bind point %s", bpointType.c_str());
-            return false;
-        }
-
-        auto saiBpointType = bpointIt->second;
-        builder.withBindPointType(saiBpointType);
-    }
-
-    return true;
-}
-
-=======
->>>>>>> 9b08a824
 AclRule::AclRule(AclOrch *pAclOrch, string rule, string table, bool createCounter) :
     m_pAclOrch(pAclOrch),
     m_id(rule),
@@ -1035,67 +733,7 @@
         attr_name = MATCH_NEXT_HEADER;
     }
 
-<<<<<<< HEAD
     return setMatch(aclMatchLookup[attr_name], matchData);
-=======
-    const auto ruleMatchId = aclMatchLookup[attr_name];
-    const auto& rangeTypeIt = aclRangeTypeLookup.find(attr_name);
-
-    // TODO: Refactor AclRule to save range configuration in a different data structure.
-    // It is weird to find ACL range type inside m_matches of type sai_acl_entry_attr_t.
-    if (rangeTypeIt != aclRangeTypeLookup.end())
-    {
-        m_matches[static_cast<sai_acl_entry_attr_t>(rangeTypeIt->second)] = value;
-    }
-    else
-    {
-        m_matches[aclMatchLookup[attr_name]] = value;
-    }
-
-    return m_pTable->validateAclRuleMatch(ruleMatchId, *this);
-}
-
-bool AclRule::validateAddAction(string attr_name, string attr_value)
-{
-    for (const auto& it: m_actions)
-    {
-        auto attrId = it.first;
-        auto value = it.second;
-        auto actionType = AclEntryActionToAclAction(attrId);
-
-        if (!isActionSupported(attrId))
-        {
-            SWSS_LOG_ERROR("Action %s:%s is not supported by ASIC",
-                           attr_name.c_str(), attr_value.c_str());
-            return false;
-        }
-
-        // check if ACL action attribute entry parameter is an enum value
-        const auto* meta = sai_metadata_get_attr_metadata(SAI_OBJECT_TYPE_ACL_ENTRY, attrId);
-        if (meta == nullptr)
-        {
-            SWSS_LOG_THROW("Metadata null pointer returned by sai_metadata_get_attr_metadata for action %s",
-                           attr_name.c_str());
-        }
-        if (meta->isenum)
-        {
-            // if ACL action attribute requires enum value check if value is supported by the ASIC
-            if (!m_pAclOrch->isAclActionEnumValueSupported(actionType, value.aclaction.parameter))
-            {
-                SWSS_LOG_ERROR("Action %s:%s is not supported by ASIC",
-                               attr_name.c_str(), attr_value.c_str());
-                return false;
-            }
-        }
-
-        if (!m_pTable->validateAclRuleAction(attrId, *this))
-        {
-            return false;
-        }
-    }
-
-    return true;
->>>>>>> 9b08a824
 }
 
 bool AclRule::processIpType(string type, sai_uint32_t &ip_type)
@@ -1305,7 +943,6 @@
     }
 }
 
-<<<<<<< HEAD
 bool AclRule::update(const AclRule& updatedRule)
 {
     SWSS_LOG_ENTER();
@@ -1655,79 +1292,6 @@
         }
     }
 
-=======
-string AclRule::getId() const
-{
-    return m_id;
-}
-
-string AclRule::getTableId() const
-{
-    return m_pTable->getId();
-}
-
-sai_object_id_t AclRule::getOid() const
-{
-    return m_ruleOid;
-}
-
-sai_object_id_t AclRule::getCounterOid() const
-{
-    return m_counterOid;
-}
-
-bool AclRule::hasCounter() const
-{
-    return getCounterOid() != SAI_NULL_OBJECT_ID;
-}
-
-vector<sai_object_id_t> AclRule::getInPorts()
-{
-    return m_inPorts;
-}
-
-const map<sai_acl_entry_attr_t, sai_attribute_value_t>& AclRule::getMatches() const
-{
-    return m_matches;
-}
-
-shared_ptr<AclRule> AclRule::makeShared(AclOrch *acl, MirrorOrch *mirror, DTelOrch *dtel, const string& rule, const string& table, const KeyOpFieldsValuesTuple& data)
-{
-    shared_ptr<AclRule> aclRule;
-
-    for (const auto& itr: kfvFieldsValues(data))
-    {
-        auto action = to_upper(fvField(itr));
-        if (aclMirrorStageLookup.find(action) != aclMirrorStageLookup.cend() ||
-            action == ACTION_MIRROR_ACTION /* implicitly ingress in old schema */)
-        {
-            return make_shared<AclRuleMirror>(acl, mirror, rule, table);
-        }
-        else if (aclL3ActionLookup.find(action) != aclL3ActionLookup.cend())
-        {
-            return make_shared<AclRulePacket>(acl, rule, table);
-        }
-        else if (aclDTelFlowOpTypeLookup.find(action) != aclDTelFlowOpTypeLookup.cend())
-        {
-            if (!dtel)
-            {
-                throw runtime_error("DTel feature is not enabled. Watchlists cannot be configured");
-            }
-
-            if (action == ACTION_DTEL_DROP_REPORT_ENABLE ||
-                action == ACTION_DTEL_TAIL_DROP_REPORT_ENABLE ||
-                action == ACTION_DTEL_REPORT_ALL_PACKETS)
-            {
-                return make_shared<AclRuleDTelDropWatchListEntry>(acl, dtel, rule, table);
-            }
-            else
-            {
-                return make_shared<AclRuleDTelFlowWatchListEntry>(acl, dtel, rule, table);
-            }
-        }
-    }
-
->>>>>>> 9b08a824
     if (!aclRule)
     {
         throw runtime_error("ACL rule action is not found in rule " + rule);
@@ -2040,23 +1604,15 @@
 {
     SWSS_LOG_ENTER();
 
-<<<<<<< HEAD
     if ((m_rangeConfig.empty() && m_matches.empty()) || m_actions.size() != 1)
-=======
-    if (m_matches.size() == 0 || m_actions.size() != 1)
->>>>>>> 9b08a824
-    {
-        return false;
-    }
-
-    return true;
-}
-
-<<<<<<< HEAD
+    {
+        return false;
+    }
+
+    return true;
+}
+
 void AclRulePacket::onUpdate(SubjectType, void *)
-=======
-void AclRulePacket::update(SubjectType, void *)
->>>>>>> 9b08a824
 {
     // Do nothing
 }
@@ -2092,13 +1648,7 @@
     m_sessionName = attr_value;
 
     // insert placeholder value, we'll set the session oid in AclRuleMirror::create()
-<<<<<<< HEAD
     return setAction(action, sai_acl_action_data_t{});
-=======
-    m_actions[action] = sai_attribute_value_t{};
-
-    return AclRule::validateAddAction(attr_name, attr_value);
->>>>>>> 9b08a824
 }
 
 bool AclRuleMirror::validate()
@@ -2895,7 +2445,6 @@
     }
 }
 
-<<<<<<< HEAD
 bool AclRuleDTelFlowWatchListEntry::update(const AclRule& rule)
 {
     auto dtelDropWathcListRule = dynamic_cast<const AclRuleDTelFlowWatchListEntry*>(&rule);
@@ -2909,8 +2458,6 @@
     return false;
 }
 
-=======
->>>>>>> 9b08a824
 AclRuleDTelDropWatchListEntry::AclRuleDTelDropWatchListEntry(AclOrch *aclOrch, DTelOrch *dtel, string rule, string table) :
         AclRule(aclOrch, rule, table),
         m_pDTelOrch(dtel)
@@ -3305,194 +2852,6 @@
      * | MATCH_IN_PORTS    |      √       |      √       |                |
      * |------------------------------------------------------------------|
      */
-
-    if (isAclMirrorV4Supported())
-    {
-<<<<<<< HEAD
-        string value = it.second ? "true" : "false";
-        if (it.first == TABLE_TYPE_MIRROR)
-        {
-            fvVector.emplace_back(TABLE_TYPE_MIRROR, value);
-        }
-        else if (it.first == TABLE_TYPE_MIRRORV6)
-        {
-            fvVector.emplace_back(TABLE_TYPE_MIRRORV6, value);
-        }
-        else
-        {
-            // ignore
-        }
-    }
-    m_switchOrch->set_switch_capability(fvVector);
-
-    sai_attribute_t attrs[2];
-    attrs[0].id = SAI_SWITCH_ATTR_ACL_ENTRY_MINIMUM_PRIORITY;
-    attrs[1].id = SAI_SWITCH_ATTR_ACL_ENTRY_MAXIMUM_PRIORITY;
-=======
-        addAclTableType(
-            builder.withName(TABLE_TYPE_MIRROR_DSCP)
-                .withBindPointType(SAI_ACL_BIND_POINT_TYPE_PORT)
-                .withBindPointType(SAI_ACL_BIND_POINT_TYPE_LAG)
-                .withMatch(make_shared<AclTableMatch>(SAI_ACL_TABLE_ATTR_FIELD_DSCP))
-                .build()
-        );
->>>>>>> 9b08a824
-
-        builder.withName(TABLE_TYPE_MIRROR)
-            .withBindPointType(SAI_ACL_BIND_POINT_TYPE_PORT)
-            .withBindPointType(SAI_ACL_BIND_POINT_TYPE_LAG)
-            .withMatch(make_shared<AclTableMatch>(SAI_ACL_TABLE_ATTR_FIELD_ETHER_TYPE))
-            .withMatch(make_shared<AclTableMatch>(SAI_ACL_TABLE_ATTR_FIELD_OUTER_VLAN_ID))
-            .withMatch(make_shared<AclTableMatch>(SAI_ACL_TABLE_ATTR_FIELD_ACL_IP_TYPE))
-            .withMatch(make_shared<AclTableMatch>(SAI_ACL_TABLE_ATTR_FIELD_SRC_IP))
-            .withMatch(make_shared<AclTableMatch>(SAI_ACL_TABLE_ATTR_FIELD_DST_IP))
-            .withMatch(make_shared<AclTableMatch>(SAI_ACL_TABLE_ATTR_FIELD_ICMP_TYPE))
-            .withMatch(make_shared<AclTableMatch>(SAI_ACL_TABLE_ATTR_FIELD_ICMP_CODE))
-            .withMatch(make_shared<AclTableMatch>(SAI_ACL_TABLE_ATTR_FIELD_IP_PROTOCOL))
-            .withMatch(make_shared<AclTableMatch>(SAI_ACL_TABLE_ATTR_FIELD_L4_SRC_PORT))
-            .withMatch(make_shared<AclTableMatch>(SAI_ACL_TABLE_ATTR_FIELD_L4_DST_PORT))
-            .withMatch(make_shared<AclTableMatch>(SAI_ACL_TABLE_ATTR_FIELD_TCP_FLAGS))
-            .withMatch(make_shared<AclTableMatch>(SAI_ACL_TABLE_ATTR_FIELD_IN_PORTS))
-            .withMatch(make_shared<AclTableMatch>(SAI_ACL_TABLE_ATTR_FIELD_DSCP))
-            .withMatch(make_shared<AclTableRangeMatch>(set<sai_acl_range_type_t>{
-                {SAI_ACL_RANGE_TYPE_L4_SRC_PORT_RANGE, SAI_ACL_RANGE_TYPE_L4_DST_PORT_RANGE}}));
-
-        if (isAclMirrorV6Supported() && isCombinedMirrorV6Table())
-        {
-            builder
-                .withMatch(make_shared<AclTableMatch>(SAI_ACL_TABLE_ATTR_FIELD_SRC_IPV6))
-                .withMatch(make_shared<AclTableMatch>(SAI_ACL_TABLE_ATTR_FIELD_DST_IPV6))
-                .withMatch(make_shared<AclTableMatch>(SAI_ACL_TABLE_ATTR_FIELD_ICMPV6_CODE))
-                .withMatch(make_shared<AclTableMatch>(SAI_ACL_TABLE_ATTR_FIELD_ICMPV6_TYPE))
-                .withMatch(make_shared<AclTableMatch>(SAI_ACL_TABLE_ATTR_FIELD_IPV6_NEXT_HEADER));
-        }
-        addAclTableType(builder.build());
-    }
-
-    if (isAclMirrorV6Supported())
-    {
-        addAclTableType(
-            builder.withName(TABLE_TYPE_MIRRORV6)
-                .withBindPointType(SAI_ACL_BIND_POINT_TYPE_PORT)
-                .withBindPointType(SAI_ACL_BIND_POINT_TYPE_LAG)
-                .withMatch(make_shared<AclTableMatch>(SAI_ACL_TABLE_ATTR_FIELD_OUTER_VLAN_ID))
-                .withMatch(make_shared<AclTableMatch>(SAI_ACL_TABLE_ATTR_FIELD_ACL_IP_TYPE))
-                .withMatch(make_shared<AclTableMatch>(SAI_ACL_TABLE_ATTR_FIELD_SRC_IPV6))
-                .withMatch(make_shared<AclTableMatch>(SAI_ACL_TABLE_ATTR_FIELD_DST_IPV6))
-                .withMatch(make_shared<AclTableMatch>(SAI_ACL_TABLE_ATTR_FIELD_ICMPV6_CODE))
-                .withMatch(make_shared<AclTableMatch>(SAI_ACL_TABLE_ATTR_FIELD_ICMPV6_TYPE))
-                .withMatch(make_shared<AclTableMatch>(SAI_ACL_TABLE_ATTR_FIELD_IPV6_NEXT_HEADER))
-                .withMatch(make_shared<AclTableMatch>(SAI_ACL_TABLE_ATTR_FIELD_L4_SRC_PORT))
-                .withMatch(make_shared<AclTableMatch>(SAI_ACL_TABLE_ATTR_FIELD_L4_DST_PORT))
-                .withMatch(make_shared<AclTableMatch>(SAI_ACL_TABLE_ATTR_FIELD_TCP_FLAGS))
-                .withMatch(make_shared<AclTableMatch>(SAI_ACL_TABLE_ATTR_FIELD_DSCP))
-                .withMatch(make_shared<AclTableRangeMatch>(set<sai_acl_range_type_t>{
-                    {SAI_ACL_RANGE_TYPE_L4_SRC_PORT_RANGE, SAI_ACL_RANGE_TYPE_L4_DST_PORT_RANGE}}))
-                .build()
-        );
-    }
-
-<<<<<<< HEAD
-    queryAclActionCapability();
-
-    for (auto stage: {ACL_STAGE_INGRESS, ACL_STAGE_EGRESS})
-    {
-        m_mirrorTableId[stage] = "";
-        m_mirrorV6TableId[stage] = "";
-    }
-
-    initDefaultTableTypes();
-
-    // Attach observers
-    m_mirrorOrch->attach(this);
-    gPortsOrch->attach(this);
-=======
-    // Placeholder for control plane tables
-    addAclTableType(builder.withName(TABLE_TYPE_CTRLPLANE).build());
->>>>>>> 9b08a824
-}
-
-void AclOrch::initDefaultTableTypes()
-{
-    SWSS_LOG_ENTER();
-
-    AclTableTypeBuilder builder;
-
-    addAclTableType(
-        builder.withName(TABLE_TYPE_L3)
-            .withBindPointType(SAI_ACL_BIND_POINT_TYPE_PORT)
-            .withBindPointType(SAI_ACL_BIND_POINT_TYPE_LAG)
-            .withMatch(make_shared<AclTableMatch>(SAI_ACL_TABLE_ATTR_FIELD_ETHER_TYPE))
-            .withMatch(make_shared<AclTableMatch>(SAI_ACL_TABLE_ATTR_FIELD_OUTER_VLAN_ID))
-            .withMatch(make_shared<AclTableMatch>(SAI_ACL_TABLE_ATTR_FIELD_ACL_IP_TYPE))
-            .withMatch(make_shared<AclTableMatch>(SAI_ACL_TABLE_ATTR_FIELD_SRC_IP))
-            .withMatch(make_shared<AclTableMatch>(SAI_ACL_TABLE_ATTR_FIELD_DST_IP))
-            .withMatch(make_shared<AclTableMatch>(SAI_ACL_TABLE_ATTR_FIELD_ICMP_TYPE))
-            .withMatch(make_shared<AclTableMatch>(SAI_ACL_TABLE_ATTR_FIELD_ICMP_CODE))
-            .withMatch(make_shared<AclTableMatch>(SAI_ACL_TABLE_ATTR_FIELD_IP_PROTOCOL))
-            .withMatch(make_shared<AclTableMatch>(SAI_ACL_TABLE_ATTR_FIELD_L4_SRC_PORT))
-            .withMatch(make_shared<AclTableMatch>(SAI_ACL_TABLE_ATTR_FIELD_L4_DST_PORT))
-            .withMatch(make_shared<AclTableMatch>(SAI_ACL_TABLE_ATTR_FIELD_TCP_FLAGS))
-            .withMatch(make_shared<AclTableRangeMatch>(set<sai_acl_range_type_t>{
-                {SAI_ACL_RANGE_TYPE_L4_SRC_PORT_RANGE, SAI_ACL_RANGE_TYPE_L4_DST_PORT_RANGE}}))
-            .build()
-    );
-
-    addAclTableType(
-        builder.withName(TABLE_TYPE_L3V6)
-            .withBindPointType(SAI_ACL_BIND_POINT_TYPE_PORT)
-            .withBindPointType(SAI_ACL_BIND_POINT_TYPE_LAG)
-            .withMatch(make_shared<AclTableMatch>(SAI_ACL_TABLE_ATTR_FIELD_OUTER_VLAN_ID))
-            .withMatch(make_shared<AclTableMatch>(SAI_ACL_TABLE_ATTR_FIELD_ACL_IP_TYPE))
-            .withMatch(make_shared<AclTableMatch>(SAI_ACL_TABLE_ATTR_FIELD_SRC_IPV6))
-            .withMatch(make_shared<AclTableMatch>(SAI_ACL_TABLE_ATTR_FIELD_DST_IPV6))
-            .withMatch(make_shared<AclTableMatch>(SAI_ACL_TABLE_ATTR_FIELD_ICMPV6_CODE))
-            .withMatch(make_shared<AclTableMatch>(SAI_ACL_TABLE_ATTR_FIELD_ICMPV6_TYPE))
-            .withMatch(make_shared<AclTableMatch>(SAI_ACL_TABLE_ATTR_FIELD_IPV6_NEXT_HEADER))
-            .withMatch(make_shared<AclTableMatch>(SAI_ACL_TABLE_ATTR_FIELD_L4_SRC_PORT))
-            .withMatch(make_shared<AclTableMatch>(SAI_ACL_TABLE_ATTR_FIELD_L4_DST_PORT))
-            .withMatch(make_shared<AclTableMatch>(SAI_ACL_TABLE_ATTR_FIELD_TCP_FLAGS))
-            .withMatch(make_shared<AclTableRangeMatch>(set<sai_acl_range_type_t>{
-                {SAI_ACL_RANGE_TYPE_L4_SRC_PORT_RANGE, SAI_ACL_RANGE_TYPE_L4_DST_PORT_RANGE}}))
-            .build()
-    );
-
-    addAclTableType(
-        builder.withName(TABLE_TYPE_MCLAG)
-            .withBindPointType(SAI_ACL_BIND_POINT_TYPE_PORT)
-            .withBindPointType(SAI_ACL_BIND_POINT_TYPE_LAG)
-            .withMatch(make_shared<AclTableMatch>(SAI_ACL_TABLE_ATTR_FIELD_ETHER_TYPE))
-            .withMatch(make_shared<AclTableMatch>(SAI_ACL_TABLE_ATTR_FIELD_OUTER_VLAN_ID))
-            .withMatch(make_shared<AclTableMatch>(SAI_ACL_TABLE_ATTR_FIELD_ACL_IP_TYPE))
-            .withMatch(make_shared<AclTableMatch>(SAI_ACL_TABLE_ATTR_FIELD_SRC_IP))
-            .withMatch(make_shared<AclTableMatch>(SAI_ACL_TABLE_ATTR_FIELD_DST_IP))
-            .withMatch(make_shared<AclTableMatch>(SAI_ACL_TABLE_ATTR_FIELD_ICMP_TYPE))
-            .withMatch(make_shared<AclTableMatch>(SAI_ACL_TABLE_ATTR_FIELD_ICMP_CODE))
-            .withMatch(make_shared<AclTableMatch>(SAI_ACL_TABLE_ATTR_FIELD_IP_PROTOCOL))
-            .withMatch(make_shared<AclTableMatch>(SAI_ACL_TABLE_ATTR_FIELD_L4_SRC_PORT))
-            .withMatch(make_shared<AclTableMatch>(SAI_ACL_TABLE_ATTR_FIELD_L4_DST_PORT))
-            .withMatch(make_shared<AclTableMatch>(SAI_ACL_TABLE_ATTR_FIELD_TCP_FLAGS))
-            .withMatch(make_shared<AclTableMatch>(SAI_ACL_TABLE_ATTR_FIELD_OUT_PORTS))
-            .withMatch(make_shared<AclTableRangeMatch>(set<sai_acl_range_type_t>{
-                {SAI_ACL_RANGE_TYPE_L4_SRC_PORT_RANGE, SAI_ACL_RANGE_TYPE_L4_DST_PORT_RANGE}}))
-            .build()
-    );
-
-    addAclTableType(
-        builder.withName(TABLE_TYPE_PFCWD)
-            .withBindPointType(SAI_ACL_BIND_POINT_TYPE_PORT)
-            .withMatch(make_shared<AclTableMatch>(SAI_ACL_TABLE_ATTR_FIELD_TC))
-            .withMatch(make_shared<AclTableMatch>(SAI_ACL_TABLE_ATTR_FIELD_IN_PORTS))
-            .build()
-    );
-
-    addAclTableType(
-        builder.withName(TABLE_TYPE_DROP)
-            .withBindPointType(SAI_ACL_BIND_POINT_TYPE_PORT)
-            .withMatch(make_shared<AclTableMatch>(SAI_ACL_TABLE_ATTR_FIELD_TC))
-            .withMatch(make_shared<AclTableMatch>(SAI_ACL_TABLE_ATTR_FIELD_IN_PORTS))
-            .build()
-    );
 
     if (isAclMirrorV4Supported())
     {
