#include <limits.h>
#include <unordered_map>
#include <algorithm>
#include "aclorch.h"
#include "logger.h"
#include "schema.h"
#include "ipprefix.h"
#include "converter.h"
#include "timer.h"
#include "crmorch.h"

using namespace std;
using namespace swss;

mutex AclOrch::m_countersMutex;
map<acl_range_properties_t, AclRange*> AclRange::m_ranges;
condition_variable AclOrch::m_sleepGuard;
bool AclOrch::m_bCollectCounters = true;
sai_uint32_t AclRule::m_minPriority = 0;
sai_uint32_t AclRule::m_maxPriority = 0;

swss::DBConnector AclOrch::m_db(COUNTERS_DB, DBConnector::DEFAULT_UNIXSOCKET, 0);
swss::Table AclOrch::m_countersTable(&m_db, "COUNTERS");

extern sai_acl_api_t*    sai_acl_api;
extern sai_port_api_t*   sai_port_api;
extern sai_switch_api_t* sai_switch_api;
extern sai_object_id_t   gSwitchId;
extern PortsOrch*        gPortsOrch;
extern CrmOrch *gCrmOrch;

acl_rule_attr_lookup_t aclMatchLookup =
{
<<<<<<< HEAD
    { MATCH_SRC_IP,            SAI_ACL_ENTRY_ATTR_FIELD_SRC_IP },
    { MATCH_DST_IP,            SAI_ACL_ENTRY_ATTR_FIELD_DST_IP },
    { MATCH_SRC_IPV6,          SAI_ACL_ENTRY_ATTR_FIELD_SRC_IPV6 },
    { MATCH_DST_IPV6,          SAI_ACL_ENTRY_ATTR_FIELD_DST_IPV6 },
    { MATCH_L4_SRC_PORT,       SAI_ACL_ENTRY_ATTR_FIELD_L4_SRC_PORT },
    { MATCH_L4_DST_PORT,       SAI_ACL_ENTRY_ATTR_FIELD_L4_DST_PORT },
    { MATCH_ETHER_TYPE,        SAI_ACL_ENTRY_ATTR_FIELD_ETHER_TYPE },
    { MATCH_IP_PROTOCOL,       SAI_ACL_ENTRY_ATTR_FIELD_IP_PROTOCOL },
    { MATCH_TCP_FLAGS,         SAI_ACL_ENTRY_ATTR_FIELD_TCP_FLAGS },
    { MATCH_IP_TYPE,           SAI_ACL_ENTRY_ATTR_FIELD_ACL_IP_TYPE },
    { MATCH_DSCP,              SAI_ACL_ENTRY_ATTR_FIELD_DSCP },
    { MATCH_TC,                SAI_ACL_ENTRY_ATTR_FIELD_TC },
    { MATCH_L4_SRC_PORT_RANGE, (sai_acl_entry_attr_t)SAI_ACL_RANGE_TYPE_L4_SRC_PORT_RANGE },
    { MATCH_L4_DST_PORT_RANGE, (sai_acl_entry_attr_t)SAI_ACL_RANGE_TYPE_L4_DST_PORT_RANGE },
=======
    { MATCH_SRC_IP,                     SAI_ACL_ENTRY_ATTR_FIELD_SRC_IP },
    { MATCH_DST_IP,                     SAI_ACL_ENTRY_ATTR_FIELD_DST_IP },
    { MATCH_L4_SRC_PORT,                SAI_ACL_ENTRY_ATTR_FIELD_L4_SRC_PORT },
    { MATCH_L4_DST_PORT,                SAI_ACL_ENTRY_ATTR_FIELD_L4_DST_PORT },
    { MATCH_ETHER_TYPE,                 SAI_ACL_ENTRY_ATTR_FIELD_ETHER_TYPE },
    { MATCH_IP_PROTOCOL,                SAI_ACL_ENTRY_ATTR_FIELD_IP_PROTOCOL },
    { MATCH_TCP_FLAGS,                  SAI_ACL_ENTRY_ATTR_FIELD_TCP_FLAGS },
    { MATCH_IP_TYPE,                    SAI_ACL_ENTRY_ATTR_FIELD_ACL_IP_TYPE },
    { MATCH_DSCP,                       SAI_ACL_ENTRY_ATTR_FIELD_DSCP },
    { MATCH_TC,                         SAI_ACL_ENTRY_ATTR_FIELD_TC },
    { MATCH_L4_SRC_PORT_RANGE,          (sai_acl_entry_attr_t)SAI_ACL_RANGE_TYPE_L4_SRC_PORT_RANGE },
    { MATCH_L4_DST_PORT_RANGE,          (sai_acl_entry_attr_t)SAI_ACL_RANGE_TYPE_L4_DST_PORT_RANGE },
    { MATCH_TUNNEL_VNI,                 SAI_ACL_ENTRY_ATTR_FIELD_TUNNEL_VNI },
    { MATCH_INNER_ETHER_TYPE,           SAI_ACL_ENTRY_ATTR_FIELD_INNER_ETHER_TYPE },
    { MATCH_INNER_IP_PROTOCOL,          SAI_ACL_ENTRY_ATTR_FIELD_INNER_IP_PROTOCOL },
    { MATCH_INNER_L4_SRC_PORT,          SAI_ACL_ENTRY_ATTR_FIELD_INNER_L4_SRC_PORT },
    { MATCH_INNER_L4_DST_PORT,          SAI_ACL_ENTRY_ATTR_FIELD_INNER_L4_DST_PORT }
>>>>>>> bd2bf438
};

acl_rule_attr_lookup_t aclL3ActionLookup =
{
    { PACKET_ACTION_FORWARD,                    SAI_ACL_ENTRY_ATTR_ACTION_PACKET_ACTION },
    { PACKET_ACTION_DROP,                       SAI_ACL_ENTRY_ATTR_ACTION_PACKET_ACTION },
    { PACKET_ACTION_REDIRECT,                   SAI_ACL_ENTRY_ATTR_ACTION_REDIRECT }
};

acl_rule_attr_lookup_t aclDTelActionLookup =
{
    { ACTION_DTEL_FLOW_OP,                SAI_ACL_ENTRY_ATTR_ACTION_ACL_DTEL_FLOW_OP },
    { ACTION_DTEL_INT_SESSION,            SAI_ACL_ENTRY_ATTR_ACTION_DTEL_INT_SESSION },
    { ACTION_DTEL_DROP_REPORT_ENABLE,     SAI_ACL_ENTRY_ATTR_ACTION_DTEL_DROP_REPORT_ENABLE },
    { ACTION_DTEL_FLOW_SAMPLE_PERCENT,    SAI_ACL_ENTRY_ATTR_ACTION_DTEL_FLOW_SAMPLE_PERCENT },
    { ACTION_DTEL_REPORT_ALL_PACKETS,     SAI_ACL_ENTRY_ATTR_ACTION_DTEL_REPORT_ALL_PACKETS }
};

acl_dtel_flow_op_type_lookup_t aclDTelFlowOpTypeLookup =
{
    { DTEL_FLOW_OP_NOP,                SAI_ACL_DTEL_FLOW_OP_NOP },
    { DTEL_FLOW_OP_POSTCARD,           SAI_ACL_DTEL_FLOW_OP_POSTCARD },
    { DTEL_FLOW_OP_INT,                SAI_ACL_DTEL_FLOW_OP_INT },
    { DTEL_FLOW_OP_IOAM,               SAI_ACL_DTEL_FLOW_OP_IOAM }
};

static acl_table_type_lookup_t aclTableTypeLookUp =
{
<<<<<<< HEAD
    { TABLE_TYPE_L3,        ACL_TABLE_L3 },
    { TABLE_TYPE_L3V6,      ACL_TABLE_L3V6 },
    { TABLE_TYPE_MIRROR,    ACL_TABLE_MIRROR },
    { TABLE_TYPE_CTRLPLANE, ACL_TABLE_CTRLPLANE }
=======
    { TABLE_TYPE_L3,     ACL_TABLE_L3 },
    { TABLE_TYPE_MIRROR, ACL_TABLE_MIRROR },
    { TABLE_TYPE_DTEL_FLOW_WATCHLIST, ACL_TABLE_DTEL_FLOW_WATCHLIST },
    { TABLE_TYPE_DTEL_DROP_WATCHLIST, ACL_TABLE_DTEL_DROP_WATCHLIST }
>>>>>>> bd2bf438
};

static acl_stage_type_lookup_t aclStageLookUp =
{
    {TABLE_INGRESS, ACL_STAGE_INGRESS },
    {TABLE_EGRESS,  ACL_STAGE_EGRESS }
};

static acl_ip_type_lookup_t aclIpTypeLookup =
{
    { IP_TYPE_ANY,         SAI_ACL_IP_TYPE_ANY },
    { IP_TYPE_IP,          SAI_ACL_IP_TYPE_IP },
    { IP_TYPE_NON_IP,      SAI_ACL_IP_TYPE_NON_IP },
    { IP_TYPE_IPv4ANY,     SAI_ACL_IP_TYPE_IPV4ANY },
    { IP_TYPE_NON_IPv4,    SAI_ACL_IP_TYPE_NON_IPV4 },
    { IP_TYPE_IPv6ANY,     SAI_ACL_IP_TYPE_IPV6ANY },
    { IP_TYPE_NON_IPv6,    SAI_ACL_IP_TYPE_NON_IPV6 },
    { IP_TYPE_ARP,         SAI_ACL_IP_TYPE_ARP },
    { IP_TYPE_ARP_REQUEST, SAI_ACL_IP_TYPE_ARP_REQUEST },
    { IP_TYPE_ARP_REPLY,   SAI_ACL_IP_TYPE_ARP_REPLY }
};

inline string toUpper(const string& str)
{
    string uppercase = str;

    transform(uppercase.begin(), uppercase.end(), uppercase.begin(), ::toupper);

    return uppercase;
}

inline string trim(const std::string& str, const std::string& whitespace = " \t")
{
    const auto strBegin = str.find_first_not_of(whitespace);
    if (strBegin == std::string::npos)
        return "";

    const auto strEnd = str.find_last_not_of(whitespace);
    const auto strRange = strEnd - strBegin + 1;

    return str.substr(strBegin, strRange);
}

AclRule::AclRule(AclOrch *aclOrch, string rule, string table, acl_table_type_t type) :
        m_pAclOrch(aclOrch),
        m_id(rule),
        m_tableId(table),
        m_tableType(type),
        m_tableOid(SAI_NULL_OBJECT_ID),
        m_ruleOid(SAI_NULL_OBJECT_ID),
        m_counterOid(SAI_NULL_OBJECT_ID),
        m_priority(0)
{
    m_tableOid = aclOrch->getTableById(m_tableId);
}

bool AclRule::validateAddPriority(string attr_name, string attr_value)
{
    bool status = false;

    if (attr_name == RULE_PRIORITY)
    {
        char *endp = NULL;
        errno = 0;
        m_priority = (uint32_t)strtol(attr_value.c_str(), &endp, 0);
        // chack conversion was successfull and the value is within the allowed range
        status = (errno == 0) &&
                 (endp == attr_value.c_str() + attr_value.size()) &&
                 (m_priority >= m_minPriority) &&
                 (m_priority <= m_maxPriority);
    }

    return status;
}

bool AclRule::validateAddMatch(string attr_name, string attr_value)
{
    SWSS_LOG_ENTER();

    sai_attribute_value_t value;

    try
    {
        if (aclMatchLookup.find(attr_name) == aclMatchLookup.end())
        {
            return false;
        }
        else if(attr_name == MATCH_IP_TYPE)
        {
            if (!processIpType(attr_value, value.aclfield.data.u32))
            {
                SWSS_LOG_ERROR("Invalid IP type %s", attr_value.c_str());
                return false;
            }

            value.aclfield.mask.u32 = 0xFFFFFFFF;
        }
        else if(attr_name == MATCH_TCP_FLAGS)
        {
            vector<string> flagsData;
            string flags, mask;
            int val;
            char *endp = NULL;
            errno = 0;

            split(attr_value, flagsData, '/');

            if (flagsData.size() != 2) // expect two parts flags and mask separated with '/'
            {
                SWSS_LOG_ERROR("Invalid TCP flags format %s", attr_value.c_str());
                return false;
            }

            flags = trim(flagsData[0]);
            mask = trim(flagsData[1]);

            val = (uint32_t)strtol(flags.c_str(), &endp, 0);
            if (errno || (endp != flags.c_str() + flags.size()) ||
                (val < 0) || (val > UCHAR_MAX))
            {
                SWSS_LOG_ERROR("TCP flags parse error, value: %s(=%d), errno: %d", flags.c_str(), val, errno);
                return false;
            }
            value.aclfield.data.u8 = (uint8_t)val;

            val = (uint32_t)strtol(mask.c_str(), &endp, 0);
            if (errno || (endp != mask.c_str() + mask.size()) ||
                (val < 0) || (val > UCHAR_MAX))
            {
                SWSS_LOG_ERROR("TCP mask parse error, value: %s(=%d), errno: %d", mask.c_str(), val, errno);
                return false;
            }
            value.aclfield.mask.u8 = (uint8_t)val;
        }
        else if(attr_name == MATCH_ETHER_TYPE || attr_name == MATCH_L4_SRC_PORT || attr_name == MATCH_L4_DST_PORT)
        {
            value.aclfield.data.u16 = to_uint<uint16_t>(attr_value);
            value.aclfield.mask.u16 = 0xFFFF;
        }
        else if(attr_name == MATCH_DSCP)
        {
            value.aclfield.data.u8 = to_uint<uint8_t>(attr_value, 0, 0x3F);
            value.aclfield.mask.u8 = 0x3F;
        }
        else if(attr_name == MATCH_IP_PROTOCOL)
        {
            value.aclfield.data.u8 = to_uint<uint8_t>(attr_value);
            value.aclfield.mask.u8 = 0xFF;
        }
        else if (attr_name == MATCH_SRC_IP || attr_name == MATCH_DST_IP)
        {
            IpPrefix ip(attr_value);

            if (!ip.isV4())
            {
                SWSS_LOG_ERROR("IP type is not v4 type");
                return false;
            }
            value.aclfield.data.ip4 = ip.getIp().getV4Addr();
            value.aclfield.mask.ip4 = ip.getMask().getV4Addr();
        }
        else if (attr_name == MATCH_SRC_IPV6 || attr_name == MATCH_DST_IPV6)
        {
            IpPrefix ip(attr_value);
            if (ip.isV4())
            {
                SWSS_LOG_ERROR("IP type is not v6 type");
                return false;
            }
            memcpy(value.aclfield.data.ip6, ip.getIp().getV6Addr(), 16);
            memcpy(value.aclfield.mask.ip6, ip.getMask().getV6Addr(), 16);
        }
        else if ((attr_name == MATCH_L4_SRC_PORT_RANGE) || (attr_name == MATCH_L4_DST_PORT_RANGE))
        {
            if (sscanf(attr_value.c_str(), "%d-%d", &value.u32range.min, &value.u32range.max) != 2)
            {
                SWSS_LOG_ERROR("Range parse error. Attribute: %s, value: %s", attr_name.c_str(), attr_value.c_str());
                return false;
            }

            // check boundaries
            if ((value.u32range.min > USHRT_MAX) ||
                (value.u32range.max > USHRT_MAX) ||
                (value.u32range.min > value.u32range.max))
            {
                SWSS_LOG_ERROR("Range parse error. Invalid range value. Attribute: %s, value: %s", attr_name.c_str(), attr_value.c_str());
                return false;
            }
        }
        else if(attr_name == MATCH_TC)
        {
            value.aclfield.data.u8 = to_uint<uint8_t>(attr_value);
            value.aclfield.mask.u8 = 0xFF;
        }
        else if (attr_name == MATCH_TUNNEL_VNI)
        {
            value.aclfield.data.u32 = to_uint<uint32_t>(attr_value);
            value.aclfield.mask.u32 = 0xFFFFFFFF;
        }
        else if (attr_name == MATCH_INNER_ETHER_TYPE || attr_name == MATCH_INNER_L4_SRC_PORT ||
            attr_name == MATCH_INNER_L4_DST_PORT)
        {
            value.aclfield.data.u16 = to_uint<uint16_t>(attr_value);
            value.aclfield.mask.u16 = 0xFFFF;
        }
        else if (attr_name == MATCH_INNER_IP_PROTOCOL)
        {
            value.aclfield.data.u8 = to_uint<uint8_t>(attr_value);
            value.aclfield.mask.u8 = 0xFF;
        }
    }
    catch (exception &e)
    {
        SWSS_LOG_ERROR("Failed to parse %s attribute %s value. Error: %s", attr_name.c_str(), attr_value.c_str(), e.what());
        return false;
    }
    catch (...)
    {
        SWSS_LOG_ERROR("Failed to parse %s attribute %s value.", attr_name.c_str(), attr_value.c_str());
        return false;
    }

    m_matches[aclMatchLookup[attr_name]] = value;

    return true;
}

bool AclRule::processIpType(string type, sai_uint32_t &ip_type)
{
    SWSS_LOG_ENTER();

    auto it = aclIpTypeLookup.find(toUpper(type));

    if (it == aclIpTypeLookup.end())
    {
        return false;
    }

    ip_type = it->second;

    return true;
}

bool AclRule::create()
{
    SWSS_LOG_ENTER();

    sai_object_id_t table_oid = m_pAclOrch->getTableById(m_tableId);
    vector<sai_attribute_t> rule_attrs;
    sai_object_id_t range_objects[2];
    sai_object_list_t range_object_list = {0, range_objects};

    sai_attribute_t attr;
    sai_status_t status;

    if (!createCounter())
    {
        return false;
    }

    SWSS_LOG_INFO("Created counter for the rule %s in table %s", m_id.c_str(), m_tableId.c_str());

    // store table oid this rule belongs to
    attr.id = SAI_ACL_ENTRY_ATTR_TABLE_ID;
    attr.value.oid = table_oid;
    rule_attrs.push_back(attr);

    attr.id = SAI_ACL_ENTRY_ATTR_PRIORITY;
    attr.value.u32 = m_priority;
    rule_attrs.push_back(attr);

    attr.id = SAI_ACL_ENTRY_ATTR_ADMIN_STATE;
    attr.value.booldata = true;
    rule_attrs.push_back(attr);

    // add reference to the counter
    attr.id = SAI_ACL_ENTRY_ATTR_ACTION_COUNTER;
    attr.value.aclaction.parameter.oid = m_counterOid;
    attr.value.aclaction.enable = true;
    rule_attrs.push_back(attr);

    // store matches
    for (auto it : m_matches)
    {
        // collect ranges and add them later as a list
        if (((sai_acl_range_type_t)it.first == SAI_ACL_RANGE_TYPE_L4_SRC_PORT_RANGE) ||
            ((sai_acl_range_type_t)it.first == SAI_ACL_RANGE_TYPE_L4_DST_PORT_RANGE))
        {
            SWSS_LOG_INFO("Creating range object %u..%u", it.second.u32range.min, it.second.u32range.max);

            AclRange *range = AclRange::create((sai_acl_range_type_t)it.first, it.second.u32range.min, it.second.u32range.max);
            if (!range)
            {
                // release already created range if any
                AclRange::remove(range_objects, range_object_list.count);
                return false;
            }
            else
            {
                range_objects[range_object_list.count++] = range->getOid();
            }
        }
        else
        {
            attr.id = it.first;
            attr.value = it.second;
            attr.value.aclfield.enable = true;
            rule_attrs.push_back(attr);
        }
    }

    // store ranges if any
    if (range_object_list.count > 0)
    {
        attr.id = SAI_ACL_ENTRY_ATTR_FIELD_ACL_RANGE_TYPE;
        attr.value.aclfield.enable = true;
        attr.value.aclfield.data.objlist = range_object_list;
        rule_attrs.push_back(attr);
    }

    // store actions
    for (auto it : m_actions)
    {
        attr.id = it.first;
        attr.value = it.second;
        rule_attrs.push_back(attr);
    }

    status = sai_acl_api->create_acl_entry(&m_ruleOid, gSwitchId, (uint32_t)rule_attrs.size(), rule_attrs.data());
    if (status != SAI_STATUS_SUCCESS)
    {
        SWSS_LOG_ERROR("Failed to create ACL rule");
        AclRange::remove(range_objects, range_object_list.count);
        decreaseNextHopRefCount();
    }

    gCrmOrch->incCrmAclTableUsedCounter(CrmResourceType::CRM_ACL_ENTRY, m_tableOid);

    return (status == SAI_STATUS_SUCCESS);
}

void AclRule::decreaseNextHopRefCount()
{
    if (!m_redirect_target_next_hop.empty())
    {
        m_pAclOrch->m_neighOrch->decreaseNextHopRefCount(IpAddress(m_redirect_target_next_hop));
        m_redirect_target_next_hop.clear();
    }
    if (!m_redirect_target_next_hop_group.empty())
    {
        IpAddresses target = IpAddresses(m_redirect_target_next_hop_group);
        m_pAclOrch->m_routeOrch->decreaseNextHopRefCount(target);
        // remove next hop group in case it's not used by anything else
        if (m_pAclOrch->m_routeOrch->isRefCounterZero(target))
        {
            if (m_pAclOrch->m_routeOrch->removeNextHopGroup(target))
            {
                SWSS_LOG_DEBUG("Removed acl redirect target next hop group '%s'", m_redirect_target_next_hop_group.c_str());
            }
            else
            {
                SWSS_LOG_ERROR("Failed to remove unused next hop group '%s'", m_redirect_target_next_hop_group.c_str());
                // FIXME: what else could we do here?
            }
        }
        m_redirect_target_next_hop_group.clear();
    }

    return;
}

bool AclRule::remove()
{
    SWSS_LOG_ENTER();
    sai_status_t res;

    if (sai_acl_api->remove_acl_entry(m_ruleOid) != SAI_STATUS_SUCCESS)
    {
        SWSS_LOG_ERROR("Failed to delete ACL rule");
        return false;
    }

    gCrmOrch->decCrmAclTableUsedCounter(CrmResourceType::CRM_ACL_ENTRY, m_tableOid);

    m_ruleOid = SAI_NULL_OBJECT_ID;

    decreaseNextHopRefCount();

    res = removeRanges();
    res &= removeCounter();

    return res;
}

AclRuleCounters AclRule::getCounters()
{
    SWSS_LOG_ENTER();

    sai_attribute_t counter_attr[2];
    counter_attr[0].id = SAI_ACL_COUNTER_ATTR_PACKETS;
    counter_attr[1].id = SAI_ACL_COUNTER_ATTR_BYTES;

    if (sai_acl_api->get_acl_counter_attribute(m_counterOid, 2, counter_attr) != SAI_STATUS_SUCCESS)
    {
        SWSS_LOG_ERROR("Failed to get counters for %s rule", m_id.c_str());
        return AclRuleCounters();
    }

    return AclRuleCounters(counter_attr[0].value.u64, counter_attr[1].value.u64);
}

shared_ptr<AclRule> AclRule::makeShared(acl_table_type_t type, AclOrch *acl, MirrorOrch *mirror, DTelOrch *dtel, const string& rule, const string& table, const KeyOpFieldsValuesTuple& data)
{
    string action;
    bool action_found = false;
    /* Find action configured by user. Based on action type create rule. */
    for (const auto& itr : kfvFieldsValues(data))
    {
        string attr_name = toUpper(fvField(itr));
        string attr_value = fvValue(itr);
        if (attr_name == ACTION_PACKET_ACTION || attr_name == ACTION_MIRROR_ACTION ||
            attr_name == ACTION_DTEL_FLOW_OP || attr_name == ACTION_DTEL_INT_SESSION ||
            attr_name == ACTION_DTEL_DROP_REPORT_ENABLE || attr_name == ACTION_DTEL_FLOW_SAMPLE_PERCENT ||
            attr_name == ACTION_DTEL_REPORT_ALL_PACKETS)
        {
            action_found = true;
            action = attr_name;
            break;
        }
    } 

    if (!action_found)
    {
        throw runtime_error("ACL rule action is not found in rule " + rule);
    }

<<<<<<< HEAD
    if (type != ACL_TABLE_L3 && type != ACL_TABLE_L3V6 && type != ACL_TABLE_MIRROR)
=======
    if (type != ACL_TABLE_L3 && type != ACL_TABLE_MIRROR && type != ACL_TABLE_DTEL_FLOW_WATCHLIST && type != ACL_TABLE_DTEL_DROP_WATCHLIST)
>>>>>>> bd2bf438
    {
        throw runtime_error("Unknown table type.");
    }

    /* Mirror rules can exist in both tables*/
    if (action == ACTION_MIRROR_ACTION)
    {
        return make_shared<AclRuleMirror>(acl, mirror, rule, table, type);
    }
    /* L3 rules can exist only in L3 table */
    else if (type == ACL_TABLE_L3)
    {
        return make_shared<AclRuleL3>(acl, rule, table, type);
    }
<<<<<<< HEAD
    /* L3V6 rules can exist only in L3V6 table */
    else if (type == ACL_TABLE_L3V6)
    {
        return make_shared<AclRuleL3V6>(acl, rule, table, type);
    }
    /* Pfcwd rules can exist only in PFCWD table */
    else if (type == ACL_TABLE_PFCWD)
    {
        return make_shared<AclRulePfcwd>(acl, rule, table, type);
=======
    else if (type == ACL_TABLE_DTEL_FLOW_WATCHLIST)
    {
        if (dtel)
        {
            return make_shared<AclRuleDTelFlowWatchList>(acl, dtel, rule, table, type);
        } else {
            throw runtime_error("DTel feature is not enabled. Watchlists cannot be configured");
        }
    }
    else if (type == ACL_TABLE_DTEL_DROP_WATCHLIST)
    {
        if (dtel)
        {
            return make_shared<AclRuleDTelDropWatchList>(acl, dtel, rule, table, type);
        } else {
            throw runtime_error("DTel feature is not enabled. Watchlists cannot be configured");
        }
>>>>>>> bd2bf438
    }

    throw runtime_error("Wrong combination of table type and action in rule " + rule);
}

bool AclRule::createCounter()
{
    SWSS_LOG_ENTER();

    sai_attribute_t attr;
    vector<sai_attribute_t> counter_attrs;

    attr.id = SAI_ACL_COUNTER_ATTR_TABLE_ID;
    attr.value.oid = m_tableOid;
    counter_attrs.push_back(attr);

    attr.id = SAI_ACL_COUNTER_ATTR_ENABLE_BYTE_COUNT;
    attr.value.booldata = true;
    counter_attrs.push_back(attr);

    attr.id = SAI_ACL_COUNTER_ATTR_ENABLE_PACKET_COUNT;
    attr.value.booldata = true;
    counter_attrs.push_back(attr);

    if (sai_acl_api->create_acl_counter(&m_counterOid, gSwitchId, (uint32_t)counter_attrs.size(), counter_attrs.data()) != SAI_STATUS_SUCCESS)
    {
        SWSS_LOG_ERROR("Failed to create counter for the rule %s in table %s", m_id.c_str(), m_tableId.c_str());
        return false;
    }

    gCrmOrch->incCrmAclTableUsedCounter(CrmResourceType::CRM_ACL_COUNTER, m_tableOid);

    return true;
}

bool AclRule::removeRanges()
{
    SWSS_LOG_ENTER();
    for (auto it : m_matches)
    {
        if (((sai_acl_range_type_t)it.first == SAI_ACL_RANGE_TYPE_L4_SRC_PORT_RANGE) ||
            ((sai_acl_range_type_t)it.first == SAI_ACL_RANGE_TYPE_L4_DST_PORT_RANGE))
        {
            return AclRange::remove((sai_acl_range_type_t)it.first, it.second.u32range.min, it.second.u32range.max);
        }
    }
    return true;
}

bool AclRule::removeCounter()
{
    SWSS_LOG_ENTER();

    if (m_counterOid == SAI_NULL_OBJECT_ID)
    {
        return true;
    }

    if (sai_acl_api->remove_acl_counter(m_counterOid) != SAI_STATUS_SUCCESS)
    {
        SWSS_LOG_ERROR("Failed to remove ACL counter for rule %s in table %s", m_id.c_str(), m_tableId.c_str());
        return false;
    }

    gCrmOrch->decCrmAclTableUsedCounter(CrmResourceType::CRM_ACL_COUNTER, m_tableOid);

    SWSS_LOG_INFO("Removing record about the counter %lX from the DB", m_counterOid);
    AclOrch::getCountersTable().del(getTableId() + ":" + getId());

    m_counterOid = SAI_NULL_OBJECT_ID;

    return true;
}

AclRuleL3::AclRuleL3(AclOrch *aclOrch, string rule, string table, acl_table_type_t type) :
        AclRule(aclOrch, rule, table, type)
{
}

bool AclRuleL3::validateAddAction(string attr_name, string _attr_value)
{
    SWSS_LOG_ENTER();

    string attr_value = toUpper(_attr_value);
    sai_attribute_value_t value;

    if (attr_name != ACTION_PACKET_ACTION)
    {
        return false;
    }

    if (attr_value == PACKET_ACTION_FORWARD)
    {
        value.aclaction.parameter.s32 = SAI_PACKET_ACTION_FORWARD;
    }
    else if (attr_value == PACKET_ACTION_DROP)
    {
        value.aclaction.parameter.s32 = SAI_PACKET_ACTION_DROP;
    }
    else if (attr_value.find(PACKET_ACTION_REDIRECT) != string::npos)
    {
        // resize attr_value to remove argument, _attr_value still has the argument
        attr_value.resize(string(PACKET_ACTION_REDIRECT).length());

        sai_object_id_t param_id = getRedirectObjectId(_attr_value);
        if (param_id == SAI_NULL_OBJECT_ID)
        {
            return false;
        }
        value.aclaction.parameter.oid = param_id;
    }
    else
    {
        return false;
    }
    value.aclaction.enable = true;

    m_actions[aclL3ActionLookup[attr_value]] = value;

    return true;
}

// This method should return sai attribute id of the redirect destination
sai_object_id_t AclRuleL3::getRedirectObjectId(const string& redirect_value)
{
    // check that we have a colon after redirect rule
    size_t colon_pos = string(PACKET_ACTION_REDIRECT).length();
    if (redirect_value[colon_pos] != ':')
    {
        SWSS_LOG_ERROR("Redirect action rule must have ':' after REDIRECT");
        return SAI_NULL_OBJECT_ID;
    }

    if (colon_pos + 1 == redirect_value.length())
    {
        SWSS_LOG_ERROR("Redirect action rule must have a target after 'REDIRECT:' action");
        return SAI_NULL_OBJECT_ID;
    }

    string target = redirect_value.substr(colon_pos + 1);

    // Try to parse physical port and LAG first
    Port port;
    if (gPortsOrch->getPort(target, port))
    {
        if (port.m_type == Port::PHY)
        {
            return port.m_port_id;
        }
        else if (port.m_type == Port::LAG)
        {
            return port.m_lag_id;
        }
        else
        {
            SWSS_LOG_ERROR("Wrong port type for REDIRECT action. Only physical ports and LAG ports are supported");
            return SAI_NULL_OBJECT_ID;
        }
    }

    // Try to parse nexthop ip address
    try
    {
        IpAddress ip(target);
        if (!m_pAclOrch->m_neighOrch->hasNextHop(ip))
        {
            SWSS_LOG_ERROR("ACL Redirect action target next hop ip: '%s' doesn't exist on the switch", ip.to_string().c_str());
            return SAI_NULL_OBJECT_ID;
        }

        m_redirect_target_next_hop = target;
        m_pAclOrch->m_neighOrch->increaseNextHopRefCount(ip);
        return m_pAclOrch->m_neighOrch->getNextHopId(ip);
    }
    catch (...)
    {
        // no error, just try next variant
    }

    // try to parse nh group ip addresses
    try
    {
        IpAddresses ips(target);
        if (!m_pAclOrch->m_routeOrch->hasNextHopGroup(ips))
        {
            SWSS_LOG_INFO("ACL Redirect action target next hop group: '%s' doesn't exist on the switch. Creating it.", ips.to_string().c_str());

            if(!m_pAclOrch->m_routeOrch->addNextHopGroup(ips))
            {
                SWSS_LOG_ERROR("Can't create required target next hop group '%s'", ips.to_string().c_str());
                return SAI_NULL_OBJECT_ID;
            }
            SWSS_LOG_DEBUG("Created acl redirect target next hop group '%s'", ips.to_string().c_str());
        }

        m_redirect_target_next_hop_group = target;
        m_pAclOrch->m_routeOrch->increaseNextHopRefCount(ips);
        return m_pAclOrch->m_routeOrch->getNextHopGroupId(ips);
    }
    catch (...)
    {
        // no error, just try next variant
    }

    SWSS_LOG_ERROR("ACL Redirect action target '%s' wasn't recognized", target.c_str());

    return SAI_NULL_OBJECT_ID;
}

bool AclRuleL3::validateAddMatch(string attr_name, string attr_value)
{
    if (attr_name == MATCH_DSCP)
    {
        SWSS_LOG_ERROR("DSCP match is not supported for the tables of type L3");
        return false;
    }
    if (attr_name == MATCH_SRC_IPV6 || attr_name == MATCH_DST_IPV6)
    {
        SWSS_LOG_ERROR("IPv6 address match is not supported for the tables of type L3");
        return false;
    }

    return AclRule::validateAddMatch(attr_name, attr_value);
}

bool AclRuleL3::validate()
{
    SWSS_LOG_ENTER();

    if (m_matches.size() == 0 || m_actions.size() != 1)
    {
        return false;
    }

    return true;
}

void AclRuleL3::update(SubjectType, void *)
{
    // Do nothing
}


AclRulePfcwd::AclRulePfcwd(AclOrch *aclOrch, string rule, string table, acl_table_type_t type) :
        AclRuleL3(aclOrch, rule, table, type)
{
}

bool AclRulePfcwd::validateAddMatch(string attr_name, string attr_value)
{
    if (attr_name != MATCH_TC)
    {
        SWSS_LOG_ERROR("%s is not supported for the tables of type Pfcwd", attr_name.c_str());
        return false;
    }

    return AclRule::validateAddMatch(attr_name, attr_value);
}

AclRuleL3V6::AclRuleL3V6(AclOrch *aclOrch, string rule, string table, acl_table_type_t type) :
        AclRuleL3(aclOrch, rule, table, type)
{
}


bool AclRuleL3V6::validateAddMatch(string attr_name, string attr_value)
{
    if (attr_name == MATCH_DSCP)
    {
        SWSS_LOG_ERROR("DSCP match is not supported for the tables of type L3V6");
        return false;
    }
    if (attr_name == MATCH_SRC_IP || attr_name == MATCH_DST_IP)
    {
        SWSS_LOG_ERROR("IPv4 address match is not supported for the tables of type L3V6");
        return false;
    }

    return AclRule::validateAddMatch(attr_name, attr_value);
}


AclRuleMirror::AclRuleMirror(AclOrch *aclOrch, MirrorOrch *mirror, string rule, string table, acl_table_type_t type) :
        AclRule(aclOrch, rule, table, type),
        m_state(false),
        m_pMirrorOrch(mirror)
{
}

bool AclRuleMirror::validateAddAction(string attr_name, string attr_value)
{
    SWSS_LOG_ENTER();

    if (attr_name != ACTION_MIRROR_ACTION)
    {
        return false;
    }

    if (!m_pMirrorOrch->sessionExists(attr_value))
    {
        return false;
    }

    m_sessionName = attr_value;

    return true;
}

bool AclRuleMirror::validateAddMatch(string attr_name, string attr_value)
{
    if ((m_tableType == ACL_TABLE_L3 || m_tableType == ACL_TABLE_L3V6)
	&& attr_name == MATCH_DSCP)
    {
        SWSS_LOG_ERROR("DSCP match is not supported for the tables of type L3");
        return false;
    }

    return AclRule::validateAddMatch(attr_name, attr_value);
}

bool AclRuleMirror::validate()
{
    SWSS_LOG_ENTER();

    if (m_matches.size() == 0 || m_sessionName.empty())
    {
        return false;
    }

    return true;
}

bool AclRuleMirror::create()
{
    SWSS_LOG_ENTER();

    sai_attribute_value_t value;
    bool state = false;
    sai_object_id_t oid = SAI_NULL_OBJECT_ID;

    if (!m_pMirrorOrch->getSessionState(m_sessionName, state))
    {
        throw runtime_error("Failed to get mirror session state");
    }

    // Increase session reference count regardless of state to deny
    // attempt to remove mirror session with attached ACL rules.
    if (!m_pMirrorOrch->increaseRefCount(m_sessionName))
    {
        throw runtime_error("Failed to increase mirror session reference count");
    }

    if (!state)
    {
        return true;
    }

    if (!m_pMirrorOrch->getSessionOid(m_sessionName, oid))
    {
        throw runtime_error("Failed to get mirror session OID");
    }

    value.aclaction.enable = true;
    value.aclaction.parameter.objlist.list = &oid;
    value.aclaction.parameter.objlist.count = 1;

    m_actions.clear();
    m_actions[SAI_ACL_ENTRY_ATTR_ACTION_MIRROR_INGRESS] = value;

    if (!AclRule::create())
    {
        return false;
    }

    m_state = true;

    return true;
}

bool AclRuleMirror::remove()
{
    if (!m_state)
    {
        return true;
    }

    if (!AclRule::remove())
    {
        return false;
    }

    if (!m_pMirrorOrch->decreaseRefCount(m_sessionName))
    {
        throw runtime_error("Failed to decrease mirror session reference count");
    }

    m_state = false;

    return true;
}

void AclRuleMirror::update(SubjectType type, void *cntx)
{
    if (type != SUBJECT_TYPE_MIRROR_SESSION_CHANGE)
    {
        return;
    }

    MirrorSessionUpdate *update = static_cast<MirrorSessionUpdate *>(cntx);

    if (m_sessionName != update->name)
    {
        return;
    }

    if (update->active)
    {
        SWSS_LOG_INFO("Activating mirroring ACL %s for session %s", m_id.c_str(), m_sessionName.c_str());
        create();
    }
    else
    {
        // Store counters before deactivating ACL rule
        counters += getCounters();

        SWSS_LOG_INFO("Deactivating mirroring ACL %s for session %s", m_id.c_str(), m_sessionName.c_str());
        remove();
    }
}

bool AclTable::validate()
{
    // Control plane ACLs are handled by a separate process
    if (type == ACL_TABLE_UNKNOWN || type == ACL_TABLE_CTRLPLANE) return false;
    if (ports.empty()) return false;
    return true;
}

bool AclTable::create()
{
    SWSS_LOG_ENTER();

    if (stage == ACL_STAGE_UNKNOWN)
    {
        SWSS_LOG_ERROR("Unknown ACL stage for ACL table %s", id.c_str());
        return false;
    }

    sai_attribute_t attr;
    vector<sai_attribute_t> table_attrs;

    int32_t range_types_list[] =
        { SAI_ACL_RANGE_TYPE_L4_DST_PORT_RANGE,
          SAI_ACL_RANGE_TYPE_L4_SRC_PORT_RANGE
        };

    set<sai_acl_bind_point_type_t> binds;
    for (const auto& portid_pair : ports)
    {
        Port port;
        if (!gPortsOrch->getPort(portid_pair.first, port))
        {
         continue;
        }

        switch (port.m_type)
        {
        case Port::PHY:
            binds.insert(SAI_ACL_BIND_POINT_TYPE_PORT);
            break;
        case Port::VLAN:
            binds.insert(SAI_ACL_BIND_POINT_TYPE_VLAN);
            break;
        case Port::LAG:
            binds.insert(SAI_ACL_BIND_POINT_TYPE_LAG);
            break;
        default:
            return SAI_STATUS_FAILURE;
        }
    }

    vector<int32_t> bpoint_list;
    for (auto bind : binds)
    {
        bpoint_list.push_back(bind);
    }

    attr.id = SAI_ACL_TABLE_ATTR_ACL_BIND_POINT_TYPE_LIST;
    attr.value.s32list.count = static_cast<uint32_t>(bpoint_list.size());
    attr.value.s32list.list = bpoint_list.data();
    table_attrs.push_back(attr);

    if (type == ACL_TABLE_PFCWD)
    {
        attr.id = SAI_ACL_TABLE_ATTR_FIELD_TC;
        attr.value.booldata = true;
        table_attrs.push_back(attr);

        attr.id = SAI_ACL_TABLE_ATTR_ACL_STAGE;
        attr.value.s32 = stage == ACL_STAGE_INGRESS ? SAI_ACL_STAGE_INGRESS : SAI_ACL_STAGE_EGRESS;
        table_attrs.push_back(attr);

        sai_status_t status = sai_acl_api->create_acl_table(&m_oid, gSwitchId, (uint32_t)table_attrs.size(), table_attrs.data());

        if (status == SAI_STATUS_SUCCESS)
        {
            gCrmOrch->incCrmAclUsedCounter(CrmResourceType::CRM_ACL_TABLE, (sai_acl_stage_t) attr.value.s32, SAI_ACL_BIND_POINT_TYPE_PORT);
        }

        return status == SAI_STATUS_SUCCESS;
    }

    attr.id = SAI_ACL_TABLE_ATTR_FIELD_ETHER_TYPE;
    attr.value.booldata = true;
    table_attrs.push_back(attr);

    attr.id = SAI_ACL_TABLE_ATTR_FIELD_ACL_IP_TYPE;
    attr.value.booldata = true;
    table_attrs.push_back(attr);

    attr.id = SAI_ACL_TABLE_ATTR_FIELD_IP_PROTOCOL;
    attr.value.booldata = true;
    table_attrs.push_back(attr);

    if (type == ACL_TABLE_L3V6)
    {
        attr.id = SAI_ACL_TABLE_ATTR_FIELD_SRC_IPV6;
        attr.value.booldata = true;
        table_attrs.push_back(attr);

        attr.id = SAI_ACL_TABLE_ATTR_FIELD_DST_IPV6;
        attr.value.booldata = true;
        table_attrs.push_back(attr);
    }
    else
    {
        attr.id = SAI_ACL_TABLE_ATTR_FIELD_SRC_IP;
        attr.value.booldata = true;
        table_attrs.push_back(attr);

        attr.id = SAI_ACL_TABLE_ATTR_FIELD_DST_IP;
        attr.value.booldata = true;
        table_attrs.push_back(attr);
    }
    attr.id = SAI_ACL_TABLE_ATTR_FIELD_L4_SRC_PORT;
    attr.value.booldata = true;
    table_attrs.push_back(attr);

    attr.id = SAI_ACL_TABLE_ATTR_FIELD_L4_DST_PORT;
    attr.value.booldata = true;
    table_attrs.push_back(attr);

    attr.id = SAI_ACL_TABLE_ATTR_FIELD_TCP_FLAGS;
    attr.value.booldata = true;
    table_attrs.push_back(attr);

    attr.id = SAI_ACL_TABLE_ATTR_FIELD_TC;
    attr.value.booldata = true;
    table_attrs.push_back(attr);

    if(stage == ACL_STAGE_INGRESS)
    {
        attr.id = SAI_ACL_TABLE_ATTR_FIELD_ACL_RANGE_TYPE;
        attr.value.s32list.count = (uint32_t)(sizeof(range_types_list) / sizeof(range_types_list[0]));
        attr.value.s32list.list = range_types_list;
        table_attrs.push_back(attr);
    }

    attr.id = SAI_ACL_TABLE_ATTR_ACL_STAGE;
    attr.value.s32 = stage == ACL_STAGE_INGRESS ? SAI_ACL_STAGE_INGRESS : SAI_ACL_STAGE_EGRESS;
    table_attrs.push_back(attr);

    if (type == ACL_TABLE_MIRROR)
    {
        attr.id = SAI_ACL_TABLE_ATTR_FIELD_DSCP;
        attr.value.booldata = true;
        table_attrs.push_back(attr);
    }

    sai_status_t status = sai_acl_api->create_acl_table(&m_oid, gSwitchId, (uint32_t)table_attrs.size(), table_attrs.data());

    if (status == SAI_STATUS_SUCCESS)
    {
        gCrmOrch->incCrmAclUsedCounter(CrmResourceType::CRM_ACL_TABLE, (sai_acl_stage_t) attr.value.s32, SAI_ACL_BIND_POINT_TYPE_PORT);
    }

    return status == SAI_STATUS_SUCCESS;
}

bool AclTable::bind(sai_object_id_t portOid)
{
    SWSS_LOG_ENTER();

    assert(ports.find(portOid) != ports.end());

    sai_object_id_t group_member_oid;
    if (!gPortsOrch->bindAclTable(portOid, m_oid, group_member_oid, stage))
    {
        return false;
    }

    ports[portOid] = group_member_oid;

    return true;
}

bool AclTable::unbind(sai_object_id_t portOid)
{
    SWSS_LOG_ENTER();

    sai_object_id_t member = ports[portOid];
    sai_status_t status = sai_acl_api->remove_acl_table_group_member(member);
    if (status != SAI_STATUS_SUCCESS) {
        SWSS_LOG_ERROR("Failed to unbind table %lu as member %lu from ACL table: %d",
                m_oid, member, status);
        return false;
    }
    return true;
}

bool AclTable::bind()
{
    SWSS_LOG_ENTER();

    for (const auto& portpair: ports)
    {
        sai_object_id_t portOid = portpair.first;
        bool suc = bind(portOid);
        if (!suc) return false;
    }
    return true;
}

bool AclTable::unbind()
{
    SWSS_LOG_ENTER();

    for (const auto& portpair: ports)
    {
        sai_object_id_t portOid = portpair.first;
        bool suc = unbind(portOid);
        if (!suc) return false;
    }
    return true;
}

void AclTable::link(sai_object_id_t portOid)
{
    SWSS_LOG_ENTER();

    ports.emplace(portOid, SAI_NULL_OBJECT_ID);
}

bool AclTable::add(shared_ptr<AclRule> newRule)
{
    SWSS_LOG_ENTER();

    string rule_id = newRule->getId();
    auto ruleIter = rules.find(rule_id);
    if (ruleIter != rules.end())
    {
        // If ACL rule already exists, delete it first
        if (ruleIter->second->remove())
        {
            rules.erase(ruleIter);
            SWSS_LOG_NOTICE("Successfully deleted ACL rule: %s", rule_id.c_str());
        }
    }

    if (newRule->create())
    {
        rules[rule_id] = newRule;
        SWSS_LOG_NOTICE("Successfully created ACL rule %s in table %s", rule_id.c_str(), id.c_str());
        return true;
    }
    else
    {
        SWSS_LOG_ERROR("Failed to create rule in table %s", id.c_str());
        return false;
    }
}

bool AclTable::remove(string rule_id)
{
    SWSS_LOG_ENTER();

    auto ruleIter = rules.find(rule_id);
    if (ruleIter != rules.end())
    {
        if (ruleIter->second->remove())
        {
            rules.erase(ruleIter);
            SWSS_LOG_NOTICE("Successfully deleted ACL rule %s", rule_id.c_str());
            return true;
        }
        else
        {
            SWSS_LOG_ERROR("Failed to delete ACL rule: %s", rule_id.c_str());
            return false;
        }
    }
    else
    {
        SWSS_LOG_WARN("Skip deleting ACL rule. Unknown rule %s", rule_id.c_str());
        return true;
    }
}

bool AclTable::clear()
{
    SWSS_LOG_ENTER();

    for (auto& rulepair: rules)
    {
        auto& rule = *rulepair.second;
        bool suc = rule.remove();
        if (!suc)
        {
            SWSS_LOG_ERROR("Failed to delete existing ACL rule %s when removing the ACL table %s", rule.getId().c_str(), id.c_str());
            return false;
        }
    }
    rules.clear();
    return true;
}

AclRuleCounters AclRuleMirror::getCounters()
{
    AclRuleCounters cnt(counters);

    if (m_state)
    {
        cnt += AclRule::getCounters();
    }

    return cnt;
}

AclRuleDTelFlowWatchList::AclRuleDTelFlowWatchList(AclOrch *aclOrch, DTelOrch *dtel, string rule, string table, acl_table_type_t type) :
        AclRule(aclOrch, rule, table, type),
        m_pDTelOrch(dtel)
{
}

bool AclRuleDTelFlowWatchList::validateAddAction(string attr_name, string attr_val)
{
    SWSS_LOG_ENTER();

    sai_attribute_value_t value;
    string attr_value = toUpper(attr_val);
    sai_object_id_t session_oid;

    if (!m_pDTelOrch ||
        (attr_name != ACTION_DTEL_FLOW_OP && 
        attr_name != ACTION_DTEL_INT_SESSION &&
        attr_name != ACTION_DTEL_FLOW_SAMPLE_PERCENT &&
        attr_name != ACTION_DTEL_REPORT_ALL_PACKETS))
    {
        return false;
    }


    if (attr_name == ACTION_DTEL_FLOW_OP)
    {
        auto it = aclDTelFlowOpTypeLookup.find(attr_value);

        if (it == aclDTelFlowOpTypeLookup.end())
        {
            return false;
        }

        value.aclaction.parameter.s32 = it->second;

        if (attr_value == DTEL_FLOW_OP_INT)
        {
            INT_enabled = true;
        }
        else
        {
            INT_enabled = false;
        }
    }

    if (attr_name == ACTION_DTEL_INT_SESSION)
    {
        m_intSessionId = attr_value;

        bool ret = m_pDTelOrch->getINTSessionOid(attr_value, session_oid);
        if (!ret)
        {
            SWSS_LOG_ERROR("Invalid INT session id %s used for ACL action", m_intSessionId.c_str());
            return false;
        }

        value.aclaction.parameter.oid = session_oid;

        // Increase session reference count regardless of state to deny
        // attempt to remove INT session with attached ACL rules.
        if (!m_pDTelOrch->increaseINTSessionRefCount(m_intSessionId))
        {
            SWSS_LOG_ERROR("Failed to increase INT session %s reference count", m_intSessionId.c_str());
            return false;
        }
    }

    if (attr_name == ACTION_DTEL_FLOW_SAMPLE_PERCENT)
    {
        value.aclaction.parameter.u8 = to_uint<uint8_t>(attr_value);
    }

    value.aclaction.enable = true;

    if (attr_name == ACTION_DTEL_REPORT_ALL_PACKETS)
    {
        value.aclaction.parameter.booldata = (attr_value == DTEL_ENABLED) ? true : false;
        value.aclaction.enable = (attr_value == DTEL_ENABLED) ? true : false;
    }
    
    m_actions[aclDTelActionLookup[attr_name]] = value;

    return true;
}

bool AclRuleDTelFlowWatchList::validate()
{
    SWSS_LOG_ENTER();

    if(!m_pDTelOrch)
    {
        return false;
    }

    if (m_matches.size() == 0 || m_actions.size() == 0)
    {
        return false;
    }

    return true;
}


bool AclRuleDTelFlowWatchList::remove()
{
    if (!m_pDTelOrch)
    {
        return false;
    }

    if (!AclRule::remove())
    {
        return false;
    }

    if (INT_enabled)
    {
        if (!m_pDTelOrch->decreaseINTSessionRefCount(m_intSessionId))
        {
            SWSS_LOG_ERROR("Could not decrement INT session %s reference count", m_intSessionId.c_str());
            return false;
        }
    }

    return true;
}

void AclRuleDTelFlowWatchList::update(SubjectType type, void *cntx)
{
    sai_attribute_value_t value;
    sai_object_id_t session_oid = SAI_NULL_OBJECT_ID;

    if (!m_pDTelOrch)
    {
        return false;
    }

    if (type != SUBJECT_TYPE_INT_SESSION_CHANGE || !INT_enabled)
    {
        return;
    }

    DTelINTSessionUpdate *update = static_cast<DTelINTSessionUpdate *>(cntx);

    if (m_intSessionId != update->session_id)
    {
        return;
    }

    if (update->active)
    {
        SWSS_LOG_INFO("Activating INT watchlist %s for session %s", m_id.c_str(), m_intSessionId.c_str());

        bool ret = m_pDTelOrch->getINTSessionOid(m_intSessionId, session_oid);
        if (!ret)
        {
            SWSS_LOG_ERROR("Invalid INT session id used for ACL action");
            return;
        }

        value.aclaction.enable = true;
        value.aclaction.parameter.oid = session_oid;

        // Increase session reference count regardless of state to deny
        // attempt to remove INT session with attached ACL rules.
        if (!m_pDTelOrch->increaseINTSessionRefCount(m_intSessionId))
        {
            throw runtime_error("Failed to increase INT session reference count");
        }

        m_actions[SAI_ACL_ENTRY_ATTR_ACTION_DTEL_INT_SESSION] = value;

        create();
    }
    else
    {
        SWSS_LOG_INFO("Deactivating INT watchlist %s for session %s", m_id.c_str(), m_intSessionId.c_str());
        remove();
    }
}

AclRuleDTelDropWatchList::AclRuleDTelDropWatchList(AclOrch *aclOrch, DTelOrch *dtel, string rule, string table, acl_table_type_t type) :
        AclRule(aclOrch, rule, table, type),
        m_pDTelOrch(dtel)
{
}

bool AclRuleDTelDropWatchList::validateAddAction(string attr_name, string attr_val)
{
    SWSS_LOG_ENTER();

    if (!m_pDTelOrch)
    {
        return false;
    }

    sai_attribute_value_t value;
    string attr_value = toUpper(attr_val);

    if (attr_name != ACTION_DTEL_DROP_REPORT_ENABLE)
    {
        return false;
    }


    value.aclaction.parameter.booldata = (attr_value == DTEL_ENABLED) ? true : false;
    value.aclaction.enable = (attr_value == DTEL_ENABLED) ? true : false;
    
    m_actions[aclDTelActionLookup[attr_name]] = value;

    return true;
}

bool AclRuleDTelDropWatchList::validate()
{
    SWSS_LOG_ENTER();

    if (!m_pDTelOrch)
    {
        return false;
    }

    if (m_matches.size() == 0 || m_actions.size() == 0)
    {
        return false;
    }

    return true;
}

void AclRuleDTelDropWatchList::update(SubjectType, void *)
{
    // Do nothing
}

AclRange::AclRange(sai_acl_range_type_t type, sai_object_id_t oid, int min, int max):
    m_oid(oid), m_refCnt(0), m_min(min), m_max(max), m_type(type)
{
    SWSS_LOG_ENTER();
}

AclRange *AclRange::create(sai_acl_range_type_t type, int min, int max)
{
    SWSS_LOG_ENTER();
    sai_status_t status;
    sai_object_id_t range_oid = SAI_NULL_OBJECT_ID;

    acl_range_properties_t rangeProperties = make_tuple(type, min, max);
    auto range_it = m_ranges.find(rangeProperties);
    if(range_it == m_ranges.end())
    {
        sai_attribute_t attr;
        vector<sai_attribute_t> range_attrs;

        // work around to avoid syncd termination on SAI error due to max count of ranges reached
        // can be removed when syncd start passing errors to the SAI callers
        char *platform = getenv("onie_platform");
        if (platform && strstr(platform, MLNX_PLATFORM_SUBSTRING))
        {
            if (m_ranges.size() >= MLNX_MAX_RANGES_COUNT)
            {
                SWSS_LOG_ERROR("Maximum numbers of ACL ranges reached");
                return NULL;
            }
        }

        attr.id = SAI_ACL_RANGE_ATTR_TYPE;
        attr.value.s32 = type;
        range_attrs.push_back(attr);

        attr.id = SAI_ACL_RANGE_ATTR_LIMIT;
        attr.value.u32range.min = min;
        attr.value.u32range.max = max;
        range_attrs.push_back(attr);

        status = sai_acl_api->create_acl_range(&range_oid, gSwitchId, (uint32_t)range_attrs.size(), range_attrs.data());
        if (status != SAI_STATUS_SUCCESS)
        {
            SWSS_LOG_ERROR("Failed to create range object");
            return NULL;
        }

        SWSS_LOG_INFO("Created ACL Range object. Type: %d, range %d-%d, oid: %lX", type, min, max, range_oid);
        m_ranges[rangeProperties] = new AclRange(type, range_oid, min, max);

        range_it = m_ranges.find(rangeProperties);
    }
    else
    {
        SWSS_LOG_INFO("Reusing range object oid %lX ref count increased to %d", range_it->second->m_oid, range_it->second->m_refCnt);
    }

    // increase range reference count
    range_it->second->m_refCnt++;

    return range_it->second;
}

bool AclRange::remove(sai_acl_range_type_t type, int min, int max)
{
    SWSS_LOG_ENTER();

    auto range_it = m_ranges.find(make_tuple(type, min, max));

    if(range_it == m_ranges.end())
    {
        return false;
    }

    return range_it->second->remove();
}

bool AclRange::remove(sai_object_id_t *oids, int oidsCnt)
{
    SWSS_LOG_ENTER();

    for (int oidIdx = 0; oidIdx < oidsCnt; oidsCnt++)
    {
        for (auto it : m_ranges)
        {
            if (it.second->m_oid == oids[oidsCnt])
            {
                return it.second->remove();
            }
        }
    }

    return false;
}

bool AclRange::remove()
{
    SWSS_LOG_ENTER();

    if ((--m_refCnt) < 0)
    {
        throw runtime_error("Invalid ACL Range refCnt!");
    }

    if (m_refCnt == 0)
    {
        SWSS_LOG_INFO("Range object oid %lX ref count is %d, removing..", m_oid, m_refCnt);
        if (sai_acl_api->remove_acl_range(m_oid) != SAI_STATUS_SUCCESS)
        {
            SWSS_LOG_ERROR("Failed to delete ACL Range object oid: %lX", m_oid);
            return false;
        }
        auto range_it = m_ranges.find(make_tuple(m_type, m_min, m_max));

        m_ranges.erase(range_it);
        delete this;
    }
    else
    {
        SWSS_LOG_INFO("Range object oid %lX ref count decreased to %d", m_oid, m_refCnt);
    }

    return true;
}

AclOrch::AclOrch(DBConnector *db, vector<string> tableNames, PortsOrch *portOrch, MirrorOrch *mirrorOrch, NeighOrch *neighOrch, RouteOrch *routeOrch, DTelOrch *dtelOrch) :
        Orch(db, tableNames),
        m_mirrorOrch(mirrorOrch),
        m_neighOrch(neighOrch),
        m_routeOrch(routeOrch),
        m_dTelOrch(dtelOrch)
{
    SWSS_LOG_ENTER();

    sai_attribute_t attrs[2];
    attrs[0].id = SAI_SWITCH_ATTR_ACL_ENTRY_MINIMUM_PRIORITY;
    attrs[1].id = SAI_SWITCH_ATTR_ACL_ENTRY_MAXIMUM_PRIORITY;

    sai_status_t status = sai_switch_api->get_switch_attribute(gSwitchId, 2, attrs);
    if (status == SAI_STATUS_SUCCESS)
    {
        SWSS_LOG_NOTICE("Get ACL entry priority values, min: %u, max: %u", attrs[0].value.u32, attrs[1].value.u32);
        AclRule::setRulePriorities(attrs[0].value.u32, attrs[1].value.u32);
    }
    else
    {
        SWSS_LOG_ERROR("Failed to get ACL entry priority min/max values, rv:%d", status);
        throw "AclOrch initialization failure";
    }

    m_mirrorOrch->attach(this);
    if (m_dTelOrch)
    {
        m_dTelOrch->attach(this);
    }

    // Should be initialized last to guaranty that object is
    // initialized before thread start.
    auto interv = timespec { .tv_sec = COUNTERS_READ_INTERVAL, .tv_nsec = 0 };
    auto timer = new SelectableTimer(interv);
    auto executor = new ExecutableTimer(timer, this);
    Orch::addExecutor("", executor);
    timer->start();

    createDTelWatchListTables();
}

AclOrch::~AclOrch()
{
    m_mirrorOrch->detach(this);

    if(m_dTelOrch)
    {
        m_dTelOrch->detach(this);
    }

    m_bCollectCounters = false;
    m_sleepGuard.notify_all();

    deleteDTelWatchListTables();
}

void AclOrch::update(SubjectType type, void *cntx)
{
    SWSS_LOG_ENTER();

    if (type != SUBJECT_TYPE_MIRROR_SESSION_CHANGE && type != SUBJECT_TYPE_INT_SESSION_CHANGE)
    {
        return;
    }

    unique_lock<mutex> lock(m_countersMutex);

    for (const auto& table : m_AclTables)
    {
        for (auto& rule : table.second.rules)
        {
            rule.second->update(type, cntx);
        }
    }
}

void AclOrch::doTask(Consumer &consumer)
{
    SWSS_LOG_ENTER();

    if (!gPortsOrch->isInitDone())
    {
        return;
    }

    string table_name = consumer.getTableName();

    if (table_name == CFG_ACL_TABLE_NAME)
    {
        unique_lock<mutex> lock(m_countersMutex);
        doAclTableTask(consumer);
    }
    else if (table_name == CFG_ACL_RULE_TABLE_NAME)
    {
        unique_lock<mutex> lock(m_countersMutex);
        doAclRuleTask(consumer);
    }
    else
    {
        SWSS_LOG_ERROR("Invalid table %s", table_name.c_str());
    }
}

bool AclOrch::addAclTable(AclTable &newTable, string table_id)
{
    SWSS_LOG_ENTER();

    sai_object_id_t table_oid = getTableById(table_id);

    if (table_oid != SAI_NULL_OBJECT_ID)
    {
        /* If ACL table exists, remove the table first.*/
        if (!removeAclTable(table_id))
        {
            SWSS_LOG_ERROR("Fail to remove the exsiting ACL table %s when try to add the new one.", table_id.c_str());
            return false;
        }
    }

    if (createBindAclTable(newTable, table_oid))
    {
        m_AclTables[table_oid] = newTable;
        SWSS_LOG_NOTICE("Successfully created ACL table %s, oid: %lX", newTable.description.c_str(), table_oid);
        return true;
    }
    else
    {
        SWSS_LOG_ERROR("Failed to create table %s", table_id.c_str());
        return false;
    }
}

bool AclOrch::removeAclTable(string table_id)
{
    SWSS_LOG_ENTER();

    sai_object_id_t table_oid = getTableById(table_id);
    if (table_oid == SAI_NULL_OBJECT_ID)
    {
        SWSS_LOG_WARN("Skip deleting ACL table %s. Table does not exist.", table_id.c_str());
        return true;
    }

    /* If ACL rules associate with this table, remove the rules first.*/
    bool suc = m_AclTables[table_oid].clear();
    if (!suc) return false;

    if (deleteUnbindAclTable(table_oid) == SAI_STATUS_SUCCESS)
    {
        SWSS_LOG_NOTICE("Successfully deleted ACL table %s", table_id.c_str());
        m_AclTables.erase(table_oid);

        sai_acl_stage_t stage = (m_AclTables[table_oid].stage == ACL_STAGE_INGRESS) ? SAI_ACL_STAGE_INGRESS : SAI_ACL_STAGE_EGRESS;
        gCrmOrch->decCrmAclUsedCounter(CrmResourceType::CRM_ACL_TABLE, stage, SAI_ACL_BIND_POINT_TYPE_PORT, table_oid);

        return true;
    }
    else
    {
        SWSS_LOG_ERROR("Failed to delete ACL table %s.", table_id.c_str());
        return false;
    }
}

bool AclOrch::addAclRule(shared_ptr<AclRule> newRule, string table_id)
{
    sai_object_id_t table_oid = getTableById(table_id);
    if (table_oid == SAI_NULL_OBJECT_ID)
    {
        SWSS_LOG_ERROR("Failed to add ACL rule in ACL table %s. Table doesn't exist", table_id.c_str());
        return false;
    }

    return m_AclTables[table_oid].add(newRule);
}

bool AclOrch::removeAclRule(string table_id, string rule_id)
{
    sai_object_id_t table_oid = getTableById(table_id);
    if (table_oid == SAI_NULL_OBJECT_ID)
    {
        SWSS_LOG_WARN("Skip removing rule %s from ACL table %s. Table does not exist", rule_id.c_str(), table_id.c_str());
        return true;
    }

    return m_AclTables[table_oid].remove(rule_id);
}

void AclOrch::doAclTableTask(Consumer &consumer)
{
    SWSS_LOG_ENTER();

    auto it = consumer.m_toSync.begin();
    while (it != consumer.m_toSync.end())
    {
        KeyOpFieldsValuesTuple t = it->second;
        string key = kfvKey(t);
        size_t found = key.find('|');
        string table_id = key.substr(0, found);
        string op = kfvOp(t);

        SWSS_LOG_DEBUG("OP: %s, TABLE_ID: %s", op.c_str(), table_id.c_str());

        if (op == SET_COMMAND)
        {
            AclTable newTable;
            bool bAllAttributesOk = true;

            for (auto itp : kfvFieldsValues(t))
            {
                newTable.id = table_id;

                string attr_name = toUpper(fvField(itp));
                string attr_value = fvValue(itp);

                SWSS_LOG_DEBUG("TABLE ATTRIBUTE: %s : %s", attr_name.c_str(), attr_value.c_str());

                if (attr_name == TABLE_DESCRIPTION)
                {
                    newTable.description = attr_value;
                }
                else if (attr_name == TABLE_TYPE)
                {
                    if (!processAclTableType(attr_value, newTable.type))
                    {
                        SWSS_LOG_ERROR("Failed to process table type for table %s", table_id.c_str());
                        bAllAttributesOk = false;
                        break;
                    }
                }
                else if (attr_name == TABLE_PORTS)
                {
                    bool suc = processPorts(attr_value, [&](sai_object_id_t portOid) {
                        newTable.link(portOid);
                    });

                    if (!suc)
                    {
                        SWSS_LOG_ERROR("Failed to process table ports for table %s", table_id.c_str());
                        bAllAttributesOk = false;
                        break;
                    }
                }
                else if (attr_name == TABLE_STAGE)
                {
                   if (!processAclTableStage(attr_value, newTable.stage))
                   {
                       SWSS_LOG_ERROR("Failed to process table stage for table %s", table_id.c_str());
                       bAllAttributesOk = false;
                       break;
                   }
                }
                else
                {
                    SWSS_LOG_ERROR("Unknown table attribute '%s'", attr_name.c_str());
                    bAllAttributesOk = false;
                    break;
                }
            }
            // validate and create ACL Table
            if (bAllAttributesOk && newTable.validate())
            {
                if (addAclTable(newTable, table_id))
                    it = consumer.m_toSync.erase(it);
                else
                    it++;
            }
            else
            {
                it = consumer.m_toSync.erase(it);
                SWSS_LOG_ERROR("Failed to create ACL table. Table configuration is invalid");
            }
        }
        else if (op == DEL_COMMAND)
        {
            if (removeAclTable(table_id))
                it = consumer.m_toSync.erase(it);
            else
                it++;
        }
        else
        {
            it = consumer.m_toSync.erase(it);
            SWSS_LOG_ERROR("Unknown operation type %s", op.c_str());
        }
    }
}

void AclOrch::doAclRuleTask(Consumer &consumer)
{
    SWSS_LOG_ENTER();

    auto it = consumer.m_toSync.begin();
    while (it != consumer.m_toSync.end())
    {
        KeyOpFieldsValuesTuple t = it->second;
        string key = kfvKey(t);
        size_t found = key.find('|');
        string table_id = key.substr(0, found);
        string rule_id = key.substr(found + 1);
        string op = kfvOp(t);

        SWSS_LOG_INFO("OP: %s, TABLE_ID: %s, RULE_ID: %s", op.c_str(), table_id.c_str(), rule_id.c_str());

        if (op == SET_COMMAND)
        {
            bool bAllAttributesOk = true;
            shared_ptr<AclRule> newRule;
            sai_object_id_t table_oid = getTableById(table_id);

            /* ACL table is not yet created */
            /* TODO: Remove ACL_TABLE_UNKNOWN as a table with this type cannot be successfully created */
            if (table_oid == SAI_NULL_OBJECT_ID || m_AclTables[table_oid].type == ACL_TABLE_UNKNOWN)
            {
                SWSS_LOG_INFO("Wait for ACL table %s to be created", table_id.c_str());
                it++;
                continue;
            }

<<<<<<< HEAD
            newRule = AclRule::makeShared(m_AclTables[table_oid].type, this, m_mirrorOrch, rule_id, table_id, t);
=======
            if (bAllAttributesOk)
            {
                newRule = AclRule::makeShared(m_AclTables[table_oid].type, this, m_mirrorOrch, m_dTelOrch, rule_id, table_id, t);
>>>>>>> bd2bf438

            for (const auto& itr : kfvFieldsValues(t))
            {
                string attr_name = toUpper(fvField(itr));
                string attr_value = fvValue(itr);

                SWSS_LOG_INFO("ATTRIBUTE: %s %s", attr_name.c_str(), attr_value.c_str());

                if (newRule->validateAddPriority(attr_name, attr_value))
                {
                    SWSS_LOG_INFO("Added priority attribute");
                }
                else if (newRule->validateAddMatch(attr_name, attr_value))
                {
                    SWSS_LOG_INFO("Added match attribute '%s'", attr_name.c_str());
                }
                else if (newRule->validateAddAction(attr_name, attr_value))
                {
                    SWSS_LOG_INFO("Added action attribute '%s'", attr_name.c_str());
                }
                else
                {
                    SWSS_LOG_ERROR("Unknown or invalid rule attribute '%s : %s'", attr_name.c_str(), attr_value.c_str());
                    bAllAttributesOk = false;
                    break;
                }
            }

            // validate and create ACL rule
            if (bAllAttributesOk && newRule->validate())
            {
                if(addAclRule(newRule, table_id))
                    it = consumer.m_toSync.erase(it);
                else
                    it++;
            }
            else
            {
                it = consumer.m_toSync.erase(it);
                SWSS_LOG_ERROR("Failed to create ACL rule. Rule configuration is invalid");
            }
        }
        else if (op == DEL_COMMAND)
        {
            if(removeAclRule(table_id, rule_id))
                it = consumer.m_toSync.erase(it);
            else
                it++;
        }
        else
        {
            it = consumer.m_toSync.erase(it);
            SWSS_LOG_ERROR("Unknown operation type %s", op.c_str());
        }
    }
}

bool AclOrch::processPorts(string portsList, std::function<void (sai_object_id_t)> inserter)
{
    SWSS_LOG_ENTER();

    vector<string> strList;

    SWSS_LOG_INFO("Processing ACL table port list %s", portsList.c_str());

    split(portsList, strList, ',');

    set<string> strSet(strList.begin(), strList.end());

    if (strList.size() != strSet.size())
    {
        SWSS_LOG_ERROR("Failed to process port list. Duplicate port entry");
        return false;
    }

    if (strList.empty())
    {
        SWSS_LOG_ERROR("Failed to process port list. List is empty");
        return false;
    }

    for (const auto& alias : strList)
    {
        Port port;
        if (!gPortsOrch->getPort(alias, port))
        {
            SWSS_LOG_ERROR("Failed to process port. Port %s doesn't exist", alias.c_str());
            return false;
        }

        switch (port.m_type)
        {
        case Port::PHY:
            if (port.m_lag_member_id != SAI_NULL_OBJECT_ID)
            {
                SWSS_LOG_ERROR("Failed to process port. Bind table to LAG member %s is not allowed", alias.c_str());
                return false;
            }
            inserter(port.m_port_id);
            break;
        case Port::LAG:
            inserter(port.m_lag_id);
            break;
        case Port::VLAN:
            inserter(port.m_vlan_info.vlan_oid);
            break;
        default:
          SWSS_LOG_ERROR("Failed to process port. Incorrect port %s type %d", alias.c_str(), port.m_type);
          return false;
      }
    }

    return true;
}

bool AclOrch::processAclTableType(string type, acl_table_type_t &table_type)
{
    SWSS_LOG_ENTER();

    auto tt = aclTableTypeLookUp.find(toUpper(type));

    if (tt == aclTableTypeLookUp.end())
    {
        return false;
    }

    table_type = tt->second;

    return true;
}

bool AclOrch::processAclTableStage(string stage, acl_stage_type_t &acl_stage)
{
    SWSS_LOG_ENTER();

    auto iter = aclStageLookUp.find(toUpper(stage));

    if (iter == aclStageLookUp.end())
    {
        acl_stage = ACL_STAGE_UNKNOWN;
        return false;
    }

    acl_stage = iter->second;

    return true;
}



sai_object_id_t AclOrch::getTableById(string table_id)
{
    SWSS_LOG_ENTER();

    for (auto it : m_AclTables)
    {
        if (it.second.id == table_id)
        {
            return it.first;
        }
    }

    return SAI_NULL_OBJECT_ID;
}

bool AclOrch::createBindAclTable(AclTable &aclTable, sai_object_id_t &table_oid)
{
    SWSS_LOG_ENTER();

    bool suc = aclTable.create();
    if (!suc) return false;

    table_oid = aclTable.getOid();
    sai_status_t status = bindAclTable(table_oid, aclTable);
    if (status != SAI_STATUS_SUCCESS)
    {
        SWSS_LOG_ERROR("Failed to bind table %s to ports", aclTable.description.c_str());
        return false;
    }
    return true;
}

sai_status_t AclOrch::deleteUnbindAclTable(sai_object_id_t table_oid)
{
    SWSS_LOG_ENTER();
    sai_status_t status;

    if ((status = bindAclTable(table_oid, m_AclTables[table_oid], false)) != SAI_STATUS_SUCCESS)
    {
        SWSS_LOG_ERROR("Failed to unbind table %s", m_AclTables[table_oid].description.c_str());
        return status;
    }

    return sai_acl_api->remove_acl_table(table_oid);
}

void AclOrch::doTask(SelectableTimer &timer)
{
    SWSS_LOG_ENTER();

    for (auto& table_it : m_AclTables)
    {
        vector<swss::FieldValueTuple> values;

        for (auto rule_it : table_it.second.rules)
        {
            AclRuleCounters cnt = rule_it.second->getCounters();

            swss::FieldValueTuple fvtp("Packets", to_string(cnt.packets));
            values.push_back(fvtp);
            swss::FieldValueTuple fvtb("Bytes", to_string(cnt.bytes));
            values.push_back(fvtb);

            AclOrch::getCountersTable().set(table_it.second.id + ":" + rule_it.second->getId(), values, "");
        }
        values.clear();
    }
}

sai_status_t AclOrch::bindAclTable(sai_object_id_t table_oid, AclTable &aclTable, bool bind)
{
    SWSS_LOG_ENTER();

    sai_status_t status = SAI_STATUS_SUCCESS;

    SWSS_LOG_INFO("%s table %s to ports", bind ? "Bind" : "Unbind", aclTable.id.c_str());

    if (aclTable.ports.empty())
    {
        if (bind)
        {
            SWSS_LOG_ERROR("Port list is not configured for %s table", aclTable.id.c_str());
            return SAI_STATUS_FAILURE;
        }
        else
        {
            return SAI_STATUS_SUCCESS;
        }
    }

    if (bind)
    {
        aclTable.bind();
    }
    else
    {
        aclTable.unbind();
    }

    return status;
}

sai_status_t AclOrch::createDTelWatchListTables()
{
    SWSS_LOG_ENTER();

    AclTable flowWLTable, dropWLTable;
    sai_object_id_t table_oid;

    sai_status_t status;
    sai_attribute_t attr;
    vector<sai_attribute_t> table_attrs;

    /* Create Flow watchlist ACL table */

    flowWLTable.id = TABLE_TYPE_DTEL_FLOW_WATCHLIST;
    flowWLTable.type = ACL_TABLE_DTEL_FLOW_WATCHLIST;
    flowWLTable.description = "Dataplane Telemetry Flow Watchlist table";

    attr.id = SAI_ACL_TABLE_ATTR_ACL_STAGE;
    attr.value.s32 = SAI_ACL_STAGE_INGRESS;
    table_attrs.push_back(attr);

    attr.id = SAI_ACL_TABLE_ATTR_ACL_BIND_POINT_TYPE_LIST;
    vector<int32_t> bpoint_list;
    bpoint_list.push_back(SAI_ACL_BIND_POINT_TYPE_SWITCH);
    attr.value.s32list.count = 1;
    attr.value.s32list.list = bpoint_list.data();
    table_attrs.push_back(attr);

    attr.id = SAI_ACL_TABLE_ATTR_FIELD_ETHER_TYPE;
    attr.value.booldata = true;
    table_attrs.push_back(attr);

    attr.id = SAI_ACL_TABLE_ATTR_FIELD_SRC_IP;
    attr.value.booldata = true;
    table_attrs.push_back(attr);

    attr.id = SAI_ACL_TABLE_ATTR_FIELD_DST_IP;
    attr.value.booldata = true;
    table_attrs.push_back(attr);

    attr.id = SAI_ACL_TABLE_ATTR_FIELD_L4_SRC_PORT;
    attr.value.booldata = true;
    table_attrs.push_back(attr);

    attr.id = SAI_ACL_TABLE_ATTR_FIELD_L4_DST_PORT;
    attr.value.booldata = true;
    table_attrs.push_back(attr);

    attr.id = SAI_ACL_TABLE_ATTR_FIELD_IP_PROTOCOL;
    attr.value.booldata = true;
    table_attrs.push_back(attr);

    attr.id = SAI_ACL_TABLE_ATTR_FIELD_TUNNEL_VNI;
    attr.value.booldata = true;
    table_attrs.push_back(attr);

    attr.id = SAI_ACL_TABLE_ATTR_FIELD_INNER_ETHER_TYPE;
    attr.value.booldata = true;
    table_attrs.push_back(attr);

    attr.id = SAI_ACL_TABLE_ATTR_FIELD_INNER_SRC_IP;
    attr.value.booldata = true;
    table_attrs.push_back(attr);

    attr.id = SAI_ACL_TABLE_ATTR_FIELD_INNER_DST_IP;
    attr.value.booldata = true;
    table_attrs.push_back(attr);

    attr.id = SAI_ACL_TABLE_ATTR_ACL_ACTION_TYPE_LIST;
    int32_t acl_action_list[4];
    acl_action_list[0] = SAI_ACL_ACTION_TYPE_ACL_DTEL_FLOW_OP;
    acl_action_list[1] = SAI_ACL_ACTION_TYPE_DTEL_INT_SESSION;
    acl_action_list[2] = SAI_ACL_ACTION_TYPE_DTEL_REPORT_ALL_PACKETS;
    acl_action_list[3] = SAI_ACL_ACTION_TYPE_DTEL_FLOW_SAMPLE_PERCENT;
    attr.value.s32list.count = 4;
    attr.value.s32list.list = acl_action_list;
    table_attrs.push_back(attr);

    status = sai_acl_api->create_acl_table(&table_oid, gSwitchId, (uint32_t)table_attrs.size(), table_attrs.data());
    if (status != SAI_STATUS_SUCCESS)
    {
        SWSS_LOG_ERROR("Failed to create table %s", flowWLTable.description.c_str());
        return status;
    }

    m_AclTables[table_oid] = flowWLTable;
    SWSS_LOG_INFO("Successfully created ACL table %s, oid: %lX", flowWLTable.description.c_str(), table_oid);

    /* Create Drop watchlist ACL table */
    
    table_attrs.clear();

    dropWLTable.id = TABLE_TYPE_DTEL_DROP_WATCHLIST;
    dropWLTable.type = ACL_TABLE_DTEL_DROP_WATCHLIST;
    dropWLTable.description = "Dataplane Telemetry Drop Watchlist table";

    attr.id = SAI_ACL_TABLE_ATTR_ACL_STAGE;
    attr.value.s32 = SAI_ACL_STAGE_INGRESS;
    table_attrs.push_back(attr);

    attr.id = SAI_ACL_TABLE_ATTR_ACL_BIND_POINT_TYPE_LIST;
    bpoint_list.clear();
    bpoint_list.push_back(SAI_ACL_BIND_POINT_TYPE_SWITCH);
    attr.value.s32list.count = 1;
    attr.value.s32list.list = bpoint_list.data();
    table_attrs.push_back(attr);

    attr.id = SAI_ACL_TABLE_ATTR_FIELD_ETHER_TYPE;
    attr.value.booldata = true;
    table_attrs.push_back(attr);

    attr.id = SAI_ACL_TABLE_ATTR_FIELD_SRC_IP;
    attr.value.booldata = true;
    table_attrs.push_back(attr);

    attr.id = SAI_ACL_TABLE_ATTR_FIELD_DST_IP;
    attr.value.booldata = true;
    table_attrs.push_back(attr);

    attr.id = SAI_ACL_TABLE_ATTR_FIELD_L4_SRC_PORT;
    attr.value.booldata = true;
    table_attrs.push_back(attr);

    attr.id = SAI_ACL_TABLE_ATTR_FIELD_L4_DST_PORT;
    attr.value.booldata = true;
    table_attrs.push_back(attr);

    attr.id = SAI_ACL_TABLE_ATTR_FIELD_IP_PROTOCOL;
    attr.value.booldata = true;
    table_attrs.push_back(attr);

    attr.id = SAI_ACL_TABLE_ATTR_ACL_ACTION_TYPE_LIST;
    acl_action_list[0] = SAI_ACL_ACTION_TYPE_DTEL_DROP_REPORT_ENABLE;
    attr.value.s32list.count = 1;
    attr.value.s32list.list = acl_action_list;
    table_attrs.push_back(attr);

    status = sai_acl_api->create_acl_table(&table_oid, gSwitchId, (uint32_t)table_attrs.size(), table_attrs.data());
    if (status != SAI_STATUS_SUCCESS)
    {
        SWSS_LOG_ERROR("Failed to create table %s", dropWLTable.description.c_str());
        return status;
    }

    m_AclTables[table_oid] = dropWLTable;
    SWSS_LOG_INFO("Successfully created ACL table %s, oid: %lX", dropWLTable.description.c_str(), table_oid);

    return status;
}

sai_status_t AclOrch::deleteDTelWatchListTables()
{
    SWSS_LOG_ENTER();

    AclTable flowWLTable, dropWLTable;
    sai_object_id_t table_oid;
    string table_id = TABLE_TYPE_DTEL_FLOW_WATCHLIST;

    sai_status_t status;

    table_oid = getTableById(table_id);

    if (table_oid == SAI_NULL_OBJECT_ID)
    {
        SWSS_LOG_INFO("Failed to find ACL table %s", table_id.c_str());
        return SAI_STATUS_FAILURE;
    }

    status = sai_acl_api->remove_acl_table(table_oid);
    if (status != SAI_STATUS_SUCCESS)
    {
        SWSS_LOG_ERROR("Failed to delete table %s", table_id.c_str());
        return status;
    }

    m_AclTables.erase(table_oid);

    table_id = TABLE_TYPE_DTEL_DROP_WATCHLIST;

    table_oid = getTableById(table_id);

    if (table_oid == SAI_NULL_OBJECT_ID)
    {
        SWSS_LOG_INFO("Failed to find ACL table %s", table_id.c_str());
        return SAI_STATUS_FAILURE;
    }

    status = sai_acl_api->remove_acl_table(table_oid);
    if (status != SAI_STATUS_SUCCESS)
    {
        SWSS_LOG_ERROR("Failed to delete table %s", table_id.c_str());
        return status;
    }

    m_AclTables.erase(table_oid);

    return SAI_STATUS_SUCCESS;
}<|MERGE_RESOLUTION|>--- conflicted
+++ resolved
@@ -31,7 +31,6 @@
 
 acl_rule_attr_lookup_t aclMatchLookup =
 {
-<<<<<<< HEAD
     { MATCH_SRC_IP,            SAI_ACL_ENTRY_ATTR_FIELD_SRC_IP },
     { MATCH_DST_IP,            SAI_ACL_ENTRY_ATTR_FIELD_DST_IP },
     { MATCH_SRC_IPV6,          SAI_ACL_ENTRY_ATTR_FIELD_SRC_IPV6 },
@@ -46,25 +45,11 @@
     { MATCH_TC,                SAI_ACL_ENTRY_ATTR_FIELD_TC },
     { MATCH_L4_SRC_PORT_RANGE, (sai_acl_entry_attr_t)SAI_ACL_RANGE_TYPE_L4_SRC_PORT_RANGE },
     { MATCH_L4_DST_PORT_RANGE, (sai_acl_entry_attr_t)SAI_ACL_RANGE_TYPE_L4_DST_PORT_RANGE },
-=======
-    { MATCH_SRC_IP,                     SAI_ACL_ENTRY_ATTR_FIELD_SRC_IP },
-    { MATCH_DST_IP,                     SAI_ACL_ENTRY_ATTR_FIELD_DST_IP },
-    { MATCH_L4_SRC_PORT,                SAI_ACL_ENTRY_ATTR_FIELD_L4_SRC_PORT },
-    { MATCH_L4_DST_PORT,                SAI_ACL_ENTRY_ATTR_FIELD_L4_DST_PORT },
-    { MATCH_ETHER_TYPE,                 SAI_ACL_ENTRY_ATTR_FIELD_ETHER_TYPE },
-    { MATCH_IP_PROTOCOL,                SAI_ACL_ENTRY_ATTR_FIELD_IP_PROTOCOL },
-    { MATCH_TCP_FLAGS,                  SAI_ACL_ENTRY_ATTR_FIELD_TCP_FLAGS },
-    { MATCH_IP_TYPE,                    SAI_ACL_ENTRY_ATTR_FIELD_ACL_IP_TYPE },
-    { MATCH_DSCP,                       SAI_ACL_ENTRY_ATTR_FIELD_DSCP },
-    { MATCH_TC,                         SAI_ACL_ENTRY_ATTR_FIELD_TC },
-    { MATCH_L4_SRC_PORT_RANGE,          (sai_acl_entry_attr_t)SAI_ACL_RANGE_TYPE_L4_SRC_PORT_RANGE },
-    { MATCH_L4_DST_PORT_RANGE,          (sai_acl_entry_attr_t)SAI_ACL_RANGE_TYPE_L4_DST_PORT_RANGE },
-    { MATCH_TUNNEL_VNI,                 SAI_ACL_ENTRY_ATTR_FIELD_TUNNEL_VNI },
-    { MATCH_INNER_ETHER_TYPE,           SAI_ACL_ENTRY_ATTR_FIELD_INNER_ETHER_TYPE },
-    { MATCH_INNER_IP_PROTOCOL,          SAI_ACL_ENTRY_ATTR_FIELD_INNER_IP_PROTOCOL },
-    { MATCH_INNER_L4_SRC_PORT,          SAI_ACL_ENTRY_ATTR_FIELD_INNER_L4_SRC_PORT },
-    { MATCH_INNER_L4_DST_PORT,          SAI_ACL_ENTRY_ATTR_FIELD_INNER_L4_DST_PORT }
->>>>>>> bd2bf438
+    { MATCH_TUNNEL_VNI,        SAI_ACL_ENTRY_ATTR_FIELD_TUNNEL_VNI },
+    { MATCH_INNER_ETHER_TYPE,  SAI_ACL_ENTRY_ATTR_FIELD_INNER_ETHER_TYPE },
+    { MATCH_INNER_IP_PROTOCOL, SAI_ACL_ENTRY_ATTR_FIELD_INNER_IP_PROTOCOL },
+    { MATCH_INNER_L4_SRC_PORT, SAI_ACL_ENTRY_ATTR_FIELD_INNER_L4_SRC_PORT },
+    { MATCH_INNER_L4_DST_PORT, SAI_ACL_ENTRY_ATTR_FIELD_INNER_L4_DST_PORT }
 };
 
 acl_rule_attr_lookup_t aclL3ActionLookup =
@@ -93,17 +78,12 @@
 
 static acl_table_type_lookup_t aclTableTypeLookUp =
 {
-<<<<<<< HEAD
     { TABLE_TYPE_L3,        ACL_TABLE_L3 },
     { TABLE_TYPE_L3V6,      ACL_TABLE_L3V6 },
     { TABLE_TYPE_MIRROR,    ACL_TABLE_MIRROR },
-    { TABLE_TYPE_CTRLPLANE, ACL_TABLE_CTRLPLANE }
-=======
-    { TABLE_TYPE_L3,     ACL_TABLE_L3 },
-    { TABLE_TYPE_MIRROR, ACL_TABLE_MIRROR },
+    { TABLE_TYPE_CTRLPLANE, ACL_TABLE_CTRLPLANE },
     { TABLE_TYPE_DTEL_FLOW_WATCHLIST, ACL_TABLE_DTEL_FLOW_WATCHLIST },
     { TABLE_TYPE_DTEL_DROP_WATCHLIST, ACL_TABLE_DTEL_DROP_WATCHLIST }
->>>>>>> bd2bf438
 };
 
 static acl_stage_type_lookup_t aclStageLookUp =
@@ -540,11 +520,7 @@
         throw runtime_error("ACL rule action is not found in rule " + rule);
     }
 
-<<<<<<< HEAD
-    if (type != ACL_TABLE_L3 && type != ACL_TABLE_L3V6 && type != ACL_TABLE_MIRROR)
-=======
-    if (type != ACL_TABLE_L3 && type != ACL_TABLE_MIRROR && type != ACL_TABLE_DTEL_FLOW_WATCHLIST && type != ACL_TABLE_DTEL_DROP_WATCHLIST)
->>>>>>> bd2bf438
+    if (type != ACL_TABLE_L3 && type != ACL_TABLE_L3V6 && type != ACL_TABLE_MIRROR && type != ACL_TABLE_DTEL_FLOW_WATCHLIST && type != ACL_TABLE_DTEL_DROP_WATCHLIST)
     {
         throw runtime_error("Unknown table type.");
     }
@@ -559,7 +535,6 @@
     {
         return make_shared<AclRuleL3>(acl, rule, table, type);
     }
-<<<<<<< HEAD
     /* L3V6 rules can exist only in L3V6 table */
     else if (type == ACL_TABLE_L3V6)
     {
@@ -569,7 +544,7 @@
     else if (type == ACL_TABLE_PFCWD)
     {
         return make_shared<AclRulePfcwd>(acl, rule, table, type);
-=======
+    }
     else if (type == ACL_TABLE_DTEL_FLOW_WATCHLIST)
     {
         if (dtel)
@@ -587,7 +562,6 @@
         } else {
             throw runtime_error("DTel feature is not enabled. Watchlists cannot be configured");
         }
->>>>>>> bd2bf438
     }
 
     throw runtime_error("Wrong combination of table type and action in rule " + rule);
@@ -2006,13 +1980,7 @@
                 continue;
             }
 
-<<<<<<< HEAD
-            newRule = AclRule::makeShared(m_AclTables[table_oid].type, this, m_mirrorOrch, rule_id, table_id, t);
-=======
-            if (bAllAttributesOk)
-            {
-                newRule = AclRule::makeShared(m_AclTables[table_oid].type, this, m_mirrorOrch, m_dTelOrch, rule_id, table_id, t);
->>>>>>> bd2bf438
+            newRule = AclRule::makeShared(m_AclTables[table_oid].type, this, m_mirrorOrch, m_dtelOrch, rule_id, table_id, t);
 
             for (const auto& itr : kfvFieldsValues(t))
             {
