--- conflicted
+++ resolved
@@ -623,8 +623,7 @@
     return true;
 }
 
-<<<<<<< HEAD
-=======
+
 void AclRule::TunnelNH::load(const std::string& target)
 {
     parse(target);
@@ -653,7 +652,7 @@
     VxlanTunnelOrch* vxlan_orch = gDirectory.get<VxlanTunnelOrch*>();
     vxlan_orch->removeNextHopTunnel(tunnel_name, endpoint_ip, mac, vni);
 }
->>>>>>> ae5a50b0
+
 
 string AclTableType::getName() const
 {
