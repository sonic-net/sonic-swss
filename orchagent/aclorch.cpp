#include <limits.h>
#include <algorithm>
#include "aclorch.h"
#include "logger.h"
#include "schema.h"
#include "ipprefix.h"
#include "converter.h"
#include "timer.h"

using namespace std;
using namespace swss;

mutex AclOrch::m_countersMutex;
map<acl_range_properties_t, AclRange*> AclRange::m_ranges;
condition_variable AclOrch::m_sleepGuard;
bool AclOrch::m_bCollectCounters = true;
sai_uint32_t AclRule::m_minPriority = 0;
sai_uint32_t AclRule::m_maxPriority = 0;

swss::DBConnector AclOrch::m_db(COUNTERS_DB, DBConnector::DEFAULT_UNIXSOCKET, 0);
swss::Table AclOrch::m_countersTable(&m_db, "COUNTERS");

extern sai_acl_api_t*    sai_acl_api;
extern sai_port_api_t*   sai_port_api;
extern sai_switch_api_t* sai_switch_api;
extern sai_object_id_t   gSwitchId;
extern PortsOrch*        gPortsOrch;

acl_rule_attr_lookup_t aclMatchLookup =
{
    { MATCH_SRC_IP,                     SAI_ACL_ENTRY_ATTR_FIELD_SRC_IP },
    { MATCH_DST_IP,                     SAI_ACL_ENTRY_ATTR_FIELD_DST_IP },
    { MATCH_L4_SRC_PORT,                SAI_ACL_ENTRY_ATTR_FIELD_L4_SRC_PORT },
    { MATCH_L4_DST_PORT,                SAI_ACL_ENTRY_ATTR_FIELD_L4_DST_PORT },
    { MATCH_ETHER_TYPE,                 SAI_ACL_ENTRY_ATTR_FIELD_ETHER_TYPE },
    { MATCH_IP_PROTOCOL,                SAI_ACL_ENTRY_ATTR_FIELD_IP_PROTOCOL },
    { MATCH_TCP_FLAGS,                  SAI_ACL_ENTRY_ATTR_FIELD_TCP_FLAGS },
    { MATCH_IP_TYPE,                    SAI_ACL_ENTRY_ATTR_FIELD_ACL_IP_TYPE },
    { MATCH_DSCP,                       SAI_ACL_ENTRY_ATTR_FIELD_DSCP },
    { MATCH_TC,                         SAI_ACL_ENTRY_ATTR_FIELD_TC },
    { MATCH_L4_SRC_PORT_RANGE,          (sai_acl_entry_attr_t)SAI_ACL_RANGE_TYPE_L4_SRC_PORT_RANGE },
    { MATCH_L4_DST_PORT_RANGE,          (sai_acl_entry_attr_t)SAI_ACL_RANGE_TYPE_L4_DST_PORT_RANGE },
    { MATCH_TUNNEL_VNI,                 SAI_ACL_ENTRY_ATTR_FIELD_TUNNEL_VNI },
    { MATCH_INNER_ETHER_TYPE,           SAI_ACL_ENTRY_ATTR_FIELD_INNER_ETHER_TYPE },
    { MATCH_INNER_IP_PROTOCOL,          SAI_ACL_ENTRY_ATTR_FIELD_INNER_IP_PROTOCOL },
    { MATCH_INNER_L4_SRC_PORT,          SAI_ACL_ENTRY_ATTR_FIELD_INNER_L4_SRC_PORT },
    { MATCH_INNER_L4_DST_PORT,          SAI_ACL_ENTRY_ATTR_FIELD_INNER_L4_DST_PORT }
};

acl_rule_attr_lookup_t aclL3ActionLookup =
{
    { PACKET_ACTION_FORWARD,                    SAI_ACL_ENTRY_ATTR_ACTION_PACKET_ACTION },
    { PACKET_ACTION_DROP,                       SAI_ACL_ENTRY_ATTR_ACTION_PACKET_ACTION },
    { PACKET_ACTION_REDIRECT,                   SAI_ACL_ENTRY_ATTR_ACTION_REDIRECT }
};

acl_rule_attr_lookup_t aclDTelActionLookup =
{
    { ACTION_DTEL_FLOW_OP,                SAI_ACL_ENTRY_ATTR_ACTION_ACL_DTEL_FLOW_OP },
    { ACTION_DTEL_INT_SESSION,            SAI_ACL_ENTRY_ATTR_ACTION_DTEL_INT_SESSION },
    { ACTION_DTEL_DROP_REPORT_ENABLE,     SAI_ACL_ENTRY_ATTR_ACTION_DTEL_DROP_REPORT_ENABLE },
    { ACTION_DTEL_FLOW_SAMPLE_PERCENT,    SAI_ACL_ENTRY_ATTR_ACTION_DTEL_FLOW_SAMPLE_PERCENT },
    { ACTION_DTEL_REPORT_ALL_PACKETS,     SAI_ACL_ENTRY_ATTR_ACTION_DTEL_REPORT_ALL_PACKETS }
};

acl_dtel_flow_op_type_lookup_t aclDTelFlowOpTypeLookup =
{
    { DTEL_FLOW_OP_NOP,                SAI_ACL_DTEL_FLOW_OP_NOP },
    { DTEL_FLOW_OP_POSTCARD,           SAI_ACL_DTEL_FLOW_OP_POSTCARD },
    { DTEL_FLOW_OP_INT,                SAI_ACL_DTEL_FLOW_OP_INT },
    { DTEL_FLOW_OP_IOAM,               SAI_ACL_DTEL_FLOW_OP_IOAM }
};

static acl_table_type_lookup_t aclTableTypeLookUp =
{
    { TABLE_TYPE_L3,     ACL_TABLE_L3 },
    { TABLE_TYPE_MIRROR, ACL_TABLE_MIRROR },
    { TABLE_TYPE_DTEL_FLOW_WATCHLIST, ACL_TABLE_DTEL_FLOW_WATCHLIST },
    { TABLE_TYPE_DTEL_DROP_WATCHLIST, ACL_TABLE_DTEL_DROP_WATCHLIST }
};

static acl_ip_type_lookup_t aclIpTypeLookup =
{
    { IP_TYPE_ANY,         SAI_ACL_IP_TYPE_ANY },
    { IP_TYPE_IP,          SAI_ACL_IP_TYPE_IP },
    { IP_TYPE_NON_IP,      SAI_ACL_IP_TYPE_NON_IP },
    { IP_TYPE_IPv4ANY,     SAI_ACL_IP_TYPE_IPV4ANY },
    { IP_TYPE_NON_IPv4,    SAI_ACL_IP_TYPE_NON_IPV4 },
    { IP_TYPE_IPv6ANY,     SAI_ACL_IP_TYPE_IPV6ANY },
    { IP_TYPE_NON_IPv6,    SAI_ACL_IP_TYPE_NON_IPV6 },
    { IP_TYPE_ARP,         SAI_ACL_IP_TYPE_ARP },
    { IP_TYPE_ARP_REQUEST, SAI_ACL_IP_TYPE_ARP_REQUEST },
    { IP_TYPE_ARP_REPLY,   SAI_ACL_IP_TYPE_ARP_REPLY }
};

inline string toUpper(const string& str)
{
    string uppercase = str;

    transform(uppercase.begin(), uppercase.end(), uppercase.begin(), ::toupper);

    return uppercase;
}

inline string trim(const std::string& str, const std::string& whitespace = " \t")
{
    const auto strBegin = str.find_first_not_of(whitespace);
    if (strBegin == std::string::npos)
        return "";

    const auto strEnd = str.find_last_not_of(whitespace);
    const auto strRange = strEnd - strBegin + 1;

    return str.substr(strBegin, strRange);
}

AclRule::AclRule(AclOrch *aclOrch, string rule, string table, acl_table_type_t type) :
        m_pAclOrch(aclOrch),
        m_id(rule),
        m_tableId(table),
        m_tableType(type),
        m_tableOid(SAI_NULL_OBJECT_ID),
        m_ruleOid(SAI_NULL_OBJECT_ID),
        m_counterOid(SAI_NULL_OBJECT_ID),
        m_priority(0)
{
    m_tableOid = aclOrch->getTableById(m_tableId);
}

bool AclRule::validateAddPriority(string attr_name, string attr_value)
{
    bool status = false;

    if (attr_name == RULE_PRIORITY)
    {
        char *endp = NULL;
        errno = 0;
        m_priority = (uint32_t)strtol(attr_value.c_str(), &endp, 0);
        // chack conversion was successfull and the value is within the allowed range
        status = (errno == 0) &&
                 (endp == attr_value.c_str() + attr_value.size()) &&
                 (m_priority >= m_minPriority) &&
                 (m_priority <= m_maxPriority);
    }

    return status;
}

bool AclRule::validateAddMatch(string attr_name, string attr_value)
{
    SWSS_LOG_ENTER();

    sai_attribute_value_t value;

    try
    {
        if (aclMatchLookup.find(attr_name) == aclMatchLookup.end())
        {
            return false;
        }
        else if(attr_name == MATCH_IP_TYPE)
        {
            if (!processIpType(attr_value, value.aclfield.data.u32))
            {
                SWSS_LOG_ERROR("Invalid IP type %s", attr_value.c_str());
                return false;
            }

            value.aclfield.mask.u32 = 0xFFFFFFFF;
        }
        else if(attr_name == MATCH_TCP_FLAGS)
        {
            vector<string> flagsData;
            string flags, mask;
            int val;
            char *endp = NULL;
            errno = 0;

            split(attr_value, flagsData, '/');

            if (flagsData.size() != 2) // expect two parts flags and mask separated with '/'
            {
                SWSS_LOG_ERROR("Invalid TCP flags format %s", attr_value.c_str());
                return false;
            }

            flags = trim(flagsData[0]);
            mask = trim(flagsData[1]);

            val = (uint32_t)strtol(flags.c_str(), &endp, 0);
            if (errno || (endp != flags.c_str() + flags.size()) ||
                (val < 0) || (val > UCHAR_MAX))
            {
                SWSS_LOG_ERROR("TCP flags parse error, value: %s(=%d), errno: %d", flags.c_str(), val, errno);
                return false;
            }
            value.aclfield.data.u8 = (uint8_t)val;

            val = (uint32_t)strtol(mask.c_str(), &endp, 0);
            if (errno || (endp != mask.c_str() + mask.size()) ||
                (val < 0) || (val > UCHAR_MAX))
            {
                SWSS_LOG_ERROR("TCP mask parse error, value: %s(=%d), errno: %d", mask.c_str(), val, errno);
                return false;
            }
            value.aclfield.mask.u8 = (uint8_t)val;
        }
        else if(attr_name == MATCH_ETHER_TYPE || attr_name == MATCH_L4_SRC_PORT || attr_name == MATCH_L4_DST_PORT)
        {
            value.aclfield.data.u16 = to_uint<uint16_t>(attr_value);
            value.aclfield.mask.u16 = 0xFFFF;
        }
        else if(attr_name == MATCH_DSCP)
        {
            value.aclfield.data.u8 = to_uint<uint8_t>(attr_value, 0, 0x3F);
            value.aclfield.mask.u8 = 0x3F;
        }
        else if(attr_name == MATCH_IP_PROTOCOL)
        {
            value.aclfield.data.u8 = to_uint<uint8_t>(attr_value);
            value.aclfield.mask.u8 = 0xFF;
        }
        else if (attr_name == MATCH_SRC_IP || attr_name == MATCH_DST_IP)
        {
            IpPrefix ip(attr_value);

            if (ip.isV4())
            {
                value.aclfield.data.ip4 = ip.getIp().getV4Addr();
                value.aclfield.mask.ip4 = ip.getMask().getV4Addr();
            }
            else
            {
                memcpy(value.aclfield.data.ip6, ip.getIp().getV6Addr(), 16);
                memcpy(value.aclfield.mask.ip6, ip.getMask().getV6Addr(), 16);
            }
        }
        else if ((attr_name == MATCH_L4_SRC_PORT_RANGE) || (attr_name == MATCH_L4_DST_PORT_RANGE))
        {
            if (sscanf(attr_value.c_str(), "%d-%d", &value.u32range.min, &value.u32range.max) != 2)
            {
                SWSS_LOG_ERROR("Range parse error. Attribute: %s, value: %s", attr_name.c_str(), attr_value.c_str());
                return false;
            }

            // check boundaries
            if ((value.u32range.min > USHRT_MAX) ||
                (value.u32range.max > USHRT_MAX) ||
                (value.u32range.min > value.u32range.max))
            {
                SWSS_LOG_ERROR("Range parse error. Invalid range value. Attribute: %s, value: %s", attr_name.c_str(), attr_value.c_str());
                return false;
            }
        }
        else if(attr_name == MATCH_TC)
        {
            value.aclfield.data.u8 = to_uint<uint8_t>(attr_value);
            value.aclfield.mask.u8 = 0xFF;
        }
        else if (attr_name == MATCH_TUNNEL_VNI)
        {
            value.aclfield.data.u32 = to_uint<uint32_t>(attr_value);
            value.aclfield.mask.u32 = 0xFFFFFFFF;
        }
        else if (attr_name == MATCH_INNER_ETHER_TYPE || attr_name == MATCH_INNER_L4_SRC_PORT ||
            attr_name == MATCH_INNER_L4_DST_PORT)
        {
            value.aclfield.data.u16 = to_uint<uint16_t>(attr_value);
            value.aclfield.mask.u16 = 0xFFFF;
        }
        else if (attr_name == MATCH_INNER_IP_PROTOCOL)
        {
            value.aclfield.data.u8 = to_uint<uint8_t>(attr_value);
            value.aclfield.mask.u8 = 0xFF;
        }
    }
    catch (exception &e)
    {
        SWSS_LOG_ERROR("Failed to parse %s attribute %s value. Error: %s", attr_name.c_str(), attr_value.c_str(), e.what());
        return false;
    }
    catch (...)
    {
        SWSS_LOG_ERROR("Failed to parse %s attribute %s value.", attr_name.c_str(), attr_value.c_str());
        return false;
    }

    m_matches[aclMatchLookup[attr_name]] = value;

    return true;
}

bool AclRule::processIpType(string type, sai_uint32_t &ip_type)
{
    SWSS_LOG_ENTER();

    auto it = aclIpTypeLookup.find(toUpper(type));

    if (it == aclIpTypeLookup.end())
    {
        return false;
    }

    ip_type = it->second;

    return true;
}

bool AclRule::create()
{
    SWSS_LOG_ENTER();

    sai_object_id_t table_oid = m_pAclOrch->getTableById(m_tableId);
    vector<sai_attribute_t> rule_attrs;
    sai_object_id_t range_objects[2];
    sai_object_list_t range_object_list = {0, range_objects};

    sai_attribute_t attr;
    sai_status_t status;

    if (!createCounter())
    {
        return false;
    }

    SWSS_LOG_INFO("Created counter for the rule %s in table %s", m_id.c_str(), m_tableId.c_str());

    // store table oid this rule belongs to
    attr.id = SAI_ACL_ENTRY_ATTR_TABLE_ID;
    attr.value.oid = table_oid;
    rule_attrs.push_back(attr);

    attr.id = SAI_ACL_ENTRY_ATTR_PRIORITY;
    attr.value.u32 = m_priority;
    rule_attrs.push_back(attr);

    attr.id = SAI_ACL_ENTRY_ATTR_ADMIN_STATE;
    attr.value.booldata = true;
    rule_attrs.push_back(attr);

    // add reference to the counter
    attr.id = SAI_ACL_ENTRY_ATTR_ACTION_COUNTER;
    attr.value.aclaction.parameter.oid = m_counterOid;
    attr.value.aclaction.enable = true;
    rule_attrs.push_back(attr);

    // store matches
    for (auto it : m_matches)
    {
        // collect ranges and add them later as a list
        if (((sai_acl_range_type_t)it.first == SAI_ACL_RANGE_TYPE_L4_SRC_PORT_RANGE) ||
            ((sai_acl_range_type_t)it.first == SAI_ACL_RANGE_TYPE_L4_DST_PORT_RANGE))
        {
            SWSS_LOG_INFO("Creating range object %u..%u", it.second.u32range.min, it.second.u32range.max);

            AclRange *range = AclRange::create((sai_acl_range_type_t)it.first, it.second.u32range.min, it.second.u32range.max);
            if (!range)
            {
                // release already created range if any
                AclRange::remove(range_objects, range_object_list.count);
                return false;
            }
            else
            {
                range_objects[range_object_list.count++] = range->getOid();
            }
        }
        else
        {
            attr.id = it.first;
            attr.value = it.second;
            attr.value.aclfield.enable = true;
            rule_attrs.push_back(attr);
        }
    }

    // store ranges if any
    if (range_object_list.count > 0)
    {
        attr.id = SAI_ACL_ENTRY_ATTR_FIELD_ACL_RANGE_TYPE;
        attr.value.aclfield.enable = true;
        attr.value.aclfield.data.objlist = range_object_list;
        rule_attrs.push_back(attr);
    }

    // store actions
    for (auto it : m_actions)
    {
        attr.id = it.first;
        attr.value = it.second;
        rule_attrs.push_back(attr);
    }

    status = sai_acl_api->create_acl_entry(&m_ruleOid, gSwitchId, (uint32_t)rule_attrs.size(), rule_attrs.data());
    if (status != SAI_STATUS_SUCCESS)
    {
        SWSS_LOG_ERROR("Failed to create ACL rule");
        AclRange::remove(range_objects, range_object_list.count);
        decreaseNextHopRefCount();
    }

    return (status == SAI_STATUS_SUCCESS);
}

void AclRule::decreaseNextHopRefCount()
{
    if (!m_redirect_target_next_hop.empty())
    {
        m_pAclOrch->m_neighOrch->decreaseNextHopRefCount(IpAddress(m_redirect_target_next_hop));
        m_redirect_target_next_hop.clear();
    }
    if (!m_redirect_target_next_hop_group.empty())
    {
        IpAddresses target = IpAddresses(m_redirect_target_next_hop_group);
        m_pAclOrch->m_routeOrch->decreaseNextHopRefCount(target);
        // remove next hop group in case it's not used by anything else
        if (m_pAclOrch->m_routeOrch->isRefCounterZero(target))
        {
            if (m_pAclOrch->m_routeOrch->removeNextHopGroup(target))
            {
                SWSS_LOG_DEBUG("Removed acl redirect target next hop group '%s'", m_redirect_target_next_hop_group.c_str());
            }
            else
            {
                SWSS_LOG_ERROR("Failed to remove unused next hop group '%s'", m_redirect_target_next_hop_group.c_str());
                // FIXME: what else could we do here?
            }
        }
        m_redirect_target_next_hop_group.clear();
    }

    return;
}

bool AclRule::remove()
{
    SWSS_LOG_ENTER();
    sai_status_t res;

    if (sai_acl_api->remove_acl_entry(m_ruleOid) != SAI_STATUS_SUCCESS)
    {
        SWSS_LOG_ERROR("Failed to delete ACL rule");
        return false;
    }

    m_ruleOid = SAI_NULL_OBJECT_ID;

    decreaseNextHopRefCount();

    res = removeRanges();
    res &= removeCounter();

    return res;
}

AclRuleCounters AclRule::getCounters()
{
    SWSS_LOG_ENTER();

    sai_attribute_t counter_attr[2];
    counter_attr[0].id = SAI_ACL_COUNTER_ATTR_PACKETS;
    counter_attr[1].id = SAI_ACL_COUNTER_ATTR_BYTES;

    if (sai_acl_api->get_acl_counter_attribute(m_counterOid, 2, counter_attr) != SAI_STATUS_SUCCESS)
    {
        SWSS_LOG_ERROR("Failed to get counters for %s rule", m_id.c_str());
        return AclRuleCounters();
    }

    return AclRuleCounters(counter_attr[0].value.u64, counter_attr[1].value.u64);
}

shared_ptr<AclRule> AclRule::makeShared(acl_table_type_t type, AclOrch *acl, MirrorOrch *mirror, DTelOrch *dtel, const string& rule, const string& table, const KeyOpFieldsValuesTuple& data)
{
    string action;
    bool action_found = false;
    /* Find action configured by user. Based on action type create rule. */
    for (const auto& itr : kfvFieldsValues(data))
    {
        string attr_name = toUpper(fvField(itr));
        string attr_value = fvValue(itr);
        if (attr_name == ACTION_PACKET_ACTION || attr_name == ACTION_MIRROR_ACTION ||
            attr_name == ACTION_DTEL_FLOW_OP || attr_name == ACTION_DTEL_INT_SESSION ||
            attr_name == ACTION_DTEL_DROP_REPORT_ENABLE || attr_name == ACTION_DTEL_FLOW_SAMPLE_PERCENT ||
            attr_name == ACTION_DTEL_REPORT_ALL_PACKETS)
        {
            action_found = true;
            action = attr_name;
            break;
        }
    } 

    if (!action_found)
    {
        throw runtime_error("ACL rule action is not found in rule " + rule);
    }

    if (type != ACL_TABLE_L3 && type != ACL_TABLE_MIRROR && type != ACL_TABLE_DTEL_FLOW_WATCHLIST && type != ACL_TABLE_DTEL_DROP_WATCHLIST)
    {
        throw runtime_error("Unknown table type.");
    }

    /* Mirror rules can exist in both tables*/
    if (action == ACTION_MIRROR_ACTION)
    {
        return make_shared<AclRuleMirror>(acl, mirror, rule, table, type);
    }
    /* L3 rules can exist only in L3 table */
    else if (type == ACL_TABLE_L3)
    {
        return make_shared<AclRuleL3>(acl, rule, table, type);
    }
    else if (type == ACL_TABLE_DTEL_FLOW_WATCHLIST)
    {
        return make_shared<AclRuleDTelFlowWatchList>(acl, dtel, rule, table, type);
    }
    else if (type == ACL_TABLE_DTEL_DROP_WATCHLIST)
    {
        return make_shared<AclRuleDTelDropWatchList>(acl, dtel, rule, table, type);
    }

    throw runtime_error("Wrong combination of table type and action in rule " + rule);
}

bool AclRule::createCounter()
{
    SWSS_LOG_ENTER();

    sai_attribute_t attr;
    vector<sai_attribute_t> counter_attrs;

    attr.id = SAI_ACL_COUNTER_ATTR_TABLE_ID;
    attr.value.oid = m_tableOid;
    counter_attrs.push_back(attr);

    attr.id = SAI_ACL_COUNTER_ATTR_ENABLE_BYTE_COUNT;
    attr.value.booldata = true;
    counter_attrs.push_back(attr);

    attr.id = SAI_ACL_COUNTER_ATTR_ENABLE_PACKET_COUNT;
    attr.value.booldata = true;
    counter_attrs.push_back(attr);

    if (sai_acl_api->create_acl_counter(&m_counterOid, gSwitchId, (uint32_t)counter_attrs.size(), counter_attrs.data()) != SAI_STATUS_SUCCESS)
    {
        SWSS_LOG_ERROR("Failed to create counter for the rule %s in table %s", m_id.c_str(), m_tableId.c_str());
        return false;
    }

    return true;
}

bool AclRule::removeRanges()
{
    SWSS_LOG_ENTER();
    for (auto it : m_matches)
    {
        if (((sai_acl_range_type_t)it.first == SAI_ACL_RANGE_TYPE_L4_SRC_PORT_RANGE) ||
            ((sai_acl_range_type_t)it.first == SAI_ACL_RANGE_TYPE_L4_DST_PORT_RANGE))
        {
            return AclRange::remove((sai_acl_range_type_t)it.first, it.second.u32range.min, it.second.u32range.max);
        }
    }
    return true;
}

bool AclRule::removeCounter()
{
    SWSS_LOG_ENTER();

    if (m_counterOid == SAI_NULL_OBJECT_ID)
    {
        return true;
    }

    if (sai_acl_api->remove_acl_counter(m_counterOid) != SAI_STATUS_SUCCESS)
    {
        SWSS_LOG_ERROR("Failed to remove ACL counter for rule %s in table %s", m_id.c_str(), m_tableId.c_str());
        return false;
    }

    SWSS_LOG_INFO("Removing record about the counter %lX from the DB", m_counterOid);
    AclOrch::getCountersTable().del(getTableId() + ":" + getId());

    m_counterOid = SAI_NULL_OBJECT_ID;

    return true;
}

AclRuleL3::AclRuleL3(AclOrch *aclOrch, string rule, string table, acl_table_type_t type) :
        AclRule(aclOrch, rule, table, type)
{
}

bool AclRuleL3::validateAddAction(string attr_name, string _attr_value)
{
    SWSS_LOG_ENTER();

    string attr_value = toUpper(_attr_value);
    sai_attribute_value_t value;

    if (attr_name != ACTION_PACKET_ACTION)
    {
        return false;
    }

    if (attr_value == PACKET_ACTION_FORWARD)
    {
        value.aclaction.parameter.s32 = SAI_PACKET_ACTION_FORWARD;
    }
    else if (attr_value == PACKET_ACTION_DROP)
    {
        value.aclaction.parameter.s32 = SAI_PACKET_ACTION_DROP;
    }
    else if (attr_value.find(PACKET_ACTION_REDIRECT) != string::npos)
    {
        // resize attr_value to remove argument, _attr_value still has the argument
        attr_value.resize(string(PACKET_ACTION_REDIRECT).length());

        sai_object_id_t param_id = getRedirectObjectId(_attr_value);
        if (param_id == SAI_NULL_OBJECT_ID)
        {
            return false;
        }
        value.aclaction.parameter.oid = param_id;
    }
    else
    {
        return false;
    }
    value.aclaction.enable = true;

    m_actions[aclL3ActionLookup[attr_value]] = value;

    return true;
}

// This method should return sai attribute id of the redirect destination
sai_object_id_t AclRuleL3::getRedirectObjectId(const string& redirect_value)
{
    // check that we have a colon after redirect rule
    size_t colon_pos = string(PACKET_ACTION_REDIRECT).length();
    if (redirect_value[colon_pos] != ':')
    {
        SWSS_LOG_ERROR("Redirect action rule must have ':' after REDIRECT");
        return SAI_NULL_OBJECT_ID;
    }

    if (colon_pos + 1 == redirect_value.length())
    {
        SWSS_LOG_ERROR("Redirect action rule must have a target after 'REDIRECT:' action");
        return SAI_NULL_OBJECT_ID;
    }

    string target = redirect_value.substr(colon_pos + 1);

    // Try to parse physical port and LAG first
    Port port;
    if (gPortsOrch->getPort(target, port))
    {
        if (port.m_type == Port::PHY)
        {
            return port.m_port_id;
        }
        else if (port.m_type == Port::LAG)
        {
            return port.m_lag_id;
        }
        else
        {
            SWSS_LOG_ERROR("Wrong port type for REDIRECT action. Only physical ports and LAG ports are supported");
            return SAI_NULL_OBJECT_ID;
        }
    }

    // Try to parse nexthop ip address
    try
    {
        IpAddress ip(target);
        if (!m_pAclOrch->m_neighOrch->hasNextHop(ip))
        {
            SWSS_LOG_ERROR("ACL Redirect action target next hop ip: '%s' doesn't exist on the switch", ip.to_string().c_str());
            return SAI_NULL_OBJECT_ID;
        }

        m_redirect_target_next_hop = target;
        m_pAclOrch->m_neighOrch->increaseNextHopRefCount(ip);
        return m_pAclOrch->m_neighOrch->getNextHopId(ip);
    }
    catch (...)
    {
        // no error, just try next variant
    }

    // try to parse nh group ip addresses
    try
    {
        IpAddresses ips(target);
        if (!m_pAclOrch->m_routeOrch->hasNextHopGroup(ips))
        {
            SWSS_LOG_INFO("ACL Redirect action target next hop group: '%s' doesn't exist on the switch. Creating it.", ips.to_string().c_str());

            if(!m_pAclOrch->m_routeOrch->addNextHopGroup(ips))
            {
                SWSS_LOG_ERROR("Can't create required target next hop group '%s'", ips.to_string().c_str());
                return SAI_NULL_OBJECT_ID;
            }
            SWSS_LOG_DEBUG("Created acl redirect target next hop group '%s'", ips.to_string().c_str());
        }

        m_redirect_target_next_hop_group = target;
        m_pAclOrch->m_routeOrch->increaseNextHopRefCount(ips);
        return m_pAclOrch->m_routeOrch->getNextHopGroupId(ips);
    }
    catch (...)
    {
        // no error, just try next variant
    }

    SWSS_LOG_ERROR("ACL Redirect action target '%s' wasn't recognized", target.c_str());

    return SAI_NULL_OBJECT_ID;
}

bool AclRuleL3::validateAddMatch(string attr_name, string attr_value)
{
    if (attr_name == MATCH_DSCP)
    {
        SWSS_LOG_ERROR("DSCP match is not supported for the tables of type L3");
        return false;
    }

    return AclRule::validateAddMatch(attr_name, attr_value);
}

bool AclRuleL3::validate()
{
    SWSS_LOG_ENTER();

    if (m_matches.size() == 0 || m_actions.size() != 1)
    {
        return false;
    }

    return true;
}

void AclRuleL3::update(SubjectType, void *)
{
    // Do nothing
}

AclRuleMirror::AclRuleMirror(AclOrch *aclOrch, MirrorOrch *mirror, string rule, string table, acl_table_type_t type) :
        AclRule(aclOrch, rule, table, type),
        m_state(false),
        m_pMirrorOrch(mirror)
{
}

bool AclRuleMirror::validateAddAction(string attr_name, string attr_value)
{
    SWSS_LOG_ENTER();

    if (attr_name != ACTION_MIRROR_ACTION)
    {
        return false;
    }

    if (!m_pMirrorOrch->sessionExists(attr_value))
    {
        return false;
    }

    m_sessionName = attr_value;

    return true;
}

bool AclRuleMirror::validateAddMatch(string attr_name, string attr_value)
{
    if (m_tableType == ACL_TABLE_L3 && attr_name == MATCH_DSCP)
    {
        SWSS_LOG_ERROR("DSCP match is not supported for the tables of type L3");
        return false;
    }

    return AclRule::validateAddMatch(attr_name, attr_value);
}

bool AclRuleMirror::validate()
{
    SWSS_LOG_ENTER();

    if (m_matches.size() == 0 || m_sessionName.empty())
    {
        return false;
    }

    return true;
}

bool AclRuleMirror::create()
{
    SWSS_LOG_ENTER();

    sai_attribute_value_t value;
    bool state = false;
    sai_object_id_t oid = SAI_NULL_OBJECT_ID;

    if (!m_pMirrorOrch->getSessionState(m_sessionName, state))
    {
        throw runtime_error("Failed to get mirror session state");
    }

    // Increase session reference count regardless of state to deny
    // attempt to remove mirror session with attached ACL rules.
    if (!m_pMirrorOrch->increaseRefCount(m_sessionName))
    {
        throw runtime_error("Failed to increase mirror session reference count");
    }

    if (!state)
    {
        return true;
    }

    if (!m_pMirrorOrch->getSessionOid(m_sessionName, oid))
    {
        throw runtime_error("Failed to get mirror session OID");
    }

    value.aclaction.enable = true;
    value.aclaction.parameter.objlist.list = &oid;
    value.aclaction.parameter.objlist.count = 1;

    m_actions.clear();
    m_actions[SAI_ACL_ENTRY_ATTR_ACTION_MIRROR_INGRESS] = value;

    if (!AclRule::create())
    {
        return false;
    }

    m_state = true;

    return true;
}

bool AclRuleMirror::remove()
{
    if (!m_state)
    {
        return true;
    }

    if (!AclRule::remove())
    {
        return false;
    }

    if (!m_pMirrorOrch->decreaseRefCount(m_sessionName))
    {
        throw runtime_error("Failed to decrease mirror session reference count");
    }

    m_state = false;

    return true;
}

void AclRuleMirror::update(SubjectType type, void *cntx)
{
    if (type != SUBJECT_TYPE_MIRROR_SESSION_CHANGE)
    {
        return;
    }

    MirrorSessionUpdate *update = static_cast<MirrorSessionUpdate *>(cntx);

    if (m_sessionName != update->name)
    {
        return;
    }

    if (update->active)
    {
        SWSS_LOG_INFO("Activating mirroring ACL %s for session %s", m_id.c_str(), m_sessionName.c_str());
        create();
    }
    else
    {
        // Store counters before deactivating ACL rule
        counters += getCounters();

        SWSS_LOG_INFO("Deactivating mirroring ACL %s for session %s", m_id.c_str(), m_sessionName.c_str());
        remove();
    }
}

bool AclTable::validate()
{
    if (type == ACL_TABLE_UNKNOWN) return false;
    if (ports.empty()) return false;
    return true;
}

bool AclTable::create()
{
    SWSS_LOG_ENTER();

    sai_attribute_t attr;
    vector<sai_attribute_t> table_attrs;
    int32_t range_types_list[] =
        { SAI_ACL_RANGE_TYPE_L4_DST_PORT_RANGE,
          SAI_ACL_RANGE_TYPE_L4_SRC_PORT_RANGE
        };

    attr.id = SAI_ACL_TABLE_ATTR_ACL_BIND_POINT_TYPE_LIST;
    vector<int32_t> bpoint_list;
    bpoint_list.push_back(SAI_ACL_BIND_POINT_TYPE_PORT);
    attr.value.s32list.count = 1;
    attr.value.s32list.list = bpoint_list.data();
    table_attrs.push_back(attr);

    attr.id = SAI_ACL_TABLE_ATTR_ACL_STAGE;
    attr.value.s32 = SAI_ACL_STAGE_INGRESS;
    table_attrs.push_back(attr);

    attr.id = SAI_ACL_TABLE_ATTR_FIELD_ETHER_TYPE;
    attr.value.booldata = true;
    table_attrs.push_back(attr);

    attr.id = SAI_ACL_TABLE_ATTR_FIELD_ACL_IP_TYPE;
    attr.value.booldata = true;
    table_attrs.push_back(attr);

    attr.id = SAI_ACL_TABLE_ATTR_FIELD_IP_PROTOCOL;
    attr.value.booldata = true;
    table_attrs.push_back(attr);

    attr.id = SAI_ACL_TABLE_ATTR_FIELD_SRC_IP;
    attr.value.booldata = true;
    table_attrs.push_back(attr);

    attr.id = SAI_ACL_TABLE_ATTR_FIELD_DST_IP;
    attr.value.booldata = true;
    table_attrs.push_back(attr);

    attr.id = SAI_ACL_TABLE_ATTR_FIELD_L4_SRC_PORT;
    attr.value.booldata = true;
    table_attrs.push_back(attr);

    attr.id = SAI_ACL_TABLE_ATTR_FIELD_L4_DST_PORT;
    attr.value.booldata = true;
    table_attrs.push_back(attr);

    attr.id = SAI_ACL_TABLE_ATTR_FIELD_TCP_FLAGS;
    attr.value.booldata = true;
    table_attrs.push_back(attr);

    attr.id = SAI_ACL_TABLE_ATTR_FIELD_TC;
    attr.value.booldata = true;
    table_attrs.push_back(attr);

    if (type == ACL_TABLE_MIRROR)
    {
        attr.id = SAI_ACL_TABLE_ATTR_FIELD_DSCP;
        attr.value.booldata = true;
        table_attrs.push_back(attr);
    }

    attr.id = SAI_ACL_TABLE_ATTR_FIELD_ACL_RANGE_TYPE;
    attr.value.s32list.count = (uint32_t)(sizeof(range_types_list) / sizeof(range_types_list[0]));
    attr.value.s32list.list = range_types_list;
    table_attrs.push_back(attr);

    sai_status_t status = sai_acl_api->create_acl_table(&m_oid, gSwitchId, (uint32_t)table_attrs.size(), table_attrs.data());
    return status == SAI_STATUS_SUCCESS;
}

bool AclTable::bind(sai_object_id_t portOid)
{
    SWSS_LOG_ENTER();

    assert(ports.find(portOid) != ports.end());

    sai_object_id_t group_member_oid;
    if (!gPortsOrch->bindAclTable(portOid, m_oid, group_member_oid))
    {
        return false;
    }

    ports[portOid] = group_member_oid;

    return true;
}

bool AclTable::unbind(sai_object_id_t portOid)
{
    SWSS_LOG_ENTER();

    sai_object_id_t member = ports[portOid];
    sai_status_t status = sai_acl_api->remove_acl_table_group_member(member);
    if (status != SAI_STATUS_SUCCESS) {
        SWSS_LOG_ERROR("Failed to unbind table %lu as member %lu from ACL table: %d",
                m_oid, member, status);
        return false;
    }
    return true;
}

bool AclTable::bind()
{
    SWSS_LOG_ENTER();

    for (const auto& portpair: ports)
    {
        sai_object_id_t portOid = portpair.first;
        bool suc = bind(portOid);
        if (!suc) return false;
    }
    return true;
}

bool AclTable::unbind()
{
    SWSS_LOG_ENTER();

    for (const auto& portpair: ports)
    {
        sai_object_id_t portOid = portpair.first;
        bool suc = unbind(portOid);
        if (!suc) return false;
    }
    return true;
}

void AclTable::link(sai_object_id_t portOid)
{
    SWSS_LOG_ENTER();

    ports.emplace(portOid, SAI_NULL_OBJECT_ID);
}

bool AclTable::add(shared_ptr<AclRule> newRule)
{
    SWSS_LOG_ENTER();

    string rule_id = newRule->getId();
    auto ruleIter = rules.find(rule_id);
    if (ruleIter != rules.end())
    {
        // If ACL rule already exists, delete it first
        if (ruleIter->second->remove())
        {
            rules.erase(ruleIter);
            SWSS_LOG_NOTICE("Successfully deleted ACL rule: %s", rule_id.c_str());
        }
    }

    if (newRule->create())
    {
        rules[rule_id] = newRule;
        SWSS_LOG_NOTICE("Successfully created ACL rule %s in table %s", rule_id.c_str(), id.c_str());
        return true;
    }
    else
    {
        SWSS_LOG_ERROR("Failed to create rule in table %s", id.c_str());
        return false;
    }
}

bool AclTable::remove(string rule_id)
{
    SWSS_LOG_ENTER();

    auto ruleIter = rules.find(rule_id);
    if (ruleIter != rules.end())
    {
        if (ruleIter->second->remove())
        {
            rules.erase(ruleIter);
            SWSS_LOG_NOTICE("Successfully deleted ACL rule %s", rule_id.c_str());
            return true;
        }
        else
        {
            SWSS_LOG_ERROR("Failed to delete ACL rule: %s", rule_id.c_str());
            return false;
        }
    }
    else
    {
        SWSS_LOG_WARN("Skip deleting ACL rule. Unknown rule %s", rule_id.c_str());
        return true;
    }
}

bool AclTable::clear()
{
    SWSS_LOG_ENTER();

    for (auto& rulepair: rules)
    {
        auto& rule = *rulepair.second;
        bool suc = rule.remove();
        if (!suc)
        {
            SWSS_LOG_ERROR("Failed to delete existing ACL rule %s when removing the ACL table %s", rule.getId().c_str(), id.c_str());
            return false;
        }
    }
    rules.clear();
    return true;
}

AclRuleCounters AclRuleMirror::getCounters()
{
    AclRuleCounters cnt(counters);

    if (m_state)
    {
        cnt += AclRule::getCounters();
    }

    return cnt;
}

AclRuleDTelFlowWatchList::AclRuleDTelFlowWatchList(AclOrch *aclOrch, DTelOrch *dtel, string rule, string table, acl_table_type_t type) :
        AclRule(aclOrch, rule, table, type),
        m_pDTelOrch(dtel)
{
}

bool AclRuleDTelFlowWatchList::validateAddAction(string attr_name, string attr_val)
{
    SWSS_LOG_ENTER();

    sai_attribute_value_t value;
    string attr_value = toUpper(attr_val);
    sai_object_id_t session_oid;

    if (attr_name != ACTION_DTEL_FLOW_OP && 
        attr_name != ACTION_DTEL_INT_SESSION &&
        attr_name != ACTION_DTEL_FLOW_SAMPLE_PERCENT &&
        attr_name != ACTION_DTEL_REPORT_ALL_PACKETS)
    {
        return false;
    }


    if (attr_name == ACTION_DTEL_FLOW_OP)
    {
        auto it = aclDTelFlowOpTypeLookup.find(attr_value);

        if (it == aclDTelFlowOpTypeLookup.end())
        {
            return false;
        }

        value.aclaction.parameter.s32 = it->second;

        if (attr_value == DTEL_FLOW_OP_INT)
        {
            INT_enabled = true;
        }
        else
        {
            INT_enabled = false;
        }
    }

    if (attr_name == ACTION_DTEL_INT_SESSION)
    {
        m_intSessionId = attr_value;

        bool ret = m_pDTelOrch->getINTSessionOid(attr_value, session_oid);
        if (!ret)
        {
            SWSS_LOG_ERROR("Invalid INT session id %s used for ACL action", m_intSessionId.c_str());
            return false;
        }

        value.aclaction.parameter.oid = session_oid;

        // Increase session reference count regardless of state to deny
        // attempt to remove INT session with attached ACL rules.
        if (!m_pDTelOrch->increaseINTSessionRefCount(m_intSessionId))
        {
            SWSS_LOG_ERROR("Failed to increase INT session %s reference count", m_intSessionId.c_str());
            return false;
        }
    }

    if (attr_name == ACTION_DTEL_FLOW_SAMPLE_PERCENT)
    {
        value.aclaction.parameter.u8 = to_uint<uint8_t>(attr_value);
    }

    value.aclaction.enable = true;

    if (attr_name == ACTION_DTEL_REPORT_ALL_PACKETS)
    {
        value.aclaction.parameter.u8 = (attr_value == DTEL_ENABLED) ? 0x01 : 0x00;
        value.aclaction.enable = (attr_value == DTEL_ENABLED) ? true : false;
    }
    
    m_actions[aclDTelActionLookup[attr_name]] = value;

    return true;
}

bool AclRuleDTelFlowWatchList::validate()
{
    SWSS_LOG_ENTER();

    if (m_matches.size() == 0 || m_actions.size() == 0)
    {
        return false;
    }

    return true;
}


bool AclRuleDTelFlowWatchList::remove()
{
    if (!AclRule::remove())
    {
        return false;
    }

    if (INT_enabled)
    {
        if (!m_pDTelOrch->decreaseINTSessionRefCount(m_intSessionId))
        {
            SWSS_LOG_ERROR("Could not decrement INT session %s reference count", m_intSessionId.c_str());
            return false;
        }
    }

    return true;
}

void AclRuleDTelFlowWatchList::update(SubjectType type, void *cntx)
{
    sai_attribute_value_t value;
    sai_object_id_t session_oid = SAI_NULL_OBJECT_ID;

    if (type != SUBJECT_TYPE_INT_SESSION_CHANGE || !INT_enabled)
    {
        return;
    }

    DTelINTSessionUpdate *update = static_cast<DTelINTSessionUpdate *>(cntx);

    if (m_intSessionId != update->session_id)
    {
        return;
    }

    if (update->active)
    {
        SWSS_LOG_INFO("Activating INT watchlist %s for session %s", m_id.c_str(), m_intSessionId.c_str());

        bool ret = m_pDTelOrch->getINTSessionOid(m_intSessionId, session_oid);
        if (!ret)
        {
            SWSS_LOG_ERROR("Invalid INT session id used for ACL action");
            return;
        }

        value.aclaction.enable = true;
        value.aclaction.parameter.oid = session_oid;

        // Increase session reference count regardless of state to deny
        // attempt to remove INT session with attached ACL rules.
        if (!m_pDTelOrch->increaseINTSessionRefCount(m_intSessionId))
        {
            throw runtime_error("Failed to increase INT session reference count");
        }

        m_actions[SAI_ACL_ENTRY_ATTR_ACTION_DTEL_INT_SESSION] = value;

        create();
    }
    else
    {
        SWSS_LOG_INFO("Deactivating INT watchlist %s for session %s", m_id.c_str(), m_intSessionId.c_str());
        remove();
    }
}

AclRuleDTelDropWatchList::AclRuleDTelDropWatchList(AclOrch *aclOrch, DTelOrch *dtel, string rule, string table, acl_table_type_t type) :
        AclRule(aclOrch, rule, table, type),
        m_pDTelOrch(dtel)
{
}

bool AclRuleDTelDropWatchList::validateAddAction(string attr_name, string attr_val)
{
    SWSS_LOG_ENTER();

    sai_attribute_value_t value;
    string attr_value = toUpper(attr_val);

    if (attr_name != ACTION_DTEL_DROP_REPORT_ENABLE)
    {
        return false;
    }


    value.aclaction.parameter.u8 = (attr_value == DTEL_ENABLED) ? 0x01: 0x00;
    value.aclaction.enable = (attr_value == DTEL_ENABLED) ? true : false;
    
    m_actions[aclDTelActionLookup[attr_name]] = value;

    return true;
}

bool AclRuleDTelDropWatchList::validate()
{
    SWSS_LOG_ENTER();

    if (m_matches.size() == 0 || m_actions.size() == 0)
    {
        return false;
    }

    return true;
}

void AclRuleDTelDropWatchList::update(SubjectType, void *)
{
    // Do nothing
}

AclRange::AclRange(sai_acl_range_type_t type, sai_object_id_t oid, int min, int max):
    m_oid(oid), m_refCnt(0), m_min(min), m_max(max), m_type(type)
{
    SWSS_LOG_ENTER();
}

AclRange *AclRange::create(sai_acl_range_type_t type, int min, int max)
{
    SWSS_LOG_ENTER();
    sai_status_t status;
    sai_object_id_t range_oid = SAI_NULL_OBJECT_ID;

    acl_range_properties_t rangeProperties = make_tuple(type, min, max);
    auto range_it = m_ranges.find(rangeProperties);
    if(range_it == m_ranges.end())
    {
        sai_attribute_t attr;
        vector<sai_attribute_t> range_attrs;

        // work around to avoid syncd termination on SAI error due to max count of ranges reached
        // can be removed when syncd start passing errors to the SAI callers
        char *platform = getenv("onie_platform");
        if (platform && strstr(platform, MLNX_PLATFORM_SUBSTRING))
        {
            if (m_ranges.size() >= MLNX_MAX_RANGES_COUNT)
            {
                SWSS_LOG_ERROR("Maximum numbers of ACL ranges reached");
                return NULL;
            }
        }

        attr.id = SAI_ACL_RANGE_ATTR_TYPE;
        attr.value.s32 = type;
        range_attrs.push_back(attr);

        attr.id = SAI_ACL_RANGE_ATTR_LIMIT;
        attr.value.u32range.min = min;
        attr.value.u32range.max = max;
        range_attrs.push_back(attr);

        status = sai_acl_api->create_acl_range(&range_oid, gSwitchId, (uint32_t)range_attrs.size(), range_attrs.data());
        if (status != SAI_STATUS_SUCCESS)
        {
            SWSS_LOG_ERROR("Failed to create range object");
            return NULL;
        }

        SWSS_LOG_INFO("Created ACL Range object. Type: %d, range %d-%d, oid: %lX", type, min, max, range_oid);
        m_ranges[rangeProperties] = new AclRange(type, range_oid, min, max);

        range_it = m_ranges.find(rangeProperties);
    }
    else
    {
        SWSS_LOG_INFO("Reusing range object oid %lX ref count increased to %d", range_it->second->m_oid, range_it->second->m_refCnt);
    }

    // increase range reference count
    range_it->second->m_refCnt++;

    return range_it->second;
}

bool AclRange::remove(sai_acl_range_type_t type, int min, int max)
{
    SWSS_LOG_ENTER();

    auto range_it = m_ranges.find(make_tuple(type, min, max));

    if(range_it == m_ranges.end())
    {
        return false;
    }

    return range_it->second->remove();
}

bool AclRange::remove(sai_object_id_t *oids, int oidsCnt)
{
    SWSS_LOG_ENTER();

    for (int oidIdx = 0; oidIdx < oidsCnt; oidsCnt++)
    {
        for (auto it : m_ranges)
        {
            if (it.second->m_oid == oids[oidsCnt])
            {
                return it.second->remove();
            }
        }
    }

    return false;
}

bool AclRange::remove()
{
    SWSS_LOG_ENTER();

    if ((--m_refCnt) < 0)
    {
        throw runtime_error("Invalid ACL Range refCnt!");
    }

    if (m_refCnt == 0)
    {
        SWSS_LOG_INFO("Range object oid %lX ref count is %d, removing..", m_oid, m_refCnt);
        if (sai_acl_api->remove_acl_range(m_oid) != SAI_STATUS_SUCCESS)
        {
            SWSS_LOG_ERROR("Failed to delete ACL Range object oid: %lX", m_oid);
            return false;
        }
        auto range_it = m_ranges.find(make_tuple(m_type, m_min, m_max));

        m_ranges.erase(range_it);
        delete this;
    }
    else
    {
        SWSS_LOG_INFO("Range object oid %lX ref count decreased to %d", m_oid, m_refCnt);
    }

    return true;
}

AclOrch::AclOrch(DBConnector *db, vector<string> tableNames, PortsOrch *portOrch, MirrorOrch *mirrorOrch, NeighOrch *neighOrch, RouteOrch *routeOrch, DTelOrch *dtelOrch) :
        Orch(db, tableNames),
        m_mirrorOrch(mirrorOrch),
        m_neighOrch(neighOrch),
        m_routeOrch(routeOrch),
        m_dTelOrch(dtelOrch)
{
    SWSS_LOG_ENTER();

    sai_attribute_t attrs[2];
    attrs[0].id = SAI_SWITCH_ATTR_ACL_ENTRY_MINIMUM_PRIORITY;
    attrs[1].id = SAI_SWITCH_ATTR_ACL_ENTRY_MAXIMUM_PRIORITY;

    sai_status_t status = sai_switch_api->get_switch_attribute(gSwitchId, 2, attrs);
    if (status == SAI_STATUS_SUCCESS)
    {
        SWSS_LOG_NOTICE("Get ACL entry priority values, min: %u, max: %u", attrs[0].value.u32, attrs[1].value.u32);
        AclRule::setRulePriorities(attrs[0].value.u32, attrs[1].value.u32);
    }
    else
    {
        SWSS_LOG_ERROR("Failed to get ACL entry priority min/max values, rv:%d", status);
        throw "AclOrch initialization failure";
    }

    m_mirrorOrch->attach(this);
    m_dTelOrch->attach(this);

    // Should be initialized last to guaranty that object is
    // initialized before thread start.
<<<<<<< HEAD
    auto interv = timespec { .tv_sec = COUNTERS_READ_INTERVAL, .tv_nsec = 0 };
    auto timer = new SelectableTimer(interv);
    auto executor = new ExecutableTimer(timer, this);
    Orch::addExecutor("", executor);
    timer->start();
=======
    m_countersThread = thread(AclOrch::collectCountersThread, this);

    createDTelWatchListTables();
>>>>>>> 07b725e7
}

AclOrch::~AclOrch()
{
    m_mirrorOrch->detach(this);
    m_dTelOrch->detach(this);

    m_bCollectCounters = false;
    m_sleepGuard.notify_all();
<<<<<<< HEAD
=======

    m_countersThread.join();

    deleteDTelWatchListTables();
>>>>>>> 07b725e7
}

void AclOrch::update(SubjectType type, void *cntx)
{
    SWSS_LOG_ENTER();

    if (type != SUBJECT_TYPE_MIRROR_SESSION_CHANGE && type != SUBJECT_TYPE_INT_SESSION_CHANGE)
    {
        return;
    }

    unique_lock<mutex> lock(m_countersMutex);

    for (const auto& table : m_AclTables)
    {
        for (auto& rule : table.second.rules)
        {
            rule.second->update(type, cntx);
        }
    }
}

void AclOrch::doTask(Consumer &consumer)
{
    SWSS_LOG_ENTER();

    if (!gPortsOrch->isInitDone())
    {
        return;
    }

    string table_name = consumer.getTableName();

    if (table_name == CFG_ACL_TABLE_NAME)
    {
        unique_lock<mutex> lock(m_countersMutex);
        doAclTableTask(consumer);
    }
    else if (table_name == CFG_ACL_RULE_TABLE_NAME)
    {
        unique_lock<mutex> lock(m_countersMutex);
        doAclRuleTask(consumer);
    }
    else
    {
        SWSS_LOG_ERROR("Invalid table %s", table_name.c_str());
    }
}

bool AclOrch::addAclTable(AclTable &newTable, string table_id)
{
    SWSS_LOG_ENTER();

    sai_object_id_t table_oid = getTableById(table_id);

    if (table_oid != SAI_NULL_OBJECT_ID)
    {
        /* If ACL table exists, remove the table first.*/
        if (!removeAclTable(table_id))
        {
            SWSS_LOG_ERROR("Fail to remove the exsiting ACL table %s when try to add the new one.", table_id.c_str());
            return false;
        }
    }

    if (createBindAclTable(newTable, table_oid))
    {
        m_AclTables[table_oid] = newTable;
        SWSS_LOG_NOTICE("Successfully created ACL table %s, oid: %lX", newTable.description.c_str(), table_oid);
        return true;
    }
    else
    {
        SWSS_LOG_ERROR("Failed to create table %s", table_id.c_str());
        return false;
    }
}

bool AclOrch::removeAclTable(string table_id)
{
    SWSS_LOG_ENTER();

    sai_object_id_t table_oid = getTableById(table_id);
    if (table_oid == SAI_NULL_OBJECT_ID)
    {
        SWSS_LOG_WARN("Skip deleting ACL table %s. Table does not exist.", table_id.c_str());
        return true;
    }

    /* If ACL rules associate with this table, remove the rules first.*/
    bool suc = m_AclTables[table_oid].clear();
    if (!suc) return false;

    if (deleteUnbindAclTable(table_oid) == SAI_STATUS_SUCCESS)
    {
        SWSS_LOG_NOTICE("Successfully deleted ACL table %s", table_id.c_str());
        m_AclTables.erase(table_oid);
        return true;
    }
    else
    {
        SWSS_LOG_ERROR("Failed to delete ACL table %s.", table_id.c_str());
        return false;
    }
}

bool AclOrch::addAclRule(shared_ptr<AclRule> newRule, string table_id)
{
    sai_object_id_t table_oid = getTableById(table_id);
    if (table_oid == SAI_NULL_OBJECT_ID)
    {
        SWSS_LOG_ERROR("Failed to add ACL rule in ACL table %s. Table doesn't exist", table_id.c_str());
        return false;
    }

    return m_AclTables[table_oid].add(newRule);
}

bool AclOrch::removeAclRule(string table_id, string rule_id)
{
    sai_object_id_t table_oid = getTableById(table_id);
    if (table_oid == SAI_NULL_OBJECT_ID)
    {
        SWSS_LOG_WARN("Skip removing rule %s from ACL table %s. Table does not exist", rule_id.c_str(), table_id.c_str());
        return true;
    }

    return m_AclTables[table_oid].remove(rule_id);
}

void AclOrch::doAclTableTask(Consumer &consumer)
{
    SWSS_LOG_ENTER();

    auto it = consumer.m_toSync.begin();
    while (it != consumer.m_toSync.end())
    {
        KeyOpFieldsValuesTuple t = it->second;
        string key = kfvKey(t);
        size_t found = key.find('|');
        string table_id = key.substr(0, found);
        string op = kfvOp(t);

        SWSS_LOG_DEBUG("OP: %s, TABLE_ID: %s", op.c_str(), table_id.c_str());

        if (op == SET_COMMAND)
        {
            AclTable newTable;
            bool bAllAttributesOk = true;

            for (auto itp : kfvFieldsValues(t))
            {
                newTable.id = table_id;

                string attr_name = toUpper(fvField(itp));
                string attr_value = fvValue(itp);

                SWSS_LOG_DEBUG("TABLE ATTRIBUTE: %s : %s", attr_name.c_str(), attr_value.c_str());

                if (attr_name == TABLE_DESCRIPTION)
                {
                    newTable.description = attr_value;
                }
                else if (attr_name == TABLE_TYPE)
                {
                    if (!processAclTableType(attr_value, newTable.type))
                    {
                        SWSS_LOG_ERROR("Failed to process table type for table %s", table_id.c_str());
                    }
                }
                else if (attr_name == TABLE_PORTS)
                {
                    bool suc = processPorts(attr_value, [&](sai_object_id_t portOid) {
                        newTable.link(portOid);
                    });

                    if (!suc)
                    {
                        SWSS_LOG_ERROR("Failed to process table ports for table %s", table_id.c_str());
                    }
                }
                else
                {
                    SWSS_LOG_ERROR("Unknown table attribute '%s'", attr_name.c_str());
                    bAllAttributesOk = false;
                    break;
                }
            }
            // validate and create ACL Table
            if (bAllAttributesOk && newTable.validate())
            {
                if (addAclTable(newTable, table_id))
                    it = consumer.m_toSync.erase(it);
                else
                    it++;
            }
            else
            {
                it = consumer.m_toSync.erase(it);
                SWSS_LOG_ERROR("Failed to create ACL table. Table configuration is invalid");
            }
        }
        else if (op == DEL_COMMAND)
        {
            if (removeAclTable(table_id))
                it = consumer.m_toSync.erase(it);
            else
                it++;
        }
        else
        {
            it = consumer.m_toSync.erase(it);
            SWSS_LOG_ERROR("Unknown operation type %s", op.c_str());
        }
    }
}

void AclOrch::doAclRuleTask(Consumer &consumer)
{
    SWSS_LOG_ENTER();

    auto it = consumer.m_toSync.begin();
    while (it != consumer.m_toSync.end())
    {
        KeyOpFieldsValuesTuple t = it->second;
        string key = kfvKey(t);
        size_t found = key.find('|');
        string table_id = key.substr(0, found);
        string rule_id = key.substr(found + 1);
        string op = kfvOp(t);

        SWSS_LOG_INFO("OP: %s, TABLE_ID: %s, RULE_ID: %s", op.c_str(), table_id.c_str(), rule_id.c_str());

        if (op == SET_COMMAND)
        {
            bool bAllAttributesOk = true;
            shared_ptr<AclRule> newRule;
            sai_object_id_t table_oid = getTableById(table_id);

            /* ACL table is not yet created */
            /* TODO: Remove ACL_TABLE_UNKNOWN as a table with this type cannot be successfully created */
            if (table_oid == SAI_NULL_OBJECT_ID || m_AclTables[table_oid].type == ACL_TABLE_UNKNOWN)
            {
                SWSS_LOG_INFO("Wait for ACL table %s to be created", table_id.c_str());
                it++;
                continue;
            }

            if (bAllAttributesOk)
            {
                newRule = AclRule::makeShared(m_AclTables[table_oid].type, this, m_mirrorOrch, m_dTelOrch, rule_id, table_id, t);

                for (const auto& itr : kfvFieldsValues(t))
                {
                    string attr_name = toUpper(fvField(itr));
                    string attr_value = fvValue(itr);

                    SWSS_LOG_INFO("ATTRIBUTE: %s %s", attr_name.c_str(), attr_value.c_str());

                    if (newRule->validateAddPriority(attr_name, attr_value))
                    {
                        SWSS_LOG_INFO("Added priority attribute");
                    }
                    else if (newRule->validateAddMatch(attr_name, attr_value))
                    {
                        SWSS_LOG_INFO("Added match attribute '%s'", attr_name.c_str());
                    }
                    else if (newRule->validateAddAction(attr_name, attr_value))
                    {
                        SWSS_LOG_INFO("Added action attribute '%s'", attr_name.c_str());
                    }
                    else
                    {
                        SWSS_LOG_ERROR("Unknown or invalid rule attribute '%s : %s'", attr_name.c_str(), attr_value.c_str());
                        bAllAttributesOk = false;
                        break;
                    }
                }
            }

            // validate and create ACL rule
            if (bAllAttributesOk && newRule->validate())
            {
                if(addAclRule(newRule, table_id))
                    it = consumer.m_toSync.erase(it);
                else
                    it++;
            }
            else
            {
                it = consumer.m_toSync.erase(it);
                SWSS_LOG_ERROR("Failed to create ACL rule. Rule configuration is invalid");
            }
        }
        else if (op == DEL_COMMAND)
        {
            if(removeAclRule(table_id, rule_id))
                it = consumer.m_toSync.erase(it);
            else
                it++;
        }
        else
        {
            it = consumer.m_toSync.erase(it);
            SWSS_LOG_ERROR("Unknown operation type %s", op.c_str());
        }
    }
}

bool AclOrch::processPorts(string portsList, std::function<void (sai_object_id_t)> inserter)
{
    SWSS_LOG_ENTER();

    vector<string> strList;

    SWSS_LOG_INFO("Processing ACL table port list %s", portsList.c_str());

    split(portsList, strList, ',');

    set<string> strSet(strList.begin(), strList.end());

    if (strList.size() != strSet.size())
    {
        SWSS_LOG_ERROR("Failed to process port list. Duplicate port entry");
        return false;
    }

    if (strList.empty())
    {
        SWSS_LOG_ERROR("Failed to process port list. List is empty");
        return false;
    }

    for (const auto& alias : strList)
    {
        Port port;
        if (!gPortsOrch->getPort(alias, port))
        {
            SWSS_LOG_ERROR("Failed to process port. Port %s doesn't exist", alias.c_str());
            return false;
        }

        if (port.m_type != Port::PHY)
        {
            SWSS_LOG_ERROR("Failed to process port. Incorrect port %s type %d", alias.c_str(), port.m_type);
            return false;
        }

        inserter(port.m_port_id);
    }

    return true;
}

bool AclOrch::processAclTableType(string type, acl_table_type_t &table_type)
{
    SWSS_LOG_ENTER();

    auto tt = aclTableTypeLookUp.find(toUpper(type));

    if (tt == aclTableTypeLookUp.end())
    {
        return false;
    }

    table_type = tt->second;

    return true;
}

sai_object_id_t AclOrch::getTableById(string table_id)
{
    SWSS_LOG_ENTER();

    for (auto it : m_AclTables)
    {
        if (it.second.id == table_id)
        {
            return it.first;
        }
    }

    return SAI_NULL_OBJECT_ID;
}

bool AclOrch::createBindAclTable(AclTable &aclTable, sai_object_id_t &table_oid)
{
    SWSS_LOG_ENTER();

    bool suc = aclTable.create();
    if (!suc) return false;

    table_oid = aclTable.getOid();
    sai_status_t status = bindAclTable(table_oid, aclTable);
    if (status != SAI_STATUS_SUCCESS)
    {
        SWSS_LOG_ERROR("Failed to bind table %s to ports", aclTable.description.c_str());
        return false;
    }
    return true;
}

sai_status_t AclOrch::deleteUnbindAclTable(sai_object_id_t table_oid)
{
    SWSS_LOG_ENTER();
    sai_status_t status;

    if ((status = bindAclTable(table_oid, m_AclTables[table_oid], false)) != SAI_STATUS_SUCCESS)
    {
        SWSS_LOG_ERROR("Failed to unbind table %s", m_AclTables[table_oid].description.c_str());
        return status;
    }

    return sai_acl_api->remove_acl_table(table_oid);
}

void AclOrch::doTask(SelectableTimer &timer)
{
    SWSS_LOG_ENTER();

    for (auto& table_it : m_AclTables)
    {
        vector<swss::FieldValueTuple> values;

        for (auto rule_it : table_it.second.rules)
        {
            AclRuleCounters cnt = rule_it.second->getCounters();

            swss::FieldValueTuple fvtp("Packets", to_string(cnt.packets));
            values.push_back(fvtp);
            swss::FieldValueTuple fvtb("Bytes", to_string(cnt.bytes));
            values.push_back(fvtb);

            AclOrch::getCountersTable().set(table_it.second.id + ":" + rule_it.second->getId(), values, "");
        }
        values.clear();
    }
}

sai_status_t AclOrch::bindAclTable(sai_object_id_t table_oid, AclTable &aclTable, bool bind)
{
    SWSS_LOG_ENTER();

    sai_status_t status = SAI_STATUS_SUCCESS;

    SWSS_LOG_INFO("%s table %s to ports", bind ? "Bind" : "Unbind", aclTable.id.c_str());

    if (aclTable.ports.empty())
    {
        if (bind)
        {
            SWSS_LOG_ERROR("Port list is not configured for %s table", aclTable.id.c_str());
            return SAI_STATUS_FAILURE;
        }
        else
        {
            return SAI_STATUS_SUCCESS;
        }
    }

    if (bind)
    {
        aclTable.bind();
    }
    else
    {
        aclTable.unbind();
    }

    return status;
}

sai_status_t AclOrch::createDTelWatchListTables()
{
    SWSS_LOG_ENTER();

    AclTable flowWLTable, dropWLTable;
    sai_object_id_t table_oid;

    sai_status_t status;
    sai_attribute_t attr;
    vector<sai_attribute_t> table_attrs;

    /* Create Flow watchlist ACL table */

    flowWLTable.id = TABLE_TYPE_DTEL_FLOW_WATCHLIST;
    flowWLTable.type = ACL_TABLE_DTEL_FLOW_WATCHLIST;
    flowWLTable.description = "Dataplane Telemetry Flow Watchlist table";

    attr.id = SAI_ACL_TABLE_ATTR_ACL_STAGE;
    attr.value.s32 = SAI_ACL_STAGE_INGRESS;
    table_attrs.push_back(attr);

    attr.id = SAI_ACL_TABLE_ATTR_ACL_BIND_POINT_TYPE_LIST;
    vector<int32_t> bpoint_list;
    bpoint_list.push_back(SAI_ACL_BIND_POINT_TYPE_SWITCH);
    attr.value.s32list.count = 1;
    attr.value.s32list.list = bpoint_list.data();
    table_attrs.push_back(attr);

    attr.id = SAI_ACL_TABLE_ATTR_FIELD_ETHER_TYPE;
    attr.value.booldata = true;
    table_attrs.push_back(attr);

    attr.id = SAI_ACL_TABLE_ATTR_FIELD_SRC_IP;
    attr.value.booldata = true;
    table_attrs.push_back(attr);

    attr.id = SAI_ACL_TABLE_ATTR_FIELD_DST_IP;
    attr.value.booldata = true;
    table_attrs.push_back(attr);

    attr.id = SAI_ACL_TABLE_ATTR_FIELD_L4_SRC_PORT;
    attr.value.booldata = true;
    table_attrs.push_back(attr);

    attr.id = SAI_ACL_TABLE_ATTR_FIELD_L4_DST_PORT;
    attr.value.booldata = true;
    table_attrs.push_back(attr);

    attr.id = SAI_ACL_TABLE_ATTR_FIELD_IP_PROTOCOL;
    attr.value.booldata = true;
    table_attrs.push_back(attr);

    attr.id = SAI_ACL_TABLE_ATTR_FIELD_TUNNEL_VNI;
    attr.value.booldata = true;
    table_attrs.push_back(attr);

    attr.id = SAI_ACL_TABLE_ATTR_FIELD_INNER_ETHER_TYPE;
    attr.value.booldata = true;
    table_attrs.push_back(attr);

    attr.id = SAI_ACL_TABLE_ATTR_FIELD_INNER_SRC_IP;
    attr.value.booldata = true;
    table_attrs.push_back(attr);

    attr.id = SAI_ACL_TABLE_ATTR_FIELD_INNER_DST_IP;
    attr.value.booldata = true;
    table_attrs.push_back(attr);

    attr.id = SAI_ACL_TABLE_ATTR_ACL_ACTION_TYPE_LIST;
    int32_t acl_action_list[4];
    acl_action_list[0] = SAI_ACL_ACTION_TYPE_DTEL_FLOW_OP;
    acl_action_list[1] = SAI_ACL_ACTION_TYPE_DTEL_INT_SESSION;
    acl_action_list[2] = SAI_ACL_ACTION_TYPE_DTEL_REPORT_ALL_PACKETS;
    acl_action_list[3] = SAI_ACL_ACTION_TYPE_DTEL_FLOW_SAMPLE_PERCENT;
    attr.value.s32list.count = 4;
    attr.value.s32list.list = acl_action_list;
    table_attrs.push_back(attr);

    status = sai_acl_api->create_acl_table(&table_oid, gSwitchId, (uint32_t)table_attrs.size(), table_attrs.data());
    if (status != SAI_STATUS_SUCCESS)
    {
        SWSS_LOG_ERROR("Failed to create table %s", flowWLTable.description.c_str());
        return status;
    }

    m_AclTables[table_oid] = flowWLTable;
    SWSS_LOG_INFO("Successfully created ACL table %s, oid: %lX", flowWLTable.description.c_str(), table_oid);

    /* Create Drop watchlist ACL table */
    
    table_attrs.clear();

    dropWLTable.id = TABLE_TYPE_DTEL_DROP_WATCHLIST;
    dropWLTable.type = ACL_TABLE_DTEL_DROP_WATCHLIST;
    dropWLTable.description = "Dataplane Telemetry Drop Watchlist table";

    attr.id = SAI_ACL_TABLE_ATTR_ACL_STAGE;
    attr.value.s32 = SAI_ACL_STAGE_INGRESS;
    table_attrs.push_back(attr);

    attr.id = SAI_ACL_TABLE_ATTR_ACL_BIND_POINT_TYPE_LIST;
    bpoint_list.clear();
    bpoint_list.push_back(SAI_ACL_BIND_POINT_TYPE_SWITCH);
    attr.value.s32list.count = 1;
    attr.value.s32list.list = bpoint_list.data();
    table_attrs.push_back(attr);

    attr.id = SAI_ACL_TABLE_ATTR_FIELD_ETHER_TYPE;
    attr.value.booldata = true;
    table_attrs.push_back(attr);

    attr.id = SAI_ACL_TABLE_ATTR_FIELD_SRC_IP;
    attr.value.booldata = true;
    table_attrs.push_back(attr);

    attr.id = SAI_ACL_TABLE_ATTR_FIELD_DST_IP;
    attr.value.booldata = true;
    table_attrs.push_back(attr);

    attr.id = SAI_ACL_TABLE_ATTR_FIELD_L4_SRC_PORT;
    attr.value.booldata = true;
    table_attrs.push_back(attr);

    attr.id = SAI_ACL_TABLE_ATTR_FIELD_L4_DST_PORT;
    attr.value.booldata = true;
    table_attrs.push_back(attr);

    attr.id = SAI_ACL_TABLE_ATTR_FIELD_IP_PROTOCOL;
    attr.value.booldata = true;
    table_attrs.push_back(attr);

    attr.id = SAI_ACL_TABLE_ATTR_ACL_ACTION_TYPE_LIST;
    acl_action_list[0] = SAI_ACL_ACTION_TYPE_DTEL_DROP_REPORT_ENABLE;
    attr.value.s32list.count = 1;
    attr.value.s32list.list = acl_action_list;
    table_attrs.push_back(attr);

    status = sai_acl_api->create_acl_table(&table_oid, gSwitchId, (uint32_t)table_attrs.size(), table_attrs.data());
    if (status != SAI_STATUS_SUCCESS)
    {
        SWSS_LOG_ERROR("Failed to create table %s", dropWLTable.description.c_str());
        return status;
    }

    m_AclTables[table_oid] = dropWLTable;
    SWSS_LOG_INFO("Successfully created ACL table %s, oid: %lX", dropWLTable.description.c_str(), table_oid);

    return status;
}

sai_status_t AclOrch::deleteDTelWatchListTables()
{
    SWSS_LOG_ENTER();

    AclTable flowWLTable, dropWLTable;
    sai_object_id_t table_oid;
    string table_id = TABLE_TYPE_DTEL_FLOW_WATCHLIST;

    sai_status_t status;

    table_oid = getTableById(table_id);

    if (table_oid == SAI_NULL_OBJECT_ID)
    {
        SWSS_LOG_INFO("Failed to find ACL table %s", table_id.c_str());
        return SAI_STATUS_FAILURE;
    }

    status = sai_acl_api->remove_acl_table(table_oid);
    if (status != SAI_STATUS_SUCCESS)
    {
        SWSS_LOG_ERROR("Failed to delete table %s", table_id.c_str());
        return status;
    }

    m_AclTables.erase(table_oid);

    table_id = TABLE_TYPE_DTEL_DROP_WATCHLIST;

    table_oid = getTableById(table_id);

    if (table_oid == SAI_NULL_OBJECT_ID)
    {
        SWSS_LOG_INFO("Failed to find ACL table %s", table_id.c_str());
        return SAI_STATUS_FAILURE;
    }

    status = sai_acl_api->remove_acl_table(table_oid);
    if (status != SAI_STATUS_SUCCESS)
    {
        SWSS_LOG_ERROR("Failed to delete table %s", table_id.c_str());
        return status;
    }

    m_AclTables.erase(table_oid);

    return SAI_STATUS_SUCCESS;
}<|MERGE_RESOLUTION|>--- conflicted
+++ resolved
@@ -1491,17 +1491,13 @@
 
     // Should be initialized last to guaranty that object is
     // initialized before thread start.
-<<<<<<< HEAD
     auto interv = timespec { .tv_sec = COUNTERS_READ_INTERVAL, .tv_nsec = 0 };
     auto timer = new SelectableTimer(interv);
     auto executor = new ExecutableTimer(timer, this);
     Orch::addExecutor("", executor);
     timer->start();
-=======
-    m_countersThread = thread(AclOrch::collectCountersThread, this);
 
     createDTelWatchListTables();
->>>>>>> 07b725e7
 }
 
 AclOrch::~AclOrch()
@@ -1511,13 +1507,8 @@
 
     m_bCollectCounters = false;
     m_sleepGuard.notify_all();
-<<<<<<< HEAD
-=======
-
-    m_countersThread.join();
 
     deleteDTelWatchListTables();
->>>>>>> 07b725e7
 }
 
 void AclOrch::update(SubjectType type, void *cntx)
