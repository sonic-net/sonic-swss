--- conflicted
+++ resolved
@@ -80,11 +80,8 @@
     { MATCH_INNER_L4_DST_PORT, SAI_ACL_ENTRY_ATTR_FIELD_INNER_L4_DST_PORT },
     { MATCH_BTH_OPCODE,        SAI_ACL_ENTRY_ATTR_FIELD_BTH_OPCODE},
     { MATCH_AETH_SYNDROME,     SAI_ACL_ENTRY_ATTR_FIELD_AETH_SYNDROME},
-<<<<<<< HEAD
+    { MATCH_TUNNEL_TERM,       SAI_ACL_ENTRY_ATTR_FIELD_TUNNEL_TERMINATED},
     { MATCH_METADATA,          SAI_ACL_ENTRY_ATTR_FIELD_ACL_USER_META}
-=======
-    { MATCH_TUNNEL_TERM,       SAI_ACL_ENTRY_ATTR_FIELD_TUNNEL_TERMINATED}
->>>>>>> f650a3bd
 };
 
 static acl_range_type_lookup_t aclRangeTypeLookup =
