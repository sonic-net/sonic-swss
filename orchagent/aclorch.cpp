--- conflicted
+++ resolved
@@ -2142,11 +2142,7 @@
 
     string table_name = consumer.getTableName();
 
-<<<<<<< HEAD
-    if (table_name == CFG_ACL_TABLE_NAME || table_name == APP_ACL_TABLE_TABLE_NAME)
-=======
-    if (table_name == CFG_ACL_TABLE_TABLE_NAME)
->>>>>>> 73829955
+    if (table_name == CFG_ACL_TABLE_TABLE_NAME || table_name == APP_ACL_TABLE_TABLE_NAME)
     {
         unique_lock<mutex> lock(m_countersMutex);
         doAclTableTask(consumer);
