#include <inttypes.h>
#include <limits.h>
#include <unordered_map>
#include <algorithm>
#include "aclorch.h"
#include "logger.h"
#include "schema.h"
#include "ipprefix.h"
#include "converter.h"
#include "tokenize.h"
#include "timer.h"
#include "crmorch.h"
#include "sai_serialize.h"

using namespace std;
using namespace swss;

map<acl_range_properties_t, AclRange*> AclRange::m_ranges;
sai_uint32_t AclRule::m_minPriority = 0;
sai_uint32_t AclRule::m_maxPriority = 0;

swss::DBConnector AclOrch::m_countersDb("COUNTERS_DB", 0);
swss::Table AclOrch::m_countersTable(&m_countersDb, "COUNTERS");

extern sai_acl_api_t*    sai_acl_api;
extern sai_port_api_t*   sai_port_api;
extern sai_switch_api_t* sai_switch_api;
extern sai_object_id_t   gSwitchId;
extern PortsOrch*        gPortsOrch;
extern CrmOrch *gCrmOrch;
extern string gMySwitchType;

#define MIN_VLAN_ID 1    // 0 is a reserved VLAN ID
#define MAX_VLAN_ID 4095 // 4096 is a reserved VLAN ID

#define STATE_DB_ACL_ACTION_FIELD_IS_ACTION_LIST_MANDATORY "is_action_list_mandatory"
#define STATE_DB_ACL_ACTION_FIELD_ACTION_LIST              "action_list"
#define STATE_DB_ACL_L3V4V6_SUPPORTED                      "supported_L3V4V6"
#define COUNTERS_ACL_COUNTER_RULE_MAP "ACL_COUNTER_RULE_MAP"

#define ACL_COUNTER_DEFAULT_POLLING_INTERVAL_MS 10000 // ms
#define ACL_COUNTER_DEFAULT_ENABLED_STATE false

const int TCP_PROTOCOL_NUM = 6; // TCP protocol number

acl_rule_attr_lookup_t aclMatchLookup =
{
    { MATCH_IN_PORTS,          SAI_ACL_ENTRY_ATTR_FIELD_IN_PORTS },
    { MATCH_OUT_PORT,          SAI_ACL_ENTRY_ATTR_FIELD_OUT_PORT },
    { MATCH_OUT_PORTS,         SAI_ACL_ENTRY_ATTR_FIELD_OUT_PORTS },
    { MATCH_SRC_IP,            SAI_ACL_ENTRY_ATTR_FIELD_SRC_IP },
    { MATCH_DST_IP,            SAI_ACL_ENTRY_ATTR_FIELD_DST_IP },
    { MATCH_SRC_IPV6,          SAI_ACL_ENTRY_ATTR_FIELD_SRC_IPV6 },
    { MATCH_DST_IPV6,          SAI_ACL_ENTRY_ATTR_FIELD_DST_IPV6 },
    { MATCH_L4_SRC_PORT,       SAI_ACL_ENTRY_ATTR_FIELD_L4_SRC_PORT },
    { MATCH_L4_DST_PORT,       SAI_ACL_ENTRY_ATTR_FIELD_L4_DST_PORT },
    { MATCH_ETHER_TYPE,        SAI_ACL_ENTRY_ATTR_FIELD_ETHER_TYPE },
    { MATCH_VLAN_ID,           SAI_ACL_ENTRY_ATTR_FIELD_OUTER_VLAN_ID },
    { MATCH_IP_PROTOCOL,       SAI_ACL_ENTRY_ATTR_FIELD_IP_PROTOCOL },
    { MATCH_NEXT_HEADER,       SAI_ACL_ENTRY_ATTR_FIELD_IPV6_NEXT_HEADER },
    { MATCH_TCP_FLAGS,         SAI_ACL_ENTRY_ATTR_FIELD_TCP_FLAGS },
    { MATCH_IP_TYPE,           SAI_ACL_ENTRY_ATTR_FIELD_ACL_IP_TYPE },
    { MATCH_DSCP,              SAI_ACL_ENTRY_ATTR_FIELD_DSCP },
    { MATCH_TC,                SAI_ACL_ENTRY_ATTR_FIELD_TC },
    { MATCH_ICMP_TYPE,         SAI_ACL_ENTRY_ATTR_FIELD_ICMP_TYPE },
    { MATCH_ICMP_CODE,         SAI_ACL_ENTRY_ATTR_FIELD_ICMP_CODE },
    { MATCH_ICMPV6_TYPE,       SAI_ACL_ENTRY_ATTR_FIELD_ICMPV6_TYPE },
    { MATCH_ICMPV6_CODE,       SAI_ACL_ENTRY_ATTR_FIELD_ICMPV6_CODE },
    { MATCH_L4_SRC_PORT_RANGE, SAI_ACL_ENTRY_ATTR_FIELD_ACL_RANGE_TYPE },
    { MATCH_L4_DST_PORT_RANGE, SAI_ACL_ENTRY_ATTR_FIELD_ACL_RANGE_TYPE },
    { MATCH_TUNNEL_VNI,        SAI_ACL_ENTRY_ATTR_FIELD_TUNNEL_VNI },
    { MATCH_INNER_ETHER_TYPE,  SAI_ACL_ENTRY_ATTR_FIELD_INNER_ETHER_TYPE },
    { MATCH_INNER_IP_PROTOCOL, SAI_ACL_ENTRY_ATTR_FIELD_INNER_IP_PROTOCOL },
    { MATCH_INNER_L4_SRC_PORT, SAI_ACL_ENTRY_ATTR_FIELD_INNER_L4_SRC_PORT },
    { MATCH_INNER_L4_DST_PORT, SAI_ACL_ENTRY_ATTR_FIELD_INNER_L4_DST_PORT },
    { MATCH_BTH_OPCODE,        SAI_ACL_ENTRY_ATTR_FIELD_BTH_OPCODE},
    { MATCH_AETH_SYNDROME,     SAI_ACL_ENTRY_ATTR_FIELD_AETH_SYNDROME}
};

static acl_range_type_lookup_t aclRangeTypeLookup =
{
    { MATCH_L4_SRC_PORT_RANGE, SAI_ACL_RANGE_TYPE_L4_SRC_PORT_RANGE },
    { MATCH_L4_DST_PORT_RANGE, SAI_ACL_RANGE_TYPE_L4_DST_PORT_RANGE },
};

static acl_bind_point_type_lookup_t aclBindPointTypeLookup =
{
    { BIND_POINT_TYPE_PORT,        SAI_ACL_BIND_POINT_TYPE_PORT },
    { BIND_POINT_TYPE_PORTCHANNEL, SAI_ACL_BIND_POINT_TYPE_LAG  },
};

static acl_rule_attr_lookup_t aclL3ActionLookup =
{
    { ACTION_PACKET_ACTION,                    SAI_ACL_ENTRY_ATTR_ACTION_PACKET_ACTION },
    { ACTION_REDIRECT_ACTION,                  SAI_ACL_ENTRY_ATTR_ACTION_REDIRECT },
    { ACTION_DO_NOT_NAT_ACTION,                SAI_ACL_ENTRY_ATTR_ACTION_NO_NAT },
};

static acl_rule_attr_lookup_t aclMirrorStageLookup =
{
    { ACTION_MIRROR_INGRESS_ACTION, SAI_ACL_ENTRY_ATTR_ACTION_MIRROR_INGRESS},
    { ACTION_MIRROR_EGRESS_ACTION,  SAI_ACL_ENTRY_ATTR_ACTION_MIRROR_EGRESS},
};

static acl_rule_attr_lookup_t aclDTelActionLookup =
{
    { ACTION_DTEL_FLOW_OP,                  SAI_ACL_ENTRY_ATTR_ACTION_ACL_DTEL_FLOW_OP },
    { ACTION_DTEL_INT_SESSION,              SAI_ACL_ENTRY_ATTR_ACTION_DTEL_INT_SESSION },
    { ACTION_DTEL_DROP_REPORT_ENABLE,       SAI_ACL_ENTRY_ATTR_ACTION_DTEL_DROP_REPORT_ENABLE },
    { ACTION_DTEL_TAIL_DROP_REPORT_ENABLE,  SAI_ACL_ENTRY_ATTR_ACTION_DTEL_TAIL_DROP_REPORT_ENABLE },
    { ACTION_DTEL_FLOW_SAMPLE_PERCENT,      SAI_ACL_ENTRY_ATTR_ACTION_DTEL_FLOW_SAMPLE_PERCENT },
    { ACTION_DTEL_REPORT_ALL_PACKETS,       SAI_ACL_ENTRY_ATTR_ACTION_DTEL_REPORT_ALL_PACKETS }
};

static acl_rule_attr_lookup_t aclOtherActionLookup =
{
    { ACTION_COUNTER,                       SAI_ACL_ENTRY_ATTR_ACTION_COUNTER}
};

static acl_packet_action_lookup_t aclPacketActionLookup =
{
    { PACKET_ACTION_FORWARD, SAI_PACKET_ACTION_FORWARD },
    { PACKET_ACTION_DROP,    SAI_PACKET_ACTION_DROP },
};

static acl_dtel_flow_op_type_lookup_t aclDTelFlowOpTypeLookup =
{
    { DTEL_FLOW_OP_NOP,                SAI_ACL_DTEL_FLOW_OP_NOP },
    { DTEL_FLOW_OP_POSTCARD,           SAI_ACL_DTEL_FLOW_OP_POSTCARD },
    { DTEL_FLOW_OP_INT,                SAI_ACL_DTEL_FLOW_OP_INT },
    { DTEL_FLOW_OP_IOAM,               SAI_ACL_DTEL_FLOW_OP_IOAM }
};

static acl_stage_type_lookup_t aclStageLookUp =
{
    {STAGE_INGRESS, ACL_STAGE_INGRESS },
    {STAGE_EGRESS,  ACL_STAGE_EGRESS }
};

static const acl_capabilities_t defaultAclActionsSupported =
{
    {
        ACL_STAGE_INGRESS,
        AclActionCapabilities
        {
            {
                SAI_ACL_ACTION_TYPE_PACKET_ACTION,
                SAI_ACL_ACTION_TYPE_MIRROR_INGRESS,
                SAI_ACL_ACTION_TYPE_NO_NAT
            },
            false
        }
    },
    {
        ACL_STAGE_EGRESS,
        AclActionCapabilities
        {
            {
                SAI_ACL_ACTION_TYPE_PACKET_ACTION
            },
            false
        }
    }
};

static acl_table_action_list_lookup_t defaultAclActionList =
{
    {
        // L3
        TABLE_TYPE_L3,
        {
            {
                ACL_STAGE_INGRESS,
                {
                    SAI_ACL_ACTION_TYPE_PACKET_ACTION,
                    SAI_ACL_ACTION_TYPE_REDIRECT
                }
            },
            {
                ACL_STAGE_EGRESS,
                {
                    SAI_ACL_ACTION_TYPE_PACKET_ACTION,
                    SAI_ACL_ACTION_TYPE_REDIRECT
                }
            }
        }
    },
    {
        // L3V6
        TABLE_TYPE_L3V6,
        {
            {
                ACL_STAGE_INGRESS,
                {
                    SAI_ACL_ACTION_TYPE_PACKET_ACTION,
                    SAI_ACL_ACTION_TYPE_REDIRECT
                }
            },
            {
                ACL_STAGE_EGRESS,
                {
                    SAI_ACL_ACTION_TYPE_PACKET_ACTION,
                    SAI_ACL_ACTION_TYPE_REDIRECT
                }
            }
        }
    },
    {
        // L3V4V6
        TABLE_TYPE_L3V4V6,
        {
            {
                ACL_STAGE_INGRESS,
                {
                    SAI_ACL_ACTION_TYPE_PACKET_ACTION,
                    SAI_ACL_ACTION_TYPE_REDIRECT
                }
            },
            {
                ACL_STAGE_EGRESS,
                {
                    SAI_ACL_ACTION_TYPE_PACKET_ACTION,
                    SAI_ACL_ACTION_TYPE_REDIRECT
                }
            }
        }
    },
    {
        // MIRROR
        TABLE_TYPE_MIRROR,
        {
            {
                ACL_STAGE_INGRESS,
                {
                    SAI_ACL_ACTION_TYPE_MIRROR_INGRESS
                }
            },
            {
                ACL_STAGE_EGRESS,
                {
                    SAI_ACL_ACTION_TYPE_MIRROR_EGRESS
                }
            }
        }
    },
    {
        // MIRRORV6
        TABLE_TYPE_MIRRORV6,
        {
            {
                ACL_STAGE_INGRESS,
                {
                    SAI_ACL_ACTION_TYPE_MIRROR_INGRESS
                }
            },
            {
                ACL_STAGE_EGRESS,
                {
                    SAI_ACL_ACTION_TYPE_MIRROR_EGRESS
                }
            }
        }
    },
    {
        // MIRROR_DSCP
        TABLE_TYPE_MIRROR_DSCP,
        {
            {
                ACL_STAGE_INGRESS,
                {
                    SAI_ACL_ACTION_TYPE_MIRROR_INGRESS
                }
            },
            {
                ACL_STAGE_EGRESS,
                {
                    SAI_ACL_ACTION_TYPE_MIRROR_EGRESS
                }
            }
        }
    },
    {
        // TABLE_TYPE_PFCWD
        TABLE_TYPE_PFCWD,
        {
            {
                ACL_STAGE_INGRESS,
                {
                    SAI_ACL_ACTION_TYPE_PACKET_ACTION
                }
            },
            {
                ACL_STAGE_EGRESS,
                {
                    SAI_ACL_ACTION_TYPE_PACKET_ACTION
                }
            }
        }
    },
    {
        // MCLAG
        TABLE_TYPE_MCLAG,
        {
            {
                ACL_STAGE_INGRESS,
                {
                    SAI_ACL_ACTION_TYPE_PACKET_ACTION
                }
            },
            {
                ACL_STAGE_EGRESS,
                {
                    SAI_ACL_ACTION_TYPE_PACKET_ACTION
                }
            }
        }
    },
    {
        // MUX
        TABLE_TYPE_MUX,
        {
            {
                ACL_STAGE_INGRESS,
                {
                    SAI_ACL_ACTION_TYPE_PACKET_ACTION
                }
            },
            {
                ACL_STAGE_EGRESS,
                {
                    SAI_ACL_ACTION_TYPE_PACKET_ACTION
                }
            }
        }
    },
    {
        // DROP
        TABLE_TYPE_DROP,
        {
            {
                ACL_STAGE_INGRESS,
                {
                    SAI_ACL_ACTION_TYPE_PACKET_ACTION
                }
            },
            {
                ACL_STAGE_EGRESS,
                {
                    SAI_ACL_ACTION_TYPE_PACKET_ACTION
                }
            }
        }
    }
};

// The match fields for certain ACL table type are not exactly the same between INGRESS and EGRESS.
// For example, we can only match IN_PORT for PFCWD table type at INGRESS.
// Hence we need to specify stage particular matching fields in stageMandatoryMatchFields
static acl_table_match_field_lookup_t stageMandatoryMatchFields =
{
    {
        // TABLE_TYPE_PFCWD
        TABLE_TYPE_PFCWD,
        {
            {
                ACL_STAGE_INGRESS,
                {
                    SAI_ACL_TABLE_ATTR_FIELD_IN_PORTS
                }
            }
        }
    },
    {
        // TABLE_TYPE_DROP
        TABLE_TYPE_DROP,
        {
            {
                ACL_STAGE_INGRESS,
                {
                    SAI_ACL_TABLE_ATTR_FIELD_IN_PORTS
                }
            }
        }
    },
    {
        TABLE_TYPE_L3,
        {
            {
                ACL_STAGE_INGRESS,
                {
                    SAI_ACL_TABLE_ATTR_FIELD_ACL_RANGE_TYPE
                }
            },
            {
                ACL_STAGE_EGRESS,
                {
                    SAI_ACL_TABLE_ATTR_FIELD_ACL_RANGE_TYPE
                }
            }
        }
    },
    {
        TABLE_TYPE_L3V6,
        {
            {
                ACL_STAGE_INGRESS,
                {
                    SAI_ACL_TABLE_ATTR_FIELD_ACL_RANGE_TYPE
                }
            },
            {
                ACL_STAGE_EGRESS,
                {
                    SAI_ACL_TABLE_ATTR_FIELD_ACL_RANGE_TYPE
                }
            }
        }
    }
};

static acl_ip_type_lookup_t aclIpTypeLookup =
{
    { IP_TYPE_ANY,         SAI_ACL_IP_TYPE_ANY },
    { IP_TYPE_IP,          SAI_ACL_IP_TYPE_IP },
    { IP_TYPE_NON_IP,      SAI_ACL_IP_TYPE_NON_IP },
    { IP_TYPE_IPv4ANY,     SAI_ACL_IP_TYPE_IPV4ANY },
    { IP_TYPE_NON_IPv4,    SAI_ACL_IP_TYPE_NON_IPV4 },
    { IP_TYPE_IPv6ANY,     SAI_ACL_IP_TYPE_IPV6ANY },
    { IP_TYPE_NON_IPv6,    SAI_ACL_IP_TYPE_NON_IPV6 },
    { IP_TYPE_ARP,         SAI_ACL_IP_TYPE_ARP },
    { IP_TYPE_ARP_REQUEST, SAI_ACL_IP_TYPE_ARP_REQUEST },
    { IP_TYPE_ARP_REPLY,   SAI_ACL_IP_TYPE_ARP_REPLY }
};

static map<sai_acl_counter_attr_t, sai_acl_counter_attr_t> aclCounterLookup =
{
    {SAI_ACL_COUNTER_ATTR_ENABLE_BYTE_COUNT,   SAI_ACL_COUNTER_ATTR_BYTES},
    {SAI_ACL_COUNTER_ATTR_ENABLE_PACKET_COUNT, SAI_ACL_COUNTER_ATTR_PACKETS},
};

static map<AclObjectStatus, string> aclObjectStatusLookup =
{
    {AclObjectStatus::ACTIVE, "Active"},
    {AclObjectStatus::INACTIVE, "Inactive"},
    {AclObjectStatus::PENDING_CREATION, "Pending creation"},
    {AclObjectStatus::PENDING_REMOVAL, "Pending removal"}
};

static sai_acl_table_attr_t AclEntryFieldToAclTableField(sai_acl_entry_attr_t attr)
{
    if (!IS_ATTR_ID_IN_RANGE(attr, ACL_ENTRY, FIELD))
    {
        SWSS_LOG_THROW("ACL entry attribute is not a in a range of SAI_ACL_ENTRY_ATTR_FIELD_* attribute: %d", attr);
    }
    return static_cast<sai_acl_table_attr_t>(SAI_ACL_TABLE_ATTR_FIELD_START + (attr - SAI_ACL_ENTRY_ATTR_FIELD_START));
}

static sai_acl_action_type_t AclEntryActionToAclAction(sai_acl_entry_attr_t attr)
{
    if (!IS_ATTR_ID_IN_RANGE(attr, ACL_ENTRY, ACTION))
    {
        SWSS_LOG_THROW("ACL entry attribute is not a in a range of SAI_ACL_ENTRY_ATTR_ACTION_* attribute: %d", attr);
    }
    return static_cast<sai_acl_action_type_t>(attr - SAI_ACL_ENTRY_ATTR_ACTION_START);
}

static string getAttributeIdName(sai_object_type_t objectType, sai_attr_id_t attr)
{
    const auto* meta = sai_metadata_get_attr_metadata(SAI_OBJECT_TYPE_ACL_ENTRY, attr);
    if (!meta)
    {
        SWSS_LOG_THROW("Metadata null pointer returned by sai_metadata_get_attr_metadata");
    }
    return meta->attridname;
}

AclTableMatchInterface::AclTableMatchInterface(sai_acl_table_attr_t matchField):
    m_matchField(matchField)
{
    if (!IS_ATTR_ID_IN_RANGE(m_matchField, ACL_TABLE, FIELD))
    {
        SWSS_LOG_THROW("Invalid match table attribute %d", m_matchField);
    }
}

sai_acl_table_attr_t AclTableMatchInterface::getId() const
{
    return m_matchField;
}

AclTableMatch::AclTableMatch(sai_acl_table_attr_t matchField):
    AclTableMatchInterface(matchField)
{
    const auto meta = sai_metadata_get_attr_metadata(SAI_OBJECT_TYPE_ACL_TABLE, getId());
    if (!meta)
    {
        SWSS_LOG_THROW("Failed to get metadata for attribute for SAI_OBJECT_TYPE_ACL_TABLE: attribute %d", getId());
    }

    if (meta->attrvaluetype != SAI_ATTR_VALUE_TYPE_BOOL)
    {
        SWSS_LOG_THROW("This API does not allow to set match with a non boolean value type");
    }
}

sai_attribute_t AclTableMatch::toSaiAttribute()
{
    return sai_attribute_t{
        .id = getId(),
        .value = {
            .booldata = true,
        },
    };
}

bool AclTableMatch::validateAclRuleMatch(const AclRule& rule) const
{
    // no need to validate rule configuration
    return true;
}

AclTableRangeMatch::AclTableRangeMatch(set<sai_acl_range_type_t> rangeTypes):
    AclTableMatchInterface(SAI_ACL_TABLE_ATTR_FIELD_ACL_RANGE_TYPE),
    m_rangeList(rangeTypes.begin(), rangeTypes.end())
{
}

sai_attribute_t AclTableRangeMatch::toSaiAttribute()
{
    return sai_attribute_t{
        .id = getId(),
        .value = {
            .s32list = {
                .count = static_cast<uint32_t>(m_rangeList.size()),
                .list = m_rangeList.data(),
            },
        },
    };
}

bool AclTableRangeMatch::validateAclRuleMatch(const AclRule& rule) const
{
    const auto& rangeConfig = rule.getRangeConfig();
    for (const auto& range: rangeConfig)
    {
        if (find(m_rangeList.begin(), m_rangeList.end(), range.rangeType) == m_rangeList.end())
        {
            SWSS_LOG_ERROR("Range match %s is not supported on table %s",
                sai_metadata_get_acl_range_type_name(range.rangeType), rule.getTableId().c_str());
            return false;
        }
    }

    return true;
}

string AclTableType::getName() const
{
    return m_name;
}

const set<sai_acl_bind_point_type_t>& AclTableType::getBindPointTypes() const
{
    return m_bpointTypes;
}

const map<sai_acl_table_attr_t, shared_ptr<AclTableMatchInterface>>& AclTableType::getMatches() const
{
    return m_matches;
}

const set<sai_acl_action_type_t>& AclTableType::getActions() const
{
    return m_aclAcitons;
}

bool AclTableType::addAction(sai_acl_action_type_t action)
{
    m_aclAcitons.insert(action);
    return true;
}

bool AclTableType::addMatch(shared_ptr<AclTableMatchInterface> match)
{
    m_matches.emplace(match->getId(), match);
    return true;
}

AclTableTypeBuilder& AclTableTypeBuilder::withName(string name)
{
    m_tableType.m_name = name;
    return *this;
}

AclTableTypeBuilder& AclTableTypeBuilder::withBindPointType(sai_acl_bind_point_type_t bpointType)
{
    m_tableType.m_bpointTypes.insert(bpointType);
    return *this;
}

AclTableTypeBuilder& AclTableTypeBuilder::withMatch(shared_ptr<AclTableMatchInterface> match)
{
    m_tableType.m_matches.emplace(match->getId(), match);
    return *this;
}

AclTableTypeBuilder& AclTableTypeBuilder::withAction(sai_acl_action_type_t action)
{
    m_tableType.m_aclAcitons.insert(action);
    return *this;
}

AclTableType AclTableTypeBuilder::build()
{
    auto tableType = m_tableType;
    m_tableType = AclTableType();
    return tableType;
}

bool AclTableTypeParser::parse(const std::string& key,
                               const vector<swss::FieldValueTuple>& fieldValues,
                               AclTableTypeBuilder& builder)
{
    builder.withName(key);

    for (const auto& fieldValue: fieldValues)
    {
        auto field = to_upper(fvField(fieldValue));
        auto value = to_upper(fvValue(fieldValue));

        SWSS_LOG_DEBUG("field %s, value %s", field.c_str(), value.c_str());

        if (field == ACL_TABLE_TYPE_MATCHES)
        {
            if (!parseAclTableTypeMatches(value, builder))
            {
                return false;
            }
        }
        else if (field == ACL_TABLE_TYPE_ACTIONS)
        {
            if (!parseAclTableTypeActions(value, builder))
            {
                return false;
            }
        }
        else if (field == ACL_TABLE_TYPE_BPOINT_TYPES)
        {
            if (!parseAclTableTypeBindPointTypes(value, builder))
            {
                return false;
            }
        }
        else
        {
            SWSS_LOG_ERROR("Unknown field %s: value %s", field.c_str(), value.c_str());
            return false;
        }
    }

    return true;
}

bool AclTableTypeParser::parseAclTableTypeMatches(const std::string& value, AclTableTypeBuilder& builder)
{
    auto matches = tokenize(value, comma);
    set<sai_acl_range_type_t> saiRangeTypes;

    for (const auto& match: matches)
    {
        auto matchIt = aclMatchLookup.find(match);
        auto rangeMatchIt = aclRangeTypeLookup.find(match);

        if (rangeMatchIt != aclRangeTypeLookup.end())
        {
            auto rangeType = rangeMatchIt->second;
            saiRangeTypes.insert(rangeType);
        }
        else if (matchIt != aclMatchLookup.end())
        {
            auto saiMatch = AclEntryFieldToAclTableField(matchIt->second);
            builder.withMatch(make_unique<AclTableMatch>(saiMatch));
        }
        else
        {
            SWSS_LOG_ERROR("Unknown match %s", match.c_str());
            return false;
        }
    }

    if (!saiRangeTypes.empty())
    {
        builder.withMatch(make_unique<AclTableRangeMatch>(saiRangeTypes));
    }

    return true;
}

bool AclTableTypeParser::parseAclTableTypeActions(const std::string& value, AclTableTypeBuilder& builder)
{
    auto actions = tokenize(value, comma);
    for (const auto& action: actions)
    {
        sai_acl_entry_attr_t saiActionAttr = SAI_ACL_ENTRY_ATTR_ACTION_END;

        auto l3Action = aclL3ActionLookup.find(action);
        auto mirrorAction = aclMirrorStageLookup.find(action);
        auto dtelAction = aclDTelActionLookup.find(action);
        auto otherAction = aclOtherActionLookup.find(action);

        if (l3Action != aclL3ActionLookup.end())
        {
            saiActionAttr = l3Action->second;
        }
        else if (mirrorAction != aclMirrorStageLookup.end())
        {
            saiActionAttr = mirrorAction->second;
        }
        else if (dtelAction != aclDTelActionLookup.end())
        {
            saiActionAttr = dtelAction->second;
        }
        else if (otherAction != aclOtherActionLookup.end())
        {
            saiActionAttr = otherAction->second;
        }
        else
        {
            SWSS_LOG_ERROR("Unknown action %s", action.c_str());
            return false;
        }
        SWSS_LOG_INFO("Added action %s", action.c_str());

        builder.withAction(AclEntryActionToAclAction(saiActionAttr));
    }

    return true;
}

bool AclTableTypeParser::parseAclTableTypeBindPointTypes(const std::string& value, AclTableTypeBuilder& builder)
{
    auto bpointTypes = tokenize(value, comma);
    for (const auto& bpointType: bpointTypes)
    {
        auto bpointIt = aclBindPointTypeLookup.find(bpointType);
        if (bpointIt == aclBindPointTypeLookup.end())
        {
            SWSS_LOG_ERROR("Unknown bind point %s", bpointType.c_str());
            return false;
        }

        auto saiBpointType = bpointIt->second;
        builder.withBindPointType(saiBpointType);
    }

    return true;
}

AclRule::AclRule(AclOrch *pAclOrch, string rule, string table, bool createCounter) :
    m_pAclOrch(pAclOrch),
    m_id(rule),
    m_ruleOid(SAI_NULL_OBJECT_ID),
    m_counterOid(SAI_NULL_OBJECT_ID),
    m_priority(0),
    m_createCounter(createCounter)
{
    auto tableOid = pAclOrch->getTableById(table);
    m_pTable = pAclOrch->getTableByOid(tableOid);
    if (!m_pTable)
    {
        SWSS_LOG_THROW("Failed to find ACL table %s. ACL table must exist at the time of creating AclRule", table.c_str());
    }
}

bool AclRule::validateAddPriority(string attr_name, string attr_value)
{
    bool status = false;

    if (attr_name == RULE_PRIORITY)
    {
        char *endp = NULL;
        errno = 0;
        auto priority = (uint32_t)strtol(attr_value.c_str(), &endp, 0);
        // check conversion was successful and the value is within the allowed range
        status = (errno == 0) &&
                 (endp == attr_value.c_str() + attr_value.size()) &&
                 setPriority(priority);
    }

    return status;
}

bool AclRule::validateAddMatch(string attr_name, string attr_value)
{
    SWSS_LOG_ENTER();

    sai_acl_field_data_t matchData{};
    vector<sai_object_id_t> inPorts;
    vector<sai_object_id_t> outPorts;

    matchData.enable = true;

    try
    {
        if (aclMatchLookup.find(attr_name) == aclMatchLookup.end())
        {
            return false;
        }
        else if (attr_name == MATCH_IN_PORTS)
        {
            auto ports = tokenize(attr_value, ',');

            if (ports.size() == 0)
            {
                return false;
            }

            for (auto alias : ports)
            {
                Port port;
                if (!gPortsOrch->getPort(alias, port))
                {
                    SWSS_LOG_ERROR("Failed to locate port %s", alias.c_str());
                    return false;
                }

                if (port.m_type != Port::PHY)
                {
                    SWSS_LOG_ERROR("Cannot bind rule to %s: IN_PORTS can only match physical interfaces", alias.c_str());
                    return false;
                }

                inPorts.push_back(port.m_port_id);
            }

            matchData.data.objlist.count = static_cast<uint32_t>(inPorts.size());
            matchData.data.objlist.list = inPorts.data();
        }
        else if (attr_name == MATCH_OUT_PORTS)
        {
            auto ports = tokenize(attr_value, ',');

            if (ports.size() == 0)
            {
                return false;
            }

            for (auto alias : ports)
            {
                Port port;
                if (!gPortsOrch->getPort(alias, port))
                {
                    SWSS_LOG_ERROR("Failed to locate port %s", alias.c_str());
                    return false;
                }

                if (port.m_type != Port::PHY)
                {
                    SWSS_LOG_ERROR("Cannot bind rule to %s: OUT_PORTS can only match physical interfaces", alias.c_str());
                    return false;
                }

                outPorts.push_back(port.m_port_id);
            }

            matchData.data.objlist.count = static_cast<uint32_t>(outPorts.size());
            matchData.data.objlist.list = outPorts.data();
        }
        else if (attr_name == MATCH_OUT_PORT)
        {
            auto alias = attr_value;
            Port port;
            if (!gPortsOrch->getPort(alias, port))
            {
                SWSS_LOG_ERROR("Failed to locate port %s", alias.c_str());
                return false;
            }
            if (port.m_type != Port::PHY)
            {
                SWSS_LOG_ERROR("Cannot bind rule to %s: OUT_PORT can only match physical interfaces", alias.c_str());
            }

            matchData.data.oid = port.m_port_id;
        }
        else if (attr_name == MATCH_IP_TYPE)
        {
            if (!processIpType(attr_value, matchData.data.u32))
            {
                SWSS_LOG_ERROR("Invalid IP type %s", attr_value.c_str());
                return false;
            }

            matchData.mask.u32 = 0xFFFFFFFF;
        }
        else if (attr_name == MATCH_TCP_FLAGS)
        {
            // Support both exact value match and value/mask match
            auto flag_data = tokenize(attr_value, '/');

            matchData.data.u8 = to_uint<uint8_t>(flag_data[0], 0, 0x3F);

            if (flag_data.size() == 2)
            {
                matchData.mask.u8 = to_uint<uint8_t>(flag_data[1], 0, 0x3F);
            }
            else
            {
                matchData.mask.u8 = 0x3F;
            }
        }
        else if (attr_name == MATCH_ETHER_TYPE || attr_name == MATCH_L4_SRC_PORT || attr_name == MATCH_L4_DST_PORT)
        {
            matchData.data.u16 = to_uint<uint16_t>(attr_value);
            matchData.mask.u16 = 0xFFFF;
        }
        else if (attr_name == MATCH_VLAN_ID)
        {
            matchData.data.u16 = to_uint<uint16_t>(attr_value);
            matchData.mask.u16 = 0xFFF;

            if (matchData.data.u16 < MIN_VLAN_ID || matchData.data.u16 > MAX_VLAN_ID)
            {
                SWSS_LOG_ERROR("Invalid VLAN ID: %s", attr_value.c_str());
                return false;
            }
        }
        else if (attr_name == MATCH_DSCP)
        {
            /* Support both exact value match and value/mask match */
            auto dscp_data = tokenize(attr_value, '/');

            matchData.data.u8 = to_uint<uint8_t>(dscp_data[0], 0, 0x3F);

            if (dscp_data.size() == 2)
            {
                matchData.mask.u8 = to_uint<uint8_t>(dscp_data[1], 0, 0x3F);
            }
            else
            {
                matchData.mask.u8 = 0x3F;
            }
        }
        else if (attr_name == MATCH_IP_PROTOCOL || attr_name == MATCH_NEXT_HEADER)
        {
            matchData.data.u8 = to_uint<uint8_t>(attr_value);
            matchData.mask.u8 = 0xFF;
        }
        else if (attr_name == MATCH_SRC_IP || attr_name == MATCH_DST_IP)
        {
            IpPrefix ip(attr_value);

            if (!ip.isV4())
            {
                SWSS_LOG_ERROR("IP type is not v4 type");
                return false;
            }
            matchData.data.ip4 = ip.getIp().getV4Addr();
            matchData.mask.ip4 = ip.getMask().getV4Addr();
        }
        else if (attr_name == MATCH_SRC_IPV6 || attr_name == MATCH_DST_IPV6)
        {
            IpPrefix ip(attr_value);
            if (ip.isV4())
            {
                SWSS_LOG_ERROR("IP type is not v6 type");
                return false;
            }
            memcpy(matchData.data.ip6, ip.getIp().getV6Addr(), 16);
            memcpy(matchData.mask.ip6, ip.getMask().getV6Addr(), 16);
        }
        else if ((attr_name == MATCH_L4_SRC_PORT_RANGE) || (attr_name == MATCH_L4_DST_PORT_RANGE))
        {
            AclRangeConfig rangeConfig{};
            if (sscanf(attr_value.c_str(), "%d-%d", &rangeConfig.min, &rangeConfig.max) != 2)
            {
                SWSS_LOG_ERROR("Range parse error. Attribute: %s, value: %s", attr_name.c_str(), attr_value.c_str());
                return false;
            }

            rangeConfig.rangeType = aclRangeTypeLookup[attr_name];

            // check boundaries
            if ((rangeConfig.min > USHRT_MAX) ||
                (rangeConfig.max > USHRT_MAX) ||
                (rangeConfig.min > rangeConfig.max))
            {
                SWSS_LOG_ERROR("Range parse error. Invalid range value. Attribute: %s, value: %s", attr_name.c_str(), attr_value.c_str());
                return false;
            }

            m_rangeConfig.push_back(rangeConfig);

            return m_pTable->validateAclRuleMatch(SAI_ACL_ENTRY_ATTR_FIELD_ACL_RANGE_TYPE, *this);
        }
        else if (attr_name == MATCH_TC)
        {
            matchData.data.u8 = to_uint<uint8_t>(attr_value);
            matchData.mask.u8 = 0xFF;
        }
        else if (attr_name == MATCH_ICMP_TYPE || attr_name == MATCH_ICMP_CODE ||
                attr_name == MATCH_ICMPV6_TYPE || attr_name == MATCH_ICMPV6_CODE)
        {
            matchData.data.u8 = to_uint<uint8_t>(attr_value);
            matchData.mask.u8 = 0xFF;
        }
        else if (attr_name == MATCH_TUNNEL_VNI)
        {
            matchData.data.u32 = to_uint<uint32_t>(attr_value);
            matchData.mask.u32 = 0xFFFFFFFF;
        }
        else if (attr_name == MATCH_INNER_ETHER_TYPE || attr_name == MATCH_INNER_L4_SRC_PORT ||
            attr_name == MATCH_INNER_L4_DST_PORT)
        {
            matchData.data.u16 = to_uint<uint16_t>(attr_value);
            matchData.mask.u16 = 0xFFFF;
        }
        else if (attr_name == MATCH_INNER_IP_PROTOCOL)
        {
            matchData.data.u8 = to_uint<uint8_t>(attr_value);
            matchData.mask.u8 = 0xFF;
        }
        else if (attr_name == MATCH_BTH_OPCODE)
        {
            auto opcode_data = tokenize(attr_value, '/');

            if (opcode_data.size() == 2)
            {
                matchData.data.u8 = to_uint<uint8_t>(opcode_data[0]);
                matchData.mask.u8 = to_uint<uint8_t>(opcode_data[1]);
            }
            else
            {
                SWSS_LOG_ERROR("Invalid BTH_OPCODE configuration: %s, expected format <data>/<mask>", attr_value.c_str());
                return false;
            }
        }
        else if (attr_name == MATCH_AETH_SYNDROME)
        {
            auto syndrome_data = tokenize(attr_value, '/');

            if (syndrome_data.size() == 2)
            {
                matchData.data.u8 = to_uint<uint8_t>(syndrome_data[0]);
                matchData.mask.u8 = to_uint<uint8_t>(syndrome_data[1]);
            }
            else
            {
                SWSS_LOG_ERROR("Invalid AETH_SYNDROME configuration: %s, expected format <data>/<mask>", attr_value.c_str());
                return false;
            }
        }
    }
    catch (exception &e)
    {
        SWSS_LOG_ERROR("Failed to parse %s attribute %s value. Error: %s", attr_name.c_str(), attr_value.c_str(), e.what());
        return false;
    }
    catch (...)
    {
        SWSS_LOG_ERROR("Failed to parse %s attribute %s value.", attr_name.c_str(), attr_value.c_str());
        return false;
    }

    // TODO: For backwards compatibility, users can substitute IP_PROTOCOL for NEXT_HEADER.
    // This should be removed in a future release.
    if ((m_pTable->type.getName() == TABLE_TYPE_MIRRORV6 || m_pTable->type.getName() == TABLE_TYPE_L3V6)
            && attr_name == MATCH_IP_PROTOCOL)
    {
        SWSS_LOG_WARN("Support for IP protocol on IPv6 tables will be removed in a future release, please switch to using NEXT_HEADER instead!");
        attr_name = MATCH_NEXT_HEADER;
    }

    return setMatch(aclMatchLookup[attr_name], matchData);
}

bool AclRule::processIpType(string type, sai_uint32_t &ip_type)
{
    SWSS_LOG_ENTER();

    auto it = aclIpTypeLookup.find(to_upper(type));

    if (it == aclIpTypeLookup.end())
    {
        return false;
    }

    ip_type = it->second;

    return true;
}

bool AclRule::create()
{
    if (m_createCounter && !createCounter())
    {
        return false;
    }

    if (!createRule())
    {
        removeCounter();
        return false;
    }

    return true;
}

bool AclRule::createRule()
{
    SWSS_LOG_ENTER();

    vector<sai_attribute_t> rule_attrs;
    sai_object_id_t range_objects[2];
    sai_object_list_t range_object_list = {0, range_objects};

    sai_attribute_t attr;
    sai_status_t status;

    // store table oid this rule belongs to
    attr.id = SAI_ACL_ENTRY_ATTR_TABLE_ID;
    attr.value.oid = m_pTable->getOid();
    rule_attrs.push_back(attr);

    attr.id = SAI_ACL_ENTRY_ATTR_PRIORITY;
    attr.value.u32 = m_priority;
    rule_attrs.push_back(attr);

    attr.id = SAI_ACL_ENTRY_ATTR_ADMIN_STATE;
    attr.value.booldata = true;
    rule_attrs.push_back(attr);

    // add reference to the counter
    if (m_createCounter)
    {
        attr.id = SAI_ACL_ENTRY_ATTR_ACTION_COUNTER;
        attr.value.aclaction.parameter.oid = m_counterOid;
        attr.value.aclaction.enable = true;
        rule_attrs.push_back(attr);
    }

    if (!m_rangeConfig.empty())
    {
        for (const auto& rangeConfig: m_rangeConfig)
        {
            SWSS_LOG_INFO("Creating range object %u..%u", rangeConfig.min, rangeConfig.max);

            AclRange *range = AclRange::create(rangeConfig.rangeType, rangeConfig.min, rangeConfig.max);
            if (!range)
            {
                // release already created range if any
                AclRange::remove(range_objects, range_object_list.count);
                return false;
            }

            m_ranges.push_back(range);
            range_objects[range_object_list.count++] = range->getOid();
        }

        attr.id = SAI_ACL_ENTRY_ATTR_FIELD_ACL_RANGE_TYPE;
        attr.value.aclfield.enable = true;
        attr.value.aclfield.data.objlist = range_object_list;
        rule_attrs.push_back(attr);
    }

    // store matches
    for (auto& it : m_matches)
    {
        attr = it.second.getSaiAttr();
        rule_attrs.push_back(attr);
    }

    // store actions
    for (auto& it : m_actions)
    {
        attr = it.second.getSaiAttr();
        rule_attrs.push_back(attr);
    }

    status = sai_acl_api->create_acl_entry(&m_ruleOid, gSwitchId, (uint32_t)rule_attrs.size(), rule_attrs.data());
    if (status != SAI_STATUS_SUCCESS)
    {
        if (status == SAI_STATUS_ITEM_ALREADY_EXISTS)
        {
            SWSS_LOG_NOTICE("ACL rule %s already exists", m_id.c_str());
            return true;
        }
        SWSS_LOG_ERROR("Failed to create ACL rule %s, rv:%d",
                m_id.c_str(), status);
        AclRange::remove(range_objects, range_object_list.count);
        decreaseNextHopRefCount();
    }

    if (status == SAI_STATUS_SUCCESS)
    {
        gCrmOrch->incCrmAclTableUsedCounter(CrmResourceType::CRM_ACL_ENTRY, m_pTable->getOid());
    }

    return (status == SAI_STATUS_SUCCESS);
}

void AclRule::decreaseNextHopRefCount()
{
    if (!m_redirect_target_next_hop.empty())
    {
        m_pAclOrch->m_neighOrch->decreaseNextHopRefCount(NextHopKey(m_redirect_target_next_hop));
        m_redirect_target_next_hop.clear();
    }
    if (!m_redirect_target_next_hop_group.empty())
    {
        NextHopGroupKey target = NextHopGroupKey(m_redirect_target_next_hop_group);
        m_pAclOrch->m_routeOrch->decreaseNextHopRefCount(target);
        // remove next hop group in case it's not used by anything else
        if (m_pAclOrch->m_routeOrch->isRefCounterZero(target))
        {
            if (m_pAclOrch->m_routeOrch->removeNextHopGroup(target))
            {
                SWSS_LOG_DEBUG("Removed acl redirect target next hop group '%s'", m_redirect_target_next_hop_group.c_str());
            }
            else
            {
                SWSS_LOG_ERROR("Failed to remove unused next hop group '%s'", m_redirect_target_next_hop_group.c_str());
                // FIXME: what else could we do here?
            }
        }
        m_redirect_target_next_hop_group.clear();
    }

    return;
}

bool AclRule::isActionSupported(sai_acl_entry_attr_t action) const
{
    return m_pAclOrch->isAclActionSupported(m_pTable->stage, AclEntryActionToAclAction(action));
}

bool AclRule::removeRule()
{
    SWSS_LOG_ENTER();

    if (m_ruleOid == SAI_NULL_OBJECT_ID)
    {
        return true;
    }

    auto status = sai_acl_api->remove_acl_entry(m_ruleOid);
    if (status != SAI_STATUS_SUCCESS)
    {
        if (status == SAI_STATUS_ITEM_NOT_FOUND)
        {
            SWSS_LOG_NOTICE("ACL rule already deleted");
            m_ruleOid = SAI_NULL_OBJECT_ID;
            return true;
        }
        SWSS_LOG_ERROR("Failed to delete ACL rule, status %s", sai_serialize_status(status).c_str());
        return false;
    }

    gCrmOrch->decCrmAclTableUsedCounter(CrmResourceType::CRM_ACL_ENTRY, m_pTable->getOid());

    m_ruleOid = SAI_NULL_OBJECT_ID;

    decreaseNextHopRefCount();

    return true;
}

bool AclRule::remove()
{
    SWSS_LOG_ENTER();

    if (!removeRule())
    {
        return false;
    }

    auto res = removeRanges();
    res &= removeCounter();

    return res;
}

void AclRule::updateInPorts()
{
    SWSS_LOG_ENTER();
    sai_status_t status;

    auto attr = m_matches[SAI_ACL_ENTRY_ATTR_FIELD_IN_PORTS].getSaiAttr();
    attr.value.aclfield.enable = true;

    status = sai_acl_api->set_acl_entry_attribute(m_ruleOid, &attr);
    if (status != SAI_STATUS_SUCCESS)
    {
        SWSS_LOG_ERROR("Failed to update ACL rule %s, rv:%d", m_id.c_str(), status);
    }
}

bool AclRule::update(const AclRule& updatedRule)
{
    SWSS_LOG_ENTER();

    if (!m_rangeConfig.empty() || !updatedRule.m_rangeConfig.empty())
    {
        SWSS_LOG_ERROR("Updating range matches is currently not implemented");
        return false;
    }

    if (!updateCounter(updatedRule))
    {
        return false;
    }

    if (!updatePriority(updatedRule))
    {
        return false;
    }

    if (!updateMatches(updatedRule))
    {
        return false;
    }

    if (!updateActions(updatedRule))
    {
        return false;
    }

    return true;
}

bool AclRule::updateCounter(const AclRule& updatedRule)
{
    if (updatedRule.m_createCounter)
    {
        if (!enableCounter())
        {
            return false;
        }

        m_pAclOrch->registerFlexCounter(*this);
    }
    else
    {
        m_pAclOrch->deregisterFlexCounter(*this);

        if (!disableCounter())
        {
            return false;
        }
    }

    m_createCounter = updatedRule.m_createCounter;

    return true;
}

bool AclRule::updatePriority(const AclRule& updatedRule)
{
    if (m_priority == updatedRule.m_priority)
    {
        return true;
    }

    sai_attribute_t attr {};
    attr.id = SAI_ACL_ENTRY_ATTR_PRIORITY;
    attr.value.s32 = updatedRule.m_priority;
    if (!setAttribute(attr))
    {
        return false;
    }

    m_priority = updatedRule.m_priority;

    return true;
}

bool AclRule::updateMatches(const AclRule& updatedRule)
{
    vector<pair<sai_acl_entry_attr_t, SaiAttrWrapper>> matchesUpdated;
    vector<pair<sai_acl_entry_attr_t, SaiAttrWrapper>> matchesDisabled;

    // Diff by value to get new matches and updated matches
    // in a single set_difference pass.
    set_difference(
        updatedRule.m_matches.begin(),
        updatedRule.m_matches.end(),
        m_matches.begin(), m_matches.end(),
        back_inserter(matchesUpdated)
    );

    // Diff by key only to get delete matches. Assuming that
    // deleted matches mean setting a match attribute to disabled state.
    set_difference(
        m_matches.begin(), m_matches.end(),
        updatedRule.m_matches.begin(),
        updatedRule.m_matches.end(),
        back_inserter(matchesDisabled),
        [](auto& oldMatch, auto& newMatch)
        {
            return oldMatch.first < newMatch.first;
        }
    );

    for (const auto& attrPair: matchesDisabled)
    {
        auto attr = attrPair.second.getSaiAttr();
        attr.value.aclfield.enable = false;
        if (!setAttribute(attr))
        {
            return false;
        }
        m_matches.erase(attrPair.first);
    }

    for (const auto& attrPair: matchesUpdated)
    {
        auto attr = attrPair.second.getSaiAttr();
        if (!setAttribute(attr))
        {
            return false;
        }
        setMatch(attrPair.first, attr.value.aclfield);
    }

    return true;
}

bool AclRule::updateActions(const AclRule& updatedRule)
{
    vector<pair<sai_acl_entry_attr_t, SaiAttrWrapper>> actionsUpdated;
    vector<pair<sai_acl_entry_attr_t, SaiAttrWrapper>> actionsDisabled;

    // Diff by value to get new action and updated actions
    // in a single set_difference pass.
    set_difference(
        updatedRule.m_actions.begin(),
        updatedRule.m_actions.end(),
        m_actions.begin(), m_actions.end(),
        back_inserter(actionsUpdated)
    );

    // Diff by key only to get delete actions. Assuming that
    // action matches mean setting a action attribute to disabled state.
    set_difference(
        m_actions.begin(), m_actions.end(),
        updatedRule.m_actions.begin(),
        updatedRule.m_actions.end(),
        back_inserter(actionsDisabled),
        [](auto& oldAction, auto& newAction)
        {
            return oldAction.first < newAction.first;
        }
    );

    for (const auto& attrPair: actionsDisabled)
    {
        auto attr = attrPair.second.getSaiAttr();
        attr.value.aclaction.enable = false;
        if (!setAttribute(attr))
        {
            return false;
        }
        m_actions.erase(attrPair.first);
    }

    for (const auto& attrPair: actionsUpdated)
    {
        auto attr = attrPair.second.getSaiAttr();
        if (!setAttribute(attr))
        {
            return false;
        }
        setAction(attrPair.first, attr.value.aclaction);
    }

    return true;
}

bool AclRule::setPriority(const sai_uint32_t &value)
{
    if (!(value >= m_minPriority && value <= m_maxPriority))
    {
        SWSS_LOG_ERROR("Priority value %d is out of supported priority range %d-%d",
            value, m_minPriority, m_maxPriority);
        return false;
    }
    m_priority = value;
    return true;
}

bool AclRule::setAction(sai_acl_entry_attr_t actionId, sai_acl_action_data_t actionData)
{
    if (!isActionSupported(actionId))
    {
        SWSS_LOG_ERROR("Action attribute %s is not supported",
            getAttributeIdName(SAI_OBJECT_TYPE_ACL_ENTRY, actionId).c_str());
        return false;
    }

    // check if ACL action attribute entry parameter is an enum value
    const auto* meta = sai_metadata_get_attr_metadata(SAI_OBJECT_TYPE_ACL_ENTRY, actionId);
    if (meta == nullptr)
    {
        SWSS_LOG_THROW("Metadata null pointer returned by sai_metadata_get_attr_metadata for action %d", actionId);
    }
    if (meta->isenum)
    {
        // if ACL action attribute requires enum value check if value is supported by the ASIC
        if (!m_pAclOrch->isAclActionEnumValueSupported(AclEntryActionToAclAction(actionId), actionData.parameter))
        {
            SWSS_LOG_ERROR("Action %s is not supported by ASIC",
                getAttributeIdName(SAI_OBJECT_TYPE_ACL_ENTRY, actionId).c_str());
            return false;
        }
    }

    sai_attribute_t attr;
    attr.id = actionId;
    attr.value.aclaction = actionData;

    m_actions[actionId] = SaiAttrWrapper(SAI_OBJECT_TYPE_ACL_ENTRY, attr);

    if (!m_pTable->validateAclRuleAction(actionId, *this))
    {
        return false;
    }

    return true;
}

bool AclRule::setMatch(sai_acl_entry_attr_t matchId, sai_acl_field_data_t matchData)
{
    sai_attribute_t attr;
    attr.id = matchId;
    attr.value.aclfield = matchData;

    m_matches[matchId] = SaiAttrWrapper(SAI_OBJECT_TYPE_ACL_ENTRY, attr);

    if (!m_pTable->validateAclRuleMatch(matchId, *this))
    {
        return false;
    }

    return true;
}

bool AclRule::setAttribute(sai_attribute_t attr)
{
    auto meta = sai_metadata_get_attr_metadata(SAI_OBJECT_TYPE_ACL_ENTRY, attr.id);
    if (!meta)
    {
        SWSS_LOG_THROW("Failed to get metadata for attribute id %d", attr.id);
    }
    auto status = sai_acl_api->set_acl_entry_attribute(m_ruleOid, &attr);
    if (status != SAI_STATUS_SUCCESS)
    {
        SWSS_LOG_ERROR("Failed to update attribute %s on ACL rule %s in ACL table %s: %s",
                        meta->attridname, getId().c_str(), getTableId().c_str(),
                        sai_serialize_status(status).c_str());
        return false;
    }
    SWSS_LOG_INFO("Successfully updated action attribute %s on ACL rule %s in ACL table %s",
                   meta->attridname, getId().c_str(), getTableId().c_str());
    return true;
}

vector<sai_object_id_t> AclRule::getInPorts() const
{
    vector<sai_object_id_t> inPorts;
    auto it = m_matches.find(SAI_ACL_ENTRY_ATTR_FIELD_IN_PORTS);
    if (it == m_matches.end())
    {
        return inPorts;
    }
    auto attr = it->second.getSaiAttr();
    if (!attr.value.aclfield.enable)
    {
        return inPorts;
    }
    auto objlist = attr.value.aclfield.data.objlist;
    inPorts = vector<sai_object_id_t>(objlist.list, objlist.list + objlist.count);
    return inPorts;
}

string AclRule::getId() const
{
    return m_id;
}

string AclRule::getTableId() const
{
    return m_pTable->getId();
}

sai_object_id_t AclRule::getOid() const
{
    return m_ruleOid;
}

sai_object_id_t AclRule::getCounterOid() const
{
    return m_counterOid;
}

bool AclRule::hasCounter() const
{
    return getCounterOid() != SAI_NULL_OBJECT_ID;
}

const vector<AclRangeConfig>& AclRule::getRangeConfig() const
{
    return m_rangeConfig;
}

bool AclRule::getCreateCounter() const
{
    return m_createCounter;
}

shared_ptr<AclRule> AclRule::makeShared(AclOrch *acl, MirrorOrch *mirror, DTelOrch *dtel, const string& rule, const string& table, const KeyOpFieldsValuesTuple& data)
{
    shared_ptr<AclRule> aclRule;

    for (const auto& itr: kfvFieldsValues(data))
    {
        auto action = to_upper(fvField(itr));
        if (aclMirrorStageLookup.find(action) != aclMirrorStageLookup.cend() ||
            action == ACTION_MIRROR_ACTION /* implicitly ingress in old schema */)
        {
            return make_shared<AclRuleMirror>(acl, mirror, rule, table);
        }
        else if (aclL3ActionLookup.find(action) != aclL3ActionLookup.cend())
        {
            return make_shared<AclRulePacket>(acl, rule, table);
        }
        else if (aclDTelActionLookup.find(action) != aclDTelActionLookup.cend())
        {
            if (!dtel)
            {
                throw runtime_error("DTel feature is not enabled. Watchlists cannot be configured");
            }

            return make_shared<AclRuleDTelWatchListEntry>(acl, dtel, rule, table);
        }
    }

    if (!aclRule)
    {
        throw runtime_error("ACL rule action is not found in rule " + rule);
    }

    return aclRule;
}

bool AclRule::enableCounter()
{
    SWSS_LOG_ENTER();

    if (m_counterOid != SAI_NULL_OBJECT_ID)
    {
        return true;
    }

    if (m_ruleOid == SAI_NULL_OBJECT_ID)
    {
        SWSS_LOG_ERROR("ACL rule %s doesn't exist in ACL table %s", m_id.c_str(), m_pTable->getId().c_str());
        return false;
    }

    if (!createCounter())
    {
        return false;
    }

    sai_attribute_t attr;

    attr.id = SAI_ACL_ENTRY_ATTR_ACTION_COUNTER;
    attr.value.aclaction.parameter.oid = m_counterOid;
    attr.value.aclaction.enable = true;

    sai_status_t status = sai_acl_api->set_acl_entry_attribute(m_ruleOid, &attr);
    if (status != SAI_STATUS_SUCCESS)
    {
        SWSS_LOG_ERROR("Failed to enable counter for ACL rule %s in ACL table %s", m_id.c_str(), m_pTable->getId().c_str());
        removeCounter();
        return false;
    }

    return true;
}

bool AclRule::disableCounter()
{
    SWSS_LOG_ENTER();

    if (m_counterOid == SAI_NULL_OBJECT_ID)
    {
        return true;
    }

    if (m_ruleOid == SAI_NULL_OBJECT_ID)
    {
        SWSS_LOG_ERROR("ACL rule %s doesn't exist in ACL table %s", m_id.c_str(), m_pTable->getId().c_str());
        return false;
    }

    sai_attribute_t attr;

    attr.id = SAI_ACL_ENTRY_ATTR_ACTION_COUNTER;
    attr.value.aclaction.parameter.oid = SAI_NULL_OBJECT_ID;
    attr.value.aclaction.enable = false;

    sai_status_t status = sai_acl_api->set_acl_entry_attribute(m_ruleOid, &attr);
    if (status != SAI_STATUS_SUCCESS)
    {
        SWSS_LOG_ERROR("Failed to disable counter for ACL rule %s in ACL table %s", m_id.c_str(), m_pTable->getId().c_str());
        return false;
    }

    if (!removeCounter())
    {
        return false;
    }

    return true;
}

bool AclRule::createCounter()
{
    SWSS_LOG_ENTER();

    sai_attribute_t attr;
    vector<sai_attribute_t> counter_attrs;

    if (m_counterOid != SAI_NULL_OBJECT_ID)
    {
        return true;
    }

    attr.id = SAI_ACL_COUNTER_ATTR_TABLE_ID;
    attr.value.oid = m_pTable->getOid();
    counter_attrs.push_back(attr);

    for (const auto& counterAttrPair: aclCounterLookup)
    {
        tie(attr.id, std::ignore) = counterAttrPair;
        attr.value.booldata = true;
        counter_attrs.push_back(attr);
    }

    if (sai_acl_api->create_acl_counter(&m_counterOid, gSwitchId, (uint32_t)counter_attrs.size(), counter_attrs.data()) != SAI_STATUS_SUCCESS)
    {
        SWSS_LOG_ERROR("Failed to create counter for the rule %s in table %s", m_id.c_str(), m_pTable->getId().c_str());
        return false;
    }

    gCrmOrch->incCrmAclTableUsedCounter(CrmResourceType::CRM_ACL_COUNTER, m_pTable->getOid());

    SWSS_LOG_INFO("Created counter for the rule %s in table %s", m_id.c_str(), m_pTable->getId().c_str());

    return true;
}

bool AclRule::removeRanges()
{
    SWSS_LOG_ENTER();
    if (!m_ranges.size())
    {
       //The Acl Rules which have mirror action will not have ranges created till the mirror becomes active
       SWSS_LOG_INFO("No Acl Range created for ACL Rule %s in table %s", m_id.c_str(), m_pTable->getId().c_str());
       return true;
    }

    for (const auto& rangeConfig: m_rangeConfig)
    {
        if (!AclRange::remove(rangeConfig.rangeType, rangeConfig.min, rangeConfig.max))
        {
            return false;
        }
    }
    return true;
}

bool AclRule::removeCounter()
{
    SWSS_LOG_ENTER();

    if (m_counterOid == SAI_NULL_OBJECT_ID)
    {
        return true;
    }

    if (sai_acl_api->remove_acl_counter(m_counterOid) != SAI_STATUS_SUCCESS)
    {
        SWSS_LOG_ERROR("Failed to remove ACL counter for rule %s in table %s", m_id.c_str(), m_pTable->getId().c_str());
        return false;
    }

    gCrmOrch->decCrmAclTableUsedCounter(CrmResourceType::CRM_ACL_COUNTER, m_pTable->getOid());

    m_counterOid = SAI_NULL_OBJECT_ID;

    SWSS_LOG_INFO("Removed counter for the rule %s in table %s", m_id.c_str(), m_pTable->getId().c_str());

    return true;
}

AclRulePacket::AclRulePacket(AclOrch *aclOrch, string rule, string table, bool createCounter) :
        AclRule(aclOrch, rule, table, createCounter)
{
}

bool AclRulePacket::validateAddAction(string attr_name, string _attr_value)
{
    SWSS_LOG_ENTER();

    string attr_value = to_upper(_attr_value);
    sai_acl_action_data_t actionData;

    auto action_str = attr_name;

    if (attr_name == ACTION_PACKET_ACTION)
    {
        const auto it = aclPacketActionLookup.find(attr_value);
        if (it != aclPacketActionLookup.cend())
        {
            actionData.parameter.s32 = it->second;
        }
        // handle PACKET_ACTION_REDIRECT in ACTION_PACKET_ACTION for backward compatibility
        else if (attr_value.find(PACKET_ACTION_REDIRECT) != string::npos)
        {
            // check that we have a colon after redirect rule
            size_t colon_pos = string(PACKET_ACTION_REDIRECT).length();

            if (attr_value.c_str()[colon_pos] != ':')
            {
                SWSS_LOG_ERROR("Redirect action rule must have ':' after REDIRECT");
                return false;
            }

            if (colon_pos + 1 == attr_value.length())
            {
                SWSS_LOG_ERROR("Redirect action rule must have a target after 'REDIRECT:' action");
                return false;
            }

            _attr_value = _attr_value.substr(colon_pos+1);

            sai_object_id_t param_id = getRedirectObjectId(_attr_value);
            if (param_id == SAI_NULL_OBJECT_ID)
            {
                return false;
            }
            actionData.parameter.oid = param_id;

            action_str = ACTION_REDIRECT_ACTION;
        }
        // handle PACKET_ACTION_DO_NOT_NAT in ACTION_PACKET_ACTION
        else if (attr_value == PACKET_ACTION_DO_NOT_NAT)
        {
            actionData.parameter.booldata = true;
            action_str = ACTION_DO_NOT_NAT_ACTION;
        }
        else
        {
            return false;
        }
    }
    else if (attr_name == ACTION_REDIRECT_ACTION)
    {
        sai_object_id_t param_id = getRedirectObjectId(_attr_value);
        if (param_id == SAI_NULL_OBJECT_ID)
        {
            return false;
        }
        actionData.parameter.oid = param_id;
    }
    else
    {
        return false;
    }

    actionData.enable = true;

    return setAction(aclL3ActionLookup[action_str], actionData);
}

// This method should return sai attribute id of the redirect destination
sai_object_id_t AclRulePacket::getRedirectObjectId(const string& redirect_value)
{

    string target = redirect_value;

    // Try to parse physical port and LAG first
    Port port;
    if (gPortsOrch->getPort(target, port))
    {
        if (port.m_type == Port::PHY)
        {
            return port.m_port_id;
        }
        else if (port.m_type == Port::LAG)
        {
            return port.m_lag_id;
        }
        else
        {
            SWSS_LOG_ERROR("Wrong port type for REDIRECT action. Only physical ports and LAG ports are supported");
            return SAI_NULL_OBJECT_ID;
        }
    }

    // Try to parse nexthop ip address and interface name
    try
    {
        NextHopKey nh(target);
        if (!m_pAclOrch->m_neighOrch->hasNextHop(nh))
        {
            SWSS_LOG_ERROR("ACL Redirect action target next hop ip: '%s' doesn't exist on the switch", nh.to_string().c_str());
            return SAI_NULL_OBJECT_ID;
        }

        m_redirect_target_next_hop = target;
        m_pAclOrch->m_neighOrch->increaseNextHopRefCount(nh);
        return m_pAclOrch->m_neighOrch->getNextHopId(nh);
    }
    catch (...)
    {
        // no error, just try next variant
    }

    // try to parse nh group the set of <ip address, interface name>
    try
    {
        NextHopGroupKey nhg(target);
        if (!m_pAclOrch->m_routeOrch->hasNextHopGroup(nhg))
        {
            SWSS_LOG_INFO("ACL Redirect action target next hop group: '%s' doesn't exist on the switch. Creating it.", nhg.to_string().c_str());

            if (!m_pAclOrch->m_routeOrch->addNextHopGroup(nhg))
            {
                SWSS_LOG_ERROR("Can't create required target next hop group '%s'", nhg.to_string().c_str());
                return SAI_NULL_OBJECT_ID;
            }
            SWSS_LOG_DEBUG("Created acl redirect target next hop group '%s'", nhg.to_string().c_str());
        }

        m_redirect_target_next_hop_group = target;
        m_pAclOrch->m_routeOrch->increaseNextHopRefCount(nhg);
        return m_pAclOrch->m_routeOrch->getNextHopGroupId(nhg);
    }
    catch (...)
    {
        // no error, just try next variant
    }

    SWSS_LOG_ERROR("ACL Redirect action target '%s' wasn't recognized", target.c_str());

    return SAI_NULL_OBJECT_ID;
}

bool AclRulePacket::validate()
{
    SWSS_LOG_ENTER();

    if ((m_rangeConfig.empty() && m_matches.empty()) || m_actions.size() != 1)
    {
        return false;
    }

    return true;
}

void AclRulePacket::onUpdate(SubjectType, void *)
{
    // Do nothing
}

AclRuleMirror::AclRuleMirror(AclOrch *aclOrch, MirrorOrch *mirror, string rule, string table) :
        AclRule(aclOrch, rule, table),
        m_state(false),
        m_pMirrorOrch(mirror)
{
}

bool AclRuleMirror::validateAddAction(string attr_name, string attr_value)
{
    SWSS_LOG_ENTER();

    sai_acl_entry_attr_t action;

    const auto it = aclMirrorStageLookup.find(attr_name);
    if (it != aclMirrorStageLookup.cend())
    {
        action = it->second;
    }
    // handle ACTION_MIRROR_ACTION as ingress by default for backward compatibility
    else if (attr_name == ACTION_MIRROR_ACTION)
    {
        action = SAI_ACL_ENTRY_ATTR_ACTION_MIRROR_INGRESS;
    }
    else
    {
        return false;
    }

    m_sessionName = attr_value;

    // insert placeholder value, we'll set the session oid in AclRuleMirror::create()
    return setAction(action, sai_acl_action_data_t{});
}

bool AclRuleMirror::validate()
{
    SWSS_LOG_ENTER();

    if ((m_rangeConfig.empty() && m_matches.empty()) || m_sessionName.empty())
    {
        return false;
    }

    return true;
}

bool AclRuleMirror::createRule()
{
    SWSS_LOG_ENTER();

    return activate();
}

bool AclRuleMirror::removeRule()
{
    return deactivate();
}

bool AclRuleMirror::activate()
{
    SWSS_LOG_ENTER();

    sai_object_id_t oid = SAI_NULL_OBJECT_ID;
    bool state = false;

    if (!m_pMirrorOrch->sessionExists(m_sessionName))
    {
        SWSS_LOG_ERROR("Mirror rule references mirror session \"%s\" that does not exist yet", m_sessionName.c_str());
        return false;
    }

    if (!m_pMirrorOrch->getSessionStatus(m_sessionName, state))
    {
        SWSS_LOG_THROW("Failed to get mirror session state for session %s", m_sessionName.c_str());
    }

    if (!state)
    {
        return true;
    }

    if (!m_pMirrorOrch->getSessionOid(m_sessionName, oid))
    {
        SWSS_LOG_THROW("Failed to get mirror session OID for session %s", m_sessionName.c_str());
    }

    for (auto& it: m_actions)
    {
        auto attr = it.second.getSaiAttr();
        attr.value.aclaction.enable = true;
        attr.value.aclaction.parameter.objlist.list = &oid;
        attr.value.aclaction.parameter.objlist.count = 1;
        setAction(it.first, attr.value.aclaction);
    }

    // If the rule with mirror action is removed and then mirror is activated, create the counter before rule is created
    if (!hasCounter())
    {
        if (getCreateCounter() && !createCounter())
        {
            SWSS_LOG_ERROR("createCounter failed for Rule %s session %s", m_id.c_str(), m_sessionName.c_str());
            return false;
       }
    }

    if (!AclRule::createRule())
    {
        return false;
    }

    if (!m_pMirrorOrch->increaseRefCount(m_sessionName))
    {
        SWSS_LOG_THROW("Failed to increase mirror session reference count for session %s", m_sessionName.c_str());
    }

    m_state = true;

    return true;

}

bool AclRuleMirror::deactivate()
{
    SWSS_LOG_ENTER();

    if (!m_state)
    {
        return true;
    }

    if (!AclRule::removeRule())
    {
        return false;
    }

    if (!m_pMirrorOrch->decreaseRefCount(m_sessionName))
    {
        SWSS_LOG_THROW("Failed to decrease mirror session reference count for session %s", m_sessionName.c_str());
    }

    m_state = false;

    return true;
}

bool AclRuleMirror::update(const AclRule& rule)
{
    auto mirrorRule = dynamic_cast<const AclRuleMirror*>(&rule);
    if (!mirrorRule)
    {
        SWSS_LOG_ERROR("Cannot update mirror rule with a rule of a different type");
        return false;
    }

    SWSS_LOG_ERROR("Updating mirror rule is currently not implemented");
    return false;
}

void AclRuleMirror::onUpdate(SubjectType type, void *cntx)
{
    if (type != SUBJECT_TYPE_MIRROR_SESSION_CHANGE)
    {
        return;
    }

    MirrorSessionUpdate *update = static_cast<MirrorSessionUpdate *>(cntx);

    if (m_sessionName != update->name)
    {
        return;
    }

    if (update->active)
    {
        SWSS_LOG_INFO("Activating mirroring ACL %s for session %s", m_id.c_str(), m_sessionName.c_str());
        activate();
    }
    else
    {
        SWSS_LOG_INFO("Deactivating mirroring ACL %s for session %s", m_id.c_str(), m_sessionName.c_str());
        deactivate();
    }
}

AclTable::AclTable(AclOrch *pAclOrch, string id) noexcept : m_pAclOrch(pAclOrch), id(id)
{

}

AclTable::AclTable(AclOrch *pAclOrch) noexcept : m_pAclOrch(pAclOrch)
{

}

bool AclTable::addMandatoryActions()
{
    SWSS_LOG_ENTER();

    if (stage == ACL_STAGE_UNKNOWN)
    {
        return false;
    }

    if (!m_pAclOrch->isAclActionListMandatoryOnTableCreation(stage))
    {
        // No op if action list is not mandatory on table creation.
        return true;
    }
    if (!type.getActions().empty())
    {
        // No change if action_list is provided
        return true;
    }

    sai_acl_action_type_t acl_action = SAI_ACL_ACTION_TYPE_COUNTER;
    if (m_pAclOrch->isAclActionSupported(stage, acl_action))
    {
        SWSS_LOG_INFO("Add counter acl action");
        type.addAction(acl_action);
    }

    if (defaultAclActionList.count(type.getName()) != 0)
    {
        // Add the default action list
        for (auto action : defaultAclActionList[type.getName()][stage])
        {
            if (m_pAclOrch->isAclActionSupported(stage, action))
            {
                SWSS_LOG_INFO("Added default action for table type %s stage %s",
                                    type.getName().c_str(),
                                    ((stage == ACL_STAGE_INGRESS)? "INGRESS":"EGRESS"));
                type.addAction(action);
            }
        }
    }

    return true;
}

bool AclTable::addStageMandatoryRangeFields()
{
    SWSS_LOG_ENTER();

    string platform = getenv("platform") ? getenv("platform") : "";
    string sub_platform = getenv("sub_platform") ? getenv("sub_platform") : "";
    auto match = SAI_ACL_TABLE_ATTR_FIELD_ACL_RANGE_TYPE;

    if ((platform == BRCM_PLATFORM_SUBSTRING) && (sub_platform != BRCM_DNX_PLATFORM_SUBSTRING) &&
        (stage == ACL_STAGE_EGRESS))
    {
        return false;
    }

    type.addMatch(make_shared<AclTableRangeMatch>(set<sai_acl_range_type_t>{
                    {SAI_ACL_RANGE_TYPE_L4_SRC_PORT_RANGE, SAI_ACL_RANGE_TYPE_L4_DST_PORT_RANGE}}));
    SWSS_LOG_INFO("Added mandatory match field %s for table type %s stage %d",
                  sai_serialize_enum(match, &sai_metadata_enum_sai_acl_table_attr_t).c_str(),
                  type.getName().c_str(), stage);

    return true;
}


bool AclTable::addStageMandatoryMatchFields()
{
    SWSS_LOG_ENTER();

    if (stage == ACL_STAGE_UNKNOWN)
    {
        return false;
    }

    if (stageMandatoryMatchFields.count(type.getName()) != 0)
    {
        auto &fields_for_stage = stageMandatoryMatchFields[type.getName()];
        if (fields_for_stage.count(stage) != 0)
        {
            // Add the stage particular matching fields
            for (auto match : fields_for_stage[stage])
            {
                if (match != SAI_ACL_TABLE_ATTR_FIELD_ACL_RANGE_TYPE)
                {
                    type.addMatch(make_shared<AclTableMatch>(match));
                    SWSS_LOG_INFO("Added mandatory match field %s for table type %s stage %d",
                        sai_serialize_enum(match, &sai_metadata_enum_sai_acl_table_attr_t).c_str(),
                        type.getName().c_str(), stage);
                }
                else
                {
                    addStageMandatoryRangeFields();
                }
            }
        }
    }

    return true;
}

bool AclTable::validateAddType(const AclTableType &tableType)
{
    SWSS_LOG_ENTER();

    type = tableType;

    return true;
}

bool AclTable::validateAddStage(const acl_stage_type_t &value)
{
    SWSS_LOG_ENTER();

    if (value == ACL_STAGE_UNKNOWN)
    {
        SWSS_LOG_ERROR("Failed to validate stage: unknown stage");
        return false;
    }

    stage = value;

    return true;
}

bool AclTable::validateAddPorts(const unordered_set<string> &value)
{
    SWSS_LOG_ENTER();

    for (const auto &itAlias: value)
    {
        Port port;
        if (!gPortsOrch->getPort(itAlias, port))
        {
            SWSS_LOG_INFO(
                "Add unready port %s to pending list for ACL table %s",
                itAlias.c_str(), id.c_str()
            );
            pendingPortSet.emplace(itAlias);
            continue;
        }

        sai_object_id_t bindPortOid;
        if (!AclOrch::getAclBindPortId(port, bindPortOid))
        {
            SWSS_LOG_ERROR(
                "Failed to get port %s bind port ID for ACL table %s",
                itAlias.c_str(), id.c_str()
            );
            return false;
        }

        link(bindPortOid);
        portSet.emplace(itAlias);
    }

    return true;
}

bool AclTable::validate()
{
    if (type.getName() == TABLE_TYPE_CTRLPLANE)
    {
        return true;
    }

    if (stage == ACL_STAGE_UNKNOWN)
    {
        return false;
    }

    if (type.getName() == TABLE_TYPE_L3V4V6)
    {
	    if (!m_pAclOrch->isAclL3V4V6TableSupported(stage))
	    {

                    SWSS_LOG_ERROR("Table %s: table type %s in stage %d not supported on this platform.",
				    id.c_str(), type.getName().c_str(), stage);
		    return false;
	    }
    }



    if (m_pAclOrch->isAclActionListMandatoryOnTableCreation(stage))
    {
        if (type.getActions().empty())
        {
            SWSS_LOG_ERROR("Action list for table %s is mandatory", id.c_str());
            return false;
        }
    }

    for (const auto& action: type.getActions())
    {
        if (!m_pAclOrch->isAclActionSupported(stage, action))
        {
            SWSS_LOG_ERROR("Action %s is not supported on table %s",
                sai_metadata_get_acl_action_type_name(action), id.c_str());
            return false;
        }
    }

    return true;
}

bool AclTable::validateAclRuleMatch(sai_acl_entry_attr_t matchId, const AclRule& rule) const
{
    const auto& tableMatches = type.getMatches();
    const auto tableMatchId = AclEntryFieldToAclTableField(matchId);
    const auto tableMatchIt = tableMatches.find(tableMatchId);
    if (tableMatchIt == tableMatches.end())
    {
        SWSS_LOG_ERROR("Match %s in rule %s is not supported by table %s",
            getAttributeIdName(SAI_OBJECT_TYPE_ACL_ENTRY, matchId).c_str(),
            rule.getId().c_str(), id.c_str());
        return false;
    }

    const auto& tableMatchAttrObject = tableMatchIt->second;
    if (!tableMatchAttrObject->validateAclRuleMatch(rule))
    {
        SWSS_LOG_ERROR("Match %s in rule configuration %s is invalid %s",
            getAttributeIdName(SAI_OBJECT_TYPE_ACL_ENTRY, matchId).c_str(),
            rule.getId().c_str(), id.c_str());
        return false;
    }

    return true;
}

bool AclTable::validateAclRuleAction(sai_acl_entry_attr_t actionId, const AclRule& rule) const
{
    // This means ACL table can hold rules with any action.
    if (!type.getActions().empty())
    {
        auto action = AclEntryActionToAclAction(actionId);
        if (!type.getActions().count(action))
        {
            SWSS_LOG_ERROR("Action %s is not supported on table %s",
                sai_metadata_get_acl_action_type_name(action), id.c_str());
            return false;
        }
    }

    return true;
}

bool AclTable::create()
{
    SWSS_LOG_ENTER();

    sai_attribute_t attr;
    vector<sai_attribute_t> table_attrs;
    vector<int32_t> action_types_list {type.getActions().begin(), type.getActions().end()};
    vector<int32_t> bpoint_list {type.getBindPointTypes().begin(), type.getBindPointTypes().end()};

    attr.id = SAI_ACL_TABLE_ATTR_ACL_BIND_POINT_TYPE_LIST;
    attr.value.s32list.count = static_cast<uint32_t>(bpoint_list.size());
    attr.value.s32list.list = bpoint_list.data();
    table_attrs.push_back(attr);

    for (const auto& matchPair: type.getMatches())
    {
        table_attrs.push_back(matchPair.second->toSaiAttribute());
    }

    if (!action_types_list.empty())
    {
        attr.id= SAI_ACL_TABLE_ATTR_ACL_ACTION_TYPE_LIST;
        attr.value.s32list.count = static_cast<uint32_t>(action_types_list.size());
        attr.value.s32list.list = action_types_list.data();
        table_attrs.push_back(attr);
    }

    sai_acl_stage_t acl_stage;
    attr.id = SAI_ACL_TABLE_ATTR_ACL_STAGE;
    acl_stage = (stage == ACL_STAGE_INGRESS) ? SAI_ACL_STAGE_INGRESS : SAI_ACL_STAGE_EGRESS;
    attr.value.s32 = acl_stage;
    table_attrs.push_back(attr);

    sai_status_t status = sai_acl_api->create_acl_table(&m_oid, gSwitchId, (uint32_t)table_attrs.size(), table_attrs.data());
    if (status != SAI_STATUS_SUCCESS)
    {
        return false;
    }

    for (const auto& bpointType: type.getBindPointTypes())
    {
        gCrmOrch->incCrmAclUsedCounter(CrmResourceType::CRM_ACL_TABLE, acl_stage, bpointType);
    }

    return true;
}

void AclTable::onUpdate(SubjectType type, void *cntx)
{
    SWSS_LOG_ENTER();

    // Only interested in port change
    if (type != SUBJECT_TYPE_PORT_CHANGE)
    {
        return;
    }

    PortUpdate *update = static_cast<PortUpdate *>(cntx);
    Port &port = update->port;

    sai_object_id_t bind_port_id;
    if (!AclOrch::getAclBindPortId(port, bind_port_id))
    {
        SWSS_LOG_ERROR("Failed to get port %s bind port ID",
                       port.m_alias.c_str());
        return;
    }

    if (update->add)
    {
        if (pendingPortSet.find(port.m_alias) != pendingPortSet.end())
        {
            link(bind_port_id);
            bind(bind_port_id);

            pendingPortSet.erase(port.m_alias);
            portSet.emplace(port.m_alias);

            SWSS_LOG_NOTICE("Bound port %s to ACL table %s",
                            port.m_alias.c_str(), id.c_str());
        }
    }
    else
    {
        if (portSet.find(port.m_alias) != portSet.end())
        {
            unbind(bind_port_id);
            unlink(bind_port_id);

            portSet.erase(port.m_alias);
            pendingPortSet.emplace(port.m_alias);

            SWSS_LOG_NOTICE("Unbound port %s from ACL table %s",
                            port.m_alias.c_str(), id.c_str());
        }
    }

}

bool AclTable::bind(sai_object_id_t portOid)
{
    SWSS_LOG_ENTER();

    assert(ports.find(portOid) != ports.end());

    sai_object_id_t group_member_oid;
    if (!gPortsOrch->bindAclTable(portOid, m_oid, group_member_oid, stage))
    {
        SWSS_LOG_ERROR("Failed to bind port oid: %" PRIx64 "", portOid);
        return false;
    }
    SWSS_LOG_NOTICE("Successfully bound port oid: %" PRIx64", group member oid:%" PRIx64 "",
                     portOid, group_member_oid);
    ports[portOid] = group_member_oid;
    return true;
}

bool AclTable::unbind(sai_object_id_t portOid)
{
    SWSS_LOG_ENTER();

    assert(ports.find(portOid) != ports.end());

    sai_object_id_t group_member_oid = ports[portOid];
    if (!gPortsOrch->unbindAclTable(portOid, m_oid, group_member_oid, stage))
    {
        return false;
    }
    SWSS_LOG_NOTICE("%" PRIx64" port is unbound from %s ACL table",
                    portOid, id.c_str());
    ports[portOid] = SAI_NULL_OBJECT_ID;
    return true;
}

bool AclTable::bind()
{
    SWSS_LOG_ENTER();

    for (const auto& portpair: ports)
    {
        sai_object_id_t portOid = portpair.first;
        bool suc = bind(portOid);
        if (!suc) return false;
    }
    return true;
}

bool AclTable::unbind()
{
    SWSS_LOG_ENTER();

    for (const auto& portpair: ports)
    {
        sai_object_id_t portOid = portpair.first;
        bool suc = unbind(portOid);
        if (!suc) return false;
    }
    return true;
}

void AclTable::link(sai_object_id_t portOid)
{
    SWSS_LOG_ENTER();

    ports.emplace(portOid, SAI_NULL_OBJECT_ID);
}

void AclTable::unlink(sai_object_id_t portOid)
{
    SWSS_LOG_ENTER();

    ports.erase(portOid);
}

bool AclTable::add(shared_ptr<AclRule> newRule)
{
    SWSS_LOG_ENTER();

    string rule_id = newRule->getId();
    auto ruleIter = rules.find(rule_id);
    if (ruleIter != rules.end())
    {
        // If ACL rule already exists, delete it first
        if (ruleIter->second->hasCounter())
        {
            // Deregister the flex counter before deleting the rule
            // A new flex counter will be created when the new rule is added
            m_pAclOrch->deregisterFlexCounter(*(ruleIter->second));
        }
        if (ruleIter->second->remove())
        {
            rules.erase(ruleIter);
            SWSS_LOG_NOTICE("Successfully deleted ACL rule %s in table %s",
                    rule_id.c_str(), id.c_str());
        }
    }

    if (newRule->create())
    {
        rules[rule_id] = newRule;
        SWSS_LOG_NOTICE("Successfully created ACL rule %s in table %s",
                rule_id.c_str(), id.c_str());
        return true;
    }
    else
    {
        SWSS_LOG_ERROR("Failed to create ACL rule %s in table %s",
                rule_id.c_str(), id.c_str());
        return false;
    }
}

bool AclTable::remove(string rule_id)
{
    SWSS_LOG_ENTER();

    auto ruleIter = rules.find(rule_id);
    if (ruleIter != rules.end())
    {
        if (ruleIter->second->remove())
        {
            rules.erase(ruleIter);
            SWSS_LOG_NOTICE("Successfully deleted ACL rule %s in table %s",
                    rule_id.c_str(), id.c_str());
            return true;
        }
        else
        {
            SWSS_LOG_ERROR("Failed to delete ACL rule %s in table %s",
                    rule_id.c_str(), id.c_str());
            return false;
        }
    }
    else
    {
        SWSS_LOG_WARN("Skip deleting unknown ACL rule %s in table %s",
                rule_id.c_str(), id.c_str());
        return true;
    }
}

bool AclTable::updateRule(shared_ptr<AclRule> updatedRule)
{
    SWSS_LOG_ENTER();

    if (!updatedRule)
    {
        return false;
    }

    auto ruleId = updatedRule->getId();
    auto ruleIter = rules.find(ruleId);
    if (ruleIter == rules.end())
    {
        SWSS_LOG_ERROR("Failed to update ACL rule %s as it does not exist in %s",
                       ruleId.c_str(), id.c_str());
        return false;
    }

    if (!ruleIter->second->update(*updatedRule))
    {
        SWSS_LOG_ERROR("Failed to update ACL rule %s in table %s",
                       ruleId.c_str(), id.c_str());
        return false;
    }

    SWSS_LOG_NOTICE("Successfully updated ACL rule %s in table %s",
                    ruleId.c_str(), id.c_str());
    return true;
}

bool AclTable::clear()
{
    SWSS_LOG_ENTER();

    for (auto& rulepair: rules)
    {
        auto& rule = *rulepair.second;

        if (rule.hasCounter())
        {
            m_pAclOrch->deregisterFlexCounter(rule);
        }

        bool suc = rule.remove();
        if (!suc)
        {
            SWSS_LOG_ERROR("Failed to delete ACL rule %s when removing the ACL table %s",
                    rule.getId().c_str(), id.c_str());
            return false;
        }
    }
    rules.clear();
    return true;
}

AclRuleDTelWatchListEntry::AclRuleDTelWatchListEntry(AclOrch *aclOrch, DTelOrch *dtel, string rule, string table) :
        AclRule(aclOrch, rule, table),
        m_pDTelOrch(dtel)
{
}

bool AclRuleDTelWatchListEntry::validateAddAction(string attr_name, string attr_val)
{
    SWSS_LOG_ENTER();

    sai_acl_action_data_t actionData;
    string attr_value = to_upper(attr_val);
    sai_object_id_t session_oid;

    if (!m_pDTelOrch ||
        (attr_name != ACTION_DTEL_FLOW_OP &&
        attr_name != ACTION_DTEL_INT_SESSION &&
        attr_name != ACTION_DTEL_FLOW_SAMPLE_PERCENT &&
        attr_name != ACTION_DTEL_REPORT_ALL_PACKETS &&
        attr_name != ACTION_DTEL_DROP_REPORT_ENABLE &&
        attr_name != ACTION_DTEL_TAIL_DROP_REPORT_ENABLE))
    {
        return false;
    }

    if (attr_name == ACTION_DTEL_FLOW_OP)
    {
        auto it = aclDTelFlowOpTypeLookup.find(attr_value);

        if (it == aclDTelFlowOpTypeLookup.end())
        {
            return false;
        }

        actionData.parameter.s32 = it->second;

        if (attr_value == DTEL_FLOW_OP_INT)
        {
            INT_enabled = true;
        }
        else
        {
            INT_enabled = false;
        }
    }

    if (attr_name == ACTION_DTEL_INT_SESSION)
    {
        m_intSessionId = attr_value;

        bool ret = m_pDTelOrch->getINTSessionOid(attr_value, session_oid);
        if (ret)
        {
            actionData.parameter.oid = session_oid;

            // Increase session reference count regardless of state to deny
            // attempt to remove INT session with attached ACL rules.
            if (!m_pDTelOrch->increaseINTSessionRefCount(m_intSessionId))
            {
                SWSS_LOG_ERROR("Failed to increase INT session %s reference count", m_intSessionId.c_str());
                return false;
            }

            INT_session_valid = true;
        } else {
            SWSS_LOG_ERROR("Invalid INT session id %s used for ACL action", m_intSessionId.c_str());
            INT_session_valid = false;
        }
    }

    if (attr_name == ACTION_DTEL_FLOW_SAMPLE_PERCENT)
    {
        actionData.parameter.u8 = to_uint<uint8_t>(attr_value);
    }

    actionData.enable = true;

    if (attr_name == ACTION_DTEL_REPORT_ALL_PACKETS ||
        attr_name == ACTION_DTEL_DROP_REPORT_ENABLE ||
        attr_name == ACTION_DTEL_TAIL_DROP_REPORT_ENABLE)
    {
        actionData.parameter.booldata = (attr_value == DTEL_ENABLED) ? true : false;
        actionData.enable = (attr_value == DTEL_ENABLED) ? true : false;
    }

    return setAction(aclDTelActionLookup[attr_name], actionData);
}

bool AclRuleDTelWatchListEntry::validate()
{
    SWSS_LOG_ENTER();

    if (!m_pDTelOrch)
    {
        return false;
    }

    if ((m_rangeConfig.empty() && m_matches.empty()) || m_actions.size() == 0)
    {
        return false;
    }

    return true;
}

bool AclRuleDTelWatchListEntry::createRule()
{
    SWSS_LOG_ENTER();

    return activate();
}

bool AclRuleDTelWatchListEntry::removeRule()
{
    return deactivate();
}

bool AclRuleDTelWatchListEntry::activate()
{
    SWSS_LOG_ENTER();

    if (!m_pDTelOrch)
    {
        return false;
    }

    if (INT_enabled && !INT_session_valid)
    {
        return true;
    }

    return AclRule::createRule();
}

bool AclRuleDTelWatchListEntry::deactivate()
{
    SWSS_LOG_ENTER();

    if (!m_pDTelOrch)
    {
        return false;
    }

    if (INT_enabled && !INT_session_valid)
    {
        return true;
    }

    if (!AclRule::removeRule())
    {
        return false;
    }

    if (INT_enabled && INT_session_valid)
    {
        if (!m_pDTelOrch->decreaseINTSessionRefCount(m_intSessionId))
        {
            SWSS_LOG_ERROR("Could not decrement INT session %s reference count", m_intSessionId.c_str());
            return false;
        }
    }

    return true;
}

void AclRuleDTelWatchListEntry::onUpdate(SubjectType type, void *cntx)
{
    sai_acl_action_data_t actionData;
    sai_object_id_t session_oid = SAI_NULL_OBJECT_ID;

    if (!m_pDTelOrch)
    {
        return;
    }

    if (type != SUBJECT_TYPE_INT_SESSION_CHANGE || !INT_enabled)
    {
        return;
    }

    DTelINTSessionUpdate *update = static_cast<DTelINTSessionUpdate *>(cntx);

    if (m_intSessionId != update->session_id)
    {
        return;
    }

    if (update->active)
    {
        SWSS_LOG_INFO("Activating INT watchlist %s for session %s", m_id.c_str(), m_intSessionId.c_str());

        bool ret = m_pDTelOrch->getINTSessionOid(m_intSessionId, session_oid);
        if (!ret)
        {
            SWSS_LOG_ERROR("Invalid INT session id used for ACL action");
            return;
        }

        actionData.enable = true;
        actionData.parameter.oid = session_oid;

        // Increase session reference count regardless of state to deny
        // attempt to remove INT session with attached ACL rules.
        if (!m_pDTelOrch->increaseINTSessionRefCount(m_intSessionId))
        {
            throw runtime_error("Failed to increase INT session reference count");
        }

        if (!setAction(SAI_ACL_ENTRY_ATTR_ACTION_DTEL_INT_SESSION, actionData))
        {
            SWSS_LOG_ERROR("Failed to set action SAI_ACL_ENTRY_ATTR_ACTION_DTEL_INT_SESSION");
            return;
        }

        INT_session_valid = true;

        activate();
    }
    else
    {
        SWSS_LOG_INFO("Deactivating INT watchlist %s for session %s", m_id.c_str(), m_intSessionId.c_str());
        deactivate();
        INT_session_valid = false;
    }
}

bool AclRuleDTelWatchListEntry::update(const AclRule& rule)
{
    auto dtelWatchListRule = dynamic_cast<const AclRuleDTelWatchListEntry*>(&rule);
    if (!dtelWatchListRule)
    {
        SWSS_LOG_ERROR("Cannot update DTEL watch list rule with a rule of a different type");
        return false;
    }

    SWSS_LOG_ERROR("Updating DTEL watch list rule is currently not implemented");
    return false;
}

AclRange::AclRange(sai_acl_range_type_t type, sai_object_id_t oid, int min, int max):
    m_oid(oid), m_refCnt(0), m_min(min), m_max(max), m_type(type)
{
    SWSS_LOG_ENTER();
}

AclRange *AclRange::create(sai_acl_range_type_t type, int min, int max)
{
    SWSS_LOG_ENTER();
    sai_status_t status;
    sai_object_id_t range_oid = SAI_NULL_OBJECT_ID;

    acl_range_properties_t rangeProperties = make_tuple(type, min, max);
    auto range_it = m_ranges.find(rangeProperties);
    if (range_it == m_ranges.end())
    {
        sai_attribute_t attr;
        vector<sai_attribute_t> range_attrs;

        // work around to avoid syncd termination on SAI error due to max count of ranges reached
        // can be removed when syncd start passing errors to the SAI callers
        char *platform = getenv("platform");
        if (platform && strstr(platform, MLNX_PLATFORM_SUBSTRING))
        {
            if (m_ranges.size() >= MLNX_MAX_RANGES_COUNT)
            {
                SWSS_LOG_ERROR("Maximum numbers of ACL ranges reached");
                return NULL;
            }
        }

        attr.id = SAI_ACL_RANGE_ATTR_TYPE;
        attr.value.s32 = type;
        range_attrs.push_back(attr);

        attr.id = SAI_ACL_RANGE_ATTR_LIMIT;
        attr.value.u32range.min = min;
        attr.value.u32range.max = max;
        range_attrs.push_back(attr);

        status = sai_acl_api->create_acl_range(&range_oid, gSwitchId, (uint32_t)range_attrs.size(), range_attrs.data());
        if (status != SAI_STATUS_SUCCESS)
        {
            SWSS_LOG_ERROR("Failed to create range object");
            return NULL;
        }

        SWSS_LOG_INFO("Created ACL Range object. Type: %d, range %d-%d, oid: %" PRIx64, type, min, max, range_oid);
        m_ranges[rangeProperties] = new AclRange(type, range_oid, min, max);

        range_it = m_ranges.find(rangeProperties);
    }
    else
    {
        SWSS_LOG_INFO("Reusing range object oid %" PRIx64 " ref count increased to %d", range_it->second->m_oid, range_it->second->m_refCnt);
    }

    // increase range reference count
    range_it->second->m_refCnt++;

    return range_it->second;
}

bool AclRange::remove(sai_acl_range_type_t type, int min, int max)
{
    SWSS_LOG_ENTER();

    auto range_it = m_ranges.find(make_tuple(type, min, max));

    if (range_it == m_ranges.end())
    {
        return false;
    }

    return range_it->second->remove();
}

bool AclRange::remove(sai_object_id_t *oids, int oidsCnt)
{
    SWSS_LOG_ENTER();

    for (int oidIdx = 0; oidIdx < oidsCnt; oidsCnt++)
    {
        for (auto it : m_ranges)
        {
            if (it.second->m_oid == oids[oidsCnt])
            {
                return it.second->remove();
            }
        }
    }

    return false;
}

bool AclRange::remove()
{
    SWSS_LOG_ENTER();

    if ((--m_refCnt) < 0)
    {
        throw runtime_error("Invalid ACL Range refCnt!");
    }

    if (m_refCnt == 0)
    {
        SWSS_LOG_INFO("Range object oid %" PRIx64 " ref count is %d, removing..", m_oid, m_refCnt);
        if (sai_acl_api->remove_acl_range(m_oid) != SAI_STATUS_SUCCESS)
        {
            SWSS_LOG_ERROR("Failed to delete ACL Range object oid: %" PRIx64, m_oid);
            return false;
        }
        auto range_it = m_ranges.find(make_tuple(m_type, m_min, m_max));

        m_ranges.erase(range_it);
        delete this;
    }
    else
    {
        SWSS_LOG_INFO("Range object oid %" PRIx64 " ref count decreased to %d", m_oid, m_refCnt);
    }

    return true;
}

void AclOrch::init(vector<TableConnector>& connectors, PortsOrch *portOrch, MirrorOrch *mirrorOrch, NeighOrch *neighOrch, RouteOrch *routeOrch)
{
    SWSS_LOG_ENTER();

    // Clear ACL_TABLE and ACL_RULE status from STATE_DB
    removeAllAclTableStatus();
    removeAllAclRuleStatus();

    // TODO: Query SAI to get mirror table capabilities
    // Right now, verified platforms that support mirroring IPv6 packets are
    // Broadcom and Mellanox. Virtual switch is also supported for testing
    // purposes.
    string platform = getenv("platform") ? getenv("platform") : "";
    string sub_platform = getenv("sub_platform") ? getenv("sub_platform") : "";
    if (platform == BRCM_PLATFORM_SUBSTRING ||
            platform == CISCO_8000_PLATFORM_SUBSTRING ||
            platform == MLNX_PLATFORM_SUBSTRING ||
            platform == BFN_PLATFORM_SUBSTRING  ||
            platform == MRVL_PLATFORM_SUBSTRING ||
            platform == INVM_PLATFORM_SUBSTRING ||
            platform == NPS_PLATFORM_SUBSTRING ||
            platform == XS_PLATFORM_SUBSTRING ||
            platform == VS_PLATFORM_SUBSTRING)
    {
        m_mirrorTableCapabilities =
        {
            { TABLE_TYPE_MIRROR, true },
            { TABLE_TYPE_MIRRORV6, true },
        };
    }
    else
    {
        m_mirrorTableCapabilities =
        {
            { TABLE_TYPE_MIRROR, true },
            { TABLE_TYPE_MIRRORV6, false },
        };
    }

    if ( platform == MRVL_PLATFORM_SUBSTRING ||
            platform == INVM_PLATFORM_SUBSTRING ||
            platform == VS_PLATFORM_SUBSTRING)
    {
	m_L3V4V6Capability =
        {
		{ACL_STAGE_INGRESS, true},
		{ACL_STAGE_EGRESS, true},
	};
    }
    else
    {
	m_L3V4V6Capability =
        {
		{ACL_STAGE_INGRESS, false},
		{ACL_STAGE_EGRESS, false},
	};

    }


    SWSS_LOG_NOTICE("%s switch capability:", platform.c_str());
    SWSS_LOG_NOTICE("    TABLE_TYPE_MIRROR: %s",
            m_mirrorTableCapabilities[TABLE_TYPE_MIRROR] ? "yes" : "no");
    SWSS_LOG_NOTICE("    TABLE_TYPE_MIRRORV6: %s",
            m_mirrorTableCapabilities[TABLE_TYPE_MIRRORV6] ? "yes" : "no");
    SWSS_LOG_NOTICE("    TABLE_TYPE_L3V4V6: Ingress [%s], Egress [%s]",
            m_L3V4V6Capability[ACL_STAGE_INGRESS] ? "yes" : "no",
            m_L3V4V6Capability[ACL_STAGE_EGRESS] ? "yes" : "no");


    // In Mellanox platform, V4 and V6 rules are stored in different tables
    // In Broadcom DNX platform also, V4 and V6 rules are stored in different tables
    if (platform == MLNX_PLATFORM_SUBSTRING ||
        platform == CISCO_8000_PLATFORM_SUBSTRING ||
        platform == MRVL_PLATFORM_SUBSTRING ||
        platform == XS_PLATFORM_SUBSTRING ||
        (platform == BRCM_PLATFORM_SUBSTRING && sub_platform == BRCM_DNX_PLATFORM_SUBSTRING))
    {
        m_isCombinedMirrorV6Table = false;
    }
    else
    {
        m_isCombinedMirrorV6Table = true;
    }


    // Store the capabilities in state database
    // TODO: Move this part of the code into syncd
    vector<FieldValueTuple> fvVector;
    for (auto const& it : m_mirrorTableCapabilities)
    {
        string value = it.second ? "true" : "false";
        if (it.first == TABLE_TYPE_MIRROR)
        {
            fvVector.emplace_back(TABLE_TYPE_MIRROR, value);
        }
        else if (it.first == TABLE_TYPE_MIRRORV6)
        {
            fvVector.emplace_back(TABLE_TYPE_MIRRORV6, value);
        }
        else
        {
            // ignore
        }
    }
    m_switchOrch->set_switch_capability(fvVector);

    if (gMySwitchType != "dpu")
    {
        sai_attribute_t attrs[2];
        attrs[0].id = SAI_SWITCH_ATTR_ACL_ENTRY_MINIMUM_PRIORITY;
        attrs[1].id = SAI_SWITCH_ATTR_ACL_ENTRY_MAXIMUM_PRIORITY;

        sai_status_t status = sai_switch_api->get_switch_attribute(gSwitchId, 2, attrs);
        if (status == SAI_STATUS_SUCCESS)
        {
            SWSS_LOG_NOTICE("Get ACL entry priority values, min: %u, max: %u", attrs[0].value.u32, attrs[1].value.u32);
            AclRule::setRulePriorities(attrs[0].value.u32, attrs[1].value.u32);
        }
        else
        {
            SWSS_LOG_ERROR("Failed to get ACL entry priority min/max values, rv:%d", status);
            task_process_status handle_status = handleSaiGetStatus(SAI_API_SWITCH, status);
            if (handle_status != task_process_status::task_success)
            {
                throw "AclOrch initialization failure";
            }
        }

        queryAclActionCapability();
    }

    for (auto stage: {ACL_STAGE_INGRESS, ACL_STAGE_EGRESS})
    {
        m_mirrorTableId[stage] = "";
        m_mirrorV6TableId[stage] = "";
    }

    initDefaultTableTypes(platform, sub_platform);

    // Attach observers
    m_mirrorOrch->attach(this);
    gPortsOrch->attach(this);
}

void AclOrch::initDefaultTableTypes(const string& platform, const string& sub_platform)
{
    SWSS_LOG_ENTER();

    AclTableTypeBuilder builder;

    addAclTableType(
        builder.withName(TABLE_TYPE_L3)
            .withBindPointType(SAI_ACL_BIND_POINT_TYPE_PORT)
            .withBindPointType(SAI_ACL_BIND_POINT_TYPE_LAG)
            .withMatch(make_shared<AclTableMatch>(SAI_ACL_TABLE_ATTR_FIELD_ETHER_TYPE))
            .withMatch(make_shared<AclTableMatch>(SAI_ACL_TABLE_ATTR_FIELD_OUTER_VLAN_ID))
            .withMatch(make_shared<AclTableMatch>(SAI_ACL_TABLE_ATTR_FIELD_ACL_IP_TYPE))
            .withMatch(make_shared<AclTableMatch>(SAI_ACL_TABLE_ATTR_FIELD_SRC_IP))
            .withMatch(make_shared<AclTableMatch>(SAI_ACL_TABLE_ATTR_FIELD_DST_IP))
            .withMatch(make_shared<AclTableMatch>(SAI_ACL_TABLE_ATTR_FIELD_ICMP_TYPE))
            .withMatch(make_shared<AclTableMatch>(SAI_ACL_TABLE_ATTR_FIELD_ICMP_CODE))
            .withMatch(make_shared<AclTableMatch>(SAI_ACL_TABLE_ATTR_FIELD_IP_PROTOCOL))
            .withMatch(make_shared<AclTableMatch>(SAI_ACL_TABLE_ATTR_FIELD_L4_SRC_PORT))
            .withMatch(make_shared<AclTableMatch>(SAI_ACL_TABLE_ATTR_FIELD_L4_DST_PORT))
            .withMatch(make_shared<AclTableMatch>(SAI_ACL_TABLE_ATTR_FIELD_TCP_FLAGS))
            .build()
    );

    addAclTableType(
        builder.withName(TABLE_TYPE_L3V6)
            .withBindPointType(SAI_ACL_BIND_POINT_TYPE_PORT)
            .withBindPointType(SAI_ACL_BIND_POINT_TYPE_LAG)
            .withMatch(make_shared<AclTableMatch>(SAI_ACL_TABLE_ATTR_FIELD_OUTER_VLAN_ID))
            .withMatch(make_shared<AclTableMatch>(SAI_ACL_TABLE_ATTR_FIELD_ACL_IP_TYPE))
            .withMatch(make_shared<AclTableMatch>(SAI_ACL_TABLE_ATTR_FIELD_SRC_IPV6))
            .withMatch(make_shared<AclTableMatch>(SAI_ACL_TABLE_ATTR_FIELD_DST_IPV6))
            .withMatch(make_shared<AclTableMatch>(SAI_ACL_TABLE_ATTR_FIELD_ICMPV6_CODE))
            .withMatch(make_shared<AclTableMatch>(SAI_ACL_TABLE_ATTR_FIELD_ICMPV6_TYPE))
            .withMatch(make_shared<AclTableMatch>(SAI_ACL_TABLE_ATTR_FIELD_IPV6_NEXT_HEADER))
            .withMatch(make_shared<AclTableMatch>(SAI_ACL_TABLE_ATTR_FIELD_L4_SRC_PORT))
            .withMatch(make_shared<AclTableMatch>(SAI_ACL_TABLE_ATTR_FIELD_L4_DST_PORT))
            .withMatch(make_shared<AclTableMatch>(SAI_ACL_TABLE_ATTR_FIELD_TCP_FLAGS))
            .build()
    );


    addAclTableType(
        builder.withName(TABLE_TYPE_L3V4V6)
            .withBindPointType(SAI_ACL_BIND_POINT_TYPE_PORT)
            .withBindPointType(SAI_ACL_BIND_POINT_TYPE_LAG)
            .withMatch(make_shared<AclTableMatch>(SAI_ACL_TABLE_ATTR_FIELD_ETHER_TYPE))
            .withMatch(make_shared<AclTableMatch>(SAI_ACL_TABLE_ATTR_FIELD_OUTER_VLAN_ID))
            .withMatch(make_shared<AclTableMatch>(SAI_ACL_TABLE_ATTR_FIELD_ACL_IP_TYPE))
            .withMatch(make_shared<AclTableMatch>(SAI_ACL_TABLE_ATTR_FIELD_SRC_IP))
            .withMatch(make_shared<AclTableMatch>(SAI_ACL_TABLE_ATTR_FIELD_DST_IP))
            .withMatch(make_shared<AclTableMatch>(SAI_ACL_TABLE_ATTR_FIELD_ICMP_TYPE))
            .withMatch(make_shared<AclTableMatch>(SAI_ACL_TABLE_ATTR_FIELD_ICMP_CODE))
            .withMatch(make_shared<AclTableMatch>(SAI_ACL_TABLE_ATTR_FIELD_IP_PROTOCOL))
            .withMatch(make_shared<AclTableMatch>(SAI_ACL_TABLE_ATTR_FIELD_SRC_IPV6))
            .withMatch(make_shared<AclTableMatch>(SAI_ACL_TABLE_ATTR_FIELD_DST_IPV6))
            .withMatch(make_shared<AclTableMatch>(SAI_ACL_TABLE_ATTR_FIELD_ICMPV6_CODE))
            .withMatch(make_shared<AclTableMatch>(SAI_ACL_TABLE_ATTR_FIELD_ICMPV6_TYPE))
            .withMatch(make_shared<AclTableMatch>(SAI_ACL_TABLE_ATTR_FIELD_IPV6_NEXT_HEADER))
            .withMatch(make_shared<AclTableMatch>(SAI_ACL_TABLE_ATTR_FIELD_L4_SRC_PORT))
            .withMatch(make_shared<AclTableMatch>(SAI_ACL_TABLE_ATTR_FIELD_L4_DST_PORT))
            .withMatch(make_shared<AclTableMatch>(SAI_ACL_TABLE_ATTR_FIELD_TCP_FLAGS))
            .withMatch(make_shared<AclTableMatch>(SAI_ACL_TABLE_ATTR_FIELD_IN_PORTS))
            .build()
    );

    addAclTableType(
        builder.withName(TABLE_TYPE_MCLAG)
            .withBindPointType(SAI_ACL_BIND_POINT_TYPE_PORT)
            .withBindPointType(SAI_ACL_BIND_POINT_TYPE_LAG)
            .withMatch(make_shared<AclTableMatch>(SAI_ACL_TABLE_ATTR_FIELD_ETHER_TYPE))
            .withMatch(make_shared<AclTableMatch>(SAI_ACL_TABLE_ATTR_FIELD_OUTER_VLAN_ID))
            .withMatch(make_shared<AclTableMatch>(SAI_ACL_TABLE_ATTR_FIELD_ACL_IP_TYPE))
            .withMatch(make_shared<AclTableMatch>(SAI_ACL_TABLE_ATTR_FIELD_SRC_IP))
            .withMatch(make_shared<AclTableMatch>(SAI_ACL_TABLE_ATTR_FIELD_DST_IP))
            .withMatch(make_shared<AclTableMatch>(SAI_ACL_TABLE_ATTR_FIELD_ICMP_TYPE))
            .withMatch(make_shared<AclTableMatch>(SAI_ACL_TABLE_ATTR_FIELD_ICMP_CODE))
            .withMatch(make_shared<AclTableMatch>(SAI_ACL_TABLE_ATTR_FIELD_IP_PROTOCOL))
            .withMatch(make_shared<AclTableMatch>(SAI_ACL_TABLE_ATTR_FIELD_L4_SRC_PORT))
            .withMatch(make_shared<AclTableMatch>(SAI_ACL_TABLE_ATTR_FIELD_L4_DST_PORT))
            .withMatch(make_shared<AclTableMatch>(SAI_ACL_TABLE_ATTR_FIELD_TCP_FLAGS))
            .withMatch(make_shared<AclTableMatch>(SAI_ACL_TABLE_ATTR_FIELD_OUT_PORTS))
            .withMatch(make_shared<AclTableRangeMatch>(set<sai_acl_range_type_t>{
                {SAI_ACL_RANGE_TYPE_L4_SRC_PORT_RANGE, SAI_ACL_RANGE_TYPE_L4_DST_PORT_RANGE}}))
            .build()
    );

    // Use SAI_ACL_BIND_POINT_TYPE_SWITCH in BRCM DNX platforms to use shared egress ACL table for PFCWD.
    if (platform == BRCM_PLATFORM_SUBSTRING && sub_platform == BRCM_DNX_PLATFORM_SUBSTRING)
    {
        addAclTableType(
            builder.withName(TABLE_TYPE_PFCWD)
                .withBindPointType(SAI_ACL_BIND_POINT_TYPE_SWITCH)
                .withMatch(make_shared<AclTableMatch>(SAI_ACL_TABLE_ATTR_FIELD_TC))
                .withMatch(make_shared<AclTableMatch>(SAI_ACL_TABLE_ATTR_FIELD_OUT_PORT))
                .build()
        );
    }
    else
    {
        addAclTableType(
            builder.withName(TABLE_TYPE_PFCWD)
                .withBindPointType(SAI_ACL_BIND_POINT_TYPE_PORT)
                .withMatch(make_shared<AclTableMatch>(SAI_ACL_TABLE_ATTR_FIELD_TC))
                .build()
        );
    }

    addAclTableType(
        builder.withName(TABLE_TYPE_DROP)
            .withBindPointType(SAI_ACL_BIND_POINT_TYPE_PORT)
            .withBindPointType(SAI_ACL_BIND_POINT_TYPE_LAG)
            .withMatch(make_shared<AclTableMatch>(SAI_ACL_TABLE_ATTR_FIELD_TC))
            .withMatch(make_shared<AclTableMatch>(SAI_ACL_TABLE_ATTR_FIELD_IN_PORTS))
            .build()
    );


    /*
     * Type of Tables and Supported Match Types (ASIC database)
     * |------------------------------------------------------------------|
     * |                   | TABLE_MIRROR | TABLE_MIRROR | TABLE_MIRRORV6 |
     * |    Match Type     |----------------------------------------------|
     * |                   |   combined   |          separated            |
     * |------------------------------------------------------------------|
     * | MATCH_SRC_IP      |      √       |      √       |                |
     * | MATCH_DST_IP      |      √       |      √       |                |
     * |------------------------------------------------------------------|
     * | MATCH_ICMP_TYPE   |      √       |      √       |                |
     * | MATCH_ICMP_CODE   |      √       |      √       |                |
     * |------------------------------------------------------------------|
     * | MATCH_SRC_IPV6    |      √       |              |       √        |
     * | MATCH_DST_IPV6    |      √       |              |       √        |
     * |------------------------------------------------------------------|
     * | MATCH_ICMPV6_TYPE |      √       |              |       √        |
     * | MATCH_ICMPV6_CODE |      √       |              |       √        |
     * |------------------------------------------------------------------|
     * | MATCH_IP_PROTOCOL |      √       |      √       |                |
     * | MATCH_NEXT_HEADER |      √       |              |       √        |
     * | -----------------------------------------------------------------|
     * | MATCH_ETHERTYPE   |      √       |      √       |                |
     * |------------------------------------------------------------------|
     * | MATCH_IN_PORTS    |      √       |      √       |                |
     * |------------------------------------------------------------------|
     */

    if (isAclMirrorV4Supported())
    {
        addAclTableType(
            builder.withName(TABLE_TYPE_MIRROR_DSCP)
                .withBindPointType(SAI_ACL_BIND_POINT_TYPE_PORT)
                .withBindPointType(SAI_ACL_BIND_POINT_TYPE_LAG)
                .withMatch(make_shared<AclTableMatch>(SAI_ACL_TABLE_ATTR_FIELD_DSCP))
                .build()
        );

        builder.withName(TABLE_TYPE_MIRROR)
            .withBindPointType(SAI_ACL_BIND_POINT_TYPE_PORT)
            .withBindPointType(SAI_ACL_BIND_POINT_TYPE_LAG)
            .withMatch(make_shared<AclTableMatch>(SAI_ACL_TABLE_ATTR_FIELD_ETHER_TYPE))
            .withMatch(make_shared<AclTableMatch>(SAI_ACL_TABLE_ATTR_FIELD_OUTER_VLAN_ID))
            .withMatch(make_shared<AclTableMatch>(SAI_ACL_TABLE_ATTR_FIELD_ACL_IP_TYPE))
            .withMatch(make_shared<AclTableMatch>(SAI_ACL_TABLE_ATTR_FIELD_SRC_IP))
            .withMatch(make_shared<AclTableMatch>(SAI_ACL_TABLE_ATTR_FIELD_DST_IP))
            .withMatch(make_shared<AclTableMatch>(SAI_ACL_TABLE_ATTR_FIELD_ICMP_TYPE))
            .withMatch(make_shared<AclTableMatch>(SAI_ACL_TABLE_ATTR_FIELD_ICMP_CODE))
            .withMatch(make_shared<AclTableMatch>(SAI_ACL_TABLE_ATTR_FIELD_IP_PROTOCOL))
            .withMatch(make_shared<AclTableMatch>(SAI_ACL_TABLE_ATTR_FIELD_L4_SRC_PORT))
            .withMatch(make_shared<AclTableMatch>(SAI_ACL_TABLE_ATTR_FIELD_L4_DST_PORT))
            .withMatch(make_shared<AclTableMatch>(SAI_ACL_TABLE_ATTR_FIELD_TCP_FLAGS))
            .withMatch(make_shared<AclTableMatch>(SAI_ACL_TABLE_ATTR_FIELD_IN_PORTS))
            .withMatch(make_shared<AclTableMatch>(SAI_ACL_TABLE_ATTR_FIELD_DSCP))
            .withMatch(make_shared<AclTableRangeMatch>(set<sai_acl_range_type_t>{
                {SAI_ACL_RANGE_TYPE_L4_SRC_PORT_RANGE, SAI_ACL_RANGE_TYPE_L4_DST_PORT_RANGE}}));

        if (isAclMirrorV6Supported() && isCombinedMirrorV6Table())
        {
            builder
                .withMatch(make_shared<AclTableMatch>(SAI_ACL_TABLE_ATTR_FIELD_SRC_IPV6))
                .withMatch(make_shared<AclTableMatch>(SAI_ACL_TABLE_ATTR_FIELD_DST_IPV6))
                .withMatch(make_shared<AclTableMatch>(SAI_ACL_TABLE_ATTR_FIELD_ICMPV6_CODE))
                .withMatch(make_shared<AclTableMatch>(SAI_ACL_TABLE_ATTR_FIELD_ICMPV6_TYPE))
                .withMatch(make_shared<AclTableMatch>(SAI_ACL_TABLE_ATTR_FIELD_IPV6_NEXT_HEADER));
        }
        addAclTableType(builder.build());
    }

    if (isAclMirrorV6Supported())
    {
        addAclTableType(
            builder.withName(TABLE_TYPE_MIRRORV6)
                .withBindPointType(SAI_ACL_BIND_POINT_TYPE_PORT)
                .withBindPointType(SAI_ACL_BIND_POINT_TYPE_LAG)
                .withMatch(make_shared<AclTableMatch>(SAI_ACL_TABLE_ATTR_FIELD_OUTER_VLAN_ID))
                .withMatch(make_shared<AclTableMatch>(SAI_ACL_TABLE_ATTR_FIELD_ACL_IP_TYPE))
                .withMatch(make_shared<AclTableMatch>(SAI_ACL_TABLE_ATTR_FIELD_SRC_IPV6))
                .withMatch(make_shared<AclTableMatch>(SAI_ACL_TABLE_ATTR_FIELD_DST_IPV6))
                .withMatch(make_shared<AclTableMatch>(SAI_ACL_TABLE_ATTR_FIELD_ICMPV6_CODE))
                .withMatch(make_shared<AclTableMatch>(SAI_ACL_TABLE_ATTR_FIELD_ICMPV6_TYPE))
                .withMatch(make_shared<AclTableMatch>(SAI_ACL_TABLE_ATTR_FIELD_IPV6_NEXT_HEADER))
                .withMatch(make_shared<AclTableMatch>(SAI_ACL_TABLE_ATTR_FIELD_L4_SRC_PORT))
                .withMatch(make_shared<AclTableMatch>(SAI_ACL_TABLE_ATTR_FIELD_L4_DST_PORT))
                .withMatch(make_shared<AclTableMatch>(SAI_ACL_TABLE_ATTR_FIELD_TCP_FLAGS))
                .withMatch(make_shared<AclTableMatch>(SAI_ACL_TABLE_ATTR_FIELD_DSCP))
                .withMatch(make_shared<AclTableRangeMatch>(set<sai_acl_range_type_t>{
                    {SAI_ACL_RANGE_TYPE_L4_SRC_PORT_RANGE, SAI_ACL_RANGE_TYPE_L4_DST_PORT_RANGE}}))
                .build()
        );
    }

    // Placeholder for control plane tables
    addAclTableType(builder.withName(TABLE_TYPE_CTRLPLANE).build());
}

void AclOrch::queryAclActionCapability()
{
    SWSS_LOG_ENTER();

    sai_status_t status {SAI_STATUS_FAILURE};
    sai_attribute_t attr;
    vector<int32_t> action_list;

    attr.id = SAI_SWITCH_ATTR_MAX_ACL_ACTION_COUNT;
    status = sai_switch_api->get_switch_attribute(gSwitchId, 1, &attr);
    if (status == SAI_STATUS_SUCCESS)
    {
        const auto max_action_count = attr.value.u32;

        for (auto stage_attr: {SAI_SWITCH_ATTR_ACL_STAGE_INGRESS, SAI_SWITCH_ATTR_ACL_STAGE_EGRESS})
        {
            auto stage = (stage_attr == SAI_SWITCH_ATTR_ACL_STAGE_INGRESS ? ACL_STAGE_INGRESS : ACL_STAGE_EGRESS);
            auto stage_str = (stage_attr == SAI_SWITCH_ATTR_ACL_STAGE_INGRESS ? STAGE_INGRESS : STAGE_EGRESS);
            action_list.resize(static_cast<size_t>(max_action_count));

            attr.id = stage_attr;
            attr.value.aclcapability.action_list.list  = action_list.data();
            attr.value.aclcapability.action_list.count = max_action_count;

            status = sai_switch_api->get_switch_attribute(gSwitchId, 1, &attr);
            if (status == SAI_STATUS_SUCCESS)
            {

                SWSS_LOG_INFO("Supported %s action count %d:", stage_str,
                              attr.value.aclcapability.action_list.count);

                auto& capabilities = m_aclCapabilities[stage];

                for (size_t i = 0; i < static_cast<size_t>(attr.value.aclcapability.action_list.count); i++)
                {
                    auto action = static_cast<sai_acl_action_type_t>(action_list[i]);
                    capabilities.actionList.insert(action);
                    SWSS_LOG_INFO("    %s", sai_serialize_enum(action, &sai_metadata_enum_sai_acl_action_type_t).c_str());
                }
                capabilities.isActionListMandatoryOnTableCreation = attr.value.aclcapability.is_action_list_mandatory;
            }
            else
            {
                SWSS_LOG_WARN("Failed to query ACL %s action capabilities - "
                        "API assumed to be not implemented, using defaults",
                        stage_str);
                initDefaultAclActionCapabilities(stage);
            }

            // put capabilities in state DB
            putAclActionCapabilityInDB(stage);
        }
    }
    else
    {
        SWSS_LOG_WARN("Failed to query maximum ACL action count - "
                "API assumed to be not implemented, using defaults capabilities for both %s and %s",
                STAGE_INGRESS, STAGE_EGRESS);
        for (auto stage: {ACL_STAGE_INGRESS, ACL_STAGE_EGRESS})
        {
            initDefaultAclActionCapabilities(stage);
            putAclActionCapabilityInDB(stage);
        }
    }

    /* For those ACL action entry attributes for which acl parameter is enumeration (metadata->isenum == true)
     * we can query enum values which are implemented by vendor SAI.
     * For this purpose we may want to use "sai_query_attribute_enum_values_capability"
     * from SAI object API call (saiobject.h).
     * However, right now libsairedis does not support SAI object API, so we will just
     * put all values as supported for now.
     */

    queryAclActionAttrEnumValues(ACTION_PACKET_ACTION,
                                 aclL3ActionLookup,
                                 aclPacketActionLookup);
    queryAclActionAttrEnumValues(ACTION_DTEL_FLOW_OP,
                                 aclDTelActionLookup,
                                 aclDTelFlowOpTypeLookup);
}

void AclOrch::putAclActionCapabilityInDB(acl_stage_type_t stage)
{
    vector<FieldValueTuple> fvVector;
    auto stage_str = (stage == ACL_STAGE_INGRESS ? STAGE_INGRESS : STAGE_EGRESS);

    auto field = std::string("ACL_ACTIONS") + '|' + stage_str;
    auto& capabilities = m_aclCapabilities[stage];
    auto& acl_action_set = capabilities.actionList;

    string delimiter;
    ostringstream acl_action_value_stream;
    ostringstream is_action_list_mandatory_stream;

    for (const auto& action_map: {aclL3ActionLookup, aclMirrorStageLookup, aclDTelActionLookup})
    {
        for (const auto& it: action_map)
        {
            auto saiAction = AclEntryActionToAclAction(it.second);
            if (acl_action_set.find(saiAction) != acl_action_set.cend())
            {
                acl_action_value_stream << delimiter << it.first;
                delimiter = comma;
            }
        }
    }


    is_action_list_mandatory_stream << boolalpha << capabilities.isActionListMandatoryOnTableCreation;

    fvVector.emplace_back(STATE_DB_ACL_ACTION_FIELD_IS_ACTION_LIST_MANDATORY, is_action_list_mandatory_stream.str());
    fvVector.emplace_back(STATE_DB_ACL_ACTION_FIELD_ACTION_LIST, acl_action_value_stream.str());

    for (auto const& it : m_L3V4V6Capability)
    {
        string value = it.second ? "true" : "false";
        if (it.first == stage)
        {
            fvVector.emplace_back(STATE_DB_ACL_L3V4V6_SUPPORTED, value);
        }
    }

    m_aclStageCapabilityTable.set(stage_str, fvVector);
}

void AclOrch::initDefaultAclActionCapabilities(acl_stage_type_t stage)
{
    m_aclCapabilities[stage] = defaultAclActionsSupported.at(stage);

    SWSS_LOG_INFO("Assumed %s %zu actions to be supported:",
            stage == ACL_STAGE_INGRESS ? STAGE_INGRESS : STAGE_EGRESS,
            m_aclCapabilities[stage].actionList.size());

    for (auto action: m_aclCapabilities[stage].actionList)
    {
        SWSS_LOG_INFO("    %s", sai_serialize_enum(action, &sai_metadata_enum_sai_acl_action_type_t).c_str());
    }
    // put capabilities in state DB
    putAclActionCapabilityInDB(stage);
}

template<typename AclActionAttrLookupT>
void AclOrch::queryAclActionAttrEnumValues(const string &action_name,
                                           const acl_rule_attr_lookup_t& ruleAttrLookupMap,
                                           const AclActionAttrLookupT lookupMap)
{
    vector<FieldValueTuple> fvVector;
    auto acl_attr = ruleAttrLookupMap.at(action_name);
    auto acl_action = AclEntryActionToAclAction(acl_attr);

    /* if the action is not supported then no need to do secondary query for
     * supported values
     */
    if (isAclActionSupported(ACL_STAGE_INGRESS, acl_action) ||
        isAclActionSupported(ACL_STAGE_EGRESS, acl_action))
    {
        string delimiter;
        ostringstream acl_action_value_stream;
        auto field = std::string("ACL_ACTION") + '|' + action_name;

        const auto* meta = sai_metadata_get_attr_metadata(SAI_OBJECT_TYPE_ACL_ENTRY, acl_attr);
        if (meta == nullptr)
        {
            SWSS_LOG_THROW("Metadata null pointer returned by sai_metadata_get_attr_metadata for action %s",
                           action_name.c_str());
        }

        if (!meta->isenum)
        {
            SWSS_LOG_THROW("%s is not an enum", action_name.c_str());
        }

        vector<int32_t> values_list(meta->enummetadata->valuescount);
        sai_s32_list_t values;
        values.count = static_cast<uint32_t>(values_list.size());
        values.list = values_list.data();

        auto status = sai_query_attribute_enum_values_capability(gSwitchId,
                                                                 SAI_OBJECT_TYPE_ACL_ENTRY,
                                                                 acl_attr,
                                                                 &values);
        if (status == SAI_STATUS_SUCCESS)
        {
            for (size_t i = 0; i < values.count; i++)
            {
                m_aclEnumActionCapabilities[acl_action].insert(values.list[i]);
            }
        }
        else
        {
            SWSS_LOG_WARN("Failed to query enum values supported for ACL action %s - "
                    "API is not implemented, assuming all values are supported for this action",
                    action_name.c_str());
            /* assume all enum values are supported */
            for (size_t i = 0; i < meta->enummetadata->valuescount; i++)
            {
                m_aclEnumActionCapabilities[acl_action].insert(meta->enummetadata->values[i]);
            }
        }

        // put supported values in DB
        for (const auto& it: lookupMap)
        {
            const auto foundIt = m_aclEnumActionCapabilities[acl_action].find(it.second);
            if (foundIt == m_aclEnumActionCapabilities[acl_action].cend())
            {
                continue;
            }
            acl_action_value_stream << delimiter << it.first;
            delimiter = comma;
        }

        fvVector.emplace_back(field, acl_action_value_stream.str());
    }

    m_switchOrch->set_switch_capability(fvVector);
}

AclOrch::AclOrch(vector<TableConnector>& connectors, DBConnector* stateDb, SwitchOrch *switchOrch,
        PortsOrch *portOrch, MirrorOrch *mirrorOrch, NeighOrch *neighOrch, RouteOrch *routeOrch, DTelOrch *dtelOrch) :
        Orch(connectors),
        m_aclStageCapabilityTable(stateDb, STATE_ACL_STAGE_CAPABILITY_TABLE_NAME),
        m_aclTableStateTable(stateDb, STATE_ACL_TABLE_TABLE_NAME),
        m_aclRuleStateTable(stateDb, STATE_ACL_RULE_TABLE_NAME),
        m_switchOrch(switchOrch),
        m_mirrorOrch(mirrorOrch),
        m_neighOrch(neighOrch),
        m_routeOrch(routeOrch),
        m_dTelOrch(dtelOrch),
        m_flex_counter_manager(
            ACL_COUNTER_FLEX_COUNTER_GROUP,
            StatsMode::READ,
            ACL_COUNTER_DEFAULT_POLLING_INTERVAL_MS,
            ACL_COUNTER_DEFAULT_ENABLED_STATE
        )
{
    SWSS_LOG_ENTER();

    init(connectors, portOrch, mirrorOrch, neighOrch, routeOrch);

    if (m_dTelOrch)
    {
        m_dTelOrch->attach(this);
        createDTelWatchListTables();
    }
}

AclOrch::~AclOrch()
{
    m_mirrorOrch->detach(this);

    if (m_dTelOrch)
    {
        m_dTelOrch->detach(this);
    }

    deleteDTelWatchListTables();
}

void AclOrch::update(SubjectType type, void *cntx)
{
    SWSS_LOG_ENTER();

    if (type != SUBJECT_TYPE_MIRROR_SESSION_CHANGE &&
            type != SUBJECT_TYPE_INT_SESSION_CHANGE &&
            type != SUBJECT_TYPE_PORT_CHANGE)
    {
        return;
    }

    // ACL table deals with port change
    // ACL rule deals with mirror session change and int session change
    for (auto& table : m_AclTables)
    {
        if (type == SUBJECT_TYPE_PORT_CHANGE)
        {
            table.second.onUpdate(type, cntx);
        }
        else
        {
            for (auto& rule : table.second.rules)
            {
                rule.second->onUpdate(type, cntx);
            }
        }
    }
}

void AclOrch::doTask(Consumer &consumer)
{
    SWSS_LOG_ENTER();

    if (!gPortsOrch->allPortsReady())
    {
        return;
    }

    string table_name = consumer.getTableName();

    if (table_name == CFG_ACL_TABLE_TABLE_NAME || table_name == APP_ACL_TABLE_TABLE_NAME)
    {
        doAclTableTask(consumer);
    }
    else if (table_name == CFG_ACL_RULE_TABLE_NAME || table_name == APP_ACL_RULE_TABLE_NAME)
    {
        doAclRuleTask(consumer);
    }
    else if (table_name == CFG_ACL_TABLE_TYPE_TABLE_NAME || table_name == APP_ACL_TABLE_TYPE_TABLE_NAME)
    {
        doAclTableTypeTask(consumer);
    }
    else
    {
        SWSS_LOG_ERROR("Invalid table %s", table_name.c_str());
    }
}

void AclOrch::getAddDeletePorts(AclTable    &newT,
                                AclTable    &curT,
                                set<string> &addSet,
                                set<string> &delSet)
{
    set<string> newPortSet, curPortSet;

    // Collect new ports
    for (auto p : newT.pendingPortSet)
    {
        newPortSet.insert(p);
    }
    for (auto p : newT.portSet)
    {
        newPortSet.insert(p);
    }

    // Collect current ports
    for (auto p : curT.pendingPortSet)
    {
        curPortSet.insert(p);
    }
    for (auto p : curT.portSet)
    {
        curPortSet.insert(p);
    }

    // Get all the ports to be added
    std::set_difference(newPortSet.begin(), newPortSet.end(),
                        curPortSet.begin(), curPortSet.end(),
                        std::inserter(addSet, addSet.end()));
    // Get all the ports to be deleted
    std::set_difference(curPortSet.begin(), curPortSet.end(),
                        newPortSet.begin(), newPortSet.end(),
                        std::inserter(delSet, delSet.end()));

}

bool AclOrch::updateAclTablePorts(AclTable &newTable, AclTable &curTable)
{
    sai_object_id_t    port_oid = SAI_NULL_OBJECT_ID;
    set<string>        addPortSet, deletePortSet;

    SWSS_LOG_ENTER();
    getAddDeletePorts(newTable, curTable, addPortSet, deletePortSet);

    // Lets first unbind and unlink ports to be removed
    for (auto p : deletePortSet)
    {
        SWSS_LOG_NOTICE("Deleting port %s from ACL list %s",
                        p.c_str(), curTable.id.c_str());
        if (curTable.pendingPortSet.find(p) != curTable.pendingPortSet.end())
        {
            SWSS_LOG_NOTICE("Removed:%s from pendingPortSet", p.c_str());
            curTable.pendingPortSet.erase(p);
        }
        else if (curTable.portSet.find(p) != curTable.portSet.end())
        {
            Port port;
            if (!gPortsOrch->getPort(p, port))
            {
                SWSS_LOG_ERROR("Unable to retrieve OID for port %s", p.c_str());
                continue;
            }

            getAclBindPortId(port, port_oid);
            assert(port_oid != SAI_NULL_OBJECT_ID);
            assert(curTable.ports.find(port_oid) != curTable.ports.end());
            if (curTable.ports[port_oid] != SAI_NULL_OBJECT_ID)
            {
                // Unbind and unlink
                SWSS_LOG_NOTICE("Unbind and Unlink:%s", p.c_str());
                curTable.unbind(port_oid);
                curTable.unlink(port_oid);
            }
            SWSS_LOG_NOTICE("Removed:%s from portSet", p.c_str());
            curTable.portSet.erase(p);
        }
    }

    // Now link and bind ports to be added
    for (auto p : addPortSet)
    {
        SWSS_LOG_NOTICE("Adding port %s to ACL list %s",
                        p.c_str(), curTable.id.c_str());
        Port port;
        if (!gPortsOrch->getPort(p, port))
        {
            curTable.pendingPortSet.emplace(p);
            continue;
        }

        if (!getAclBindPortId(port, port_oid))
        {
            // We do NOT expect this to happen at all.
            // If at all happens, lets catch it here!
            throw runtime_error("updateAclTablePorts: Couldn't find portOID");
        }

        curTable.portSet.emplace(p);

        // Link and bind
        SWSS_LOG_NOTICE("Link and Bind:%s", p.c_str());
        curTable.link(port_oid);
        curTable.bind(port_oid);
    }
    return true;
}

bool AclOrch::updateAclTable(AclTable &currentTable, AclTable &newTable)
{
    SWSS_LOG_ENTER();

    currentTable.description = newTable.description;
    if (!updateAclTablePorts(newTable, currentTable))
    {
        SWSS_LOG_ERROR("Failed to update ACL table port list");
        return false;
    }

    return true;
}

bool AclOrch::updateAclTable(string table_id, AclTable &table)
{
    SWSS_LOG_ENTER();

    auto tableOid = getTableById(table_id);
    if (tableOid == SAI_NULL_OBJECT_ID)
    {
        SWSS_LOG_ERROR("Failed to update ACL table %s: object doesn't exist", table_id.c_str());
        return false;
    }

    if (!updateAclTable(m_AclTables.at(tableOid), table))
    {
        SWSS_LOG_ERROR("Failed to update ACL table %s", table_id.c_str());
        return false;
    }

    return true;
}

bool AclOrch::addAclTable(AclTable &newTable)
{
    SWSS_LOG_ENTER();

    string table_id = newTable.id;
    if (newTable.type.getName() == TABLE_TYPE_CTRLPLANE)
    {
        m_ctrlAclTables.emplace(table_id, newTable);
        SWSS_LOG_NOTICE("Created control plane ACL table %s", newTable.id.c_str());
        return true;
    }

    sai_object_id_t table_oid = getTableById(table_id);
    auto table_stage = newTable.stage;

    if (table_oid != SAI_NULL_OBJECT_ID)
    {
        /* If ACL table exists, remove the table first.*/
        if (!removeAclTable(table_id))
        {
            SWSS_LOG_ERROR("Failed to remove existing ACL table %s before adding the new one",
                    table_id.c_str());
            return false;
        }
    }
    else
    {
        // If ACL table is new, check for the existence of current mirror tables
        // Note: only one table per mirror type can be created
        auto table_type = newTable.type;
        if (table_type.getName() == TABLE_TYPE_MIRROR || table_type.getName() == TABLE_TYPE_MIRRORV6)
        {
            string mirror_type;
            if (table_type.getName() == TABLE_TYPE_MIRROR && !m_mirrorTableId[table_stage].empty())
            {
                mirror_type = TABLE_TYPE_MIRROR;
            }

            if (table_type.getName() == TABLE_TYPE_MIRRORV6 && !m_mirrorV6TableId[table_stage].empty())
            {
                mirror_type = TABLE_TYPE_MIRRORV6;
            }

            if (!mirror_type.empty())
            {
                string stage_str = table_stage == ACL_STAGE_INGRESS ? "INGRESS" : "EGRESS";
                SWSS_LOG_ERROR(
                    "Mirror table %s (%s) has already been created",
                    mirror_type.c_str(),
                    stage_str.c_str());
                return false;
            }
        }
    }

    // Check if a separate mirror table is needed or not based on the platform
    if (newTable.type.getName() == TABLE_TYPE_MIRROR || newTable.type.getName() == TABLE_TYPE_MIRRORV6)
    {
        if (m_isCombinedMirrorV6Table &&
                (!m_mirrorTableId[table_stage].empty() ||
                !m_mirrorV6TableId[table_stage].empty())) {
            string orig_table_name;

            // If v4 table is created, mark v6 table is created
            if (!m_mirrorTableId[table_stage].empty())
            {
                orig_table_name = m_mirrorTableId[table_stage];
                m_mirrorV6TableId[table_stage] = newTable.id;
            }
            // If v6 table is created, mark v4 table is created
            else
            {
                orig_table_name = m_mirrorV6TableId[table_stage];
                m_mirrorTableId[table_stage] = newTable.id;
            }

            SWSS_LOG_NOTICE("Created ACL table %s as a sibling of %s",
                    newTable.id.c_str(), orig_table_name.c_str());

            return true;
        }
    }
    // Update matching field according to ACL stage
    newTable.addStageMandatoryMatchFields();

    // Add mandatory ACL action if not present
    // We need to call addMandatoryActions here because addAclTable is directly called in other orchs.
    // The action_list is already added if the ACL table creation is triggered by CONFIGDD, but calling addMandatoryActions
    // twice will make no effect
    newTable.addMandatoryActions();
    if (createBindAclTable(newTable, table_oid))
    {
        m_AclTables[table_oid] = newTable;
        SWSS_LOG_NOTICE("Created ACL table %s oid:%" PRIx64,
                newTable.id.c_str(), table_oid);

        // Mark the existence of the mirror table
        if (newTable.type.getName() == TABLE_TYPE_MIRROR)
        {
            m_mirrorTableId[table_stage] = table_id;
        }
        else if (newTable.type.getName() == TABLE_TYPE_MIRRORV6)
        {
            m_mirrorV6TableId[table_stage] = table_id;
        }

        // We use SAI_ACL_BIND_POINT_TYPE_SWITCH for PFCWD table in DNX platform.
        // This bind type requires to bind the table to switch.
        string platform = getenv("platform") ? getenv("platform") : "";
        string sub_platform = getenv("sub_platform") ? getenv("sub_platform") : "";
        if (platform == BRCM_PLATFORM_SUBSTRING && sub_platform == BRCM_DNX_PLATFORM_SUBSTRING &&
            newTable.type.getName() == TABLE_TYPE_PFCWD)
        {
            if(!bindEgrAclTableToSwitch(newTable))
            {
                return false;
            }
        }

        return true;
    }
    else
    {
        SWSS_LOG_ERROR("Failed to create ACL table %s", table_id.c_str());
        return false;
    }
}

bool AclOrch::removeAclTable(string table_id)
{
    SWSS_LOG_ENTER();

    sai_object_id_t table_oid = getTableById(table_id);
    if (table_oid == SAI_NULL_OBJECT_ID)
    {
        SWSS_LOG_WARN("Skip deleting ACL table %s. Table does not exist.", table_id.c_str());
        return true;
    }

    /* If ACL rules associate with this table, remove the rules first.*/
    bool suc = m_AclTables[table_oid].clear();
    if (!suc) return false;

    // Unbind table from switch if needed.
    AclTable &table = m_AclTables.at(table_oid);
    if (table.bindToSwitch)
    {
        // Only bind egress table to switch for now.
        assert(table->stage == ACL_STAGE_EGRESS);
        if(!unbindEgrAclTableFromSwitch(table))
        {
            return false;
        }
    }

    if (deleteUnbindAclTable(table_oid) == SAI_STATUS_SUCCESS)
    {
        auto stage = m_AclTables[table_oid].stage;
        auto type = m_AclTables[table_oid].type;

        sai_acl_stage_t sai_stage = (stage == ACL_STAGE_INGRESS) ? SAI_ACL_STAGE_INGRESS : SAI_ACL_STAGE_EGRESS;
        for (const auto& bpointType: type.getBindPointTypes())
        {
            gCrmOrch->decCrmAclUsedCounter(CrmResourceType::CRM_ACL_TABLE, sai_stage, bpointType, table_oid);
        }

        SWSS_LOG_NOTICE("Successfully deleted ACL table %s", table_id.c_str());
        m_AclTables.erase(table_oid);

        // Clear mirror table information
        // If the v4 and v6 ACL mirror tables are combined together,
        // remove both of them.
        if (m_mirrorTableId[stage] == table_id)
        {
            m_mirrorTableId[stage].clear();
            if (m_isCombinedMirrorV6Table)
            {
                m_mirrorV6TableId[stage].clear();
            }
        }
        else if (m_mirrorV6TableId[stage] == table_id)
        {
            m_mirrorV6TableId[stage].clear();
            if (m_isCombinedMirrorV6Table)
            {
                m_mirrorTableId[stage].clear();
            }
        }

        return true;
    }
    else
    {
        SWSS_LOG_ERROR("Failed to delete ACL table %s.", table_id.c_str());
        return false;
    }
}

bool AclOrch::addAclTableType(const AclTableType& tableType)
{
    SWSS_LOG_ENTER();

    if (tableType.getName().empty())
    {
        SWSS_LOG_ERROR("Received table type without a name");
        return false;
    }

    if (m_AclTableTypes.find(tableType.getName()) != m_AclTableTypes.end())
    {
        SWSS_LOG_ERROR("Table type %s already exists", tableType.getName().c_str());
        return false;
    }

    m_AclTableTypes.emplace(tableType.getName(), tableType);
    return true;
}

bool AclOrch::removeAclTableType(const string& tableTypeName)
{
    // It is Ok to remove table type that is in use by AclTable.
    // AclTable holds a copy of AclTableType and there is no
    // SAI object associated with AclTableType.
    // So it is no harm to remove it without validation.
    // The upper layer can although ensure that
    // user does not remove table type that is referenced
    // by an ACL table.
    if (!m_AclTableTypes.erase(tableTypeName))
    {
        SWSS_LOG_ERROR("Unknown table type %s", tableTypeName.c_str());
        return false;
    }

    return true;
}

bool AclOrch::addAclRule(shared_ptr<AclRule> newRule, string table_id)
{
    sai_object_id_t table_oid = getTableById(table_id);
    if (table_oid == SAI_NULL_OBJECT_ID)
    {
        SWSS_LOG_ERROR("Failed to add ACL rule in ACL table %s. Table doesn't exist", table_id.c_str());
        return false;
    }

    if (!m_AclTables[table_oid].add(newRule))
    {
        return false;
    }

    if (newRule->hasCounter())
    {
        registerFlexCounter(*newRule);
    }

    return true;
}

bool AclOrch::removeAclRule(string table_id, string rule_id)
{
    sai_object_id_t table_oid = getTableById(table_id);
    if (table_oid == SAI_NULL_OBJECT_ID)
    {
        SWSS_LOG_WARN("Skip removing rule %s from ACL table %s. Table does not exist", rule_id.c_str(), table_id.c_str());
        return true;
    }

    auto rule = getAclRule(table_id, rule_id);
    if (!rule)
    {
        SWSS_LOG_NOTICE("ACL rule [%s] in table [%s] already deleted",
                        rule_id.c_str(), table_id.c_str());
        return true;
    }

    if (rule->hasCounter())
    {
        deregisterFlexCounter(*rule);
    }

    return m_AclTables[table_oid].remove(rule_id);
}

AclRule* AclOrch::getAclRule(string table_id, string rule_id)
{
    sai_object_id_t table_oid = getTableById(table_id);
    if (table_oid == SAI_NULL_OBJECT_ID)
    {
        SWSS_LOG_INFO("Table %s does not exist", table_id.c_str());
        return nullptr;
    }

    const auto& rule_it = m_AclTables[table_oid].rules.find(rule_id);
    if (rule_it == m_AclTables[table_oid].rules.end())
    {
        SWSS_LOG_INFO("Rule %s doesn't exist", rule_id.c_str());
        return nullptr;
    }

    return rule_it->second.get();
}

bool AclOrch::updateAclRule(string table_id, string rule_id, string attr_name, void *data, bool oper)
{
    SWSS_LOG_ENTER();

    sai_object_id_t table_oid = getTableById(table_id);
    string attr_value;

    if (table_oid == SAI_NULL_OBJECT_ID)
    {
        SWSS_LOG_ERROR("Failed to update ACL rule in ACL table %s. Table doesn't exist", table_id.c_str());
        return false;
    }

    auto rule_it = m_AclTables[table_oid].rules.find(rule_id);
    if (rule_it == m_AclTables[table_oid].rules.end())
    {
        SWSS_LOG_ERROR("Failed to update ACL rule in ACL table %s. Rule doesn't exist", rule_id.c_str());
        return false;
    }

    switch (aclMatchLookup[attr_name])
    {
        case SAI_ACL_ENTRY_ATTR_FIELD_IN_PORTS:
        {
            sai_object_id_t port_oid = *(sai_object_id_t *)data;
            vector<sai_object_id_t> in_ports = rule_it->second->getInPorts();

            if (oper == RULE_OPER_ADD)
            {
                in_ports.push_back(port_oid);
            }
            else
            {
                for (auto port_iter = in_ports.begin(); port_iter != in_ports.end(); port_iter++)
                {
                    if (*port_iter == port_oid)
                    {
                        in_ports.erase(port_iter);
                        break;
                    }
                }
            }

            for (const auto& port_iter: in_ports)
            {
                Port p;
                gPortsOrch->getPort(port_iter, p);
                attr_value += p.m_alias;
                attr_value += ',';
            }

            if (!attr_value.empty())
            {
                attr_value.pop_back();
            }

            rule_it->second->validateAddMatch(MATCH_IN_PORTS, attr_value);
            rule_it->second->updateInPorts();
        }
        break;

        default:
            SWSS_LOG_ERROR("Acl rule update not supported for attr name %s", attr_name.c_str());
        break;
    }

    return true;
}

bool AclOrch::updateAclRule(string table_id, string rule_id, bool enableCounter)
{
    SWSS_LOG_ENTER();

    auto tableOid = getTableById(table_id);
    if (tableOid == SAI_NULL_OBJECT_ID)
    {
        SWSS_LOG_ERROR(
            "Failed to update ACL rule %s: ACL table %s doesn't exist",
            rule_id.c_str(),
            table_id.c_str()
        );
        return false;
    }

    const auto &cit = m_AclTables.at(tableOid).rules.find(rule_id);
    if (cit == m_AclTables.at(tableOid).rules.cend())
    {
        SWSS_LOG_ERROR(
            "Failed to update ACL rule %s in ACL table %s: object doesn't exist",
            rule_id.c_str(),
            table_id.c_str()
        );
        return false;
    }

    auto &rule = cit->second;

    if (enableCounter)
    {
        if (!rule->enableCounter())
        {
            SWSS_LOG_ERROR(
                "Failed to enable ACL counter for ACL rule %s in ACL table %s",
                rule_id.c_str(),
                table_id.c_str()
            );
            return false;
        }

        registerFlexCounter(*rule);
        return true;
    }

    deregisterFlexCounter(*rule);
    if (!rule->disableCounter())
    {
        SWSS_LOG_ERROR(
            "Failed to disable ACL counter for ACL rule %s in ACL table %s",
            rule_id.c_str(),
            table_id.c_str()
        );
        return false;
    }

    return true;
}

bool AclOrch::updateAclRule(shared_ptr<AclRule> updatedRule)
{
    SWSS_LOG_ENTER();

    auto tableId = updatedRule->getTableId();
    sai_object_id_t tableOid = getTableById(tableId);
    if (tableOid == SAI_NULL_OBJECT_ID)
    {
        SWSS_LOG_ERROR("Failed to add ACL rule in ACL table %s. Table doesn't exist", tableId.c_str());
        return false;
    }

    if (!m_AclTables[tableOid].updateRule(updatedRule))
    {
        return false;
    }

    return true;
}

bool AclOrch::isCombinedMirrorV6Table()
{
    return m_isCombinedMirrorV6Table;
}

bool AclOrch::isAclMirrorTableSupported(string type) const
{
    const auto &cit = m_mirrorTableCapabilities.find(type);
    if (cit == m_mirrorTableCapabilities.cend())
    {
        return false;
    }

    return cit->second;
}

bool AclOrch::isAclMirrorV4Supported() const
{
    return isAclMirrorTableSupported(TABLE_TYPE_MIRROR);
}

bool AclOrch::isAclMirrorV6Supported() const
{
    return isAclMirrorTableSupported(TABLE_TYPE_MIRRORV6);
}

bool AclOrch::isAclActionListMandatoryOnTableCreation(acl_stage_type_t stage) const
{
    const auto& it = m_aclCapabilities.find(stage);
    if (it == m_aclCapabilities.cend())
    {
        return false;
    }
    return it->second.isActionListMandatoryOnTableCreation;
}

bool AclOrch::isAclL3V4V6TableSupported(acl_stage_type_t stage) const
{
    const auto& it = m_L3V4V6Capability.find(stage);
    if (it == m_L3V4V6Capability.cend())
    {
        return false;
    }
    return it->second;
}

bool AclOrch::isAclActionSupported(acl_stage_type_t stage, sai_acl_action_type_t action) const
{
    const auto& it = m_aclCapabilities.find(stage);
    if (it == m_aclCapabilities.cend())
    {
        return false;
    }
    const auto& actionCapability = it->second;
    return actionCapability.actionList.find(action) != actionCapability.actionList.cend();
}

bool AclOrch::isAclActionEnumValueSupported(sai_acl_action_type_t action, sai_acl_action_parameter_t param) const
{
    const auto& it = m_aclEnumActionCapabilities.find(action);
    if (it == m_aclEnumActionCapabilities.cend())
    {
        return false;
    }
    return it->second.find(param.s32) != it->second.cend();
}

void AclOrch::doAclTableTask(Consumer &consumer)
{
    SWSS_LOG_ENTER();

    auto it = consumer.m_toSync.begin();
    while (it != consumer.m_toSync.end())
    {
        KeyOpFieldsValuesTuple t = it->second;
        string key = kfvKey(t);
        size_t found = key.find(consumer.getConsumerTable()->getTableNameSeparator().c_str());
        string table_id = key.substr(0, found);
        string op = kfvOp(t);

        SWSS_LOG_DEBUG("OP: %s, TABLE_ID: %s", op.c_str(), table_id.c_str());

        if (op == SET_COMMAND)
        {
            AclTable newTable(this);
            string tableTypeName;
            bool bAllAttributesOk = true;

            newTable.id = table_id;
            // Scan all attributes
            for (auto itp : kfvFieldsValues(t))
            {
                string attr_name = to_upper(fvField(itp));
                string attr_value = fvValue(itp);

                SWSS_LOG_DEBUG("TABLE ATTRIBUTE: %s : %s", attr_name.c_str(), attr_value.c_str());

                if (attr_name == ACL_TABLE_DESCRIPTION)
                {
                    newTable.description = attr_value;
                }
                else if (attr_name == ACL_TABLE_TYPE)
                {
                    if (!processAclTableType(attr_value, tableTypeName))
                    {
                        SWSS_LOG_ERROR("Failed to process ACL table %s type",
                                table_id.c_str());
                        bAllAttributesOk = false;
                        break;
                    }
                }
                else if (attr_name == ACL_TABLE_PORTS)
                {
                    if (!processAclTablePorts(attr_value, newTable))
                    {
                        SWSS_LOG_ERROR("Failed to process ACL table %s ports",
                                table_id.c_str());
                        bAllAttributesOk = false;
                        break;
                    }
                }
                else if (attr_name == ACL_TABLE_STAGE)
                {
                   if (!processAclTableStage(attr_value, newTable.stage))
                   {
                       SWSS_LOG_ERROR("Failed to process ACL table %s stage",
                               table_id.c_str());
                       bAllAttributesOk = false;
                       break;
                   }
                }
                else if (attr_name == ACL_TABLE_SERVICES)
                {
                    // TODO: validate control plane ACL table has this attribute
                    continue;
                }
                else
                {
                    SWSS_LOG_ERROR("Unknown table attribute '%s'", attr_name.c_str());
                    bAllAttributesOk = false;
                    break;
                }
            }

            auto tableType = getAclTableType(tableTypeName);
            if (!tableType)
            {
                it++;
                continue;
            }

            newTable.validateAddType(*tableType);
            // Add mandatory ACL action if not present
            newTable.addMandatoryActions();
            // validate and create/update ACL Table
            if (bAllAttributesOk && newTable.validate())
            {
                // If the the table already exists and meets the below condition(s)
                // update the table. Otherwise delete and re-create
                // Condition 1: Table's TYPE and STAGE hasn't changed

                sai_object_id_t table_oid = getTableById(table_id);
                if (table_oid != SAI_NULL_OBJECT_ID &&
                    !isAclTableTypeUpdated(newTable.type.getName(),
                                           m_AclTables[table_oid]) &&
                    !isAclTableStageUpdated(newTable.stage,
                                            m_AclTables[table_oid]))
                {
                    // Update the existing table using the info in newTable
                    if (updateAclTable(m_AclTables[table_oid], newTable))
                    {
                        SWSS_LOG_NOTICE("Successfully updated existing ACL table %s",
                                        table_id.c_str());
                        // Mark ACL table as ACTIVE
                        setAclTableStatus(table_id, AclObjectStatus::ACTIVE);
                        it = consumer.m_toSync.erase(it);
                    }
                    else
                    {
                        SWSS_LOG_ERROR("Failed to update existing ACL table %s",
                                        table_id.c_str());
                        it++;
                    }
                }
                else
                {
                    if (addAclTable(newTable))
                    {
                        // Mark ACL table as ACTIVE
                        setAclTableStatus(table_id, AclObjectStatus::ACTIVE);
                        it = consumer.m_toSync.erase(it);
                    }
                    else
                    {
                        setAclTableStatus(table_id, AclObjectStatus::PENDING_CREATION);
                        it++;
                    }
                }
            }
            else
            {
                it = consumer.m_toSync.erase(it);
                // Mark the ACL table as inactive if the configuration is invalid
                setAclTableStatus(table_id, AclObjectStatus::INACTIVE);
                SWSS_LOG_ERROR("Failed to create ACL table %s, invalid configuration",
                        table_id.c_str());
            }
        }
        else if (op == DEL_COMMAND)
        {
            if (removeAclTable(table_id))
            {
                // Remove ACL table status from STATE_DB
                removeAclTableStatus(table_id);
                it = consumer.m_toSync.erase(it);
            }
            else
            {
                // Set the status of ACL_TABLE to pending removal if removeAclTable returns error
                setAclTableStatus(table_id, AclObjectStatus::PENDING_REMOVAL);
                it++;
            }
        }
        else
        {
            it = consumer.m_toSync.erase(it);
            SWSS_LOG_ERROR("Unknown operation type %s", op.c_str());
        }
    }
}

void AclOrch::doAclRuleTask(Consumer &consumer)
{
    SWSS_LOG_ENTER();

    auto it = consumer.m_toSync.begin();
    while (it != consumer.m_toSync.end())
    {
        KeyOpFieldsValuesTuple t = it->second;
        string key = kfvKey(t);
        size_t found = key.find(consumer.getConsumerTable()->getTableNameSeparator().c_str());
        string table_id = key.substr(0, found);
        string rule_id = key.substr(found + 1);
        string op = kfvOp(t);

        SWSS_LOG_INFO("OP: %s, TABLE_ID: %s, RULE_ID: %s", op.c_str(), table_id.c_str(), rule_id.c_str());

        if (table_id.empty())
        {
            SWSS_LOG_WARN("ACL rule with RULE_ID: %s is not valid as TABLE_ID is empty", rule_id.c_str());
            it = consumer.m_toSync.erase(it);
            continue;
        }

        if (op == SET_COMMAND)
        {
            bool bAllAttributesOk = true;
            shared_ptr<AclRule> newRule;

            // Get the ACL table OID
            sai_object_id_t table_oid = getTableById(table_id);

            /* ACL table is not yet created or ACL table is a control plane table */
            if (table_oid == SAI_NULL_OBJECT_ID)
            {

                /* Skip the control plane rules */
                if (m_ctrlAclTables.find(table_id) != m_ctrlAclTables.end())
                {
                    SWSS_LOG_INFO("Skip control plane ACL rule %s", key.c_str());
                    it = consumer.m_toSync.erase(it);
                    continue;
                }

                SWSS_LOG_INFO("Wait for ACL table %s to be created", table_id.c_str());
                it++;
                continue;
            }

            auto type = m_AclTables[table_oid].type.getName();
            auto stage = m_AclTables[table_oid].stage;
            if (type == TABLE_TYPE_MIRROR || type == TABLE_TYPE_MIRRORV6)
            {
                type = table_id == m_mirrorTableId[stage] ? TABLE_TYPE_MIRROR : TABLE_TYPE_MIRRORV6;
            }


            try
            {
                newRule = AclRule::makeShared(this, m_mirrorOrch, m_dTelOrch, rule_id, table_id, t);
            }
            catch (exception &e)
            {
                SWSS_LOG_ERROR("Error while creating ACL rule %s: %s", rule_id.c_str(), e.what());
                it = consumer.m_toSync.erase(it);
                return;
            }
            bool bHasTCPFlag = false;
            bool bHasIPProtocol = false;
            bool bHasIPV4 = false;
            bool bHasIPV6 = false;
            for (const auto& itr : kfvFieldsValues(t))
            {
                string attr_name = to_upper(fvField(itr));
                string attr_value = fvValue(itr);

                SWSS_LOG_INFO("ATTRIBUTE: %s %s", attr_name.c_str(), attr_value.c_str());
                if (attr_name == MATCH_TCP_FLAGS)
                {
                    bHasTCPFlag = true;
                }
                if (attr_name == MATCH_SRC_IP || attr_name == MATCH_DST_IP)
                {
                    bHasIPV4 = true;
                }
                if (attr_name == MATCH_SRC_IPV6 || attr_name == MATCH_DST_IPV6)
                {
                    bHasIPV6 = true;
                }
                if (attr_name == MATCH_IP_PROTOCOL || attr_name == MATCH_NEXT_HEADER)
                {
                    bHasIPProtocol = true;
                }
                if (newRule->validateAddPriority(attr_name, attr_value))
                {
                    SWSS_LOG_INFO("Added priority attribute");
                }
                else if (newRule->validateAddMatch(attr_name, attr_value))
                {
                    SWSS_LOG_INFO("Added match attribute '%s'", attr_name.c_str());
                }
                else if (newRule->validateAddAction(attr_name, attr_value))
                {
                    SWSS_LOG_INFO("Added action attribute '%s'", attr_name.c_str());
                }
                else
                {
                    SWSS_LOG_ERROR("Unknown or invalid rule attribute '%s : %s'", attr_name.c_str(), attr_value.c_str());
                    bAllAttributesOk = false;
                    break;
                }
            }
            // If acl rule is to match TCP_FLAGS, and IP_PROTOCOL(NEXT_HEADER) is not set
            // we set IP_PROTOCOL(NEXT_HEADER) to 6 to match TCP explicitly
            if (bHasTCPFlag && !bHasIPProtocol)
            {
                string attr_name;
                if (type == TABLE_TYPE_MIRRORV6 || type == TABLE_TYPE_L3V6)
                {
                    attr_name = MATCH_NEXT_HEADER;
                }
                else
                {
                    attr_name = MATCH_IP_PROTOCOL;

                }
                string attr_value = std::to_string(TCP_PROTOCOL_NUM);
                if (newRule->validateAddMatch(attr_name, attr_value))
                {
                    SWSS_LOG_INFO("Automatically added match attribute '%s : %s'", attr_name.c_str(), attr_value.c_str());
                }
                else
                {
                    SWSS_LOG_ERROR("Failed to add attribute '%s : %s'", attr_name.c_str(), attr_value.c_str());
                }
            }

            if (bHasIPV4 && bHasIPV6)
	    {
		    if (type == TABLE_TYPE_L3V4V6)
		    {
			    SWSS_LOG_ERROR("Rule '%s' is invalid since it has both v4 and v6 matchfields.", rule_id.c_str());
			    bAllAttributesOk = false;
		    }
	    }

            // validate and create ACL rule
            if (bAllAttributesOk && newRule->validate())
            {
                if (addAclRule(newRule, table_id))
                {
                    setAclRuleStatus(table_id, rule_id, AclObjectStatus::ACTIVE);
                    it = consumer.m_toSync.erase(it);
                }
                else
                {
                    setAclRuleStatus(table_id, rule_id, AclObjectStatus::PENDING_CREATION);
                    it++;
                }
            }
            else
            {
                it = consumer.m_toSync.erase(it);
                // Mark the rule inactive if the configuration is invalid
                setAclRuleStatus(table_id, rule_id, AclObjectStatus::INACTIVE);
                SWSS_LOG_ERROR("Failed to create ACL rule. Rule configuration is invalid");
            }
        }
        else if (op == DEL_COMMAND)
        {
            if (removeAclRule(table_id, rule_id))
            {
                removeAclRuleStatus(table_id, rule_id);
                it = consumer.m_toSync.erase(it);
            }
            else
            {
                // Mark pending removal status if removeAclRule returns error
                setAclRuleStatus(table_id, rule_id, AclObjectStatus::PENDING_REMOVAL);
                it++;
            }
        }
        else
        {
            it = consumer.m_toSync.erase(it);
            SWSS_LOG_ERROR("Unknown operation type %s", op.c_str());
        }
    }
}

void AclOrch::doAclTableTypeTask(Consumer &consumer)
{
    SWSS_LOG_ENTER();

    auto it = consumer.m_toSync.begin();
    while (it != consumer.m_toSync.end())
    {
        auto keyOpFieldValues = it->second;
        auto key = kfvKey(keyOpFieldValues);
        auto op = kfvOp(keyOpFieldValues);

        if (op == SET_COMMAND)
        {
            AclTableTypeBuilder builder;
            if (!AclTableTypeParser().parse(key, kfvFieldsValues(keyOpFieldValues), builder))
            {
                SWSS_LOG_ERROR("Failed to parse ACL table type configuration %s", key.c_str());
                it = consumer.m_toSync.erase(it);
                continue;
            }

            addAclTableType(builder.build());
            SWSS_LOG_NOTICE("Created ACL table type %s", key.c_str());
        }
        else if (op == DEL_COMMAND)
        {
            removeAclTableType(key);
            SWSS_LOG_NOTICE("Removed ACL table type %s", key.c_str());
        }
        else
        {
            SWSS_LOG_ERROR("Unknown operation type %s", op.c_str());
        }

        it = consumer.m_toSync.erase(it);
    }
}

bool AclOrch::processAclTablePorts(string portList, AclTable &aclTable)
{
    SWSS_LOG_ENTER();

    auto port_list = tokenize(portList, ',');
    set<string> ports(port_list.begin(), port_list.end());

    for (auto alias : ports)
    {
        Port port;
        if (!gPortsOrch->getPort(alias, port))
        {
            SWSS_LOG_INFO("Add unready port %s to pending list for ACL table %s",
                    alias.c_str(), aclTable.id.c_str());
            aclTable.pendingPortSet.emplace(alias);
            continue;
        }

        sai_object_id_t bind_port_id;
        if (!getAclBindPortId(port, bind_port_id))
        {
            SWSS_LOG_ERROR("Failed to get port %s bind port ID for ACL table %s",
                    alias.c_str(), aclTable.id.c_str());
            return false;
        }

        aclTable.link(bind_port_id);
        aclTable.portSet.emplace(alias);
    }

    return true;
}

bool AclOrch::isAclTableTypeUpdated(string table_type, AclTable &t)
{
    if (m_isCombinedMirrorV6Table && (table_type == TABLE_TYPE_MIRROR || table_type == TABLE_TYPE_MIRRORV6))
    {
        // TABLE_TYPE_MIRRORV6 and TABLE_TYPE_MIRROR should be treated as same type in combined scenario
        return !(t.type.getName() == TABLE_TYPE_MIRROR || t.type.getName() == TABLE_TYPE_MIRRORV6);
    }
    return (table_type != t.type.getName());
}

bool AclOrch::processAclTableType(string type, string &out_table_type)
{
    SWSS_LOG_ENTER();

    if (type.empty())
    {
        return false;
    }

    out_table_type = type;

    return true;
}

bool AclOrch::isAclTableStageUpdated(acl_stage_type_t acl_stage, AclTable &t)
{
    return (acl_stage != t.stage);
}

bool AclOrch::processAclTableStage(string stage, acl_stage_type_t &acl_stage)
{
    SWSS_LOG_ENTER();

    auto iter = aclStageLookUp.find(to_upper(stage));

    if (iter == aclStageLookUp.end())
    {
        acl_stage = ACL_STAGE_UNKNOWN;
        return false;
    }

    acl_stage = iter->second;

    return true;
}

const AclTableType* AclOrch::getAclTableType(const string& tableTypeName) const
{
    auto it = m_AclTableTypes.find(to_upper(tableTypeName));
    if (it == m_AclTableTypes.end())
    {
        SWSS_LOG_INFO("Failed to find ACL table type %s", tableTypeName.c_str());
        return nullptr;
    }

    return &it->second;
}

sai_object_id_t AclOrch::getTableById(string table_id)
{
    SWSS_LOG_ENTER();

    if (table_id.empty())
    {
        SWSS_LOG_WARN("table_id is empty");
        return SAI_NULL_OBJECT_ID;
    }

    for (auto it : m_AclTables)
    {
        if (it.second.id == table_id)
        {
            return it.first;
        }
    }

    // Check if the table is a mirror table and a sibling mirror table is created
    for (auto stage: {ACL_STAGE_INGRESS, ACL_STAGE_EGRESS}) {
        if (m_isCombinedMirrorV6Table &&
                (table_id == m_mirrorTableId[stage] || table_id == m_mirrorV6TableId[stage]))
        {
            // If the table is v4, the corresponding v6 table is already created
            if (table_id == m_mirrorTableId[stage])
            {
                return getTableById(m_mirrorV6TableId[stage]);
            }
            // If the table is v6, the corresponding v4 table is already created
            else
            {
                return getTableById(m_mirrorTableId[stage]);
            }
        }
    }

    return SAI_NULL_OBJECT_ID;
}

const AclTable *AclOrch::getTableByOid(sai_object_id_t oid) const
{
   const auto& it = m_AclTables.find(oid);
   if (it == m_AclTables.cend())
   {
       return nullptr;
   }
   return &it->second;
}

bool AclOrch::createBindAclTable(AclTable &aclTable, sai_object_id_t &table_oid)
{
    SWSS_LOG_ENTER();

    bool suc = aclTable.create();
    if (!suc) return false;

    table_oid = aclTable.getOid();
    sai_status_t status = bindAclTable(aclTable);
    if (status != SAI_STATUS_SUCCESS)
    {
        SWSS_LOG_ERROR("Failed to bind table %s to ports",
                aclTable.id.c_str());
        return false;
    }
    return true;
}

sai_status_t AclOrch::deleteUnbindAclTable(sai_object_id_t table_oid)
{
    SWSS_LOG_ENTER();
    sai_status_t status;

    if ((status = bindAclTable(m_AclTables[table_oid], false)) != SAI_STATUS_SUCCESS)
    {
        SWSS_LOG_ERROR("Failed to unbind table %s",
                m_AclTables[table_oid].id.c_str());
        return status;
    }

    return sai_acl_api->remove_acl_table(table_oid);
}

sai_status_t AclOrch::bindAclTable(AclTable &aclTable, bool bind)
{
    SWSS_LOG_ENTER();

    sai_status_t status = SAI_STATUS_SUCCESS;

    SWSS_LOG_NOTICE("%s table %s to ports", bind ? "Bind" : "Unbind", aclTable.id.c_str());

    if (aclTable.ports.empty())
    {
        SWSS_LOG_WARN("Port list is empty for %s table", aclTable.id.c_str());
        return SAI_STATUS_SUCCESS;
    }

    bind ? aclTable.bind() : aclTable.unbind();

    return status;
}

void AclOrch::createDTelWatchListTables()
{
    SWSS_LOG_ENTER();

    AclTableTypeBuilder builder;

    AclTable dtelWLTable(this, TABLE_TYPE_DTEL_FLOW_WATCHLIST);

    dtelWLTable.validateAddStage(ACL_STAGE_INGRESS);
    dtelWLTable.validateAddType(builder
        .withBindPointType(SAI_ACL_BIND_POINT_TYPE_SWITCH)
        .withMatch(make_shared<AclTableMatch>(SAI_ACL_TABLE_ATTR_FIELD_ETHER_TYPE))
        .withMatch(make_shared<AclTableMatch>(SAI_ACL_TABLE_ATTR_FIELD_SRC_IP))
        .withMatch(make_shared<AclTableMatch>(SAI_ACL_TABLE_ATTR_FIELD_DST_IP))
        .withMatch(make_shared<AclTableMatch>(SAI_ACL_TABLE_ATTR_FIELD_L4_SRC_PORT))
        .withMatch(make_shared<AclTableMatch>(SAI_ACL_TABLE_ATTR_FIELD_L4_DST_PORT))
        .withMatch(make_shared<AclTableMatch>(SAI_ACL_TABLE_ATTR_FIELD_IP_PROTOCOL))
        .withMatch(make_shared<AclTableMatch>(SAI_ACL_TABLE_ATTR_FIELD_TUNNEL_VNI))
        .withMatch(make_shared<AclTableMatch>(SAI_ACL_TABLE_ATTR_FIELD_INNER_ETHER_TYPE))
        .withMatch(make_shared<AclTableMatch>(SAI_ACL_TABLE_ATTR_FIELD_INNER_SRC_IP))
        .withMatch(make_shared<AclTableMatch>(SAI_ACL_TABLE_ATTR_FIELD_INNER_DST_IP))
        .withMatch(make_shared<AclTableMatch>(SAI_ACL_TABLE_ATTR_FIELD_OUTER_VLAN_ID))
        .withMatch(make_shared<AclTableMatch>(SAI_ACL_TABLE_ATTR_FIELD_ACL_IP_TYPE))
        .withMatch(make_shared<AclTableMatch>(SAI_ACL_TABLE_ATTR_FIELD_TCP_FLAGS))
        .withMatch(make_shared<AclTableMatch>(SAI_ACL_TABLE_ATTR_FIELD_DSCP))
        .withMatch(make_shared<AclTableMatch>(SAI_ACL_TABLE_ATTR_FIELD_SRC_IPV6))
        .withMatch(make_shared<AclTableMatch>(SAI_ACL_TABLE_ATTR_FIELD_DST_IPV6))
        .withMatch(make_shared<AclTableMatch>(SAI_ACL_TABLE_ATTR_FIELD_ICMP_TYPE))
        .withMatch(make_shared<AclTableMatch>(SAI_ACL_TABLE_ATTR_FIELD_ICMP_CODE))
        .withMatch(make_shared<AclTableMatch>(SAI_ACL_TABLE_ATTR_FIELD_ICMPV6_TYPE))
        .withMatch(make_shared<AclTableMatch>(SAI_ACL_TABLE_ATTR_FIELD_ICMPV6_CODE))
        .withMatch(make_shared<AclTableMatch>(SAI_ACL_TABLE_ATTR_FIELD_IPV6_NEXT_HEADER))
        .withAction(SAI_ACL_ACTION_TYPE_ACL_DTEL_FLOW_OP)
        .withAction(SAI_ACL_ACTION_TYPE_DTEL_INT_SESSION)
        .withAction(SAI_ACL_ACTION_TYPE_DTEL_DROP_REPORT_ENABLE)
        .withAction(SAI_ACL_ACTION_TYPE_DTEL_TAIL_DROP_REPORT_ENABLE)
        .withAction(SAI_ACL_ACTION_TYPE_DTEL_REPORT_ALL_PACKETS)
        .withAction(SAI_ACL_ACTION_TYPE_DTEL_FLOW_SAMPLE_PERCENT)
        .build()
    );
    dtelWLTable.setDescription("Dataplane Telemetry Watchlist table");

    addAclTable(dtelWLTable);
}

void AclOrch::deleteDTelWatchListTables()
{
    SWSS_LOG_ENTER();

    removeAclTable(TABLE_TYPE_DTEL_FLOW_WATCHLIST);
}

void AclOrch::registerFlexCounter(const AclRule& rule)
{
    SWSS_LOG_ENTER();

    auto ruleIdentifier = generateAclRuleIdentifierInCountersDb(rule);
    auto counterOidStr = sai_serialize_object_id(rule.getCounterOid());

    unordered_set<string> serializedCounterStatAttrs;
    for (const auto& counterAttrPair: aclCounterLookup)
    {
        sai_acl_counter_attr_t id {};
        tie(std::ignore, id) = counterAttrPair;
        auto meta = sai_metadata_get_attr_metadata(SAI_OBJECT_TYPE_ACL_COUNTER, id);
        if (!meta)
        {
            SWSS_LOG_THROW("SAI Bug: Failed to get metadata of attribute %d for SAI_OBJECT_TYPE_ACL_COUNTER", id);
        }
        serializedCounterStatAttrs.insert(sai_serialize_attr_id(*meta));
    }

    m_flex_counter_manager.setCounterIdList(rule.getCounterOid(), CounterType::ACL_COUNTER, serializedCounterStatAttrs);
    m_countersDb.hset(COUNTERS_ACL_COUNTER_RULE_MAP, ruleIdentifier, counterOidStr);
}

void AclOrch::deregisterFlexCounter(const AclRule& rule)
{
    auto ruleIdentifier = generateAclRuleIdentifierInCountersDb(rule);
    m_countersDb.hdel(COUNTERS_ACL_COUNTER_RULE_MAP, ruleIdentifier);
    m_flex_counter_manager.clearCounterIdList(rule.getCounterOid());
}

string AclOrch::generateAclRuleIdentifierInCountersDb(const AclRule& rule) const
{
    return rule.getTableId() + m_countersTable.getTableNameSeparator() + rule.getId();
}

bool AclOrch::getAclBindPortId(Port &port, sai_object_id_t &port_id)
{
    SWSS_LOG_ENTER();

    switch (port.m_type)
    {
        case Port::PHY:
            if (port.m_lag_member_id != SAI_NULL_OBJECT_ID)
            {
                SWSS_LOG_WARN("Invalid configuration. Bind table to LAG member %s is not allowed", port.m_alias.c_str());
                return false;
            }
            else
            {
                port_id = port.m_port_id;
            }
            break;
        case Port::LAG:
            port_id = port.m_lag_id;
            break;
        case Port::VLAN:
            port_id = port.m_vlan_info.vlan_oid;
            break;
        default:
            SWSS_LOG_ERROR("Failed to process port. Incorrect port %s type %d", port.m_alias.c_str(), port.m_type);
            return false;
    }

    return true;
}

// Set the status of ACL table in STATE_DB
void AclOrch::setAclTableStatus(string table_name, AclObjectStatus status)
{
    vector<FieldValueTuple> fvVector;
    fvVector.emplace_back("status", aclObjectStatusLookup[status]);
    m_aclTableStateTable.set(table_name, fvVector);
}

// Remove the status record of given ACL table from STATE_DB
void AclOrch::removeAclTableStatus(string table_name)
{
    m_aclTableStateTable.del(table_name);
}

// Set the status of ACL rule in STATE_DB
void AclOrch::setAclRuleStatus(string table_name, string rule_name, AclObjectStatus status)
{
    vector<FieldValueTuple> fvVector;
    fvVector.emplace_back("status", aclObjectStatusLookup[status]);
    m_aclRuleStateTable.set(table_name + string("|") + rule_name, fvVector);
}

// Remove the status record of given ACL rule from STATE_DB
void AclOrch::removeAclRuleStatus(string table_name, string rule_name)
{
    m_aclRuleStateTable.del(table_name + string("|") + rule_name);
}

// Remove all ACL table status from STATE_DB
void AclOrch::removeAllAclTableStatus()
{
    vector<string> keys;
    m_aclTableStateTable.getKeys(keys);

    for (auto key : keys)
    {
        m_aclTableStateTable.del(key);
    }
}

// Remove all ACL rule status from STATE_DB
void AclOrch::removeAllAclRuleStatus()
{
    vector<string> keys;
    m_aclRuleStateTable.getKeys(keys);
    for (auto key : keys)
    {
        m_aclRuleStateTable.del(key);
    }
}
<<<<<<< HEAD

// Bind egress ACL table (with bind type switch) to switch
bool AclOrch::bindEgrAclTableToSwitch(AclTable &table)
{
    sai_attribute_t attr;
    attr.id = SAI_SWITCH_ATTR_EGRESS_ACL;
    attr.value.oid = table.getOid();

    sai_status_t status = sai_switch_api->set_switch_attribute(gSwitchId, &attr);
    if (status == SAI_STATUS_SUCCESS)
    {
        table.bindToSwitch = true;
        SWSS_LOG_NOTICE("Bind egress acl table %s to switch", table.id.c_str());
        return true;
    }
    else
    {
       SWSS_LOG_ERROR("Failed to bind egress acl table %s to switch", table.id.c_str());
       return false;
    }
}

// Unbind egress ACL table from swtich
bool AclOrch::unbindEgrAclTableFromSwitch(AclTable &table)
{
    if (!table.bindToSwitch)
    {
        return false;
    }

    sai_attribute_t attr;
    attr.id = SAI_SWITCH_ATTR_EGRESS_ACL;
    attr.value.oid = SAI_NULL_OBJECT_ID;
    sai_status_t status = sai_switch_api->set_switch_attribute(gSwitchId, &attr);
    if (status == SAI_STATUS_SUCCESS)
    {
        table.bindToSwitch = false;
        SWSS_LOG_NOTICE("unbind egress acl table %s to switch", table.id.c_str());
        return true;
    }
    else
    {
       SWSS_LOG_ERROR("Failed to unbind egress acl table %s to switch", table.id.c_str());
       return false;
    }
}

MetaDataMgr::MetaDataMgr()
{
    for (uint8_t i = METADATA_VALUE_START; i <= METADATA_VALUE_END; i++)
    {
        m_freeMetadata.push_back(i);
    }
}
uint8_t MetaDataMgr::getFreeMetaData(uint8_t dscp)
{
    uint8_t metadata =METADATA_VALUE_INVALID;
    if (m_dscpMetadata.find(dscp) != m_dscpMetadata.end())
    {
        // dscp value has a metadata value assigned to it.
        metadata = m_dscpMetadata[dscp];
    }
    else
    {
        if (m_freeMetadata.empty())
        {
            SWSS_LOG_ERROR("Metadata Value not available for allocation.");
            return metadata;
        }
        metadata = m_freeMetadata.front();
        m_freeMetadata.erase(m_freeMetadata.begin());
        m_dscpMetadata[dscp] = metadata;
    }
    m_MetadataRef[metadata] += 1;
    return metadata;
}

void MetaDataMgr::recycleMetaData(uint8_t metadata)
{
    m_MetadataRef[metadata] -= 1;
    if (m_MetadataRef[metadata] == 0)
    {

        for (auto iter = m_dscpMetadata.begin(); iter != m_dscpMetadata.end();)
        {
            if ( iter->second == metadata)
            {
                m_dscpMetadata.erase(iter++);
                m_freeMetadata.push_front(metadata);
                break;
            }
            else
            {
                ++iter;
            }
        }
    }
}
=======
>>>>>>> 70eb7663
<|MERGE_RESOLUTION|>--- conflicted
+++ resolved
@@ -5167,7 +5167,6 @@
         m_aclRuleStateTable.del(key);
     }
 }
-<<<<<<< HEAD
 
 // Bind egress ACL table (with bind type switch) to switch
 bool AclOrch::bindEgrAclTableToSwitch(AclTable &table)
@@ -5266,5 +5265,3 @@
         }
     }
 }
-=======
->>>>>>> 70eb7663
