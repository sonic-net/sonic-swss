#include <inttypes.h>
#include <limits.h>
#include <unordered_map>
#include <algorithm>
#include "aclorch.h"
#include "logger.h"
#include "schema.h"
#include "ipprefix.h"
#include "converter.h"
#include "tokenize.h"
#include "timer.h"
#include "crmorch.h"
#include "sai_serialize.h"

using namespace std;
using namespace swss;

map<acl_range_properties_t, AclRange*> AclRange::m_ranges;
sai_uint32_t AclRule::m_minPriority = 0;
sai_uint32_t AclRule::m_maxPriority = 0;

swss::DBConnector AclOrch::m_countersDb("COUNTERS_DB", 0);
swss::Table AclOrch::m_countersTable(&m_countersDb, "COUNTERS");

extern sai_acl_api_t*    sai_acl_api;
extern sai_port_api_t*   sai_port_api;
extern sai_switch_api_t* sai_switch_api;
extern sai_object_id_t   gSwitchId;
extern PortsOrch*        gPortsOrch;
extern CrmOrch *gCrmOrch;

#define MIN_VLAN_ID 1    // 0 is a reserved VLAN ID
#define MAX_VLAN_ID 4095 // 4096 is a reserved VLAN ID

#define STATE_DB_ACL_ACTION_FIELD_IS_ACTION_LIST_MANDATORY "is_action_list_mandatory"
#define STATE_DB_ACL_ACTION_FIELD_ACTION_LIST              "action_list"
#define COUNTERS_ACL_COUNTER_RULE_MAP "ACL_COUNTER_RULE_MAP"

#define ACL_COUNTER_DEFAULT_POLLING_INTERVAL_MS 10000 // ms
#define ACL_COUNTER_DEFAULT_ENABLED_STATE false

const int TCP_PROTOCOL_NUM = 6; // TCP protocol number

acl_rule_attr_lookup_t aclMatchLookup =
{
    { MATCH_IN_PORTS,          SAI_ACL_ENTRY_ATTR_FIELD_IN_PORTS },
    { MATCH_OUT_PORTS,         SAI_ACL_ENTRY_ATTR_FIELD_OUT_PORTS },
    { MATCH_SRC_IP,            SAI_ACL_ENTRY_ATTR_FIELD_SRC_IP },
    { MATCH_DST_IP,            SAI_ACL_ENTRY_ATTR_FIELD_DST_IP },
    { MATCH_SRC_IPV6,          SAI_ACL_ENTRY_ATTR_FIELD_SRC_IPV6 },
    { MATCH_DST_IPV6,          SAI_ACL_ENTRY_ATTR_FIELD_DST_IPV6 },
    { MATCH_L4_SRC_PORT,       SAI_ACL_ENTRY_ATTR_FIELD_L4_SRC_PORT },
    { MATCH_L4_DST_PORT,       SAI_ACL_ENTRY_ATTR_FIELD_L4_DST_PORT },
    { MATCH_ETHER_TYPE,        SAI_ACL_ENTRY_ATTR_FIELD_ETHER_TYPE },
    { MATCH_VLAN_ID,           SAI_ACL_ENTRY_ATTR_FIELD_OUTER_VLAN_ID },
    { MATCH_IP_PROTOCOL,       SAI_ACL_ENTRY_ATTR_FIELD_IP_PROTOCOL },
    { MATCH_NEXT_HEADER,       SAI_ACL_ENTRY_ATTR_FIELD_IPV6_NEXT_HEADER },
    { MATCH_TCP_FLAGS,         SAI_ACL_ENTRY_ATTR_FIELD_TCP_FLAGS },
    { MATCH_IP_TYPE,           SAI_ACL_ENTRY_ATTR_FIELD_ACL_IP_TYPE },
    { MATCH_DSCP,              SAI_ACL_ENTRY_ATTR_FIELD_DSCP },
    { MATCH_TC,                SAI_ACL_ENTRY_ATTR_FIELD_TC },
    { MATCH_ICMP_TYPE,         SAI_ACL_ENTRY_ATTR_FIELD_ICMP_TYPE },
    { MATCH_ICMP_CODE,         SAI_ACL_ENTRY_ATTR_FIELD_ICMP_CODE },
    { MATCH_ICMPV6_TYPE,       SAI_ACL_ENTRY_ATTR_FIELD_ICMPV6_TYPE },
    { MATCH_ICMPV6_CODE,       SAI_ACL_ENTRY_ATTR_FIELD_ICMPV6_CODE },
    { MATCH_L4_SRC_PORT_RANGE, SAI_ACL_ENTRY_ATTR_FIELD_ACL_RANGE_TYPE },
    { MATCH_L4_DST_PORT_RANGE, SAI_ACL_ENTRY_ATTR_FIELD_ACL_RANGE_TYPE },
    { MATCH_TUNNEL_VNI,        SAI_ACL_ENTRY_ATTR_FIELD_TUNNEL_VNI },
    { MATCH_INNER_ETHER_TYPE,  SAI_ACL_ENTRY_ATTR_FIELD_INNER_ETHER_TYPE },
    { MATCH_INNER_IP_PROTOCOL, SAI_ACL_ENTRY_ATTR_FIELD_INNER_IP_PROTOCOL },
    { MATCH_INNER_L4_SRC_PORT, SAI_ACL_ENTRY_ATTR_FIELD_INNER_L4_SRC_PORT },
    { MATCH_INNER_L4_DST_PORT, SAI_ACL_ENTRY_ATTR_FIELD_INNER_L4_DST_PORT }
};

static acl_range_type_lookup_t aclRangeTypeLookup =
{
    { MATCH_L4_SRC_PORT_RANGE, SAI_ACL_RANGE_TYPE_L4_SRC_PORT_RANGE },
    { MATCH_L4_DST_PORT_RANGE, SAI_ACL_RANGE_TYPE_L4_DST_PORT_RANGE },
};

<<<<<<< HEAD
static acl_bind_point_type_lookup_t aclBindPointTypeLookup =
{
    { BIND_POINT_TYPE_PORT,        SAI_ACL_BIND_POINT_TYPE_PORT },
    { BIND_POINT_TYPE_PORTCHANNEL, SAI_ACL_BIND_POINT_TYPE_LAG  },
};

=======
>>>>>>> da21172e
static acl_rule_attr_lookup_t aclL3ActionLookup =
{
    { ACTION_PACKET_ACTION,                    SAI_ACL_ENTRY_ATTR_ACTION_PACKET_ACTION },
    { ACTION_REDIRECT_ACTION,                  SAI_ACL_ENTRY_ATTR_ACTION_REDIRECT },
    { ACTION_DO_NOT_NAT_ACTION,                SAI_ACL_ENTRY_ATTR_ACTION_NO_NAT },
};

static acl_rule_attr_lookup_t aclMirrorStageLookup =
{
    { ACTION_MIRROR_INGRESS_ACTION, SAI_ACL_ENTRY_ATTR_ACTION_MIRROR_INGRESS},
    { ACTION_MIRROR_EGRESS_ACTION,  SAI_ACL_ENTRY_ATTR_ACTION_MIRROR_EGRESS},
};

static acl_rule_attr_lookup_t aclDTelActionLookup =
{
    { ACTION_DTEL_FLOW_OP,                  SAI_ACL_ENTRY_ATTR_ACTION_ACL_DTEL_FLOW_OP },
    { ACTION_DTEL_INT_SESSION,              SAI_ACL_ENTRY_ATTR_ACTION_DTEL_INT_SESSION },
    { ACTION_DTEL_DROP_REPORT_ENABLE,       SAI_ACL_ENTRY_ATTR_ACTION_DTEL_DROP_REPORT_ENABLE },
    { ACTION_DTEL_TAIL_DROP_REPORT_ENABLE,  SAI_ACL_ENTRY_ATTR_ACTION_DTEL_TAIL_DROP_REPORT_ENABLE },
    { ACTION_DTEL_FLOW_SAMPLE_PERCENT,      SAI_ACL_ENTRY_ATTR_ACTION_DTEL_FLOW_SAMPLE_PERCENT },
    { ACTION_DTEL_REPORT_ALL_PACKETS,       SAI_ACL_ENTRY_ATTR_ACTION_DTEL_REPORT_ALL_PACKETS }
};

static acl_packet_action_lookup_t aclPacketActionLookup =
{
    { PACKET_ACTION_FORWARD, SAI_PACKET_ACTION_FORWARD },
    { PACKET_ACTION_DROP,    SAI_PACKET_ACTION_DROP },
};

static acl_dtel_flow_op_type_lookup_t aclDTelFlowOpTypeLookup =
{
    { DTEL_FLOW_OP_NOP,                SAI_ACL_DTEL_FLOW_OP_NOP },
    { DTEL_FLOW_OP_POSTCARD,           SAI_ACL_DTEL_FLOW_OP_POSTCARD },
    { DTEL_FLOW_OP_INT,                SAI_ACL_DTEL_FLOW_OP_INT },
    { DTEL_FLOW_OP_IOAM,               SAI_ACL_DTEL_FLOW_OP_IOAM }
};

static acl_stage_type_lookup_t aclStageLookUp =
{
    {STAGE_INGRESS, ACL_STAGE_INGRESS },
    {STAGE_EGRESS,  ACL_STAGE_EGRESS }
};

static const acl_capabilities_t defaultAclActionsSupported =
{
    {
        ACL_STAGE_INGRESS,
        AclActionCapabilities
        {
            {
                SAI_ACL_ACTION_TYPE_PACKET_ACTION,
                SAI_ACL_ACTION_TYPE_MIRROR_INGRESS,
                SAI_ACL_ACTION_TYPE_NO_NAT
            },
            false
        }
    },
    {
        ACL_STAGE_EGRESS,
        AclActionCapabilities
        {
            {
                SAI_ACL_ACTION_TYPE_PACKET_ACTION
            },
            false
        }
    }
};

static acl_ip_type_lookup_t aclIpTypeLookup =
{
    { IP_TYPE_ANY,         SAI_ACL_IP_TYPE_ANY },
    { IP_TYPE_IP,          SAI_ACL_IP_TYPE_IP },
    { IP_TYPE_NON_IP,      SAI_ACL_IP_TYPE_NON_IP },
    { IP_TYPE_IPv4ANY,     SAI_ACL_IP_TYPE_IPV4ANY },
    { IP_TYPE_NON_IPv4,    SAI_ACL_IP_TYPE_NON_IPV4 },
    { IP_TYPE_IPv6ANY,     SAI_ACL_IP_TYPE_IPV6ANY },
    { IP_TYPE_NON_IPv6,    SAI_ACL_IP_TYPE_NON_IPV6 },
    { IP_TYPE_ARP,         SAI_ACL_IP_TYPE_ARP },
    { IP_TYPE_ARP_REQUEST, SAI_ACL_IP_TYPE_ARP_REQUEST },
    { IP_TYPE_ARP_REPLY,   SAI_ACL_IP_TYPE_ARP_REPLY }
};

static sai_acl_table_attr_t AclEntryFieldToAclTableField(sai_acl_entry_attr_t attr)
{
    if (!IS_ATTR_ID_IN_RANGE(attr, ACL_ENTRY, FIELD))
    {
        SWSS_LOG_THROW("ACL entry attribute is not a in a range of SAI_ACL_ENTRY_ATTR_FIELD_* attribute: %d", attr);
    }
    return static_cast<sai_acl_table_attr_t>(SAI_ACL_TABLE_ATTR_FIELD_START + (attr - SAI_ACL_ENTRY_ATTR_FIELD_START));
}

static sai_acl_action_type_t AclEntryActionToAclAction(sai_acl_entry_attr_t attr)
{
    if (!IS_ATTR_ID_IN_RANGE(attr, ACL_ENTRY, ACTION))
    {
        SWSS_LOG_THROW("ACL entry attribute is not a in a range of SAI_ACL_ENTRY_ATTR_ACTION_* attribute: %d", attr);
    }
    return static_cast<sai_acl_action_type_t>(attr - SAI_ACL_ENTRY_ATTR_ACTION_START);
}

static string getAttributeIdName(sai_object_type_t objectType, sai_attr_id_t attr)
{
    const auto* meta = sai_metadata_get_attr_metadata(SAI_OBJECT_TYPE_ACL_ENTRY, attr);
    if (!meta)
    {
        SWSS_LOG_THROW("Metadata null pointer returned by sai_metadata_get_attr_metadata");
    }
    return meta->attridname;
}

AclTableMatchInterface::AclTableMatchInterface(sai_acl_table_attr_t matchField):
    m_matchField(matchField)
{
    if (!IS_ATTR_ID_IN_RANGE(m_matchField, ACL_TABLE, FIELD))
    {
        SWSS_LOG_THROW("Invalid match table attribute %d", m_matchField);
    }
}

sai_acl_table_attr_t AclTableMatchInterface::getId() const
{
    return m_matchField;
}

AclTableMatch::AclTableMatch(sai_acl_table_attr_t matchField):
    AclTableMatchInterface(matchField)
{
    const auto meta = sai_metadata_get_attr_metadata(SAI_OBJECT_TYPE_ACL_TABLE, getId());
    if (!meta)
    {
        SWSS_LOG_THROW("Failed to get metadata for attribute for SAI_OBJECT_TYPE_ACL_TABLE: attribute %d", getId());
    }

    if (meta->attrvaluetype != SAI_ATTR_VALUE_TYPE_BOOL)
    {
        SWSS_LOG_THROW("This API does not allow to set match with a non boolean value type");
    }
}

sai_attribute_t AclTableMatch::toSaiAttribute()
{
    return sai_attribute_t{
        .id = getId(),
        .value = {
            .booldata = true,
        },
    };
}

bool AclTableMatch::validateAclRuleMatch(const AclRule& rule) const
{
    // no need to validate rule configuration
    return true;
}

AclTableRangeMatch::AclTableRangeMatch(set<sai_acl_range_type_t> rangeTypes):
    AclTableMatchInterface(SAI_ACL_TABLE_ATTR_FIELD_ACL_RANGE_TYPE),
    m_rangeList(rangeTypes.begin(), rangeTypes.end())
{
}

sai_attribute_t AclTableRangeMatch::toSaiAttribute()
{
    return sai_attribute_t{
        .id = getId(),
        .value = {
            .s32list = {
                .count = static_cast<uint32_t>(m_rangeList.size()),
                .list = m_rangeList.data(),
            },
        },
    };
}

bool AclTableRangeMatch::validateAclRuleMatch(const AclRule& rule) const
{
    const auto& ruleMatches = rule.getMatches();
    for (const auto& rangeIt: aclRangeTypeLookup)
    {
        auto rangeType = rangeIt.second;
        if (ruleMatches.find(static_cast<sai_acl_entry_attr_t>(rangeType)) == ruleMatches.end())
        {
            continue;
        }

        if (find(m_rangeList.begin(), m_rangeList.end(), rangeType) == m_rangeList.end())
        {
            SWSS_LOG_ERROR("Range match %s is not supported on table %s",
                sai_metadata_get_acl_range_type_name(rangeType), rule.getTableId().c_str());
            return false;
        }
    }

    return true;
}


string AclTableType::getName() const
{
    return m_name;
}

const set<sai_acl_bind_point_type_t>& AclTableType::getBindPointTypes() const
{
    return m_bpointTypes;
}

const map<sai_acl_table_attr_t, shared_ptr<AclTableMatchInterface>>& AclTableType::getMatches() const
{
    return m_matches;
}

const set<sai_acl_action_type_t>& AclTableType::getActions() const
{
    return m_aclAcitons;
}

AclTableTypeBuilder& AclTableTypeBuilder::withName(string name)
{
    m_tableType.m_name = name;
    return *this;
}

AclTableTypeBuilder& AclTableTypeBuilder::withBindPointType(sai_acl_bind_point_type_t bpointType)
{
    m_tableType.m_bpointTypes.insert(bpointType);
    return *this;
}

AclTableTypeBuilder& AclTableTypeBuilder::withMatch(shared_ptr<AclTableMatchInterface> match)
{
    m_tableType.m_matches.emplace(match->getId(), match);
    return *this;
}

AclTableTypeBuilder& AclTableTypeBuilder::withAction(sai_acl_action_type_t action)
{
    m_tableType.m_aclAcitons.insert(action);
    return *this;
}

AclTableType AclTableTypeBuilder::build()
{
    auto tableType = m_tableType;
    m_tableType = AclTableType();
    return tableType;
}

bool AclTableTypeParser::parse(const std::string& key,
                               const vector<swss::FieldValueTuple>& fieldValues,
                               AclTableTypeBuilder& builder)
{
    builder.withName(key);

    for (const auto& fieldValue: fieldValues)
    {
        auto field = to_upper(fvField(fieldValue));
        auto value = to_upper(fvValue(fieldValue));

        SWSS_LOG_DEBUG("field %s, value %s", field.c_str(), value.c_str());

        if (field == ACL_TABLE_TYPE_MATCHES)
        {
            if (!parseAclTableTypeMatches(value, builder))
            {
                return false;
            }
        }
        else if (field == ACL_TABLE_TYPE_ACTIONS)
        {
            if (!parseAclTableTypeActions(value, builder))
            {
                return false;
            }
        }
        else if (field == ACL_TABLE_TYPE_BPOINT_TYPES)
        {
            if (!parseAclTableTypeBindPointTypes(value, builder))
            {
                return false;
            }
        }
        else
        {
            SWSS_LOG_ERROR("Unknown field %s: value %s", field.c_str(), value.c_str());
            return false;
        }
    }

    return true;
}

bool AclTableTypeParser::parseAclTableTypeMatches(const std::string& value, AclTableTypeBuilder& builder)
{
    auto matches = tokenize(value, comma);
    set<sai_acl_range_type_t> saiRangeTypes;

    for (const auto& match: matches)
    {
        auto matchIt = aclMatchLookup.find(match);
        auto rangeMatchIt = aclRangeTypeLookup.find(match);

        if (rangeMatchIt != aclRangeTypeLookup.end())
        {
            auto rangeType = rangeMatchIt->second;
            saiRangeTypes.insert(rangeType);
        }
        else if (matchIt != aclMatchLookup.end())
        {
            auto saiMatch = AclEntryFieldToAclTableField(matchIt->second);
            builder.withMatch(make_unique<AclTableMatch>(saiMatch));
        }
        else
        {
            SWSS_LOG_ERROR("Unknown match %s", match.c_str());
            return false;
        }
    }

    if (!saiRangeTypes.empty())
    {
        builder.withMatch(make_unique<AclTableRangeMatch>(saiRangeTypes));
    }

    return true;
}

bool AclTableTypeParser::parseAclTableTypeActions(const std::string& value, AclTableTypeBuilder& builder)
{
    auto actions = tokenize(value, comma);
    for (const auto& action: actions)
    {
        sai_acl_entry_attr_t saiActionAttr = SAI_ACL_ENTRY_ATTR_ACTION_END;

        auto l3Action = aclL3ActionLookup.find(action);
        auto mirrorAction = aclMirrorStageLookup.find(action);
        auto dtelAction = aclDTelActionLookup.find(action);

        if (l3Action != aclL3ActionLookup.end())
        {
            saiActionAttr = l3Action->second;
        }
        else if (mirrorAction != aclMirrorStageLookup.end())
        {
            saiActionAttr = mirrorAction->second;
        }
        else if (dtelAction != aclDTelActionLookup.end())
        {
            saiActionAttr = dtelAction->second;
        }
        else
        {
            SWSS_LOG_ERROR("Unknown action %s", action.c_str());
            return false;
        }

        builder.withAction(AclEntryActionToAclAction(saiActionAttr));
    }

    return true;
}

bool AclTableTypeParser::parseAclTableTypeBindPointTypes(const std::string& value, AclTableTypeBuilder& builder)
{
    auto bpointTypes = tokenize(value, comma);
    for (const auto& bpointType: bpointTypes)
    {
        auto bpointIt = aclBindPointTypeLookup.find(bpointType);
        if (bpointIt == aclBindPointTypeLookup.end())
        {
            SWSS_LOG_ERROR("Unknown bind point %s", bpointType.c_str());
            return false;
        }

        auto saiBpointType = bpointIt->second;
        builder.withBindPointType(saiBpointType);
    }

    return true;
}

static map<sai_acl_counter_attr_t, sai_acl_counter_attr_t> aclCounterLookup =
{
    {SAI_ACL_COUNTER_ATTR_ENABLE_BYTE_COUNT,   SAI_ACL_COUNTER_ATTR_BYTES},
    {SAI_ACL_COUNTER_ATTR_ENABLE_PACKET_COUNT, SAI_ACL_COUNTER_ATTR_PACKETS},
};

<<<<<<< HEAD
AclRule::AclRule(AclOrch *pAclOrch, string rule, string table, bool createCounter) :
=======
static string getAttributeIdName(sai_object_type_t objectType, sai_attr_id_t attr)
{
    const auto* meta = sai_metadata_get_attr_metadata(SAI_OBJECT_TYPE_ACL_ENTRY, attr);
    if (!meta)
    {
        SWSS_LOG_THROW("Metadata null pointer returned by sai_metadata_get_attr_metadata");
    }
    return meta->attridname;
}

AclRule::AclRule(AclOrch *pAclOrch, string rule, string table, acl_table_type_t type, bool createCounter) :
>>>>>>> da21172e
    m_pAclOrch(pAclOrch),
    m_id(rule),
    m_ruleOid(SAI_NULL_OBJECT_ID),
    m_counterOid(SAI_NULL_OBJECT_ID),
    m_priority(0),
    m_createCounter(createCounter)
{
    auto tableOid = pAclOrch->getTableById(table);
    m_pTable = pAclOrch->getTableByOid(tableOid);
    if (!m_pTable)
    {
        SWSS_LOG_THROW("Failed to find ACL table %s. ACL table must exist at the time of creating AclRule", table.c_str());
    }
}

bool AclRule::validateAddPriority(string attr_name, string attr_value)
{
    bool status = false;

    if (attr_name == RULE_PRIORITY)
    {
        char *endp = NULL;
        errno = 0;
        auto priority = (uint32_t)strtol(attr_value.c_str(), &endp, 0);
        // check conversion was successful and the value is within the allowed range
        status = (errno == 0) &&
                 (endp == attr_value.c_str() + attr_value.size()) &&
                 setPriority(priority);
    }

    return status;
}

bool AclRule::validateAddMatch(string attr_name, string attr_value)
{
    SWSS_LOG_ENTER();

    sai_acl_field_data_t matchData{};
    vector<sai_object_id_t> inPorts;
    vector<sai_object_id_t> outPorts;

    matchData.enable = true;

    try
    {
        if (aclMatchLookup.find(attr_name) == aclMatchLookup.end())
        {
            return false;
        }
        else if (attr_name == MATCH_IN_PORTS)
        {
            auto ports = tokenize(attr_value, ',');

            if (ports.size() == 0)
            {
                return false;
            }

            for (auto alias : ports)
            {
                Port port;
                if (!gPortsOrch->getPort(alias, port))
                {
                    SWSS_LOG_ERROR("Failed to locate port %s", alias.c_str());
                    return false;
                }

                if (port.m_type != Port::PHY)
                {
                    SWSS_LOG_ERROR("Cannot bind rule to %s: IN_PORTS can only match physical interfaces", alias.c_str());
                    return false;
                }

                inPorts.push_back(port.m_port_id);
            }

            matchData.data.objlist.count = static_cast<uint32_t>(inPorts.size());
            matchData.data.objlist.list = inPorts.data();
        }
        else if (attr_name == MATCH_OUT_PORTS)
        {
            auto ports = tokenize(attr_value, ',');

            if (ports.size() == 0)
            {
                return false;
            }

            for (auto alias : ports)
            {
                Port port;
                if (!gPortsOrch->getPort(alias, port))
                {
                    SWSS_LOG_ERROR("Failed to locate port %s", alias.c_str());
                    return false;
                }

                if (port.m_type != Port::PHY)
                {
                    SWSS_LOG_ERROR("Cannot bind rule to %s: OUT_PORTS can only match physical interfaces", alias.c_str());
                    return false;
                }

                outPorts.push_back(port.m_port_id);
            }

            matchData.data.objlist.count = static_cast<uint32_t>(outPorts.size());
            matchData.data.objlist.list = outPorts.data();
        }
        else if (attr_name == MATCH_IP_TYPE)
        {
            if (!processIpType(attr_value, matchData.data.u32))
            {
                SWSS_LOG_ERROR("Invalid IP type %s", attr_value.c_str());
                return false;
            }

            matchData.mask.u32 = 0xFFFFFFFF;
        }
        else if (attr_name == MATCH_TCP_FLAGS)
        {
            // Support both exact value match and value/mask match
            auto flag_data = tokenize(attr_value, '/');

            matchData.data.u8 = to_uint<uint8_t>(flag_data[0], 0, 0x3F);

            if (flag_data.size() == 2)
            {
                matchData.mask.u8 = to_uint<uint8_t>(flag_data[1], 0, 0x3F);
            }
            else
            {
                matchData.mask.u8 = 0x3F;
            }
        }
        else if (attr_name == MATCH_ETHER_TYPE || attr_name == MATCH_L4_SRC_PORT || attr_name == MATCH_L4_DST_PORT)
        {
            matchData.data.u16 = to_uint<uint16_t>(attr_value);
            matchData.mask.u16 = 0xFFFF;
        }
        else if (attr_name == MATCH_VLAN_ID)
        {
            matchData.data.u16 = to_uint<uint16_t>(attr_value);
            matchData.mask.u16 = 0xFFF;

            if (matchData.data.u16 < MIN_VLAN_ID || matchData.data.u16 > MAX_VLAN_ID)
            {
                SWSS_LOG_ERROR("Invalid VLAN ID: %s", attr_value.c_str());
                return false;
            }
        }
        else if (attr_name == MATCH_DSCP)
        {
            /* Support both exact value match and value/mask match */
            auto dscp_data = tokenize(attr_value, '/');

            matchData.data.u8 = to_uint<uint8_t>(dscp_data[0], 0, 0x3F);

            if (dscp_data.size() == 2)
            {
                matchData.mask.u8 = to_uint<uint8_t>(dscp_data[1], 0, 0x3F);
            }
            else
            {
                matchData.mask.u8 = 0x3F;
            }
        }
        else if (attr_name == MATCH_IP_PROTOCOL || attr_name == MATCH_NEXT_HEADER)
        {
            matchData.data.u8 = to_uint<uint8_t>(attr_value);
            matchData.mask.u8 = 0xFF;
        }
        else if (attr_name == MATCH_SRC_IP || attr_name == MATCH_DST_IP)
        {
            IpPrefix ip(attr_value);

            if (!ip.isV4())
            {
                SWSS_LOG_ERROR("IP type is not v4 type");
                return false;
            }
            matchData.data.ip4 = ip.getIp().getV4Addr();
            matchData.mask.ip4 = ip.getMask().getV4Addr();
        }
        else if (attr_name == MATCH_SRC_IPV6 || attr_name == MATCH_DST_IPV6)
        {
            IpPrefix ip(attr_value);
            if (ip.isV4())
            {
                SWSS_LOG_ERROR("IP type is not v6 type");
                return false;
            }
            memcpy(matchData.data.ip6, ip.getIp().getV6Addr(), 16);
            memcpy(matchData.mask.ip6, ip.getMask().getV6Addr(), 16);
        }
        else if ((attr_name == MATCH_L4_SRC_PORT_RANGE) || (attr_name == MATCH_L4_DST_PORT_RANGE))
        {
            AclRangeConfig rangeConfig{};
            if (sscanf(attr_value.c_str(), "%d-%d", &rangeConfig.min, &rangeConfig.max) != 2)
            {
                SWSS_LOG_ERROR("Range parse error. Attribute: %s, value: %s", attr_name.c_str(), attr_value.c_str());
                return false;
            }

            rangeConfig.rangeType = aclRangeTypeLookup[attr_name];

            // check boundaries
            if ((rangeConfig.min > USHRT_MAX) ||
                (rangeConfig.max > USHRT_MAX) ||
                (rangeConfig.min > rangeConfig.max))
            {
                SWSS_LOG_ERROR("Range parse error. Invalid range value. Attribute: %s, value: %s", attr_name.c_str(), attr_value.c_str());
                return false;
            }

            m_rangeConfig.push_back(rangeConfig);

            return true;
        }
        else if (attr_name == MATCH_TC)
        {
            matchData.data.u8 = to_uint<uint8_t>(attr_value);
            matchData.mask.u8 = 0xFF;
        }
        else if (attr_name == MATCH_ICMP_TYPE || attr_name == MATCH_ICMP_CODE ||
                attr_name == MATCH_ICMPV6_TYPE || attr_name == MATCH_ICMPV6_CODE)
        {
            matchData.data.u8 = to_uint<uint8_t>(attr_value);
            matchData.mask.u8 = 0xFF;
        }
        else if (attr_name == MATCH_TUNNEL_VNI)
        {
            matchData.data.u32 = to_uint<uint32_t>(attr_value);
            matchData.mask.u32 = 0xFFFFFFFF;
        }
        else if (attr_name == MATCH_INNER_ETHER_TYPE || attr_name == MATCH_INNER_L4_SRC_PORT ||
            attr_name == MATCH_INNER_L4_DST_PORT)
        {
            matchData.data.u16 = to_uint<uint16_t>(attr_value);
            matchData.mask.u16 = 0xFFFF;
        }
        else if (attr_name == MATCH_INNER_IP_PROTOCOL)
        {
            matchData.data.u8 = to_uint<uint8_t>(attr_value);
            matchData.mask.u8 = 0xFF;
        }
    }
    catch (exception &e)
    {
        SWSS_LOG_ERROR("Failed to parse %s attribute %s value. Error: %s", attr_name.c_str(), attr_value.c_str(), e.what());
        return false;
    }
    catch (...)
    {
        SWSS_LOG_ERROR("Failed to parse %s attribute %s value.", attr_name.c_str(), attr_value.c_str());
        return false;
    }

    // TODO: For backwards compatibility, users can substitute IP_PROTOCOL for NEXT_HEADER.
    // This should be removed in a future release.
    if ((m_pTable->type.getName() == TABLE_TYPE_MIRRORV6 || m_pTable->type.getName() == TABLE_TYPE_L3V6)
            && attr_name == MATCH_IP_PROTOCOL)
    {
        SWSS_LOG_WARN("Support for IP protocol on IPv6 tables will be removed in a future release, please switch to using NEXT_HEADER instead!");
        attr_name = MATCH_NEXT_HEADER;
    }

<<<<<<< HEAD
    const auto ruleMatchId = aclMatchLookup[attr_name];
    const auto& rangeTypeIt = aclRangeTypeLookup.find(attr_name);

    // TODO: Refactor AclRule to save range configuration in a different data structure.
    // It is weird to find ACL range type inside m_matches of type sai_acl_entry_attr_t.
    if (rangeTypeIt != aclRangeTypeLookup.end())
    {
        m_matches[static_cast<sai_acl_entry_attr_t>(rangeTypeIt->second)] = value;
    }
    else
    {
        m_matches[aclMatchLookup[attr_name]] = value;
    }

    return m_pTable->validateAclRuleMatch(ruleMatchId, *this);
}

bool AclRule::validateAddAction(string attr_name, string attr_value)
{
    for (const auto& it: m_actions)
    {
        auto attrId = it.first;
        auto value = it.second;
        auto actionType = AclEntryActionToAclAction(attrId);

        if (!isActionSupported(attrId))
        {
            SWSS_LOG_ERROR("Action %s:%s is not supported by ASIC",
                           attr_name.c_str(), attr_value.c_str());
            return false;
        }

        // check if ACL action attribute entry parameter is an enum value
        const auto* meta = sai_metadata_get_attr_metadata(SAI_OBJECT_TYPE_ACL_ENTRY, attrId);
        if (meta == nullptr)
        {
            SWSS_LOG_THROW("Metadata null pointer returned by sai_metadata_get_attr_metadata for action %s",
                           attr_name.c_str());
        }
        if (meta->isenum)
        {
            // if ACL action attribute requires enum value check if value is supported by the ASIC
            if (!m_pAclOrch->isAclActionEnumValueSupported(actionType, value.aclaction.parameter))
            {
                SWSS_LOG_ERROR("Action %s:%s is not supported by ASIC",
                               attr_name.c_str(), attr_value.c_str());
                return false;
            }
        }

        if (!m_pTable->validateAclRuleAction(attrId, *this))
        {
            return false;
        }
    }

    return true;
=======
    return setMatch(aclMatchLookup[attr_name], matchData);
>>>>>>> da21172e
}

bool AclRule::processIpType(string type, sai_uint32_t &ip_type)
{
    SWSS_LOG_ENTER();

    auto it = aclIpTypeLookup.find(to_upper(type));

    if (it == aclIpTypeLookup.end())
    {
        return false;
    }

    ip_type = it->second;

    return true;
}

bool AclRule::create()
{
    if (m_createCounter && !createCounter())
    {
        return false;
    }

    if (!createRule())
    {
        removeCounter();
        return false;
    }

    return true;
}

bool AclRule::createRule()
{
    SWSS_LOG_ENTER();

    vector<sai_attribute_t> rule_attrs;
    sai_object_id_t range_objects[2];
    sai_object_list_t range_object_list = {0, range_objects};

    sai_attribute_t attr;
    sai_status_t status;

    // store table oid this rule belongs to
    attr.id = SAI_ACL_ENTRY_ATTR_TABLE_ID;
    attr.value.oid = m_pTable->getOid();
    rule_attrs.push_back(attr);

    attr.id = SAI_ACL_ENTRY_ATTR_PRIORITY;
    attr.value.u32 = m_priority;
    rule_attrs.push_back(attr);

    attr.id = SAI_ACL_ENTRY_ATTR_ADMIN_STATE;
    attr.value.booldata = true;
    rule_attrs.push_back(attr);

    // add reference to the counter
    if (m_createCounter)
    {
        attr.id = SAI_ACL_ENTRY_ATTR_ACTION_COUNTER;
        attr.value.aclaction.parameter.oid = m_counterOid;
        attr.value.aclaction.enable = true;
        rule_attrs.push_back(attr);
    }

    if (!m_rangeConfig.empty())
    {
        for (const auto& rangeConfig: m_rangeConfig)
        {
            SWSS_LOG_INFO("Creating range object %u..%u", rangeConfig.min, rangeConfig.max);

            AclRange *range = AclRange::create(rangeConfig.rangeType, rangeConfig.min, rangeConfig.max);
            if (!range)
            {
                // release already created range if any
                AclRange::remove(range_objects, range_object_list.count);
                return false;
            }

            m_ranges.push_back(range);
            range_objects[range_object_list.count++] = range->getOid();
        }

        attr.id = SAI_ACL_ENTRY_ATTR_FIELD_ACL_RANGE_TYPE;
        attr.value.aclfield.enable = true;
        attr.value.aclfield.data.objlist = range_object_list;
        rule_attrs.push_back(attr);
    }

    // store matches
    for (auto& it : m_matches)
    {
        attr = it.second.getSaiAttr();
        rule_attrs.push_back(attr);
    }

    // store actions
    for (auto& it : m_actions)
    {
        attr = it.second.getSaiAttr();
        rule_attrs.push_back(attr);
    }

    status = sai_acl_api->create_acl_entry(&m_ruleOid, gSwitchId, (uint32_t)rule_attrs.size(), rule_attrs.data());
    if (status != SAI_STATUS_SUCCESS)
    {
        SWSS_LOG_ERROR("Failed to create ACL rule %s, rv:%d",
                m_id.c_str(), status);
        AclRange::remove(range_objects, range_object_list.count);
        decreaseNextHopRefCount();
    }

    gCrmOrch->incCrmAclTableUsedCounter(CrmResourceType::CRM_ACL_ENTRY, m_pTable->getOid());

    return (status == SAI_STATUS_SUCCESS);
}

void AclRule::decreaseNextHopRefCount()
{
    if (!m_redirect_target_next_hop.empty())
    {
        m_pAclOrch->m_neighOrch->decreaseNextHopRefCount(NextHopKey(m_redirect_target_next_hop));
        m_redirect_target_next_hop.clear();
    }
    if (!m_redirect_target_next_hop_group.empty())
    {
        NextHopGroupKey target = NextHopGroupKey(m_redirect_target_next_hop_group);
        m_pAclOrch->m_routeOrch->decreaseNextHopRefCount(target);
        // remove next hop group in case it's not used by anything else
        if (m_pAclOrch->m_routeOrch->isRefCounterZero(target))
        {
            if (m_pAclOrch->m_routeOrch->removeNextHopGroup(target))
            {
                SWSS_LOG_DEBUG("Removed acl redirect target next hop group '%s'", m_redirect_target_next_hop_group.c_str());
            }
            else
            {
                SWSS_LOG_ERROR("Failed to remove unused next hop group '%s'", m_redirect_target_next_hop_group.c_str());
                // FIXME: what else could we do here?
            }
        }
        m_redirect_target_next_hop_group.clear();
    }

    return;
}

bool AclRule::isActionSupported(sai_acl_entry_attr_t action) const
{
    return m_pAclOrch->isAclActionSupported(m_pTable->stage, AclEntryActionToAclAction(action));
}

bool AclRule::removeRule()
{
    SWSS_LOG_ENTER();

    if (m_ruleOid == SAI_NULL_OBJECT_ID)
    {
        return true;
    }

    auto status = sai_acl_api->remove_acl_entry(m_ruleOid);
    if (status != SAI_STATUS_SUCCESS)
    {
        SWSS_LOG_ERROR("Failed to delete ACL rule, status %s", sai_serialize_status(status).c_str());
        return false;
    }

    gCrmOrch->decCrmAclTableUsedCounter(CrmResourceType::CRM_ACL_ENTRY, m_pTable->getOid());

    m_ruleOid = SAI_NULL_OBJECT_ID;

    decreaseNextHopRefCount();

    return true;
}

bool AclRule::remove()
{
    SWSS_LOG_ENTER();

    if (!removeRule())
    {
        return false;
    }

    auto res = removeRanges();
    res &= removeCounter();

    return res;
}

void AclRule::updateInPorts()
{
    SWSS_LOG_ENTER();
    sai_status_t status;

    auto attr = m_matches[SAI_ACL_ENTRY_ATTR_FIELD_IN_PORTS].getSaiAttr();
    attr.value.aclfield.enable = true;

    status = sai_acl_api->set_acl_entry_attribute(m_ruleOid, &attr);
    if (status != SAI_STATUS_SUCCESS)
    {
        SWSS_LOG_ERROR("Failed to update ACL rule %s, rv:%d", m_id.c_str(), status);
    }
}

<<<<<<< HEAD
string AclRule::getId() const
=======
bool AclRule::update(const AclRule& updatedRule)
{
    SWSS_LOG_ENTER();

    if (!m_rangeConfig.empty() || !updatedRule.m_rangeConfig.empty())
    {
        SWSS_LOG_ERROR("Updating range matches is currently not implemented");
        return false;
    }

    if (!updateCounter(updatedRule))
    {
        return false;
    }

    if (!updatePriority(updatedRule))
    {
        return false;
    }

    if (!updateMatches(updatedRule))
    {
        return false;
    }

    if (!updateActions(updatedRule))
    {
        return false;
    }

    return true;
}

bool AclRule::updateCounter(const AclRule& updatedRule)
{
    if (updatedRule.m_createCounter)
    {
        if (!enableCounter())
        {
            return false;
        }
    }
    else
    {
        if (!disableCounter())
        {
            return false;
        }
    }

    m_createCounter = updatedRule.m_createCounter;

    return true;
}

bool AclRule::updatePriority(const AclRule& updatedRule)
{
    if (m_priority == updatedRule.m_priority)
    {
        return true;
    }

    sai_attribute_t attr {};
    attr.id = SAI_ACL_ENTRY_ATTR_PRIORITY;
    attr.value.s32 = updatedRule.m_priority;
    if (!setAttribute(attr))
    {
        return false;
    }

    m_priority = updatedRule.m_priority;

    return true;
}

bool AclRule::updateMatches(const AclRule& updatedRule)
{
    vector<pair<sai_acl_entry_attr_t, SaiAttrWrapper>> matchesUpdated;
    vector<pair<sai_acl_entry_attr_t, SaiAttrWrapper>> matchesDisabled;

    // Diff by value to get new matches and updated matches
    // in a single set_difference pass.
    set_difference(
        updatedRule.m_matches.begin(),
        updatedRule.m_matches.end(),
        m_matches.begin(), m_matches.end(),
        back_inserter(matchesUpdated)
    );

    // Diff by key only to get delete matches. Assuming that
    // deleted matches mean setting a match attribute to disabled state.
    set_difference(
        m_matches.begin(), m_matches.end(),
        updatedRule.m_matches.begin(),
        updatedRule.m_matches.end(),
        back_inserter(matchesDisabled),
        [](auto& oldMatch, auto& newMatch)
        {
            return oldMatch.first < newMatch.first;
        }
    );

    for (const auto& attrPair: matchesDisabled)
    {
        auto attr = attrPair.second.getSaiAttr();
        attr.value.aclfield.enable = false;
        if (!setAttribute(attr))
        {
            return false;
        }
        m_matches.erase(attrPair.first);
    }

    for (const auto& attrPair: matchesUpdated)
    {
        auto attr = attrPair.second.getSaiAttr();
        if (!setAttribute(attr))
        {
            return false;
        }
        setMatch(attrPair.first, attr.value.aclfield);
    }

    return true;
}

bool AclRule::updateActions(const AclRule& updatedRule)
{
    vector<pair<sai_acl_entry_attr_t, SaiAttrWrapper>> actionsUpdated;
    vector<pair<sai_acl_entry_attr_t, SaiAttrWrapper>> actionsDisabled;

    // Diff by value to get new action and updated actions
    // in a single set_difference pass.
    set_difference(
        updatedRule.m_actions.begin(),
        updatedRule.m_actions.end(),
        m_actions.begin(), m_actions.end(),
        back_inserter(actionsUpdated)
    );

    // Diff by key only to get delete actions. Assuming that
    // action matches mean setting a action attribute to disabled state.
    set_difference(
        m_actions.begin(), m_actions.end(),
        updatedRule.m_actions.begin(),
        updatedRule.m_actions.end(),
        back_inserter(actionsDisabled),
        [](auto& oldAction, auto& newAction)
        {
            return oldAction.first < newAction.first;
        }
    );

    for (const auto& attrPair: actionsDisabled)
    {
        auto attr = attrPair.second.getSaiAttr();
        attr.value.aclaction.enable = false;
        if (!setAttribute(attr))
        {
            return false;
        }
        m_actions.erase(attrPair.first);
    }

    for (const auto& attrPair: actionsUpdated)
    {
        auto attr = attrPair.second.getSaiAttr();
        if (!setAttribute(attr))
        {
            return false;
        }
        setAction(attrPair.first, attr.value.aclaction);
    }

    return true;
}

bool AclRule::setPriority(const sai_uint32_t &value)
{
    if (!(value >= m_minPriority && value <= m_maxPriority))
    {
        SWSS_LOG_ERROR("Priority value %d is out of supported priority range %d-%d",
            value, m_minPriority, m_maxPriority);
        return false;
    }
    m_priority = value;
    return true;
}

bool AclRule::setAction(sai_acl_entry_attr_t actionId, sai_acl_action_data_t actionData)
{
    if (!isActionSupported(actionId))
    {
        SWSS_LOG_ERROR("Action attribute %s is not supported",
            getAttributeIdName(SAI_OBJECT_TYPE_ACL_ENTRY, actionId).c_str());
        return false;
    }

    // check if ACL action attribute entry parameter is an enum value
    const auto* meta = sai_metadata_get_attr_metadata(SAI_OBJECT_TYPE_ACL_ENTRY, actionId);
    if (meta == nullptr)
    {
        SWSS_LOG_THROW("Metadata null pointer returned by sai_metadata_get_attr_metadata for action %d", actionId);
    }
    if (meta->isenum)
    {
        // if ACL action attribute requires enum value check if value is supported by the ASIC
        if (!m_pAclOrch->isAclActionEnumValueSupported(AclOrch::getAclActionFromAclEntry(actionId), actionData.parameter))
        {
            SWSS_LOG_ERROR("Action %s is not supported by ASIC",
                getAttributeIdName(SAI_OBJECT_TYPE_ACL_ENTRY, actionId).c_str());
            return false;
        }
    }

    sai_attribute_t attr;
    attr.id = actionId;
    attr.value.aclaction = actionData;

    m_actions[actionId] = SaiAttrWrapper(SAI_OBJECT_TYPE_ACL_ENTRY, attr);

    return true;
}

bool AclRule::setMatch(sai_acl_entry_attr_t matchId, sai_acl_field_data_t matchData)
{
    sai_attribute_t attr;
    attr.id = matchId;
    attr.value.aclfield = matchData;

    m_matches[matchId] = SaiAttrWrapper(SAI_OBJECT_TYPE_ACL_ENTRY, attr);

    return true;
}

bool AclRule::setAttribute(sai_attribute_t attr)
{
    auto meta = sai_metadata_get_attr_metadata(SAI_OBJECT_TYPE_ACL_ENTRY, attr.id);
    if (!meta)
    {
        SWSS_LOG_THROW("Failed to get metadata for attribute id %d", attr.id);
    }
    auto status = sai_acl_api->set_acl_entry_attribute(m_ruleOid, &attr);
    if (status != SAI_STATUS_SUCCESS)
    {
        SWSS_LOG_ERROR("Failed to update attribute %s on ACL rule %s in ACL table %s: %s",
                        meta->attridname, getId().c_str(), getTableId().c_str(),
                        sai_serialize_status(status).c_str());
        return false;
    }
    SWSS_LOG_INFO("Successfully updated action attribute %s on ACL rule %s in ACL table %s",
                   meta->attridname, getId().c_str(), getTableId().c_str());
    return true;
}

vector<sai_object_id_t> AclRule::getInPorts() const
{
    vector<sai_object_id_t> inPorts;
    auto it = m_matches.find(SAI_ACL_ENTRY_ATTR_FIELD_IN_PORTS);
    if (it == m_matches.end())
    {
        return inPorts;
    }
    auto attr = it->second.getSaiAttr();
    if (!attr.value.aclfield.enable)
    {
        return inPorts;
    }
    auto objlist = attr.value.aclfield.data.objlist;
    inPorts = vector<sai_object_id_t>(objlist.list, objlist.list + objlist.count);
    return inPorts;
}

shared_ptr<AclRule> AclRule::makeShared(acl_table_type_t type, AclOrch *acl, MirrorOrch *mirror, DTelOrch *dtel, const string& rule, const string& table, const KeyOpFieldsValuesTuple& data)
>>>>>>> da21172e
{
    return m_id;
}

string AclRule::getTableId() const
{
    return m_pTable->getId();
}

sai_object_id_t AclRule::getOid() const
{
    return m_ruleOid;
}

sai_object_id_t AclRule::getCounterOid() const
{
    return m_counterOid;
}

bool AclRule::hasCounter() const
{
    return getCounterOid() != SAI_NULL_OBJECT_ID;
}

vector<sai_object_id_t> AclRule::getInPorts()
{
    return m_inPorts;
}

const map<sai_acl_entry_attr_t, sai_attribute_value_t>& AclRule::getMatches() const
{
    return m_matches;
}

shared_ptr<AclRule> AclRule::makeShared(AclOrch *acl, MirrorOrch *mirror, DTelOrch *dtel, const string& rule, const string& table, const KeyOpFieldsValuesTuple& data)
{
    shared_ptr<AclRule> aclRule;

    for (const auto& itr: kfvFieldsValues(data))
    {
        auto action = to_upper(fvField(itr));
        if (aclMirrorStageLookup.find(action) != aclMirrorStageLookup.cend() ||
            action == ACTION_MIRROR_ACTION /* implicitly ingress in old schema */)
        {
            return make_shared<AclRuleMirror>(acl, mirror, rule, table);
        }
        else if (aclL3ActionLookup.find(action) != aclL3ActionLookup.cend())
        {
            return make_shared<AclRulePacket>(acl, rule, table);
        }
        else if (aclDTelFlowOpTypeLookup.find(action) != aclDTelFlowOpTypeLookup.cend())
        {
            if (!dtel)
            {
                throw runtime_error("DTel feature is not enabled. Watchlists cannot be configured");
            }

            if (action == ACTION_DTEL_DROP_REPORT_ENABLE ||
                action == ACTION_DTEL_TAIL_DROP_REPORT_ENABLE ||
                action == ACTION_DTEL_REPORT_ALL_PACKETS)
            {
                return make_shared<AclRuleDTelDropWatchListEntry>(acl, dtel, rule, table);
            }
            else
            {
                return make_shared<AclRuleDTelFlowWatchListEntry>(acl, dtel, rule, table);
            }
        }
    }

    if (!aclRule)
    {
        throw runtime_error("ACL rule action is not found in rule " + rule);
    }

    return aclRule;
}

bool AclRule::enableCounter()
{
    SWSS_LOG_ENTER();

    if (m_counterOid != SAI_NULL_OBJECT_ID)
    {
        return true;
    }

    if (m_ruleOid == SAI_NULL_OBJECT_ID)
    {
        SWSS_LOG_ERROR("ACL rule %s doesn't exist in ACL table %s", m_id.c_str(), m_pTable->getId().c_str());
        return false;
    }

    if (!createCounter())
    {
        return false;
    }

    sai_attribute_t attr;

    attr.id = SAI_ACL_ENTRY_ATTR_ACTION_COUNTER;
    attr.value.aclaction.parameter.oid = m_counterOid;
    attr.value.aclaction.enable = true;

    sai_status_t status = sai_acl_api->set_acl_entry_attribute(m_ruleOid, &attr);
    if (status != SAI_STATUS_SUCCESS)
    {
        SWSS_LOG_ERROR("Failed to enable counter for ACL rule %s in ACL table %s", m_id.c_str(), m_pTable->getId().c_str());
        removeCounter();
        return false;
    }

    return true;
}

bool AclRule::disableCounter()
{
    SWSS_LOG_ENTER();

    if (m_counterOid == SAI_NULL_OBJECT_ID)
    {
        return true;
    }

    if (m_ruleOid == SAI_NULL_OBJECT_ID)
    {
        SWSS_LOG_ERROR("ACL rule %s doesn't exist in ACL table %s", m_id.c_str(), m_pTable->getId().c_str());
        return false;
    }

    sai_attribute_t attr;

    attr.id = SAI_ACL_ENTRY_ATTR_ACTION_COUNTER;
    attr.value.aclaction.parameter.oid = SAI_NULL_OBJECT_ID;
    attr.value.aclaction.enable = false;

    sai_status_t status = sai_acl_api->set_acl_entry_attribute(m_ruleOid, &attr);
    if (status != SAI_STATUS_SUCCESS)
    {
        SWSS_LOG_ERROR("Failed to disable counter for ACL rule %s in ACL table %s", m_id.c_str(), m_pTable->getId().c_str());
        return false;
    }

    if (!removeCounter())
    {
        return false;
    }

    return true;
}

bool AclRule::createCounter()
{
    SWSS_LOG_ENTER();

    sai_attribute_t attr;
    vector<sai_attribute_t> counter_attrs;

    if (m_counterOid != SAI_NULL_OBJECT_ID)
    {
        return true;
    }

    attr.id = SAI_ACL_COUNTER_ATTR_TABLE_ID;
    attr.value.oid = m_pTable->getOid();
    counter_attrs.push_back(attr);

    for (const auto& counterAttrPair: aclCounterLookup)
    {
        tie(attr.id, std::ignore) = counterAttrPair;
        attr.value.booldata = true;
        counter_attrs.push_back(attr);
    }

    if (sai_acl_api->create_acl_counter(&m_counterOid, gSwitchId, (uint32_t)counter_attrs.size(), counter_attrs.data()) != SAI_STATUS_SUCCESS)
    {
        SWSS_LOG_ERROR("Failed to create counter for the rule %s in table %s", m_id.c_str(), m_pTable->getId().c_str());
        return false;
    }

    gCrmOrch->incCrmAclTableUsedCounter(CrmResourceType::CRM_ACL_COUNTER, m_pTable->getOid());

    SWSS_LOG_INFO("Created counter for the rule %s in table %s", m_id.c_str(), m_pTable->getId().c_str());

    return true;
}

bool AclRule::removeRanges()
{
    SWSS_LOG_ENTER();
    for (const auto& rangeConfig: m_rangeConfig)
    {
        if (!AclRange::remove(rangeConfig.rangeType, rangeConfig.min, rangeConfig.max))
        {
            return false;
        }
    }
    return true;
}

bool AclRule::removeCounter()
{
    SWSS_LOG_ENTER();

    if (m_counterOid == SAI_NULL_OBJECT_ID)
    {
        return true;
    }

    if (sai_acl_api->remove_acl_counter(m_counterOid) != SAI_STATUS_SUCCESS)
    {
        SWSS_LOG_ERROR("Failed to remove ACL counter for rule %s in table %s", m_id.c_str(), m_pTable->getId().c_str());
        return false;
    }

    gCrmOrch->decCrmAclTableUsedCounter(CrmResourceType::CRM_ACL_COUNTER, m_pTable->getOid());

    m_counterOid = SAI_NULL_OBJECT_ID;

    SWSS_LOG_INFO("Removed counter for the rule %s in table %s", m_id.c_str(), m_pTable->getId().c_str());

    return true;
}

AclRulePacket::AclRulePacket(AclOrch *aclOrch, string rule, string table, bool createCounter) :
        AclRule(aclOrch, rule, table, createCounter)
{
}

bool AclRulePacket::validateAddAction(string attr_name, string _attr_value)
{
    SWSS_LOG_ENTER();

    string attr_value = to_upper(_attr_value);
    sai_acl_action_data_t actionData;

    auto action_str = attr_name;

    if (attr_name == ACTION_PACKET_ACTION)
    {
        const auto it = aclPacketActionLookup.find(attr_value);
        if (it != aclPacketActionLookup.cend())
        {
            actionData.parameter.s32 = it->second;
        }
        // handle PACKET_ACTION_REDIRECT in ACTION_PACKET_ACTION for backward compatibility
        else if (attr_value.find(PACKET_ACTION_REDIRECT) != string::npos)
        {
            // check that we have a colon after redirect rule
            size_t colon_pos = string(PACKET_ACTION_REDIRECT).length();

            if (attr_value.c_str()[colon_pos] != ':')
            {
                SWSS_LOG_ERROR("Redirect action rule must have ':' after REDIRECT");
                return false;
            }

            if (colon_pos + 1 == attr_value.length())
            {
                SWSS_LOG_ERROR("Redirect action rule must have a target after 'REDIRECT:' action");
                return false;
            }

            _attr_value = _attr_value.substr(colon_pos+1);

            sai_object_id_t param_id = getRedirectObjectId(_attr_value);
            if (param_id == SAI_NULL_OBJECT_ID)
            {
                return false;
            }
            actionData.parameter.oid = param_id;

            action_str = ACTION_REDIRECT_ACTION;
        }
        // handle PACKET_ACTION_DO_NOT_NAT in ACTION_PACKET_ACTION
        else if (attr_value == PACKET_ACTION_DO_NOT_NAT)
        {
            actionData.parameter.booldata = true;
            action_str = ACTION_DO_NOT_NAT_ACTION;
        }
        else
        {
            return false;
        }
    }
    else if (attr_name == ACTION_REDIRECT_ACTION)
    {
        sai_object_id_t param_id = getRedirectObjectId(_attr_value);
        if (param_id == SAI_NULL_OBJECT_ID)
        {
            return false;
        }
        actionData.parameter.oid = param_id;
    }
    else
    {
        return false;
    }

    actionData.enable = true;

    return setAction(aclL3ActionLookup[action_str], actionData);
}

// This method should return sai attribute id of the redirect destination
sai_object_id_t AclRulePacket::getRedirectObjectId(const string& redirect_value)
{

    string target = redirect_value;

    // Try to parse physical port and LAG first
    Port port;
    if (gPortsOrch->getPort(target, port))
    {
        if (port.m_type == Port::PHY)
        {
            return port.m_port_id;
        }
        else if (port.m_type == Port::LAG)
        {
            return port.m_lag_id;
        }
        else
        {
            SWSS_LOG_ERROR("Wrong port type for REDIRECT action. Only physical ports and LAG ports are supported");
            return SAI_NULL_OBJECT_ID;
        }
    }

    // Try to parse nexthop ip address and interface name
    try
    {
        NextHopKey nh(target);
        if (!m_pAclOrch->m_neighOrch->hasNextHop(nh))
        {
            SWSS_LOG_ERROR("ACL Redirect action target next hop ip: '%s' doesn't exist on the switch", nh.to_string().c_str());
            return SAI_NULL_OBJECT_ID;
        }

        m_redirect_target_next_hop = target;
        m_pAclOrch->m_neighOrch->increaseNextHopRefCount(nh);
        return m_pAclOrch->m_neighOrch->getNextHopId(nh);
    }
    catch (...)
    {
        // no error, just try next variant
    }

    // try to parse nh group the set of <ip address, interface name>
    try
    {
        NextHopGroupKey nhg(target);
        if (!m_pAclOrch->m_routeOrch->hasNextHopGroup(nhg))
        {
            SWSS_LOG_INFO("ACL Redirect action target next hop group: '%s' doesn't exist on the switch. Creating it.", nhg.to_string().c_str());

            if (!m_pAclOrch->m_routeOrch->addNextHopGroup(nhg))
            {
                SWSS_LOG_ERROR("Can't create required target next hop group '%s'", nhg.to_string().c_str());
                return SAI_NULL_OBJECT_ID;
            }
            SWSS_LOG_DEBUG("Created acl redirect target next hop group '%s'", nhg.to_string().c_str());
        }

        m_redirect_target_next_hop_group = target;
        m_pAclOrch->m_routeOrch->increaseNextHopRefCount(nhg);
        return m_pAclOrch->m_routeOrch->getNextHopGroupId(nhg);
    }
    catch (...)
    {
        // no error, just try next variant
    }

    SWSS_LOG_ERROR("ACL Redirect action target '%s' wasn't recognized", target.c_str());

    return SAI_NULL_OBJECT_ID;
}

bool AclRulePacket::validate()
{
    SWSS_LOG_ENTER();

    if ((m_rangeConfig.empty() && m_matches.empty()) || m_actions.size() != 1)
    {
        return false;
    }

    return true;
}

<<<<<<< HEAD
void AclRulePacket::update(SubjectType, void *)
=======
void AclRuleL3::onUpdate(SubjectType, void *)
>>>>>>> da21172e
{
    // Do nothing
}

AclRuleMirror::AclRuleMirror(AclOrch *aclOrch, MirrorOrch *mirror, string rule, string table) :
        AclRule(aclOrch, rule, table),
        m_state(false),
        m_pMirrorOrch(mirror)
{
}

bool AclRuleMirror::validateAddAction(string attr_name, string attr_value)
{
    SWSS_LOG_ENTER();

    sai_acl_entry_attr_t action;

    const auto it = aclMirrorStageLookup.find(attr_name);
    if (it != aclMirrorStageLookup.cend())
    {
        action = it->second;
    }
    // handle ACTION_MIRROR_ACTION as ingress by default for backward compatibility
    else if (attr_name == ACTION_MIRROR_ACTION)
    {
        action = SAI_ACL_ENTRY_ATTR_ACTION_MIRROR_INGRESS;
    }
    else
    {
        return false;
    }

    m_sessionName = attr_value;

    // insert placeholder value, we'll set the session oid in AclRuleMirror::create()
    return setAction(action, sai_acl_action_data_t{});
}

bool AclRuleMirror::validate()
{
    SWSS_LOG_ENTER();

    if ((m_rangeConfig.empty() && m_matches.empty()) || m_sessionName.empty())
    {
        return false;
    }

    return true;
}

bool AclRuleMirror::createRule()
{
    SWSS_LOG_ENTER();

    return activate();
}

bool AclRuleMirror::removeRule()
{
    return deactivate();
}

bool AclRuleMirror::activate()
{
    SWSS_LOG_ENTER();

    sai_object_id_t oid = SAI_NULL_OBJECT_ID;
    bool state = false;

    if (!m_pMirrorOrch->sessionExists(m_sessionName))
    {
        SWSS_LOG_ERROR("Mirror rule references mirror session \"%s\" that does not exist yet", m_sessionName.c_str());
        return false;
    }

    if (!m_pMirrorOrch->getSessionStatus(m_sessionName, state))
    {
        SWSS_LOG_THROW("Failed to get mirror session state for session %s", m_sessionName.c_str());
    }

    if (!state)
    {
        return true;
    }

    if (!m_pMirrorOrch->getSessionOid(m_sessionName, oid))
    {
        SWSS_LOG_THROW("Failed to get mirror session OID for session %s", m_sessionName.c_str());
    }

    for (auto& it: m_actions)
    {
        auto attr = it.second.getSaiAttr();
        attr.value.aclaction.enable = true;
        attr.value.aclaction.parameter.objlist.list = &oid;
        attr.value.aclaction.parameter.objlist.count = 1;
        setAction(it.first, attr.value.aclaction);
    }

    if (!AclRule::createRule())
    {
        return false;
    }

    if (!m_pMirrorOrch->increaseRefCount(m_sessionName))
    {
        SWSS_LOG_THROW("Failed to increase mirror session reference count for session %s", m_sessionName.c_str());
    }

    m_state = true;

    return true;

}

bool AclRuleMirror::deactivate()
{
    SWSS_LOG_ENTER();

    if (!m_state)
    {
        return true;
    }

    if (!AclRule::removeRule())
    {
        return false;
    }

    if (!m_pMirrorOrch->decreaseRefCount(m_sessionName))
    {
        SWSS_LOG_THROW("Failed to decrease mirror session reference count for session %s", m_sessionName.c_str());
    }

    m_state = false;

    return true;
}

void AclRuleMirror::onUpdate(SubjectType type, void *cntx)
{
    if (type != SUBJECT_TYPE_MIRROR_SESSION_CHANGE)
    {
        return;
    }

    MirrorSessionUpdate *update = static_cast<MirrorSessionUpdate *>(cntx);

    if (m_sessionName != update->name)
    {
        return;
    }

    if (update->active)
    {
        SWSS_LOG_INFO("Activating mirroring ACL %s for session %s", m_id.c_str(), m_sessionName.c_str());
        activate();
    }
    else
    {
        SWSS_LOG_INFO("Deactivating mirroring ACL %s for session %s", m_id.c_str(), m_sessionName.c_str());
        deactivate();
    }
}

<<<<<<< HEAD
=======
bool AclRuleMirror::update(const AclRule& rule)
{
    auto mirrorRule = dynamic_cast<const AclRuleMirror*>(&rule);
    if (!mirrorRule)
    {
        SWSS_LOG_ERROR("Cannot update mirror rule with a rule of a different type");
        return false;
    }

    SWSS_LOG_ERROR("Updating mirror rule is currently not implemented");
    return false;
}

AclRuleMclag::AclRuleMclag(AclOrch *aclOrch, string rule, string table, acl_table_type_t type, bool createCounter) :
        AclRuleL3(aclOrch, rule, table, type, createCounter)
{
}

bool AclRuleMclag::validateAddMatch(string attr_name, string attr_value)
{
    if (attr_name != MATCH_IP_TYPE && attr_name != MATCH_OUT_PORTS)
    {
        return false;
    }

    return AclRule::validateAddMatch(attr_name, attr_value);
}

bool AclRuleMclag::validate()
{
    SWSS_LOG_ENTER();

    if (m_matches.size() == 0)
    {
        return false;
    }

    return true;
}

>>>>>>> da21172e
AclTable::AclTable(AclOrch *pAclOrch, string id) noexcept : m_pAclOrch(pAclOrch), id(id)
{

}

AclTable::AclTable(AclOrch *pAclOrch) noexcept : m_pAclOrch(pAclOrch)
{

}

bool AclTable::validateAddType(const AclTableType &tableType)
{
    SWSS_LOG_ENTER();

    type = tableType;

    return true;
}

bool AclTable::validateAddStage(const acl_stage_type_t &value)
{
    SWSS_LOG_ENTER();

    if (value == ACL_STAGE_UNKNOWN)
    {
        SWSS_LOG_ERROR("Failed to validate stage: unknown stage");
        return false;
    }

    stage = value;

    return true;
}

bool AclTable::validateAddPorts(const unordered_set<string> &value)
{
    SWSS_LOG_ENTER();

    for (const auto &itAlias: value)
    {
        Port port;
        if (!gPortsOrch->getPort(itAlias, port))
        {
            SWSS_LOG_INFO(
                "Add unready port %s to pending list for ACL table %s",
                itAlias.c_str(), id.c_str()
            );
            pendingPortSet.emplace(itAlias);
            continue;
        }

        sai_object_id_t bindPortOid;
        if (!AclOrch::getAclBindPortId(port, bindPortOid))
        {
            SWSS_LOG_ERROR(
                "Failed to get port %s bind port ID for ACL table %s",
                itAlias.c_str(), id.c_str()
            );
            return false;
        }

        link(bindPortOid);
        portSet.emplace(itAlias);
    }

    return true;
}

bool AclTable::validate()
{
    if (type.getName() == TABLE_TYPE_CTRLPLANE)
    {
        return true;
    }

    if (stage == ACL_STAGE_UNKNOWN)
    {
        return false;
    }

    if (m_pAclOrch->isAclActionListMandatoryOnTableCreation(stage))
    {
        if (type.getActions().empty())
        {
            SWSS_LOG_ERROR("Action list for table %s is mandatory", id.c_str());
            return false;
        }
    }

    for (const auto& action: type.getActions())
    {
        if (!m_pAclOrch->isAclActionSupported(stage, action))
        {
            SWSS_LOG_ERROR("Action %s is not supported on table %s",
                sai_metadata_get_acl_action_type_name(action), id.c_str());
            return false;
        }
    }

    return true;
}

bool AclTable::validateAclRuleMatch(sai_acl_entry_attr_t matchId, const AclRule& rule) const
{
    const auto& tableMatches = type.getMatches();
    const auto tableMatchId = AclEntryFieldToAclTableField(matchId);
    const auto tableMatchIt = tableMatches.find(tableMatchId);
    if (tableMatchIt == tableMatches.end())
    {
        SWSS_LOG_ERROR("Match %s in rule %s is not supported by table %s",
            getAttributeIdName(SAI_OBJECT_TYPE_ACL_ENTRY, matchId).c_str(),
            rule.getId().c_str(), id.c_str());
        return false;
    }

    const auto& tableMatchAttrObject = tableMatchIt->second;
    if (!tableMatchAttrObject->validateAclRuleMatch(rule))
    {
        SWSS_LOG_ERROR("Match %s in rule configuration %s is invalid %s",
            getAttributeIdName(SAI_OBJECT_TYPE_ACL_ENTRY, matchId).c_str(),
            rule.getId().c_str(), id.c_str());
        return false;
    }

    return true;
}

bool AclTable::validateAclRuleAction(sai_acl_entry_attr_t actionId, const AclRule& rule) const
{
    // This means ACL table can hold rules with any action.
    if (!type.getActions().empty())
    {
        auto action = AclEntryActionToAclAction(actionId);
        if (!type.getActions().count(action))
        {
            SWSS_LOG_ERROR("Action %s is not supported on table %s",
                sai_metadata_get_acl_action_type_name(action), id.c_str());
            return false;
        }
    }

    return true;
}

bool AclTable::create()
{
    SWSS_LOG_ENTER();

    sai_attribute_t attr;
    vector<sai_attribute_t> table_attrs;
    vector<int32_t> action_types_list {type.getActions().begin(), type.getActions().end()};
    vector<int32_t> bpoint_list {type.getBindPointTypes().begin(), type.getBindPointTypes().end()};

    attr.id = SAI_ACL_TABLE_ATTR_ACL_BIND_POINT_TYPE_LIST;
    attr.value.s32list.count = static_cast<uint32_t>(bpoint_list.size());
    attr.value.s32list.list = bpoint_list.data();
    table_attrs.push_back(attr);

    for (const auto& matchPair: type.getMatches())
    {
        table_attrs.push_back(matchPair.second->toSaiAttribute());
    }

    if (!action_types_list.empty())
    {
        attr.id= SAI_ACL_TABLE_ATTR_ACL_ACTION_TYPE_LIST;
        attr.value.s32list.count = static_cast<uint32_t>(action_types_list.size());
        attr.value.s32list.list = action_types_list.data();
        table_attrs.push_back(attr);
    }

    sai_acl_stage_t acl_stage;
    attr.id = SAI_ACL_TABLE_ATTR_ACL_STAGE;
    acl_stage = (stage == ACL_STAGE_INGRESS) ? SAI_ACL_STAGE_INGRESS : SAI_ACL_STAGE_EGRESS;
    attr.value.s32 = acl_stage;
    table_attrs.push_back(attr);

    sai_status_t status = sai_acl_api->create_acl_table(&m_oid, gSwitchId, (uint32_t)table_attrs.size(), table_attrs.data());
    if (status != SAI_STATUS_SUCCESS)
    {
        return false;
    }

    for (const auto& bpointType: type.getBindPointTypes())
    {
        gCrmOrch->incCrmAclUsedCounter(CrmResourceType::CRM_ACL_TABLE, acl_stage, bpointType);
    }

    return true;
}

void AclTable::onUpdate(SubjectType type, void *cntx)
{
    SWSS_LOG_ENTER();

    // Only interested in port change
    if (type != SUBJECT_TYPE_PORT_CHANGE)
    {
        return;
    }

    PortUpdate *update = static_cast<PortUpdate *>(cntx);
    Port &port = update->port;

    sai_object_id_t bind_port_id;
    if (!AclOrch::getAclBindPortId(port, bind_port_id))
    {
        SWSS_LOG_ERROR("Failed to get port %s bind port ID",
                       port.m_alias.c_str());
        return;
    }

    if (update->add)
    {
        if (pendingPortSet.find(port.m_alias) != pendingPortSet.end())
        {
            link(bind_port_id);
            bind(bind_port_id);

            pendingPortSet.erase(port.m_alias);
            portSet.emplace(port.m_alias);

            SWSS_LOG_NOTICE("Bound port %s to ACL table %s",
                            port.m_alias.c_str(), id.c_str());
        }
    }
    else
    {
        if (portSet.find(port.m_alias) != portSet.end())
        {
            unbind(bind_port_id);
            unlink(bind_port_id);

            portSet.erase(port.m_alias);
            pendingPortSet.emplace(port.m_alias);

            SWSS_LOG_NOTICE("Unbound port %s from ACL table %s",
                            port.m_alias.c_str(), id.c_str());
        }
    }

}

bool AclTable::bind(sai_object_id_t portOid)
{
    SWSS_LOG_ENTER();

    assert(ports.find(portOid) != ports.end());

    sai_object_id_t group_member_oid;
    if (!gPortsOrch->bindAclTable(portOid, m_oid, group_member_oid, stage))
    {
        SWSS_LOG_ERROR("Failed to bind port oid: %" PRIx64 "", portOid);
        return false;
    }
    SWSS_LOG_NOTICE("Successfully bound port oid: %" PRIx64", group member oid:%" PRIx64 "",
                     portOid, group_member_oid);
    ports[portOid] = group_member_oid;
    return true;
}

bool AclTable::unbind(sai_object_id_t portOid)
{
    SWSS_LOG_ENTER();

    assert(ports.find(portOid) != ports.end());

    sai_object_id_t group_member_oid = ports[portOid];
    if (!gPortsOrch->unbindAclTable(portOid, m_oid, group_member_oid, stage))
    {
        return false;
    }
    SWSS_LOG_NOTICE("%" PRIx64" port is unbound from %s ACL table",
                    portOid, id.c_str());
    ports[portOid] = SAI_NULL_OBJECT_ID;
    return true;
}

bool AclTable::bind()
{
    SWSS_LOG_ENTER();

    for (const auto& portpair: ports)
    {
        sai_object_id_t portOid = portpair.first;
        bool suc = bind(portOid);
        if (!suc) return false;
    }
    return true;
}

bool AclTable::unbind()
{
    SWSS_LOG_ENTER();

    for (const auto& portpair: ports)
    {
        sai_object_id_t portOid = portpair.first;
        bool suc = unbind(portOid);
        if (!suc) return false;
    }
    return true;
}

void AclTable::link(sai_object_id_t portOid)
{
    SWSS_LOG_ENTER();

    ports.emplace(portOid, SAI_NULL_OBJECT_ID);
}

void AclTable::unlink(sai_object_id_t portOid)
{
    SWSS_LOG_ENTER();

    ports.erase(portOid);
}

bool AclTable::add(shared_ptr<AclRule> newRule)
{
    SWSS_LOG_ENTER();

    string rule_id = newRule->getId();
    auto ruleIter = rules.find(rule_id);
    if (ruleIter != rules.end())
    {
        // If ACL rule already exists, delete it first
        if (ruleIter->second->remove())
        {
            rules.erase(ruleIter);
            SWSS_LOG_NOTICE("Successfully deleted ACL rule %s in table %s",
                    rule_id.c_str(), id.c_str());
        }
    }

    if (newRule->create())
    {
        rules[rule_id] = newRule;
        SWSS_LOG_NOTICE("Successfully created ACL rule %s in table %s",
                rule_id.c_str(), id.c_str());
        return true;
    }
    else
    {
        SWSS_LOG_ERROR("Failed to create ACL rule %s in table %s",
                rule_id.c_str(), id.c_str());
        return false;
    }
}

bool AclTable::remove(string rule_id)
{
    SWSS_LOG_ENTER();

    auto ruleIter = rules.find(rule_id);
    if (ruleIter != rules.end())
    {
        if (ruleIter->second->remove())
        {
            rules.erase(ruleIter);
            SWSS_LOG_NOTICE("Successfully deleted ACL rule %s in table %s",
                    rule_id.c_str(), id.c_str());
            return true;
        }
        else
        {
            SWSS_LOG_ERROR("Failed to delete ACL rule %s in table %s",
                    rule_id.c_str(), id.c_str());
            return false;
        }
    }
    else
    {
        SWSS_LOG_WARN("Skip deleting unknown ACL rule %s in table %s",
                rule_id.c_str(), id.c_str());
        return true;
    }
}

bool AclTable::updateRule(shared_ptr<AclRule> updatedRule)
{
    SWSS_LOG_ENTER();

    if (!updatedRule)
    {
        return false;
    }

    auto ruleId = updatedRule->getId();
    auto ruleIter = rules.find(ruleId);
    if (ruleIter == rules.end())
    {
        SWSS_LOG_ERROR("Failed to update ACL rule %s as it does not exist in %s",
                       ruleId.c_str(), id.c_str());
        return false;
    }

    if (!ruleIter->second->update(*updatedRule))
    {
        SWSS_LOG_ERROR("Failed to update ACL rule %s in table %s",
                       ruleId.c_str(), id.c_str());
        return false;
    }

    SWSS_LOG_NOTICE("Successfully updated ACL rule %s in table %s",
                    ruleId.c_str(), id.c_str());
    return true;
}

bool AclTable::clear()
{
    SWSS_LOG_ENTER();

    for (auto& rulepair: rules)
    {
        auto& rule = *rulepair.second;
        bool suc = rule.remove();
        if (!suc)
        {
            SWSS_LOG_ERROR("Failed to delete ACL rule %s when removing the ACL table %s",
                    rule.getId().c_str(), id.c_str());
            return false;
        }
    }
    rules.clear();
    return true;
}

AclRuleDTelFlowWatchListEntry::AclRuleDTelFlowWatchListEntry(AclOrch *aclOrch, DTelOrch *dtel, string rule, string table) :
        AclRule(aclOrch, rule, table),
        m_pDTelOrch(dtel)
{
}

bool AclRuleDTelFlowWatchListEntry::validateAddAction(string attr_name, string attr_val)
{
    SWSS_LOG_ENTER();

    sai_acl_action_data_t actionData;
    string attr_value = to_upper(attr_val);
    sai_object_id_t session_oid;

    if (!m_pDTelOrch ||
        (attr_name != ACTION_DTEL_FLOW_OP &&
        attr_name != ACTION_DTEL_INT_SESSION &&
        attr_name != ACTION_DTEL_FLOW_SAMPLE_PERCENT &&
        attr_name != ACTION_DTEL_REPORT_ALL_PACKETS &&
        attr_name != ACTION_DTEL_DROP_REPORT_ENABLE &&
        attr_name != ACTION_DTEL_TAIL_DROP_REPORT_ENABLE))
    {
        return false;
    }

    if (attr_name == ACTION_DTEL_FLOW_OP)
    {
        auto it = aclDTelFlowOpTypeLookup.find(attr_value);

        if (it == aclDTelFlowOpTypeLookup.end())
        {
            return false;
        }

        actionData.parameter.s32 = it->second;

        if (attr_value == DTEL_FLOW_OP_INT)
        {
            INT_enabled = true;
        }
        else
        {
            INT_enabled = false;
        }
    }

    if (attr_name == ACTION_DTEL_INT_SESSION)
    {
        m_intSessionId = attr_value;

        bool ret = m_pDTelOrch->getINTSessionOid(attr_value, session_oid);
        if (ret)
        {
            actionData.parameter.oid = session_oid;

            // Increase session reference count regardless of state to deny
            // attempt to remove INT session with attached ACL rules.
            if (!m_pDTelOrch->increaseINTSessionRefCount(m_intSessionId))
            {
                SWSS_LOG_ERROR("Failed to increase INT session %s reference count", m_intSessionId.c_str());
                return false;
            }

            INT_session_valid = true;
        } else {
            SWSS_LOG_ERROR("Invalid INT session id %s used for ACL action", m_intSessionId.c_str());
            INT_session_valid = false;
        }
    }

    if (attr_name == ACTION_DTEL_FLOW_SAMPLE_PERCENT)
    {
        actionData.parameter.u8 = to_uint<uint8_t>(attr_value);
    }

    actionData.enable = true;

    if (attr_name == ACTION_DTEL_REPORT_ALL_PACKETS ||
        attr_name == ACTION_DTEL_DROP_REPORT_ENABLE ||
        attr_name == ACTION_DTEL_TAIL_DROP_REPORT_ENABLE)
    {
        actionData.parameter.booldata = (attr_value == DTEL_ENABLED) ? true : false;
        actionData.enable = (attr_value == DTEL_ENABLED) ? true : false;
    }

    return setAction(aclDTelActionLookup[attr_name], actionData);
}

bool AclRuleDTelFlowWatchListEntry::validate()
{
    SWSS_LOG_ENTER();

    if (!m_pDTelOrch)
    {
        return false;
    }

    if ((m_rangeConfig.empty() && m_matches.empty()) || m_actions.size() == 0)
    {
        return false;
    }

    return true;
}

bool AclRuleDTelFlowWatchListEntry::createRule()
{
    SWSS_LOG_ENTER();

    return activate();
}

bool AclRuleDTelFlowWatchListEntry::removeRule()
{
    return deactivate();
}

bool AclRuleDTelFlowWatchListEntry::activate()
{
    SWSS_LOG_ENTER();

    if (!m_pDTelOrch)
    {
        return false;
    }

    if (INT_enabled && !INT_session_valid)
    {
        return true;
    }

    return AclRule::createRule();
}

bool AclRuleDTelFlowWatchListEntry::deactivate()
{
    SWSS_LOG_ENTER();

    if (!m_pDTelOrch)
    {
        return false;
    }

    if (INT_enabled && !INT_session_valid)
    {
        return true;
    }

    if (!AclRule::removeRule())
    {
        return false;
    }

    if (INT_enabled && INT_session_valid)
    {
        if (!m_pDTelOrch->decreaseINTSessionRefCount(m_intSessionId))
        {
            SWSS_LOG_ERROR("Could not decrement INT session %s reference count", m_intSessionId.c_str());
            return false;
        }
    }

    return true;
}

void AclRuleDTelFlowWatchListEntry::onUpdate(SubjectType type, void *cntx)
{
    sai_acl_action_data_t actionData;
    sai_object_id_t session_oid = SAI_NULL_OBJECT_ID;

    if (!m_pDTelOrch)
    {
        return;
    }

    if (type != SUBJECT_TYPE_INT_SESSION_CHANGE || !INT_enabled)
    {
        return;
    }

    DTelINTSessionUpdate *update = static_cast<DTelINTSessionUpdate *>(cntx);

    if (m_intSessionId != update->session_id)
    {
        return;
    }

    if (update->active)
    {
        SWSS_LOG_INFO("Activating INT watchlist %s for session %s", m_id.c_str(), m_intSessionId.c_str());

        bool ret = m_pDTelOrch->getINTSessionOid(m_intSessionId, session_oid);
        if (!ret)
        {
            SWSS_LOG_ERROR("Invalid INT session id used for ACL action");
            return;
        }

        actionData.enable = true;
        actionData.parameter.oid = session_oid;

        // Increase session reference count regardless of state to deny
        // attempt to remove INT session with attached ACL rules.
        if (!m_pDTelOrch->increaseINTSessionRefCount(m_intSessionId))
        {
            throw runtime_error("Failed to increase INT session reference count");
        }

        if (!setAction(SAI_ACL_ENTRY_ATTR_ACTION_DTEL_INT_SESSION, actionData))
        {
            SWSS_LOG_ERROR("Failed to set action SAI_ACL_ENTRY_ATTR_ACTION_DTEL_INT_SESSION");
            return;
        }

        INT_session_valid = true;

        activate();
    }
    else
    {
        SWSS_LOG_INFO("Deactivating INT watchlist %s for session %s", m_id.c_str(), m_intSessionId.c_str());
        deactivate();
        INT_session_valid = false;
    }
}

<<<<<<< HEAD
AclRuleDTelDropWatchListEntry::AclRuleDTelDropWatchListEntry(AclOrch *aclOrch, DTelOrch *dtel, string rule, string table) :
        AclRule(aclOrch, rule, table),
=======
bool AclRuleDTelFlowWatchListEntry::update(const AclRule& rule)
{
    auto dtelDropWathcListRule = dynamic_cast<const AclRuleDTelFlowWatchListEntry*>(&rule);
    if (!dtelDropWathcListRule)
    {
        SWSS_LOG_ERROR("Cannot update DTEL flow watch list rule with a rule of a different type");
        return false;
    }

    SWSS_LOG_ERROR("Updating DTEL flow watch list rule is currently not implemented");
    return false;
}

AclRuleDTelDropWatchListEntry::AclRuleDTelDropWatchListEntry(AclOrch *aclOrch, DTelOrch *dtel, string rule, string table, acl_table_type_t type) :
        AclRule(aclOrch, rule, table, type),
>>>>>>> da21172e
        m_pDTelOrch(dtel)
{
}

bool AclRuleDTelDropWatchListEntry::validateAddAction(string attr_name, string attr_val)
{
    SWSS_LOG_ENTER();

    if (!m_pDTelOrch)
    {
        return false;
    }

    sai_acl_action_data_t actionData;
    string attr_value = to_upper(attr_val);

    if (attr_name != ACTION_DTEL_DROP_REPORT_ENABLE &&
        attr_name != ACTION_DTEL_TAIL_DROP_REPORT_ENABLE &&
        attr_name != ACTION_DTEL_REPORT_ALL_PACKETS)
    {
        return false;
    }

    actionData.parameter.booldata = (attr_value == DTEL_ENABLED) ? true : false;
    actionData.enable = (attr_value == DTEL_ENABLED) ? true : false;

    return setAction(aclDTelActionLookup[attr_name], actionData);
}

bool AclRuleDTelDropWatchListEntry::validate()
{
    SWSS_LOG_ENTER();

    if (!m_pDTelOrch)
    {
        return false;
    }

    if ((m_rangeConfig.empty() && m_matches.empty()) || m_actions.size() == 0)
    {
        return false;
    }

    return true;
}

void AclRuleDTelDropWatchListEntry::onUpdate(SubjectType, void *)
{
    // Do nothing
}

AclRange::AclRange(sai_acl_range_type_t type, sai_object_id_t oid, int min, int max):
    m_oid(oid), m_refCnt(0), m_min(min), m_max(max), m_type(type)
{
    SWSS_LOG_ENTER();
}

AclRange *AclRange::create(sai_acl_range_type_t type, int min, int max)
{
    SWSS_LOG_ENTER();
    sai_status_t status;
    sai_object_id_t range_oid = SAI_NULL_OBJECT_ID;

    acl_range_properties_t rangeProperties = make_tuple(type, min, max);
    auto range_it = m_ranges.find(rangeProperties);
    if (range_it == m_ranges.end())
    {
        sai_attribute_t attr;
        vector<sai_attribute_t> range_attrs;

        // work around to avoid syncd termination on SAI error due to max count of ranges reached
        // can be removed when syncd start passing errors to the SAI callers
        char *platform = getenv("platform");
        if (platform && strstr(platform, MLNX_PLATFORM_SUBSTRING))
        {
            if (m_ranges.size() >= MLNX_MAX_RANGES_COUNT)
            {
                SWSS_LOG_ERROR("Maximum numbers of ACL ranges reached");
                return NULL;
            }
        }

        attr.id = SAI_ACL_RANGE_ATTR_TYPE;
        attr.value.s32 = type;
        range_attrs.push_back(attr);

        attr.id = SAI_ACL_RANGE_ATTR_LIMIT;
        attr.value.u32range.min = min;
        attr.value.u32range.max = max;
        range_attrs.push_back(attr);

        status = sai_acl_api->create_acl_range(&range_oid, gSwitchId, (uint32_t)range_attrs.size(), range_attrs.data());
        if (status != SAI_STATUS_SUCCESS)
        {
            SWSS_LOG_ERROR("Failed to create range object");
            return NULL;
        }

        SWSS_LOG_INFO("Created ACL Range object. Type: %d, range %d-%d, oid: %" PRIx64, type, min, max, range_oid);
        m_ranges[rangeProperties] = new AclRange(type, range_oid, min, max);

        range_it = m_ranges.find(rangeProperties);
    }
    else
    {
        SWSS_LOG_INFO("Reusing range object oid %" PRIx64 " ref count increased to %d", range_it->second->m_oid, range_it->second->m_refCnt);
    }

    // increase range reference count
    range_it->second->m_refCnt++;

    return range_it->second;
}

bool AclRange::remove(sai_acl_range_type_t type, int min, int max)
{
    SWSS_LOG_ENTER();

    auto range_it = m_ranges.find(make_tuple(type, min, max));

    if (range_it == m_ranges.end())
    {
        return false;
    }

    return range_it->second->remove();
}

bool AclRange::remove(sai_object_id_t *oids, int oidsCnt)
{
    SWSS_LOG_ENTER();

    for (int oidIdx = 0; oidIdx < oidsCnt; oidsCnt++)
    {
        for (auto it : m_ranges)
        {
            if (it.second->m_oid == oids[oidsCnt])
            {
                return it.second->remove();
            }
        }
    }

    return false;
}

bool AclRange::remove()
{
    SWSS_LOG_ENTER();

    if ((--m_refCnt) < 0)
    {
        throw runtime_error("Invalid ACL Range refCnt!");
    }

    if (m_refCnt == 0)
    {
        SWSS_LOG_INFO("Range object oid %" PRIx64 " ref count is %d, removing..", m_oid, m_refCnt);
        if (sai_acl_api->remove_acl_range(m_oid) != SAI_STATUS_SUCCESS)
        {
            SWSS_LOG_ERROR("Failed to delete ACL Range object oid: %" PRIx64, m_oid);
            return false;
        }
        auto range_it = m_ranges.find(make_tuple(m_type, m_min, m_max));

        m_ranges.erase(range_it);
        delete this;
    }
    else
    {
        SWSS_LOG_INFO("Range object oid %" PRIx64 " ref count decreased to %d", m_oid, m_refCnt);
    }

    return true;
}

void AclOrch::init(vector<TableConnector>& connectors, PortsOrch *portOrch, MirrorOrch *mirrorOrch, NeighOrch *neighOrch, RouteOrch *routeOrch)
{
    SWSS_LOG_ENTER();

    // TODO: Query SAI to get mirror table capabilities
    // Right now, verified platforms that support mirroring IPv6 packets are
    // Broadcom and Mellanox. Virtual switch is also supported for testing
    // purposes.
    string platform = getenv("platform") ? getenv("platform") : "";
    if (platform == BRCM_PLATFORM_SUBSTRING ||
            platform == MLNX_PLATFORM_SUBSTRING ||
            platform == BFN_PLATFORM_SUBSTRING  ||
            platform == MRVL_PLATFORM_SUBSTRING ||
            platform == INVM_PLATFORM_SUBSTRING ||
            platform == NPS_PLATFORM_SUBSTRING ||
            platform == VS_PLATFORM_SUBSTRING)
    {
        m_mirrorTableCapabilities =
        {
            { TABLE_TYPE_MIRROR, true },
            { TABLE_TYPE_MIRRORV6, true },
        };
    }
    else
    {
        m_mirrorTableCapabilities =
        {
            { TABLE_TYPE_MIRROR, true },
            { TABLE_TYPE_MIRRORV6, false },
        };
    }

    SWSS_LOG_NOTICE("%s switch capability:", platform.c_str());
    SWSS_LOG_NOTICE("    TABLE_TYPE_MIRROR: %s",
            m_mirrorTableCapabilities[TABLE_TYPE_MIRROR] ? "yes" : "no");
    SWSS_LOG_NOTICE("    TABLE_TYPE_MIRRORV6: %s",
            m_mirrorTableCapabilities[TABLE_TYPE_MIRRORV6] ? "yes" : "no");

    // In Mellanox platform, V4 and V6 rules are stored in different tables
    if (platform == MLNX_PLATFORM_SUBSTRING ||
        platform == MRVL_PLATFORM_SUBSTRING)
    {
        m_isCombinedMirrorV6Table = false;
    }
    else
    {
        m_isCombinedMirrorV6Table = true;
    }


    // Store the capabilities in state database
    // TODO: Move this part of the code into syncd
    vector<FieldValueTuple> fvVector;
    for (auto const& it : m_mirrorTableCapabilities)
    {
        string value = it.second ? "true" : "false";
        if (it.first == TABLE_TYPE_MIRROR)
        {
            fvVector.emplace_back(TABLE_TYPE_MIRROR, value);
        }
        else if (it.first == TABLE_TYPE_MIRRORV6)
        {
            fvVector.emplace_back(TABLE_TYPE_MIRRORV6, value);
        }
        else
        {
            // ignore
        }
    }
    m_switchOrch->set_switch_capability(fvVector);

    sai_attribute_t attrs[2];
    attrs[0].id = SAI_SWITCH_ATTR_ACL_ENTRY_MINIMUM_PRIORITY;
    attrs[1].id = SAI_SWITCH_ATTR_ACL_ENTRY_MAXIMUM_PRIORITY;

    sai_status_t status = sai_switch_api->get_switch_attribute(gSwitchId, 2, attrs);
    if (status == SAI_STATUS_SUCCESS)
    {
        SWSS_LOG_NOTICE("Get ACL entry priority values, min: %u, max: %u", attrs[0].value.u32, attrs[1].value.u32);
        AclRule::setRulePriorities(attrs[0].value.u32, attrs[1].value.u32);
    }
    else
    {
        SWSS_LOG_ERROR("Failed to get ACL entry priority min/max values, rv:%d", status);
        task_process_status handle_status = handleSaiGetStatus(SAI_API_SWITCH, status);
        if (handle_status != task_process_status::task_success)
        {
            throw "AclOrch initialization failure";
        }
    }

    queryAclActionCapability();

    for (auto stage: {ACL_STAGE_INGRESS, ACL_STAGE_EGRESS})
    {
        m_mirrorTableId[stage] = "";
        m_mirrorV6TableId[stage] = "";
    }

    initDefaultTableTypes();

    // Attach observers
    m_mirrorOrch->attach(this);
    gPortsOrch->attach(this);
}

void AclOrch::initDefaultTableTypes()
{
    SWSS_LOG_ENTER();

    AclTableTypeBuilder builder;

    addAclTableType(
        builder.withName(TABLE_TYPE_L3)
            .withBindPointType(SAI_ACL_BIND_POINT_TYPE_PORT)
            .withBindPointType(SAI_ACL_BIND_POINT_TYPE_LAG)
            .withMatch(make_shared<AclTableMatch>(SAI_ACL_TABLE_ATTR_FIELD_ETHER_TYPE))
            .withMatch(make_shared<AclTableMatch>(SAI_ACL_TABLE_ATTR_FIELD_OUTER_VLAN_ID))
            .withMatch(make_shared<AclTableMatch>(SAI_ACL_TABLE_ATTR_FIELD_ACL_IP_TYPE))
            .withMatch(make_shared<AclTableMatch>(SAI_ACL_TABLE_ATTR_FIELD_SRC_IP))
            .withMatch(make_shared<AclTableMatch>(SAI_ACL_TABLE_ATTR_FIELD_DST_IP))
            .withMatch(make_shared<AclTableMatch>(SAI_ACL_TABLE_ATTR_FIELD_ICMP_TYPE))
            .withMatch(make_shared<AclTableMatch>(SAI_ACL_TABLE_ATTR_FIELD_ICMP_CODE))
            .withMatch(make_shared<AclTableMatch>(SAI_ACL_TABLE_ATTR_FIELD_IP_PROTOCOL))
            .withMatch(make_shared<AclTableMatch>(SAI_ACL_TABLE_ATTR_FIELD_L4_SRC_PORT))
            .withMatch(make_shared<AclTableMatch>(SAI_ACL_TABLE_ATTR_FIELD_L4_DST_PORT))
            .withMatch(make_shared<AclTableMatch>(SAI_ACL_TABLE_ATTR_FIELD_TCP_FLAGS))
            .withMatch(make_shared<AclTableRangeMatch>(set<sai_acl_range_type_t>{
                {SAI_ACL_RANGE_TYPE_L4_SRC_PORT_RANGE, SAI_ACL_RANGE_TYPE_L4_DST_PORT_RANGE}}))
            .build()
    );

    addAclTableType(
        builder.withName(TABLE_TYPE_L3V6)
            .withBindPointType(SAI_ACL_BIND_POINT_TYPE_PORT)
            .withBindPointType(SAI_ACL_BIND_POINT_TYPE_LAG)
            .withMatch(make_shared<AclTableMatch>(SAI_ACL_TABLE_ATTR_FIELD_OUTER_VLAN_ID))
            .withMatch(make_shared<AclTableMatch>(SAI_ACL_TABLE_ATTR_FIELD_ACL_IP_TYPE))
            .withMatch(make_shared<AclTableMatch>(SAI_ACL_TABLE_ATTR_FIELD_SRC_IPV6))
            .withMatch(make_shared<AclTableMatch>(SAI_ACL_TABLE_ATTR_FIELD_DST_IPV6))
            .withMatch(make_shared<AclTableMatch>(SAI_ACL_TABLE_ATTR_FIELD_ICMPV6_CODE))
            .withMatch(make_shared<AclTableMatch>(SAI_ACL_TABLE_ATTR_FIELD_ICMPV6_TYPE))
            .withMatch(make_shared<AclTableMatch>(SAI_ACL_TABLE_ATTR_FIELD_IPV6_NEXT_HEADER))
            .withMatch(make_shared<AclTableMatch>(SAI_ACL_TABLE_ATTR_FIELD_L4_SRC_PORT))
            .withMatch(make_shared<AclTableMatch>(SAI_ACL_TABLE_ATTR_FIELD_L4_DST_PORT))
            .withMatch(make_shared<AclTableMatch>(SAI_ACL_TABLE_ATTR_FIELD_TCP_FLAGS))
            .withMatch(make_shared<AclTableRangeMatch>(set<sai_acl_range_type_t>{
                {SAI_ACL_RANGE_TYPE_L4_SRC_PORT_RANGE, SAI_ACL_RANGE_TYPE_L4_DST_PORT_RANGE}}))
            .build()
    );

    addAclTableType(
        builder.withName(TABLE_TYPE_MCLAG)
            .withBindPointType(SAI_ACL_BIND_POINT_TYPE_PORT)
            .withBindPointType(SAI_ACL_BIND_POINT_TYPE_LAG)
            .withMatch(make_shared<AclTableMatch>(SAI_ACL_TABLE_ATTR_FIELD_ETHER_TYPE))
            .withMatch(make_shared<AclTableMatch>(SAI_ACL_TABLE_ATTR_FIELD_OUTER_VLAN_ID))
            .withMatch(make_shared<AclTableMatch>(SAI_ACL_TABLE_ATTR_FIELD_ACL_IP_TYPE))
            .withMatch(make_shared<AclTableMatch>(SAI_ACL_TABLE_ATTR_FIELD_SRC_IP))
            .withMatch(make_shared<AclTableMatch>(SAI_ACL_TABLE_ATTR_FIELD_DST_IP))
            .withMatch(make_shared<AclTableMatch>(SAI_ACL_TABLE_ATTR_FIELD_ICMP_TYPE))
            .withMatch(make_shared<AclTableMatch>(SAI_ACL_TABLE_ATTR_FIELD_ICMP_CODE))
            .withMatch(make_shared<AclTableMatch>(SAI_ACL_TABLE_ATTR_FIELD_IP_PROTOCOL))
            .withMatch(make_shared<AclTableMatch>(SAI_ACL_TABLE_ATTR_FIELD_L4_SRC_PORT))
            .withMatch(make_shared<AclTableMatch>(SAI_ACL_TABLE_ATTR_FIELD_L4_DST_PORT))
            .withMatch(make_shared<AclTableMatch>(SAI_ACL_TABLE_ATTR_FIELD_TCP_FLAGS))
            .withMatch(make_shared<AclTableMatch>(SAI_ACL_TABLE_ATTR_FIELD_OUT_PORTS))
            .withMatch(make_shared<AclTableRangeMatch>(set<sai_acl_range_type_t>{
                {SAI_ACL_RANGE_TYPE_L4_SRC_PORT_RANGE, SAI_ACL_RANGE_TYPE_L4_DST_PORT_RANGE}}))
            .build()
    );

    addAclTableType(
        builder.withName(TABLE_TYPE_PFCWD)
            .withBindPointType(SAI_ACL_BIND_POINT_TYPE_PORT)
            .withMatch(make_shared<AclTableMatch>(SAI_ACL_TABLE_ATTR_FIELD_TC))
            .withMatch(make_shared<AclTableMatch>(SAI_ACL_TABLE_ATTR_FIELD_IN_PORTS))
            .build()
    );

    addAclTableType(
        builder.withName(TABLE_TYPE_DROP)
            .withBindPointType(SAI_ACL_BIND_POINT_TYPE_PORT)
            .withMatch(make_shared<AclTableMatch>(SAI_ACL_TABLE_ATTR_FIELD_TC))
            .withMatch(make_shared<AclTableMatch>(SAI_ACL_TABLE_ATTR_FIELD_IN_PORTS))
            .build()
    );

    if (isAclMirrorV4Supported())
    {
        addAclTableType(
            builder.withName(TABLE_TYPE_MIRROR_DSCP)
                .withBindPointType(SAI_ACL_BIND_POINT_TYPE_PORT)
                .withBindPointType(SAI_ACL_BIND_POINT_TYPE_LAG)
                .withMatch(make_shared<AclTableMatch>(SAI_ACL_TABLE_ATTR_FIELD_DSCP))
                .build()
        );

        builder.withName(TABLE_TYPE_MIRROR)
            .withBindPointType(SAI_ACL_BIND_POINT_TYPE_PORT)
            .withBindPointType(SAI_ACL_BIND_POINT_TYPE_LAG)
            .withMatch(make_shared<AclTableMatch>(SAI_ACL_TABLE_ATTR_FIELD_ETHER_TYPE))
            .withMatch(make_shared<AclTableMatch>(SAI_ACL_TABLE_ATTR_FIELD_OUTER_VLAN_ID))
            .withMatch(make_shared<AclTableMatch>(SAI_ACL_TABLE_ATTR_FIELD_ACL_IP_TYPE))
            .withMatch(make_shared<AclTableMatch>(SAI_ACL_TABLE_ATTR_FIELD_SRC_IP))
            .withMatch(make_shared<AclTableMatch>(SAI_ACL_TABLE_ATTR_FIELD_DST_IP))
            .withMatch(make_shared<AclTableMatch>(SAI_ACL_TABLE_ATTR_FIELD_ICMP_TYPE))
            .withMatch(make_shared<AclTableMatch>(SAI_ACL_TABLE_ATTR_FIELD_ICMP_CODE))
            .withMatch(make_shared<AclTableMatch>(SAI_ACL_TABLE_ATTR_FIELD_IP_PROTOCOL))
            .withMatch(make_shared<AclTableMatch>(SAI_ACL_TABLE_ATTR_FIELD_L4_SRC_PORT))
            .withMatch(make_shared<AclTableMatch>(SAI_ACL_TABLE_ATTR_FIELD_L4_DST_PORT))
            .withMatch(make_shared<AclTableMatch>(SAI_ACL_TABLE_ATTR_FIELD_TCP_FLAGS))
            .withMatch(make_shared<AclTableMatch>(SAI_ACL_TABLE_ATTR_FIELD_IN_PORTS))
            .withMatch(make_shared<AclTableMatch>(SAI_ACL_TABLE_ATTR_FIELD_DSCP))
            .withMatch(make_shared<AclTableRangeMatch>(set<sai_acl_range_type_t>{
                {SAI_ACL_RANGE_TYPE_L4_SRC_PORT_RANGE, SAI_ACL_RANGE_TYPE_L4_DST_PORT_RANGE}}));

        if (isAclMirrorV6Supported() && isCombinedMirrorV6Table())
        {
            builder
                .withMatch(make_shared<AclTableMatch>(SAI_ACL_TABLE_ATTR_FIELD_SRC_IPV6))
                .withMatch(make_shared<AclTableMatch>(SAI_ACL_TABLE_ATTR_FIELD_DST_IPV6))
                .withMatch(make_shared<AclTableMatch>(SAI_ACL_TABLE_ATTR_FIELD_ICMPV6_CODE))
                .withMatch(make_shared<AclTableMatch>(SAI_ACL_TABLE_ATTR_FIELD_ICMPV6_TYPE))
                .withMatch(make_shared<AclTableMatch>(SAI_ACL_TABLE_ATTR_FIELD_IPV6_NEXT_HEADER));
        }
        addAclTableType(builder.build());
    }

    if (isAclMirrorV6Supported())
    {
        addAclTableType(
            builder.withName(TABLE_TYPE_MIRRORV6)
                .withBindPointType(SAI_ACL_BIND_POINT_TYPE_PORT)
                .withBindPointType(SAI_ACL_BIND_POINT_TYPE_LAG)
                .withMatch(make_shared<AclTableMatch>(SAI_ACL_TABLE_ATTR_FIELD_OUTER_VLAN_ID))
                .withMatch(make_shared<AclTableMatch>(SAI_ACL_TABLE_ATTR_FIELD_ACL_IP_TYPE))
                .withMatch(make_shared<AclTableMatch>(SAI_ACL_TABLE_ATTR_FIELD_SRC_IPV6))
                .withMatch(make_shared<AclTableMatch>(SAI_ACL_TABLE_ATTR_FIELD_DST_IPV6))
                .withMatch(make_shared<AclTableMatch>(SAI_ACL_TABLE_ATTR_FIELD_ICMPV6_CODE))
                .withMatch(make_shared<AclTableMatch>(SAI_ACL_TABLE_ATTR_FIELD_ICMPV6_TYPE))
                .withMatch(make_shared<AclTableMatch>(SAI_ACL_TABLE_ATTR_FIELD_IPV6_NEXT_HEADER))
                .withMatch(make_shared<AclTableMatch>(SAI_ACL_TABLE_ATTR_FIELD_L4_SRC_PORT))
                .withMatch(make_shared<AclTableMatch>(SAI_ACL_TABLE_ATTR_FIELD_L4_DST_PORT))
                .withMatch(make_shared<AclTableMatch>(SAI_ACL_TABLE_ATTR_FIELD_TCP_FLAGS))
                .withMatch(make_shared<AclTableMatch>(SAI_ACL_TABLE_ATTR_FIELD_DSCP))
                .withMatch(make_shared<AclTableRangeMatch>(set<sai_acl_range_type_t>{
                    {SAI_ACL_RANGE_TYPE_L4_SRC_PORT_RANGE, SAI_ACL_RANGE_TYPE_L4_DST_PORT_RANGE}}))
                .build()
        );
    }

    // Placeholder for control plane tables
    addAclTableType(builder.withName(TABLE_TYPE_CTRLPLANE).build());
}

void AclOrch::queryAclActionCapability()
{
    SWSS_LOG_ENTER();

    sai_status_t status {SAI_STATUS_FAILURE};
    sai_attribute_t attr;
    vector<int32_t> action_list;

    attr.id = SAI_SWITCH_ATTR_MAX_ACL_ACTION_COUNT;
    status = sai_switch_api->get_switch_attribute(gSwitchId, 1, &attr);
    if (status == SAI_STATUS_SUCCESS)
    {
        const auto max_action_count = attr.value.u32;

        for (auto stage_attr: {SAI_SWITCH_ATTR_ACL_STAGE_INGRESS, SAI_SWITCH_ATTR_ACL_STAGE_EGRESS})
        {
            auto stage = (stage_attr == SAI_SWITCH_ATTR_ACL_STAGE_INGRESS ? ACL_STAGE_INGRESS : ACL_STAGE_EGRESS);
            auto stage_str = (stage_attr == SAI_SWITCH_ATTR_ACL_STAGE_INGRESS ? STAGE_INGRESS : STAGE_EGRESS);
            action_list.resize(static_cast<size_t>(max_action_count));

            attr.id = stage_attr;
            attr.value.aclcapability.action_list.list  = action_list.data();
            attr.value.aclcapability.action_list.count = max_action_count;

            status = sai_switch_api->get_switch_attribute(gSwitchId, 1, &attr);
            if (status == SAI_STATUS_SUCCESS)
            {

                SWSS_LOG_INFO("Supported %s action count %d:", stage_str,
                              attr.value.aclcapability.action_list.count);

                auto& capabilities = m_aclCapabilities[stage];

                for (size_t i = 0; i < static_cast<size_t>(attr.value.aclcapability.action_list.count); i++)
                {
                    auto action = static_cast<sai_acl_action_type_t>(action_list[i]);
                    capabilities.actionList.insert(action);
                    SWSS_LOG_INFO("    %s", sai_serialize_enum(action, &sai_metadata_enum_sai_acl_action_type_t).c_str());
                }
                capabilities.isActionListMandatoryOnTableCreation = attr.value.aclcapability.is_action_list_mandatory;
            }
            else
            {
                SWSS_LOG_WARN("Failed to query ACL %s action capabilities - "
                        "API assumed to be not implemented, using defaults",
                        stage_str);
                initDefaultAclActionCapabilities(stage);
            }

            // put capabilities in state DB
            putAclActionCapabilityInDB(stage);
        }
    }
    else
    {
        SWSS_LOG_WARN("Failed to query maximum ACL action count - "
                "API assumed to be not implemented, using defaults capabilities for both %s and %s",
                STAGE_INGRESS, STAGE_EGRESS);
        for (auto stage: {ACL_STAGE_INGRESS, ACL_STAGE_EGRESS})
        {
            initDefaultAclActionCapabilities(stage);
            putAclActionCapabilityInDB(stage);
        }
    }

    /* For those ACL action entry attributes for which acl parameter is enumeration (metadata->isenum == true)
     * we can query enum values which are implemented by vendor SAI.
     * For this purpose we may want to use "sai_query_attribute_enum_values_capability"
     * from SAI object API call (saiobject.h).
     * However, right now libsairedis does not support SAI object API, so we will just
     * put all values as supported for now.
     */

    queryAclActionAttrEnumValues(ACTION_PACKET_ACTION,
                                 aclL3ActionLookup,
                                 aclPacketActionLookup);
    queryAclActionAttrEnumValues(ACTION_DTEL_FLOW_OP,
                                 aclDTelActionLookup,
                                 aclDTelFlowOpTypeLookup);
}

void AclOrch::putAclActionCapabilityInDB(acl_stage_type_t stage)
{
    vector<FieldValueTuple> fvVector;
    auto stage_str = (stage == ACL_STAGE_INGRESS ? STAGE_INGRESS : STAGE_EGRESS);

    auto field = std::string("ACL_ACTIONS") + '|' + stage_str;
    auto& capabilities = m_aclCapabilities[stage];
    auto& acl_action_set = capabilities.actionList;

    string delimiter;
    ostringstream acl_action_value_stream;
    ostringstream is_action_list_mandatory_stream;

    for (const auto& action_map: {aclL3ActionLookup, aclMirrorStageLookup, aclDTelActionLookup})
    {
        for (const auto& it: action_map)
        {
            auto saiAction = AclEntryActionToAclAction(it.second);
            if (acl_action_set.find(saiAction) != acl_action_set.cend())
            {
                acl_action_value_stream << delimiter << it.first;
                delimiter = comma;
            }
        }
    }

    is_action_list_mandatory_stream << boolalpha << capabilities.isActionListMandatoryOnTableCreation;

    fvVector.emplace_back(STATE_DB_ACL_ACTION_FIELD_IS_ACTION_LIST_MANDATORY, is_action_list_mandatory_stream.str());
    fvVector.emplace_back(STATE_DB_ACL_ACTION_FIELD_ACTION_LIST, acl_action_value_stream.str());
    m_aclStageCapabilityTable.set(stage_str, fvVector);
}

void AclOrch::initDefaultAclActionCapabilities(acl_stage_type_t stage)
{
    m_aclCapabilities[stage] = defaultAclActionsSupported.at(stage);

    SWSS_LOG_INFO("Assumed %s %zu actions to be supported:",
            stage == ACL_STAGE_INGRESS ? STAGE_INGRESS : STAGE_EGRESS,
            m_aclCapabilities[stage].actionList.size());

    for (auto action: m_aclCapabilities[stage].actionList)
    {
        SWSS_LOG_INFO("    %s", sai_serialize_enum(action, &sai_metadata_enum_sai_acl_action_type_t).c_str());
    }
    // put capabilities in state DB
    putAclActionCapabilityInDB(stage);
}

template<typename AclActionAttrLookupT>
void AclOrch::queryAclActionAttrEnumValues(const string &action_name,
                                           const acl_rule_attr_lookup_t& ruleAttrLookupMap,
                                           const AclActionAttrLookupT lookupMap)
{
    vector<FieldValueTuple> fvVector;
    auto acl_attr = ruleAttrLookupMap.at(action_name);
    auto acl_action = AclEntryActionToAclAction(acl_attr);

    /* if the action is not supported then no need to do secondary query for
     * supported values
     */
    if (isAclActionSupported(ACL_STAGE_INGRESS, acl_action) ||
        isAclActionSupported(ACL_STAGE_EGRESS, acl_action))
    {
        string delimiter;
        ostringstream acl_action_value_stream;
        auto field = std::string("ACL_ACTION") + '|' + action_name;

        const auto* meta = sai_metadata_get_attr_metadata(SAI_OBJECT_TYPE_ACL_ENTRY, acl_attr);
        if (meta == nullptr)
        {
            SWSS_LOG_THROW("Metadata null pointer returned by sai_metadata_get_attr_metadata for action %s",
                           action_name.c_str());
        }

        if (!meta->isenum)
        {
            SWSS_LOG_THROW("%s is not an enum", action_name.c_str());
        }

        // TODO: once sai object api is available make this code compile
#ifdef SAIREDIS_SUPPORT_OBJECT_API
        vector<int32_t> values_list(meta->enummetadata->valuescount);
        sai_s32_list_t values;
        values.count = static_cast<uint32_t>(values_list.size());
        values.list = values_list.data();

        auto status = sai_query_attribute_enum_values_capability(gSwitchId,
                                                                 SAI_OBJECT_TYPE_ACL_ENTRY,
                                                                 acl_attr,
                                                                 &values);
        if (status == SAI_STATUS_SUCCESS)
        {
            for (size_t i = 0; i < values.count; i++)
            {
                m_aclEnumActionCapabilities[acl_action].insert(values.list[i]);
            }
        }
        else
        {
            SWSS_LOG_WARN("Failed to query enum values supported for ACL action %s - ",
                    "API is not implemented, assuming all values are supported for this action",
                    action_name.c_str());
            /* assume all enum values are supported */
            for (size_t i = 0; i < meta->enummetadata->valuescount; i++)
            {
                m_aclEnumActionCapabilities[acl_action].insert(meta->enummetadata->values[i]);
            }
        }
#else
        /* assume all enum values are supported until sai object api is available */
        for (size_t i = 0; i < meta->enummetadata->valuescount; i++)
        {
            m_aclEnumActionCapabilities[acl_action].insert(meta->enummetadata->values[i]);
        }
#endif

        // put supported values in DB
        for (const auto& it: lookupMap)
        {
            const auto foundIt = m_aclEnumActionCapabilities[acl_action].find(it.second);
            if (foundIt == m_aclEnumActionCapabilities[acl_action].cend())
            {
                continue;
            }
            acl_action_value_stream << delimiter << it.first;
            delimiter = comma;
        }

        fvVector.emplace_back(field, acl_action_value_stream.str());
    }

    m_switchOrch->set_switch_capability(fvVector);
}

AclOrch::AclOrch(vector<TableConnector>& connectors, DBConnector* stateDb, SwitchOrch *switchOrch,
        PortsOrch *portOrch, MirrorOrch *mirrorOrch, NeighOrch *neighOrch, RouteOrch *routeOrch, DTelOrch *dtelOrch) :
        Orch(connectors),
        m_aclStageCapabilityTable(stateDb, STATE_ACL_STAGE_CAPABILITY_TABLE_NAME),
        m_switchOrch(switchOrch),
        m_mirrorOrch(mirrorOrch),
        m_neighOrch(neighOrch),
        m_routeOrch(routeOrch),
        m_dTelOrch(dtelOrch),
        m_flex_counter_manager(
            ACL_COUNTER_FLEX_COUNTER_GROUP,
            StatsMode::READ,
            ACL_COUNTER_DEFAULT_POLLING_INTERVAL_MS,
            ACL_COUNTER_DEFAULT_ENABLED_STATE
        )
{
    SWSS_LOG_ENTER();

    init(connectors, portOrch, mirrorOrch, neighOrch, routeOrch);

    if (m_dTelOrch)
    {
        m_dTelOrch->attach(this);
        createDTelWatchListTables();
    }
}

AclOrch::~AclOrch()
{
    m_mirrorOrch->detach(this);

    if (m_dTelOrch)
    {
        m_dTelOrch->detach(this);
    }

    deleteDTelWatchListTables();
}

void AclOrch::update(SubjectType type, void *cntx)
{
    SWSS_LOG_ENTER();

    if (type != SUBJECT_TYPE_MIRROR_SESSION_CHANGE &&
            type != SUBJECT_TYPE_INT_SESSION_CHANGE &&
            type != SUBJECT_TYPE_PORT_CHANGE)
    {
        return;
    }

    // ACL table deals with port change
    // ACL rule deals with mirror session change and int session change
    for (auto& table : m_AclTables)
    {
        if (type == SUBJECT_TYPE_PORT_CHANGE)
        {
            table.second.onUpdate(type, cntx);
        }
        else
        {
            for (auto& rule : table.second.rules)
            {
                rule.second->onUpdate(type, cntx);
            }
        }
    }
}

void AclOrch::doTask(Consumer &consumer)
{
    SWSS_LOG_ENTER();

    if (!gPortsOrch->allPortsReady())
    {
        return;
    }

    string table_name = consumer.getTableName();

    if (table_name == CFG_ACL_TABLE_TABLE_NAME || table_name == APP_ACL_TABLE_TABLE_NAME)
    {
        doAclTableTask(consumer);
    }
    else if (table_name == CFG_ACL_RULE_TABLE_NAME || table_name == APP_ACL_RULE_TABLE_NAME)
    {
        doAclRuleTask(consumer);
    }
    else if (table_name == CFG_ACL_TABLE_TYPE_TABLE_NAME || table_name == APP_ACL_TABLE_TYPE_TABLE_NAME)
    {
        doAclTableTypeTask(consumer);
    }
    else
    {
        SWSS_LOG_ERROR("Invalid table %s", table_name.c_str());
    }
}

void AclOrch::getAddDeletePorts(AclTable    &newT,
                                AclTable    &curT,
                                set<string> &addSet,
                                set<string> &delSet)
{
    set<string> newPortSet, curPortSet;

    // Collect new ports
    for (auto p : newT.pendingPortSet)
    {
        newPortSet.insert(p);
    }
    for (auto p : newT.portSet)
    {
        newPortSet.insert(p);
    }

    // Collect current ports
    for (auto p : curT.pendingPortSet)
    {
        curPortSet.insert(p);
    }
    for (auto p : curT.portSet)
    {
        curPortSet.insert(p);
    }

    // Get all the ports to be added
    std::set_difference(newPortSet.begin(), newPortSet.end(),
                        curPortSet.begin(), curPortSet.end(),
                        std::inserter(addSet, addSet.end()));
    // Get all the ports to be deleted
    std::set_difference(curPortSet.begin(), curPortSet.end(),
                        newPortSet.begin(), newPortSet.end(),
                        std::inserter(delSet, delSet.end()));

}

bool AclOrch::updateAclTablePorts(AclTable &newTable, AclTable &curTable)
{
    sai_object_id_t    port_oid = SAI_NULL_OBJECT_ID;
    set<string>        addPortSet, deletePortSet;

    SWSS_LOG_ENTER();
    getAddDeletePorts(newTable, curTable, addPortSet, deletePortSet);

    // Lets first unbind and unlink ports to be removed
    for (auto p : deletePortSet)
    {
        SWSS_LOG_NOTICE("Deleting port %s from ACL list %s",
                        p.c_str(), curTable.id.c_str());
        if (curTable.pendingPortSet.find(p) != curTable.pendingPortSet.end())
        {
            SWSS_LOG_NOTICE("Removed:%s from pendingPortSet", p.c_str());
            curTable.pendingPortSet.erase(p);
        }
        else if (curTable.portSet.find(p) != curTable.portSet.end())
        {
            Port port;
            if (!gPortsOrch->getPort(p, port))
            {
                SWSS_LOG_ERROR("Unable to retrieve OID for port %s", p.c_str());
                continue;
            }

            getAclBindPortId(port, port_oid);
            assert(port_oid != SAI_NULL_OBJECT_ID);
            assert(curTable.ports.find(port_oid) != curTable.ports.end());
            if (curTable.ports[port_oid] != SAI_NULL_OBJECT_ID)
            {
                // Unbind and unlink
                SWSS_LOG_NOTICE("Unbind and Unlink:%s", p.c_str());
                curTable.unbind(port_oid);
                curTable.unlink(port_oid);
            }
            SWSS_LOG_NOTICE("Removed:%s from portSet", p.c_str());
            curTable.portSet.erase(p);
        }
    }

    // Now link and bind ports to be added
    for (auto p : addPortSet)
    {
        SWSS_LOG_NOTICE("Adding port %s to ACL list %s",
                        p.c_str(), curTable.id.c_str());
        Port port;
        if (!gPortsOrch->getPort(p, port))
        {
            curTable.pendingPortSet.emplace(p);
            continue;
        }

        if (!getAclBindPortId(port, port_oid))
        {
            // We do NOT expect this to happen at all.
            // If at all happens, lets catch it here!
            throw runtime_error("updateAclTablePorts: Couldn't find portOID");
        }

        curTable.portSet.emplace(p);

        // Link and bind
        SWSS_LOG_NOTICE("Link and Bind:%s", p.c_str());
        curTable.link(port_oid);
        curTable.bind(port_oid);
    }
    return true;
}

bool AclOrch::updateAclTable(AclTable &currentTable, AclTable &newTable)
{
    SWSS_LOG_ENTER();

    currentTable.description = newTable.description;
    if (!updateAclTablePorts(newTable, currentTable))
    {
        SWSS_LOG_ERROR("Failed to update ACL table port list");
        return false;
    }

    return true;
}

bool AclOrch::updateAclTable(string table_id, AclTable &table)
{
    SWSS_LOG_ENTER();

    auto tableOid = getTableById(table_id);
    if (tableOid == SAI_NULL_OBJECT_ID)
    {
        SWSS_LOG_ERROR("Failed to update ACL table %s: object doesn't exist", table_id.c_str());
        return false;
    }

    if (!updateAclTable(m_AclTables.at(tableOid), table))
    {
        SWSS_LOG_ERROR("Failed to update ACL table %s", table_id.c_str());
        return false;
    }

    return true;
}

bool AclOrch::addAclTable(AclTable &newTable)
{
    SWSS_LOG_ENTER();

    string table_id = newTable.id;
    if (newTable.type.getName() == TABLE_TYPE_CTRLPLANE)
    {
        m_ctrlAclTables.emplace(table_id, newTable);
        SWSS_LOG_NOTICE("Created control plane ACL table %s", newTable.id.c_str());
        return true;
    }

    sai_object_id_t table_oid = getTableById(table_id);
    auto table_stage = newTable.stage;

    if (table_oid != SAI_NULL_OBJECT_ID)
    {
        /* If ACL table exists, remove the table first.*/
        if (!removeAclTable(table_id))
        {
            SWSS_LOG_ERROR("Failed to remove existing ACL table %s before adding the new one",
                    table_id.c_str());
            return false;
        }
    }
    else
    {
        // If ACL table is new, check for the existence of current mirror tables
        // Note: only one table per mirror type can be created
        auto table_type = newTable.type;
        if (table_type.getName() == TABLE_TYPE_MIRROR || table_type.getName() == TABLE_TYPE_MIRRORV6)
        {
            string mirror_type;
            if (table_type.getName() == TABLE_TYPE_MIRROR && !m_mirrorTableId[table_stage].empty())
            {
                mirror_type = TABLE_TYPE_MIRROR;
            }

            if (table_type.getName() == TABLE_TYPE_MIRRORV6 && !m_mirrorV6TableId[table_stage].empty())
            {
                mirror_type = TABLE_TYPE_MIRRORV6;
            }

            if (!mirror_type.empty())
            {
                string stage_str = table_stage == ACL_STAGE_INGRESS ? "INGRESS" : "EGRESS";
                SWSS_LOG_ERROR(
                    "Mirror table %s (%s) has already been created",
                    mirror_type.c_str(),
                    stage_str.c_str());
                return false;
            }
        }
    }

    // Check if a separate mirror table is needed or not based on the platform
    if (newTable.type.getName() == TABLE_TYPE_MIRROR || newTable.type.getName() == TABLE_TYPE_MIRRORV6)
    {
        if (m_isCombinedMirrorV6Table &&
                (!m_mirrorTableId[table_stage].empty() ||
                !m_mirrorV6TableId[table_stage].empty())) {
            string orig_table_name;

            // If v4 table is created, mark v6 table is created
            if (!m_mirrorTableId[table_stage].empty())
            {
                orig_table_name = m_mirrorTableId[table_stage];
                m_mirrorV6TableId[table_stage] = newTable.id;
            }
            // If v6 table is created, mark v4 table is created
            else
            {
                orig_table_name = m_mirrorV6TableId[table_stage];
                m_mirrorTableId[table_stage] = newTable.id;
            }

            SWSS_LOG_NOTICE("Created ACL table %s as a sibling of %s",
                    newTable.id.c_str(), orig_table_name.c_str());

            return true;
        }
    }

    if (createBindAclTable(newTable, table_oid))
    {
        m_AclTables[table_oid] = newTable;
        SWSS_LOG_NOTICE("Created ACL table %s oid:%" PRIx64,
                newTable.id.c_str(), table_oid);

        // Mark the existence of the mirror table
        if (newTable.type.getName() == TABLE_TYPE_MIRROR)
        {
            m_mirrorTableId[table_stage] = table_id;
        }
        else if (newTable.type.getName() == TABLE_TYPE_MIRRORV6)
        {
            m_mirrorV6TableId[table_stage] = table_id;
        }

        return true;
    }
    else
    {
        SWSS_LOG_ERROR("Failed to create ACL table %s", table_id.c_str());
        return false;
    }
}

bool AclOrch::removeAclTable(string table_id)
{
    SWSS_LOG_ENTER();

    sai_object_id_t table_oid = getTableById(table_id);
    if (table_oid == SAI_NULL_OBJECT_ID)
    {
        SWSS_LOG_WARN("Skip deleting ACL table %s. Table does not exist.", table_id.c_str());
        return true;
    }

    /* If ACL rules associate with this table, remove the rules first.*/
    bool suc = m_AclTables[table_oid].clear();
    if (!suc) return false;

    if (deleteUnbindAclTable(table_oid) == SAI_STATUS_SUCCESS)
    {
        auto stage = m_AclTables[table_oid].stage;
        auto type = m_AclTables[table_oid].type;

        sai_acl_stage_t sai_stage = (stage == ACL_STAGE_INGRESS) ? SAI_ACL_STAGE_INGRESS : SAI_ACL_STAGE_EGRESS;
        for (const auto& bpointType: type.getBindPointTypes())
        {
            gCrmOrch->decCrmAclUsedCounter(CrmResourceType::CRM_ACL_TABLE, sai_stage, bpointType, table_oid);
        }

        SWSS_LOG_NOTICE("Successfully deleted ACL table %s", table_id.c_str());
        m_AclTables.erase(table_oid);

        // Clear mirror table information
        // If the v4 and v6 ACL mirror tables are combined together,
        // remove both of them.
        if (m_mirrorTableId[stage] == table_id)
        {
            m_mirrorTableId[stage].clear();
            if (m_isCombinedMirrorV6Table)
            {
                m_mirrorV6TableId[stage].clear();
            }
        }
        else if (m_mirrorV6TableId[stage] == table_id)
        {
            m_mirrorV6TableId[stage].clear();
            if (m_isCombinedMirrorV6Table)
            {
                m_mirrorTableId[stage].clear();
            }
        }

        return true;
    }
    else
    {
        SWSS_LOG_ERROR("Failed to delete ACL table %s.", table_id.c_str());
        return false;
    }
}

bool AclOrch::addAclTableType(const AclTableType& tableType)
{
    SWSS_LOG_ENTER();

    if (tableType.getName().empty())
    {
        SWSS_LOG_ERROR("Received table type without a name");
        return false;
    }

    if (m_AclTableTypes.find(tableType.getName()) != m_AclTableTypes.end())
    {
        SWSS_LOG_ERROR("Table type %s already exists", tableType.getName().c_str());
        return false;
    }

    m_AclTableTypes.emplace(tableType.getName(), tableType);
    return true;
}

bool AclOrch::removeAclTableType(const string& tableTypeName)
{
    // It is Ok to remove table type that is in use by AclTable.
    // AclTable holds a copy of AclTableType and there is no
    // SAI object associated with AclTableType.
    // So it is no harm to remove it without validation.
    // The upper layer can although ensure that
    // user does not remove table type that is referenced
    // by an ACL table.
    if (!m_AclTableTypes.erase(tableTypeName))
    {
        SWSS_LOG_ERROR("Unknown table type %s", tableTypeName.c_str());
        return false;
    }

    return true;
}

bool AclOrch::addAclRule(shared_ptr<AclRule> newRule, string table_id)
{
    sai_object_id_t table_oid = getTableById(table_id);
    if (table_oid == SAI_NULL_OBJECT_ID)
    {
        SWSS_LOG_ERROR("Failed to add ACL rule in ACL table %s. Table doesn't exist", table_id.c_str());
        return false;
    }

    if (!m_AclTables[table_oid].add(newRule))
    {
        return false;
    }

    if (newRule->hasCounter())
    {
        registerFlexCounter(*newRule);
    }

    return true;
}

bool AclOrch::removeAclRule(string table_id, string rule_id)
{
    sai_object_id_t table_oid = getTableById(table_id);
    if (table_oid == SAI_NULL_OBJECT_ID)
    {
        SWSS_LOG_WARN("Skip removing rule %s from ACL table %s. Table does not exist", rule_id.c_str(), table_id.c_str());
        return true;
    }

    auto rule = getAclRule(table_id, rule_id);
    if (!rule)
    {
        return false;
    }

    if (rule->hasCounter())
    {
        deregisterFlexCounter(*rule);
    }

    return m_AclTables[table_oid].remove(rule_id);
}

AclRule* AclOrch::getAclRule(string table_id, string rule_id)
{
    sai_object_id_t table_oid = getTableById(table_id);
    if (table_oid == SAI_NULL_OBJECT_ID)
    {
        SWSS_LOG_INFO("Table %s does not exist", table_id.c_str());
        return nullptr;
    }

    const auto& rule_it = m_AclTables[table_oid].rules.find(rule_id);
    if (rule_it == m_AclTables[table_oid].rules.end())
    {
        SWSS_LOG_INFO("Rule %s doesn't exist", rule_id.c_str());
        return nullptr;
    }

    return rule_it->second.get();
}

bool AclOrch::updateAclRule(string table_id, string rule_id, string attr_name, void *data, bool oper)
{
    SWSS_LOG_ENTER();

    sai_object_id_t table_oid = getTableById(table_id);
    string attr_value;

    if (table_oid == SAI_NULL_OBJECT_ID)
    {
        SWSS_LOG_ERROR("Failed to update ACL rule in ACL table %s. Table doesn't exist", table_id.c_str());
        return false;
    }

    auto rule_it = m_AclTables[table_oid].rules.find(rule_id);
    if (rule_it == m_AclTables[table_oid].rules.end())
    {
        SWSS_LOG_ERROR("Failed to update ACL rule in ACL table %s. Rule doesn't exist", rule_id.c_str());
        return false;
    }

    switch (aclMatchLookup[attr_name])
    {
        case SAI_ACL_ENTRY_ATTR_FIELD_IN_PORTS:
        {
            sai_object_id_t port_oid = *(sai_object_id_t *)data;
            vector<sai_object_id_t> in_ports = rule_it->second->getInPorts();

            if (oper == RULE_OPER_ADD)
            {
                in_ports.push_back(port_oid);
            }
            else
            {
                for (auto port_iter = in_ports.begin(); port_iter != in_ports.end(); port_iter++)
                {
                    if (*port_iter == port_oid)
                    {
                        in_ports.erase(port_iter);
                        break;
                    }
                }
            }

            for (const auto& port_iter: in_ports)
            {
                Port p;
                gPortsOrch->getPort(port_iter, p);
                attr_value += p.m_alias;
                attr_value += ',';
            }

            if (!attr_value.empty())
            {
                attr_value.pop_back();
            }

            rule_it->second->validateAddMatch(MATCH_IN_PORTS, attr_value);
            rule_it->second->updateInPorts();
        }
        break;

        default:
            SWSS_LOG_ERROR("Acl rule update not supported for attr name %s", attr_name.c_str());
        break;
    }

    return true;
}

bool AclOrch::updateAclRule(string table_id, string rule_id, bool enableCounter)
{
    SWSS_LOG_ENTER();

    auto tableOid = getTableById(table_id);
    if (tableOid == SAI_NULL_OBJECT_ID)
    {
        SWSS_LOG_ERROR(
            "Failed to update ACL rule %s: ACL table %s doesn't exist",
            rule_id.c_str(),
            table_id.c_str()
        );
        return false;
    }

    const auto &cit = m_AclTables.at(tableOid).rules.find(rule_id);
    if (cit == m_AclTables.at(tableOid).rules.cend())
    {
        SWSS_LOG_ERROR(
            "Failed to update ACL rule %s in ACL table %s: object doesn't exist",
            rule_id.c_str(),
            table_id.c_str()
        );
        return false;
    }

    auto &rule = cit->second;

    if (enableCounter)
    {
        if (!rule->enableCounter())
        {
            SWSS_LOG_ERROR(
                "Failed to enable ACL counter for ACL rule %s in ACL table %s",
                rule_id.c_str(),
                table_id.c_str()
            );
            return false;
        }

        registerFlexCounter(*rule);
        return true;
    }

    deregisterFlexCounter(*rule);
    if (!rule->disableCounter())
    {
        SWSS_LOG_ERROR(
            "Failed to disable ACL counter for ACL rule %s in ACL table %s",
            rule_id.c_str(),
            table_id.c_str()
        );
        return false;
    }

    return true;
}

bool AclOrch::updateAclRule(shared_ptr<AclRule> updatedRule)
{
    SWSS_LOG_ENTER();

    auto tableId = updatedRule->getTableId();
    sai_object_id_t tableOid = getTableById(tableId);
    if (tableOid == SAI_NULL_OBJECT_ID)
    {
        SWSS_LOG_ERROR("Failed to add ACL rule in ACL table %s. Table doesn't exist", tableId.c_str());
        return false;
    }

    if (!m_AclTables[tableOid].updateRule(updatedRule))
    {
        return false;
    }

    return true;
}

bool AclOrch::isCombinedMirrorV6Table()
{
    return m_isCombinedMirrorV6Table;
}

bool AclOrch::isAclMirrorTableSupported(string type) const
{
    const auto &cit = m_mirrorTableCapabilities.find(type);
    if (cit == m_mirrorTableCapabilities.cend())
    {
        return false;
    }

    return cit->second;
}

bool AclOrch::isAclMirrorV4Supported() const
{
    return isAclMirrorTableSupported(TABLE_TYPE_MIRROR);
}

bool AclOrch::isAclMirrorV6Supported() const
{
    return isAclMirrorTableSupported(TABLE_TYPE_MIRRORV6);
}

bool AclOrch::isAclActionListMandatoryOnTableCreation(acl_stage_type_t stage) const
{
    const auto& it = m_aclCapabilities.find(stage);
    if (it == m_aclCapabilities.cend())
    {
        return false;
    }
    return it->second.isActionListMandatoryOnTableCreation;
}

bool AclOrch::isAclActionSupported(acl_stage_type_t stage, sai_acl_action_type_t action) const
{
    const auto& it = m_aclCapabilities.find(stage);
    if (it == m_aclCapabilities.cend())
    {
        return false;
    }
    const auto& actionCapability = it->second;
    return actionCapability.actionList.find(action) != actionCapability.actionList.cend();
}

bool AclOrch::isAclActionEnumValueSupported(sai_acl_action_type_t action, sai_acl_action_parameter_t param) const
{
    const auto& it = m_aclEnumActionCapabilities.find(action);
    if (it == m_aclEnumActionCapabilities.cend())
    {
        return false;
    }
    return it->second.find(param.s32) != it->second.cend();
}

void AclOrch::doAclTableTask(Consumer &consumer)
{
    SWSS_LOG_ENTER();

    auto it = consumer.m_toSync.begin();
    while (it != consumer.m_toSync.end())
    {
        KeyOpFieldsValuesTuple t = it->second;
        string key = kfvKey(t);
        size_t found = key.find(consumer.getConsumerTable()->getTableNameSeparator().c_str());
        string table_id = key.substr(0, found);
        string op = kfvOp(t);

        SWSS_LOG_DEBUG("OP: %s, TABLE_ID: %s", op.c_str(), table_id.c_str());

        if (op == SET_COMMAND)
        {
            AclTable newTable(this);
            string tableTypeName;
            bool bAllAttributesOk = true;

            newTable.id = table_id;
            // Scan all attributes
            for (auto itp : kfvFieldsValues(t))
            {
                string attr_name = to_upper(fvField(itp));
                string attr_value = fvValue(itp);

                SWSS_LOG_DEBUG("TABLE ATTRIBUTE: %s : %s", attr_name.c_str(), attr_value.c_str());

                if (attr_name == ACL_TABLE_DESCRIPTION)
                {
                    newTable.description = attr_value;
                }
                else if (attr_name == ACL_TABLE_TYPE)
                {
                    if (!processAclTableType(attr_value, tableTypeName))
                    {
                        SWSS_LOG_ERROR("Failed to process ACL table %s type",
                                table_id.c_str());
                        bAllAttributesOk = false;
                        break;
                    }
                }
                else if (attr_name == ACL_TABLE_PORTS)
                {
                    if (!processAclTablePorts(attr_value, newTable))
                    {
                        SWSS_LOG_ERROR("Failed to process ACL table %s ports",
                                table_id.c_str());
                        bAllAttributesOk = false;
                        break;
                    }
                }
                else if (attr_name == ACL_TABLE_STAGE)
                {
                   if (!processAclTableStage(attr_value, newTable.stage))
                   {
                       SWSS_LOG_ERROR("Failed to process ACL table %s stage",
                               table_id.c_str());
                       bAllAttributesOk = false;
                       break;
                   }
                }
                else if (attr_name == ACL_TABLE_SERVICES)
                {
                    // TODO: validate control plane ACL table has this attribute
                    continue;
                }
                else
                {
                    SWSS_LOG_ERROR("Unknown table attribute '%s'", attr_name.c_str());
                    bAllAttributesOk = false;
                    break;
                }
            }

            auto tableType = getAclTableType(tableTypeName);
            if (!tableType)
            {
                it++;
                continue;
            }

            newTable.validateAddType(*tableType);

            // validate and create/update ACL Table
            if (bAllAttributesOk && newTable.validate())
            {
                // If the the table already exists and meets the below condition(s)
                // update the table. Otherwise delete and re-create
                // Condition 1: Table's TYPE and STAGE hasn't changed

                sai_object_id_t table_oid = getTableById(table_id);
                if (table_oid != SAI_NULL_OBJECT_ID &&
                    !isAclTableTypeUpdated(newTable.type.getName(),
                                           m_AclTables[table_oid]) &&
                    !isAclTableStageUpdated(newTable.stage,
                                            m_AclTables[table_oid]))
                {
                    // Update the existing table using the info in newTable
                    if (updateAclTable(m_AclTables[table_oid], newTable))
                    {
                        SWSS_LOG_NOTICE("Successfully updated existing ACL table %s",
                                        table_id.c_str());
                        it = consumer.m_toSync.erase(it);
                    }
                    else
                    {
                        SWSS_LOG_ERROR("Failed to update existing ACL table %s",
                                        table_id.c_str());
                        it++;
                    }
                }
                else
                {
                    if (addAclTable(newTable))
                        it = consumer.m_toSync.erase(it);
                    else
                        it++;
                }
            }
            else
            {
                it = consumer.m_toSync.erase(it);
                SWSS_LOG_ERROR("Failed to create ACL table %s, invalid configuration",
                        table_id.c_str());
            }
        }
        else if (op == DEL_COMMAND)
        {
            if (removeAclTable(table_id))
                it = consumer.m_toSync.erase(it);
            else
                it++;
        }
        else
        {
            it = consumer.m_toSync.erase(it);
            SWSS_LOG_ERROR("Unknown operation type %s", op.c_str());
        }
    }
}

void AclOrch::doAclRuleTask(Consumer &consumer)
{
    SWSS_LOG_ENTER();

    auto it = consumer.m_toSync.begin();
    while (it != consumer.m_toSync.end())
    {
        KeyOpFieldsValuesTuple t = it->second;
        string key = kfvKey(t);
        size_t found = key.find(consumer.getConsumerTable()->getTableNameSeparator().c_str());
        string table_id = key.substr(0, found);
        string rule_id = key.substr(found + 1);
        string op = kfvOp(t);

        SWSS_LOG_INFO("OP: %s, TABLE_ID: %s, RULE_ID: %s", op.c_str(), table_id.c_str(), rule_id.c_str());

        if (table_id.empty())
        {
            SWSS_LOG_WARN("ACL rule with RULE_ID: %s is not valid as TABLE_ID is empty", rule_id.c_str());
            it = consumer.m_toSync.erase(it);
            continue;
        }

        if (op == SET_COMMAND)
        {
            bool bAllAttributesOk = true;
            shared_ptr<AclRule> newRule;

            // Get the ACL table OID
            sai_object_id_t table_oid = getTableById(table_id);

            /* ACL table is not yet created or ACL table is a control plane table */
            if (table_oid == SAI_NULL_OBJECT_ID)
            {

                /* Skip the control plane rules */
                if (m_ctrlAclTables.find(table_id) != m_ctrlAclTables.end())
                {
                    SWSS_LOG_INFO("Skip control plane ACL rule %s", key.c_str());
                    it = consumer.m_toSync.erase(it);
                    continue;
                }

                SWSS_LOG_INFO("Wait for ACL table %s to be created", table_id.c_str());
                it++;
                continue;
            }

            auto type = m_AclTables[table_oid].type.getName();
            auto stage = m_AclTables[table_oid].stage;
            if (type == TABLE_TYPE_MIRROR || type == TABLE_TYPE_MIRRORV6)
            {
                type = table_id == m_mirrorTableId[stage] ? TABLE_TYPE_MIRROR : TABLE_TYPE_MIRRORV6;
            }


            try
            {
                newRule = AclRule::makeShared(this, m_mirrorOrch, m_dTelOrch, rule_id, table_id, t);
            }
            catch (exception &e)
            {
                SWSS_LOG_ERROR("Error while creating ACL rule %s: %s", rule_id.c_str(), e.what());
                it = consumer.m_toSync.erase(it);
                return;
            }
            bool bHasTCPFlag = false;
            bool bHasIPProtocol = false;
            for (const auto& itr : kfvFieldsValues(t))
            {
                string attr_name = to_upper(fvField(itr));
                string attr_value = fvValue(itr);

                SWSS_LOG_INFO("ATTRIBUTE: %s %s", attr_name.c_str(), attr_value.c_str());
                if (attr_name == MATCH_TCP_FLAGS)
                {
                    bHasTCPFlag = true;
                }
                if (attr_name == MATCH_IP_PROTOCOL || attr_name == MATCH_NEXT_HEADER)
                {
                    bHasIPProtocol = true;
                }
                if (newRule->validateAddPriority(attr_name, attr_value))
                {
                    SWSS_LOG_INFO("Added priority attribute");
                }
                else if (newRule->validateAddMatch(attr_name, attr_value))
                {
                    SWSS_LOG_INFO("Added match attribute '%s'", attr_name.c_str());
                }
                else if (newRule->validateAddAction(attr_name, attr_value))
                {
                    SWSS_LOG_INFO("Added action attribute '%s'", attr_name.c_str());
                }
                else
                {
                    SWSS_LOG_ERROR("Unknown or invalid rule attribute '%s : %s'", attr_name.c_str(), attr_value.c_str());
                    bAllAttributesOk = false;
                    break;
                }
            }
            // If acl rule is to match TCP_FLAGS, and IP_PROTOCOL(NEXT_HEADER) is not set
            // we set IP_PROTOCOL(NEXT_HEADER) to 6 to match TCP explicitly
            if (bHasTCPFlag && !bHasIPProtocol)
            {
                string attr_name;
                if (type == TABLE_TYPE_MIRRORV6 || type == TABLE_TYPE_L3V6)
                {
                    attr_name = MATCH_NEXT_HEADER;
                }
                else
                {
                    attr_name = MATCH_IP_PROTOCOL;

                }
                string attr_value = std::to_string(TCP_PROTOCOL_NUM);
                if (newRule->validateAddMatch(attr_name, attr_value))
                {
                    SWSS_LOG_INFO("Automatically added match attribute '%s : %s'", attr_name.c_str(), attr_value.c_str());
                }
                else
                {
                    SWSS_LOG_ERROR("Failed to add attribute '%s : %s'", attr_name.c_str(), attr_value.c_str());
                }
            }

            // validate and create ACL rule
            if (bAllAttributesOk && newRule->validate())
            {
                if (addAclRule(newRule, table_id))
                    it = consumer.m_toSync.erase(it);
                else
                    it++;
            }
            else
            {
                it = consumer.m_toSync.erase(it);
                SWSS_LOG_ERROR("Failed to create ACL rule. Rule configuration is invalid");
            }
        }
        else if (op == DEL_COMMAND)
        {
            if (removeAclRule(table_id, rule_id))
                it = consumer.m_toSync.erase(it);
            else
                it++;
        }
        else
        {
            it = consumer.m_toSync.erase(it);
            SWSS_LOG_ERROR("Unknown operation type %s", op.c_str());
        }
    }
}

void AclOrch::doAclTableTypeTask(Consumer &consumer)
{
    SWSS_LOG_ENTER();

    auto it = consumer.m_toSync.begin();
    while (it != consumer.m_toSync.end())
    {
        auto keyOpFieldValues = it->second;
        auto key = kfvKey(keyOpFieldValues);
        auto op = kfvOp(keyOpFieldValues);

        if (op == SET_COMMAND)
        {
            AclTableTypeBuilder builder;
            if (!AclTableTypeParser().parse(key, kfvFieldsValues(keyOpFieldValues), builder))
            {
                SWSS_LOG_ERROR("Failed to parse ACL table type configuration %s", key.c_str());
                it = consumer.m_toSync.erase(it);
                continue;
            }

            addAclTableType(builder.build());
        }
        else if (op == DEL_COMMAND)
        {
            removeAclTableType(key);
        }
        else
        {
            SWSS_LOG_ERROR("Unknown operation type %s", op.c_str());
        }

        it = consumer.m_toSync.erase(it);
    }
}

bool AclOrch::processAclTablePorts(string portList, AclTable &aclTable)
{
    SWSS_LOG_ENTER();

    auto port_list = tokenize(portList, ',');
    set<string> ports(port_list.begin(), port_list.end());

    for (auto alias : ports)
    {
        Port port;
        if (!gPortsOrch->getPort(alias, port))
        {
            SWSS_LOG_INFO("Add unready port %s to pending list for ACL table %s",
                    alias.c_str(), aclTable.id.c_str());
            aclTable.pendingPortSet.emplace(alias);
            continue;
        }

        sai_object_id_t bind_port_id;
        if (!getAclBindPortId(port, bind_port_id))
        {
            SWSS_LOG_ERROR("Failed to get port %s bind port ID for ACL table %s",
                    alias.c_str(), aclTable.id.c_str());
            return false;
        }

        aclTable.link(bind_port_id);
        aclTable.portSet.emplace(alias);
    }

    return true;
}

bool AclOrch::isAclTableTypeUpdated(string table_type, AclTable &t)
{
    if (m_isCombinedMirrorV6Table && (table_type == TABLE_TYPE_MIRROR || table_type == TABLE_TYPE_MIRRORV6))
    {
        // TABLE_TYPE_MIRRORV6 and TABLE_TYPE_MIRROR should be treated as same type in combined scenario
        return !(t.type.getName() == TABLE_TYPE_MIRROR || t.type.getName() == TABLE_TYPE_MIRRORV6);
    }
    return (table_type != t.type.getName());
}

bool AclOrch::processAclTableType(string type, string &out_table_type)
{
    SWSS_LOG_ENTER();

    if (type.empty())
    {
        return false;
    }

    out_table_type = type;

    return true;
}

bool AclOrch::isAclTableStageUpdated(acl_stage_type_t acl_stage, AclTable &t)
{
    return (acl_stage != t.stage);
}

bool AclOrch::processAclTableStage(string stage, acl_stage_type_t &acl_stage)
{
    SWSS_LOG_ENTER();

    auto iter = aclStageLookUp.find(to_upper(stage));

    if (iter == aclStageLookUp.end())
    {
        acl_stage = ACL_STAGE_UNKNOWN;
        return false;
    }

    acl_stage = iter->second;

    return true;
}

const AclTableType* AclOrch::getAclTableType(const string& tableTypeName) const
{
    auto it = m_AclTableTypes.find(to_upper(tableTypeName));
    if (it == m_AclTableTypes.end())
    {
        SWSS_LOG_INFO("Failed to find ACL table type %s", tableTypeName.c_str());
        return nullptr;
    }

    return &it->second;
}

sai_object_id_t AclOrch::getTableById(string table_id)
{
    SWSS_LOG_ENTER();

    if (table_id.empty())
    {
        SWSS_LOG_WARN("table_id is empty");
        return SAI_NULL_OBJECT_ID;
    }

    for (auto it : m_AclTables)
    {
        if (it.second.id == table_id)
        {
            return it.first;
        }
    }

    // Check if the table is a mirror table and a sibling mirror table is created
    for (auto stage: {ACL_STAGE_INGRESS, ACL_STAGE_EGRESS}) {
        if (m_isCombinedMirrorV6Table &&
                (table_id == m_mirrorTableId[stage] || table_id == m_mirrorV6TableId[stage]))
        {
            // If the table is v4, the corresponding v6 table is already created
            if (table_id == m_mirrorTableId[stage])
            {
                return getTableById(m_mirrorV6TableId[stage]);
            }
            // If the table is v6, the corresponding v4 table is already created
            else
            {
                return getTableById(m_mirrorTableId[stage]);
            }
        }
    }

    return SAI_NULL_OBJECT_ID;
}

const AclTable *AclOrch::getTableByOid(sai_object_id_t oid) const
{
   const auto& it = m_AclTables.find(oid);
   if (it == m_AclTables.cend())
   {
       return nullptr;
   }
   return &it->second;
}

bool AclOrch::createBindAclTable(AclTable &aclTable, sai_object_id_t &table_oid)
{
    SWSS_LOG_ENTER();

    bool suc = aclTable.create();
    if (!suc) return false;

    table_oid = aclTable.getOid();
    sai_status_t status = bindAclTable(aclTable);
    if (status != SAI_STATUS_SUCCESS)
    {
        SWSS_LOG_ERROR("Failed to bind table %s to ports",
                aclTable.id.c_str());
        return false;
    }
    return true;
}

sai_status_t AclOrch::deleteUnbindAclTable(sai_object_id_t table_oid)
{
    SWSS_LOG_ENTER();
    sai_status_t status;

    if ((status = bindAclTable(m_AclTables[table_oid], false)) != SAI_STATUS_SUCCESS)
    {
        SWSS_LOG_ERROR("Failed to unbind table %s",
                m_AclTables[table_oid].id.c_str());
        return status;
    }

    return sai_acl_api->remove_acl_table(table_oid);
}

sai_status_t AclOrch::bindAclTable(AclTable &aclTable, bool bind)
{
    SWSS_LOG_ENTER();

    sai_status_t status = SAI_STATUS_SUCCESS;

    SWSS_LOG_NOTICE("%s table %s to ports", bind ? "Bind" : "Unbind", aclTable.id.c_str());

    if (aclTable.ports.empty())
    {
        SWSS_LOG_WARN("Port list is empty for %s table", aclTable.id.c_str());
        return SAI_STATUS_SUCCESS;
    }

    bind ? aclTable.bind() : aclTable.unbind();

    return status;
}

void AclOrch::createDTelWatchListTables()
{
    SWSS_LOG_ENTER();

    AclTableTypeBuilder builder;

    AclTable flowWLTable(this, TABLE_TYPE_DTEL_FLOW_WATCHLIST);
    AclTable dropWLTable(this, TABLE_TYPE_DTEL_DROP_WATCHLIST);

    flowWLTable.validateAddStage(ACL_STAGE_INGRESS);
    flowWLTable.validateAddType(builder
        .withBindPointType(SAI_ACL_BIND_POINT_TYPE_SWITCH)
        .withMatch(make_shared<AclTableMatch>(SAI_ACL_TABLE_ATTR_FIELD_ETHER_TYPE))
        .withMatch(make_shared<AclTableMatch>(SAI_ACL_TABLE_ATTR_FIELD_SRC_IP))
        .withMatch(make_shared<AclTableMatch>(SAI_ACL_TABLE_ATTR_FIELD_DST_IP))
        .withMatch(make_shared<AclTableMatch>(SAI_ACL_TABLE_ATTR_FIELD_L4_SRC_PORT))
        .withMatch(make_shared<AclTableMatch>(SAI_ACL_TABLE_ATTR_FIELD_L4_DST_PORT))
        .withMatch(make_shared<AclTableMatch>(SAI_ACL_TABLE_ATTR_FIELD_IP_PROTOCOL))
        .withMatch(make_shared<AclTableMatch>(SAI_ACL_TABLE_ATTR_FIELD_TUNNEL_VNI))
        .withMatch(make_shared<AclTableMatch>(SAI_ACL_TABLE_ATTR_FIELD_INNER_ETHER_TYPE))
        .withMatch(make_shared<AclTableMatch>(SAI_ACL_TABLE_ATTR_FIELD_INNER_SRC_IP))
        .withMatch(make_shared<AclTableMatch>(SAI_ACL_TABLE_ATTR_FIELD_INNER_DST_IP))
        .withAction(SAI_ACL_ACTION_TYPE_ACL_DTEL_FLOW_OP)
        .withAction(SAI_ACL_ACTION_TYPE_DTEL_INT_SESSION)
        .withAction(SAI_ACL_ACTION_TYPE_DTEL_REPORT_ALL_PACKETS)
        .withAction(SAI_ACL_ACTION_TYPE_DTEL_FLOW_SAMPLE_PERCENT)
        .build()
    );
    flowWLTable.setDescription("Dataplane Telemetry Flow Watchlist table");

    dropWLTable.validateAddStage(ACL_STAGE_INGRESS);
    dropWLTable.validateAddType(builder
        .withBindPointType(SAI_ACL_BIND_POINT_TYPE_SWITCH)
        .withMatch(make_shared<AclTableMatch>(SAI_ACL_TABLE_ATTR_FIELD_ETHER_TYPE))
        .withMatch(make_shared<AclTableMatch>(SAI_ACL_TABLE_ATTR_FIELD_SRC_IP))
        .withMatch(make_shared<AclTableMatch>(SAI_ACL_TABLE_ATTR_FIELD_DST_IP))
        .withMatch(make_shared<AclTableMatch>(SAI_ACL_TABLE_ATTR_FIELD_L4_SRC_PORT))
        .withMatch(make_shared<AclTableMatch>(SAI_ACL_TABLE_ATTR_FIELD_L4_DST_PORT))
        .withMatch(make_shared<AclTableMatch>(SAI_ACL_TABLE_ATTR_FIELD_IP_PROTOCOL))
        .withAction(SAI_ACL_ACTION_TYPE_DTEL_DROP_REPORT_ENABLE)
        .withAction(SAI_ACL_ACTION_TYPE_DTEL_TAIL_DROP_REPORT_ENABLE)
        .build()
    );
    dropWLTable.setDescription("Dataplane Telemetry Drop Watchlist table");

    addAclTable(flowWLTable);
    addAclTable(dropWLTable);
}

void AclOrch::deleteDTelWatchListTables()
{
    SWSS_LOG_ENTER();

    removeAclTable(TABLE_TYPE_DTEL_FLOW_WATCHLIST);
    removeAclTable(TABLE_TYPE_DTEL_DROP_WATCHLIST);
}

void AclOrch::registerFlexCounter(const AclRule& rule)
{
    SWSS_LOG_ENTER();

    auto ruleIdentifier = generateAclRuleIdentifierInCountersDb(rule);
    auto counterOidStr = sai_serialize_object_id(rule.getCounterOid());

    unordered_set<string> serializedCounterStatAttrs;
    for (const auto& counterAttrPair: aclCounterLookup)
    {
        sai_acl_counter_attr_t id {};
        tie(std::ignore, id) = counterAttrPair;
        auto meta = sai_metadata_get_attr_metadata(SAI_OBJECT_TYPE_ACL_COUNTER, id);
        if (!meta)
        {
            SWSS_LOG_THROW("SAI Bug: Failed to get metadata of attribute %d for SAI_OBJECT_TYPE_ACL_COUNTER", id);
        }
        serializedCounterStatAttrs.insert(sai_serialize_attr_id(*meta));
    }

    m_flex_counter_manager.setCounterIdList(rule.getCounterOid(), CounterType::ACL_COUNTER, serializedCounterStatAttrs);
    m_countersDb.hset(COUNTERS_ACL_COUNTER_RULE_MAP, ruleIdentifier, counterOidStr);
}

void AclOrch::deregisterFlexCounter(const AclRule& rule)
{
    auto ruleIdentifier = generateAclRuleIdentifierInCountersDb(rule);
    m_countersDb.hdel(COUNTERS_ACL_COUNTER_RULE_MAP, rule.getId());
    m_flex_counter_manager.clearCounterIdList(rule.getCounterOid());
}

string AclOrch::generateAclRuleIdentifierInCountersDb(const AclRule& rule) const
{
    return rule.getTableId() + m_countersTable.getTableNameSeparator() + rule.getId();
}

bool AclOrch::getAclBindPortId(Port &port, sai_object_id_t &port_id)
{
    SWSS_LOG_ENTER();

    switch (port.m_type)
    {
        case Port::PHY:
            if (port.m_lag_member_id != SAI_NULL_OBJECT_ID)
            {
                SWSS_LOG_WARN("Invalid configuration. Bind table to LAG member %s is not allowed", port.m_alias.c_str());
                return false;
            }
            else
            {
                port_id = port.m_port_id;
            }
            break;
        case Port::LAG:
            port_id = port.m_lag_id;
            break;
        case Port::VLAN:
            port_id = port.m_vlan_info.vlan_oid;
            break;
        default:
            SWSS_LOG_ERROR("Failed to process port. Incorrect port %s type %d", port.m_alias.c_str(), port.m_type);
            return false;
    }

    return true;
}<|MERGE_RESOLUTION|>--- conflicted
+++ resolved
@@ -78,15 +78,12 @@
     { MATCH_L4_DST_PORT_RANGE, SAI_ACL_RANGE_TYPE_L4_DST_PORT_RANGE },
 };
 
-<<<<<<< HEAD
 static acl_bind_point_type_lookup_t aclBindPointTypeLookup =
 {
     { BIND_POINT_TYPE_PORT,        SAI_ACL_BIND_POINT_TYPE_PORT },
     { BIND_POINT_TYPE_PORTCHANNEL, SAI_ACL_BIND_POINT_TYPE_LAG  },
 };
 
-=======
->>>>>>> da21172e
 static acl_rule_attr_lookup_t aclL3ActionLookup =
 {
     { ACTION_PACKET_ACTION,                    SAI_ACL_ENTRY_ATTR_ACTION_PACKET_ACTION },
@@ -170,6 +167,12 @@
     { IP_TYPE_ARP_REPLY,   SAI_ACL_IP_TYPE_ARP_REPLY }
 };
 
+static map<sai_acl_counter_attr_t, sai_acl_counter_attr_t> aclCounterLookup =
+{
+    {SAI_ACL_COUNTER_ATTR_ENABLE_BYTE_COUNT,   SAI_ACL_COUNTER_ATTR_BYTES},
+    {SAI_ACL_COUNTER_ATTR_ENABLE_PACKET_COUNT, SAI_ACL_COUNTER_ATTR_PACKETS},
+};
+
 static sai_acl_table_attr_t AclEntryFieldToAclTableField(sai_acl_entry_attr_t attr)
 {
     if (!IS_ATTR_ID_IN_RANGE(attr, ACL_ENTRY, FIELD))
@@ -264,16 +267,10 @@
 
 bool AclTableRangeMatch::validateAclRuleMatch(const AclRule& rule) const
 {
-    const auto& ruleMatches = rule.getMatches();
-    for (const auto& rangeIt: aclRangeTypeLookup)
-    {
-        auto rangeType = rangeIt.second;
-        if (ruleMatches.find(static_cast<sai_acl_entry_attr_t>(rangeType)) == ruleMatches.end())
-        {
-            continue;
-        }
-
-        if (find(m_rangeList.begin(), m_rangeList.end(), rangeType) == m_rangeList.end())
+    const auto& rangeConfig = rule.getRangeConfig();
+    for (const auto& range: rangeConfig)
+    {
+        if (find(m_rangeList.begin(), m_rangeList.end(), range.rangeType) == m_rangeList.end())
         {
             SWSS_LOG_ERROR("Range match %s is not supported on table %s",
                 sai_metadata_get_acl_range_type_name(rangeType), rule.getTableId().c_str());
@@ -284,7 +281,6 @@
     return true;
 }
 
-
 string AclTableType::getName() const
 {
     return m_name;
@@ -469,27 +465,7 @@
     return true;
 }
 
-static map<sai_acl_counter_attr_t, sai_acl_counter_attr_t> aclCounterLookup =
-{
-    {SAI_ACL_COUNTER_ATTR_ENABLE_BYTE_COUNT,   SAI_ACL_COUNTER_ATTR_BYTES},
-    {SAI_ACL_COUNTER_ATTR_ENABLE_PACKET_COUNT, SAI_ACL_COUNTER_ATTR_PACKETS},
-};
-
-<<<<<<< HEAD
 AclRule::AclRule(AclOrch *pAclOrch, string rule, string table, bool createCounter) :
-=======
-static string getAttributeIdName(sai_object_type_t objectType, sai_attr_id_t attr)
-{
-    const auto* meta = sai_metadata_get_attr_metadata(SAI_OBJECT_TYPE_ACL_ENTRY, attr);
-    if (!meta)
-    {
-        SWSS_LOG_THROW("Metadata null pointer returned by sai_metadata_get_attr_metadata");
-    }
-    return meta->attridname;
-}
-
-AclRule::AclRule(AclOrch *pAclOrch, string rule, string table, acl_table_type_t type, bool createCounter) :
->>>>>>> da21172e
     m_pAclOrch(pAclOrch),
     m_id(rule),
     m_ruleOid(SAI_NULL_OBJECT_ID),
@@ -707,7 +683,7 @@
 
             m_rangeConfig.push_back(rangeConfig);
 
-            return true;
+            return m_pTable->validateAclRuleMatch(SAI_ACL_ENTRY_ATTR_FIELD_ACL_RANGE_TYPE, *this);
         }
         else if (attr_name == MATCH_TC)
         {
@@ -757,67 +733,7 @@
         attr_name = MATCH_NEXT_HEADER;
     }
 
-<<<<<<< HEAD
-    const auto ruleMatchId = aclMatchLookup[attr_name];
-    const auto& rangeTypeIt = aclRangeTypeLookup.find(attr_name);
-
-    // TODO: Refactor AclRule to save range configuration in a different data structure.
-    // It is weird to find ACL range type inside m_matches of type sai_acl_entry_attr_t.
-    if (rangeTypeIt != aclRangeTypeLookup.end())
-    {
-        m_matches[static_cast<sai_acl_entry_attr_t>(rangeTypeIt->second)] = value;
-    }
-    else
-    {
-        m_matches[aclMatchLookup[attr_name]] = value;
-    }
-
-    return m_pTable->validateAclRuleMatch(ruleMatchId, *this);
-}
-
-bool AclRule::validateAddAction(string attr_name, string attr_value)
-{
-    for (const auto& it: m_actions)
-    {
-        auto attrId = it.first;
-        auto value = it.second;
-        auto actionType = AclEntryActionToAclAction(attrId);
-
-        if (!isActionSupported(attrId))
-        {
-            SWSS_LOG_ERROR("Action %s:%s is not supported by ASIC",
-                           attr_name.c_str(), attr_value.c_str());
-            return false;
-        }
-
-        // check if ACL action attribute entry parameter is an enum value
-        const auto* meta = sai_metadata_get_attr_metadata(SAI_OBJECT_TYPE_ACL_ENTRY, attrId);
-        if (meta == nullptr)
-        {
-            SWSS_LOG_THROW("Metadata null pointer returned by sai_metadata_get_attr_metadata for action %s",
-                           attr_name.c_str());
-        }
-        if (meta->isenum)
-        {
-            // if ACL action attribute requires enum value check if value is supported by the ASIC
-            if (!m_pAclOrch->isAclActionEnumValueSupported(actionType, value.aclaction.parameter))
-            {
-                SWSS_LOG_ERROR("Action %s:%s is not supported by ASIC",
-                               attr_name.c_str(), attr_value.c_str());
-                return false;
-            }
-        }
-
-        if (!m_pTable->validateAclRuleAction(attrId, *this))
-        {
-            return false;
-        }
-    }
-
-    return true;
-=======
     return setMatch(aclMatchLookup[attr_name], matchData);
->>>>>>> da21172e
 }
 
 bool AclRule::processIpType(string type, sai_uint32_t &ip_type)
@@ -1027,9 +943,6 @@
     }
 }
 
-<<<<<<< HEAD
-string AclRule::getId() const
-=======
 bool AclRule::update(const AclRule& updatedRule)
 {
     SWSS_LOG_ENTER();
@@ -1262,6 +1175,11 @@
 
     m_matches[matchId] = SaiAttrWrapper(SAI_OBJECT_TYPE_ACL_ENTRY, attr);
 
+    if (!m_pTable->validateAclRuleMatch(attrId, *this))
+    {
+        return false;
+    }
+
     return true;
 }
 
@@ -1303,8 +1221,7 @@
     return inPorts;
 }
 
-shared_ptr<AclRule> AclRule::makeShared(acl_table_type_t type, AclOrch *acl, MirrorOrch *mirror, DTelOrch *dtel, const string& rule, const string& table, const KeyOpFieldsValuesTuple& data)
->>>>>>> da21172e
+string AclRule::getId() const
 {
     return m_id;
 }
@@ -1334,9 +1251,9 @@
     return m_inPorts;
 }
 
-const map<sai_acl_entry_attr_t, sai_attribute_value_t>& AclRule::getMatches() const
-{
-    return m_matches;
+const vector<AclRangeConfig>& AclRule::getRangeConfig() const
+{
+    return m_rangeConfig;
 }
 
 shared_ptr<AclRule> AclRule::makeShared(AclOrch *acl, MirrorOrch *mirror, DTelOrch *dtel, const string& rule, const string& table, const KeyOpFieldsValuesTuple& data)
@@ -1695,11 +1612,7 @@
     return true;
 }
 
-<<<<<<< HEAD
-void AclRulePacket::update(SubjectType, void *)
-=======
 void AclRuleL3::onUpdate(SubjectType, void *)
->>>>>>> da21172e
 {
     // Do nothing
 }
@@ -1865,49 +1778,6 @@
     }
 }
 
-<<<<<<< HEAD
-=======
-bool AclRuleMirror::update(const AclRule& rule)
-{
-    auto mirrorRule = dynamic_cast<const AclRuleMirror*>(&rule);
-    if (!mirrorRule)
-    {
-        SWSS_LOG_ERROR("Cannot update mirror rule with a rule of a different type");
-        return false;
-    }
-
-    SWSS_LOG_ERROR("Updating mirror rule is currently not implemented");
-    return false;
-}
-
-AclRuleMclag::AclRuleMclag(AclOrch *aclOrch, string rule, string table, acl_table_type_t type, bool createCounter) :
-        AclRuleL3(aclOrch, rule, table, type, createCounter)
-{
-}
-
-bool AclRuleMclag::validateAddMatch(string attr_name, string attr_value)
-{
-    if (attr_name != MATCH_IP_TYPE && attr_name != MATCH_OUT_PORTS)
-    {
-        return false;
-    }
-
-    return AclRule::validateAddMatch(attr_name, attr_value);
-}
-
-bool AclRuleMclag::validate()
-{
-    SWSS_LOG_ENTER();
-
-    if (m_matches.size() == 0)
-    {
-        return false;
-    }
-
-    return true;
-}
-
->>>>>>> da21172e
 AclTable::AclTable(AclOrch *pAclOrch, string id) noexcept : m_pAclOrch(pAclOrch), id(id)
 {
 
@@ -2562,10 +2432,6 @@
     }
 }
 
-<<<<<<< HEAD
-AclRuleDTelDropWatchListEntry::AclRuleDTelDropWatchListEntry(AclOrch *aclOrch, DTelOrch *dtel, string rule, string table) :
-        AclRule(aclOrch, rule, table),
-=======
 bool AclRuleDTelFlowWatchListEntry::update(const AclRule& rule)
 {
     auto dtelDropWathcListRule = dynamic_cast<const AclRuleDTelFlowWatchListEntry*>(&rule);
@@ -2579,9 +2445,8 @@
     return false;
 }
 
-AclRuleDTelDropWatchListEntry::AclRuleDTelDropWatchListEntry(AclOrch *aclOrch, DTelOrch *dtel, string rule, string table, acl_table_type_t type) :
+AclRuleDTelDropWatchListEntry::AclRuleDTelDropWatchListEntry(AclOrch *aclOrch, DTelOrch *dtel, string rule, string table) :
         AclRule(aclOrch, rule, table, type),
->>>>>>> da21172e
         m_pDTelOrch(dtel)
 {
 }
