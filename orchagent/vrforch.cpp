--- conflicted
+++ resolved
@@ -20,16 +20,11 @@
 
 extern sai_virtual_router_api_t* sai_virtual_router_api;
 extern sai_object_id_t gSwitchId;
-<<<<<<< HEAD
-extern Directory<Orch*> gDirectory;
-extern PortsOrch*       gPortsOrch;
-extern RouteOrch*       gRouteOrch;
-=======
 
 extern Directory<Orch*>      gDirectory;
 extern PortsOrch*            gPortsOrch;
 extern FlowCounterRouteOrch* gFlowCounterRouteOrch;
->>>>>>> 9999dae0
+extern RouteOrch*            gRouteOrch;
 
 bool VRFOrch::addOperation(const Request& request)
 {
