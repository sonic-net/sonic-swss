#ifndef ORCHAGENT_FLEX_COUNTER_MANAGER_H
#define ORCHAGENT_FLEX_COUNTER_MANAGER_H

#include <string>
#include <unordered_set>
#include <unordered_map>
#include <utility>
#include "dbconnector.h"
#include "producertable.h"
#include "table.h"
#include <inttypes.h>

extern "C" {
#include "sai.h"
}

enum class StatsMode
{
    READ
};

enum class CounterType
{
    PORT,
    QUEUE,
    PORT_DEBUG,
    SWITCH_DEBUG,
    MACSEC_SA_ATTR,
<<<<<<< HEAD
    MACSEC_SA,
    MACSEC_FLOW,
=======
    ACL_COUNTER,
>>>>>>> 5f8ebfa1
    TUNNEL,
};

// FlexCounterManager allows users to manage a group of flex counters.
//
// TODO: FlexCounterManager doesn't currently support the full range of
// flex counter features. In particular, support for standard (i.e. non-debug)
// counters and support for plugins needs to be added.
class FlexCounterManager
{
    public:
        FlexCounterManager(
                const std::string& group_name,
                const StatsMode stats_mode,
                const uint polling_interval,
                const bool enabled,
                swss::FieldValueTuple fv_plugin = std::make_pair("",""));

        FlexCounterManager() 
        {}

        FlexCounterManager(const FlexCounterManager&) = delete;
        FlexCounterManager& operator=(const FlexCounterManager&) = delete;
        virtual ~FlexCounterManager();

        void updateGroupPollingInterval(const uint polling_interval);
        void enableFlexCounterGroup();
        void disableFlexCounterGroup();

        void setCounterIdList(
                const sai_object_id_t object_id,
                const CounterType counter_type,
                const std::unordered_set<std::string>& counter_stats);
        void clearCounterIdList(const sai_object_id_t object_id);

        const std::string& getGroupName() const
        {
            return group_name;
        }

        const StatsMode& getStatsMode() const
        {
            return stats_mode;
        }

        const uint& getPollingInterval() const
        {
            return polling_interval;
        }

        const bool& getEnabled() const
        {
            return enabled;
        }

    protected:
        void applyGroupConfiguration();

    private:
        std::string getFlexCounterTableKey(
                const std::string& group_name,
                const sai_object_id_t object_id) const;
        std::string serializeCounterStats(
                const std::unordered_set<std::string>& counter_stats) const;

        std::string group_name;
        StatsMode stats_mode;
        uint polling_interval;
        bool enabled;
        swss::FieldValueTuple fv_plugin;
        std::unordered_set<sai_object_id_t> installed_counters;

        std::shared_ptr<swss::DBConnector> flex_counter_db = nullptr;
        std::shared_ptr<swss::ProducerTable> flex_counter_group_table = nullptr;
        std::shared_ptr<swss::ProducerTable> flex_counter_table = nullptr;

        static const std::unordered_map<StatsMode, std::string> stats_mode_lookup;
        static const std::unordered_map<bool, std::string> status_lookup;
        static const std::unordered_map<CounterType, std::string> counter_id_field_lookup;
};

class FlexManagerDirectory
{
    public:
        FlexCounterManager* createFlexCounterManager(const std::string& group_name, const StatsMode stats_mode,
                                                     const uint polling_interval, const bool enabled, 
                                                     swss::FieldValueTuple fv_plugin = std::make_pair("",""));
    private:
        std::unordered_map<std::string, FlexCounterManager*>  m_managers;
};

#endif // ORCHAGENT_FLEX_COUNTER_MANAGER_H<|MERGE_RESOLUTION|>--- conflicted
+++ resolved
@@ -26,12 +26,9 @@
     PORT_DEBUG,
     SWITCH_DEBUG,
     MACSEC_SA_ATTR,
-<<<<<<< HEAD
     MACSEC_SA,
     MACSEC_FLOW,
-=======
     ACL_COUNTER,
->>>>>>> 5f8ebfa1
     TUNNEL,
 };
 
