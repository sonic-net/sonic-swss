#ifndef ORCHAGENT_FLEX_COUNTER_MANAGER_H
#define ORCHAGENT_FLEX_COUNTER_MANAGER_H

#include <string>
#include <unordered_set>
#include <unordered_map>
#include <utility>
#include "dbconnector.h"
#include "producertable.h"
#include "table.h"
#include <inttypes.h>

extern "C" {
#include "sai.h"
}

enum class StatsMode
{
    READ
};

enum class CounterType
{
    PORT,
    QUEUE,
    PORT_DEBUG,
    SWITCH_DEBUG,
    MACSEC_SA_ATTR,
<<<<<<< HEAD
    ACL_COUNTER,
=======
    TUNNEL,
>>>>>>> e14a071c
};

// FlexCounterManager allows users to manage a group of flex counters.
//
// TODO: FlexCounterManager doesn't currently support the full range of
// flex counter features. In particular, support for standard (i.e. non-debug)
// counters and support for plugins needs to be added.
class FlexCounterManager
{
    public:
        FlexCounterManager(
                const std::string& group_name,
                const StatsMode stats_mode,
                const uint polling_interval,
                const bool enabled,
                swss::FieldValueTuple fv_plugin = std::make_pair("",""));

        FlexCounterManager() 
        {}

        FlexCounterManager(const FlexCounterManager&) = delete;
        FlexCounterManager& operator=(const FlexCounterManager&) = delete;
        virtual ~FlexCounterManager();

        void updateGroupPollingInterval(const uint polling_interval);
        void enableFlexCounterGroup();
        void disableFlexCounterGroup();

        void setCounterIdList(
                const sai_object_id_t object_id,
                const CounterType counter_type,
                const std::unordered_set<std::string>& counter_stats);
        void clearCounterIdList(const sai_object_id_t object_id);

        const std::string& getGroupName() const
        {
            return group_name;
        }

        const StatsMode& getStatsMode() const
        {
            return stats_mode;
        }

        const uint& getPollingInterval() const
        {
            return polling_interval;
        }

        const bool& getEnabled() const
        {
            return enabled;
        }

    protected:
        void applyGroupConfiguration();

    private:
        std::string getFlexCounterTableKey(
                const std::string& group_name,
                const sai_object_id_t object_id) const;
        std::string serializeCounterStats(
                const std::unordered_set<std::string>& counter_stats) const;

        std::string group_name;
        StatsMode stats_mode;
        uint polling_interval;
        bool enabled;
        swss::FieldValueTuple fv_plugin;
        std::unordered_set<sai_object_id_t> installed_counters;

        std::shared_ptr<swss::DBConnector> flex_counter_db = nullptr;
        std::shared_ptr<swss::ProducerTable> flex_counter_group_table = nullptr;
        std::shared_ptr<swss::ProducerTable> flex_counter_table = nullptr;

        static const std::unordered_map<StatsMode, std::string> stats_mode_lookup;
        static const std::unordered_map<bool, std::string> status_lookup;
        static const std::unordered_map<CounterType, std::string> counter_id_field_lookup;
};

class FlexManagerDirectory
{
    public:
        FlexCounterManager* createFlexCounterManager(const std::string& group_name, const StatsMode stats_mode,
                                                     const uint polling_interval, const bool enabled, 
                                                     swss::FieldValueTuple fv_plugin = std::make_pair("",""));
    private:
        std::unordered_map<std::string, FlexCounterManager*>  m_managers;
};

#endif // ORCHAGENT_FLEX_COUNTER_MANAGER_H<|MERGE_RESOLUTION|>--- conflicted
+++ resolved
@@ -26,11 +26,8 @@
     PORT_DEBUG,
     SWITCH_DEBUG,
     MACSEC_SA_ATTR,
-<<<<<<< HEAD
     ACL_COUNTER,
-=======
     TUNNEL,
->>>>>>> e14a071c
 };
 
 // FlexCounterManager allows users to manage a group of flex counters.
