#ifndef SWSS_PORT_H
#define SWSS_PORT_H

extern "C" {
#include "sai.h"
}

#include <set>
#include <string>
#include <vector>
#include <map>

#define DEFAULT_PORT_VLAN_ID    1
/*
 * Default MTU is derived from SAI_PORT_ATTR_MTU (1514)
 * Orchagent adds extra 22 bytes for Ethernet header and FCS,
 * hence setting to 1492 (1514 - 22)
 */
#define DEFAULT_MTU             1492

namespace swss {

struct VlanMemberEntry
{
    sai_object_id_t            vlan_member_id;
    sai_vlan_tagging_mode_t    vlan_mode;
};

typedef std::map<sai_vlan_id_t, VlanMemberEntry> vlan_members_t;

struct VlanInfo
{
    sai_object_id_t     vlan_oid = 0;
    sai_vlan_id_t       vlan_id = 0;
};

class Port
{
public:
    enum Type {
        CPU,
        PHY,
        MGMT,
        LOOPBACK,
        VLAN,
        LAG,
        SUBPORT,
        UNKNOWN
    } ;

    Port() {};
    Port(std::string alias, Type type) :
            m_alias(alias), m_type(type) {};

    inline bool operator<(const Port &o) const
    {
        return m_alias < o.m_alias;
    }

    inline bool operator==(const Port &o) const
    {
        return m_alias == o.m_alias;
    }

    inline bool operator!=(const Port &o) const
    {
        return !(*this == o);
    }

    std::string         m_alias;
    Type                m_type;
    int                 m_index = 0;    // PHY_PORT: index
    uint32_t            m_mtu = DEFAULT_MTU;
    uint32_t            m_speed = 0;    // Mbps
    std::string         m_learn_mode = "hardware";
    bool                m_autoneg = false;
    bool                m_admin_state_up = false;
    sai_object_id_t     m_port_id = 0;
    sai_port_fec_mode_t m_fec_mode = SAI_PORT_FEC_MODE_NONE;
    VlanInfo            m_vlan_info;
    sai_object_id_t     m_bridge_port_id = 0;   // TODO: port could have multiple bridge port IDs
    sai_vlan_id_t       m_port_vlan_id = DEFAULT_PORT_VLAN_ID;  // Port VLAN ID
    sai_object_id_t     m_rif_id = 0;
    sai_object_id_t     m_vr_id = 0;
    sai_object_id_t     m_hif_id = 0;
    sai_object_id_t     m_lag_id = 0;
    sai_object_id_t     m_lag_member_id = 0;
    sai_object_id_t     m_ingress_acl_table_group_id = 0;
    sai_object_id_t     m_egress_acl_table_group_id = 0;
    vlan_members_t      m_vlan_members;
    sai_object_id_t     m_parent_port_id = 0;
    sai_port_oper_status_t m_oper_status = SAI_PORT_OPER_STATUS_UNKNOWN;
    std::set<std::string> m_members;
    std::set<std::string> m_child_ports;
    std::vector<sai_object_id_t> m_queue_ids;
    std::vector<sai_object_id_t> m_priority_group_ids;
    sai_port_priority_flow_control_mode_t m_pfc_asym = SAI_PORT_PRIORITY_FLOW_CONTROL_MODE_COMBINED;
    uint8_t m_pfc_bitmask = 0;
<<<<<<< HEAD
    uint32_t m_nat_zone_id = 0;
=======
    /*
     * Following two bit vectors are used to lock
     * the PG/queue from being changed in BufferOrch.
     * The use case scenario is when PfcWdZeroBufferHandler
     * sets zero buffer profile it should protect PG/queue
     * from being overwritten in BufferOrch.
     */
    std::vector<bool> m_queue_lock;
    std::vector<bool> m_priority_group_lock;

>>>>>>> 9f6efa08
};

}

#endif /* SWSS_PORT_H */<|MERGE_RESOLUTION|>--- conflicted
+++ resolved
@@ -96,9 +96,8 @@
     std::vector<sai_object_id_t> m_priority_group_ids;
     sai_port_priority_flow_control_mode_t m_pfc_asym = SAI_PORT_PRIORITY_FLOW_CONTROL_MODE_COMBINED;
     uint8_t m_pfc_bitmask = 0;
-<<<<<<< HEAD
     uint32_t m_nat_zone_id = 0;
-=======
+
     /*
      * Following two bit vectors are used to lock
      * the PG/queue from being changed in BufferOrch.
@@ -109,7 +108,6 @@
     std::vector<bool> m_queue_lock;
     std::vector<bool> m_priority_group_lock;
 
->>>>>>> 9f6efa08
 };
 
 }
