--- conflicted
+++ resolved
@@ -111,11 +111,7 @@
     uint32_t  m_nat_zone_id = 0;
     uint32_t  m_vnid = VNID_NONE;
     uint32_t  m_fdb_count = 0;
-<<<<<<< HEAD
     uint32_t m_up_member_count = 0;
-=======
-    uint32_t  m_up_member_count = 0;
->>>>>>> 4365bb85
 
     /*
      * Following two bit vectors are used to lock
