--- conflicted
+++ resolved
@@ -71,13 +71,9 @@
     int                 m_index = 0;    // PHY_PORT: index
     uint32_t            m_mtu = DEFAULT_MTU;
     uint32_t            m_speed = 0;    // Mbps
-<<<<<<< HEAD
-    bool                m_autoneg = 0;
     std::string         m_learn_mode = "hardware";
-=======
     bool                m_autoneg = false;
     bool                m_admin_state_up = false;
->>>>>>> cf9b02c8
     sai_object_id_t     m_port_id = 0;
     sai_port_fec_mode_t m_fec_mode = SAI_PORT_FEC_MODE_NONE;
     VlanInfo            m_vlan_info;
