--- conflicted
+++ resolved
@@ -102,10 +102,8 @@
     std::vector<sai_object_id_t> m_priority_group_ids;
     sai_port_priority_flow_control_mode_t m_pfc_asym = SAI_PORT_PRIORITY_FLOW_CONTROL_MODE_COMBINED;
     uint8_t m_pfc_bitmask = 0;
-<<<<<<< HEAD
     uint32_t            m_fdb_count = 0;
     uint32_t            m_up_member_count = 0;
-=======
     uint32_t m_nat_zone_id = 0;
 
     /*
@@ -120,7 +118,6 @@
 
     std::unordered_set<sai_object_id_t> m_ingress_acl_tables_uset;
     std::unordered_set<sai_object_id_t> m_egress_acl_tables_uset;
->>>>>>> 38290538
 };
 
 }
