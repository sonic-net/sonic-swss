/* Copyright(c) 2016-2019 Nephos.
 *
 * This program is free software; you can redistribute it and/or modify it
 * under the terms and conditions of the GNU General Public License,
 * version 2, as published by the Free Software Foundation.
 *
 * This program is distributed in the hope it will be useful, but WITHOUT
 * ANY WARRANTY; without even the implied warranty of MERCHANTABILITY or
 * FITNESS FOR A PARTICULAR PURPOSE.  See the GNU General Public License for
 * more details.
 *
 * You should have received a copy of the GNU General Public License along with
 * this program; if not, see <http://www.gnu.org/licenses/>.
 *
 * The full GNU General Public License is included in this distribution in
 * the file called "COPYING".
 *
 *  Maintainer: Jim Jiang from nephos
 */
#include <iostream>
#include <fstream>
#include <map>
#include "logger.h"
#include "netdispatcher.h"
#include "select.h"
#include "mclaglink.h"

using namespace std;
using namespace swss;

#define RAPID_TIMEOUT 50
#define SLOW_TIMEOUT 2147483647

int gBatchSize = 0;
bool gSwssRecord = false;
bool gLogRotate = false;
ofstream gRecordOfs;
string gRecordFile;

int main(int argc, char **argv)
{
<<<<<<< HEAD
    Logger::linkToDbNative("mclagsyncd");
    SWSS_LOG_ENTER();

    SWSS_LOG_NOTICE("--- Starting mclagsyncd ---");
=======
    swss::Logger::linkToDbNative("mclagsyncd");
    DBConnector appl_db("APPL_DB", 0);
    DBConnector asic_db("ASIC_DB", 0);
    DBConnector counters_db("COUNTERS_DB", 0);
    ProducerStateTable port_tbl(&appl_db, APP_PORT_TABLE_NAME);
    ProducerStateTable lag_tbl(&appl_db, APP_LAG_TABLE_NAME);
    ProducerStateTable tnl_tbl(&appl_db, APP_VXLAN_TUNNEL_TABLE_NAME);
    ProducerStateTable intf_tbl(&appl_db, APP_INTF_TABLE_NAME);
    ProducerStateTable fdb_tbl(&appl_db, APP_FDB_TABLE_NAME);
    ProducerStateTable acl_table_tbl(&appl_db, APP_ACL_TABLE_TABLE_NAME);
    ProducerStateTable acl_rule_tbl(&appl_db, APP_ACL_RULE_TABLE_NAME);
    RedisClient redisClient_to_asicDb(&asic_db);
    RedisClient redisClient_to_countersDb(&counters_db);
    map <string, string> isolate;
    RedisPipeline pipeline(&appl_db);
    set <mclag_fdb> old_fdb;
>>>>>>> 727a5181

    while (1)
    {
        try
        {
            Select s;
            int timeout = RAPID_TIMEOUT;

            MclagServerLink serverlink;
            serverlink.m_pSelect = &s;

            s.addSelectable(&serverlink);

            while (true)
            {
                Selectable *temps;

                int ret;
                ret = s.select(&temps, timeout);

                if (ret == Select::ERROR)
                {
                    SWSS_LOG_NOTICE("Error: %s!", strerror(errno));
                    continue;
                }

                if (ret == Select::TIMEOUT)
                {
                    vector<MclagLink *>::iterator link_it;
                    for (link_it = serverlink.m_linkList.begin(); link_it != serverlink.m_linkList.end();)
                    {
                        MclagLink *link = (*link_it);
                        link->notifyFdbChange();

                        if (link->m_connectionState == false)
                        {
                            vector<Selectable *> selectables;
                            link_it = serverlink.m_linkList.erase(link_it);
                            s.removeSelectable(link);
                            selectables = link->getFdbGatherSelectables();
                            for(auto it : selectables)
                            {
                                s.removeSelectable(it);
                            }

                            delete link;
                        }
                        else
                            link_it++;
                    }

                    timeout = SLOW_TIMEOUT;

                    continue;
                }

                if (typeid(*temps) == typeid(MclagServerLink) || typeid(*temps) == typeid(MclagLink))
                    continue;

                auto *c = (Executor *)temps;
                c->execute();
                timeout = RAPID_TIMEOUT;
            }
        }
        catch (const exception& e)
        {
            cout << "Exception \"" << e.what() << "\" had been thrown in deamon" << endl;
            return 0;
        }
    }

    return 1;
}
<|MERGE_RESOLUTION|>--- conflicted
+++ resolved
@@ -39,29 +39,11 @@
 
 int main(int argc, char **argv)
 {
-<<<<<<< HEAD
+
     Logger::linkToDbNative("mclagsyncd");
     SWSS_LOG_ENTER();
 
     SWSS_LOG_NOTICE("--- Starting mclagsyncd ---");
-=======
-    swss::Logger::linkToDbNative("mclagsyncd");
-    DBConnector appl_db("APPL_DB", 0);
-    DBConnector asic_db("ASIC_DB", 0);
-    DBConnector counters_db("COUNTERS_DB", 0);
-    ProducerStateTable port_tbl(&appl_db, APP_PORT_TABLE_NAME);
-    ProducerStateTable lag_tbl(&appl_db, APP_LAG_TABLE_NAME);
-    ProducerStateTable tnl_tbl(&appl_db, APP_VXLAN_TUNNEL_TABLE_NAME);
-    ProducerStateTable intf_tbl(&appl_db, APP_INTF_TABLE_NAME);
-    ProducerStateTable fdb_tbl(&appl_db, APP_FDB_TABLE_NAME);
-    ProducerStateTable acl_table_tbl(&appl_db, APP_ACL_TABLE_TABLE_NAME);
-    ProducerStateTable acl_rule_tbl(&appl_db, APP_ACL_RULE_TABLE_NAME);
-    RedisClient redisClient_to_asicDb(&asic_db);
-    RedisClient redisClient_to_countersDb(&counters_db);
-    map <string, string> isolate;
-    RedisPipeline pipeline(&appl_db);
-    set <mclag_fdb> old_fdb;
->>>>>>> 727a5181
 
     while (1)
     {
