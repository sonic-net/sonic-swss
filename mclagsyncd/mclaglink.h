--- conflicted
+++ resolved
@@ -203,7 +203,7 @@
     Table *p_state_vlan_mbr_table;
     Table *p_state_fdb_table;
     DBConnector *p_appl_db;
-<<<<<<< HEAD
+
     RedisClient *p_redisClient_to_asic;/*redis client access to ASIC_DB*/
     RedisClient *p_redisClient_to_counters;/*redis client access to COUNTERS_DB*/
     ProducerStateTable *p_iso_grp_tbl;
@@ -215,13 +215,7 @@
     std::map<mclagDomainEntry, mclagDomainData> m_mclag_domains;
 
     MclagLink(Select* select, int port = MCLAG_DEFAULT_PORT);
-=======
-    DBConnector *p_asic_db; /*redis client access to ASIC_DB*/
-    DBConnector *p_counters_db; /*redis client access to COUNTERS_DB*/
-    std::set <mclag_fdb> *p_old_fdb;
-
-    MclagLink(uint16_t port = MCLAG_DEFAULT_PORT);
->>>>>>> 7a92100c
+
     virtual ~MclagLink();
 
     /* Wait for connection (blocking) */
