/* Copyright(c) 2016-2019 Nephos.
 *
 * This program is free software; you can redistribute it and/or modify it
 * under the terms and conditions of the GNU General Public License,
 * version 2, as published by the Free Software Foundation.
 *
 * This program is distributed in the hope it will be useful, but WITHOUT
 * ANY WARRANTY; without even the implied warranty of MERCHANTABILITY or
 * FITNESS FOR A PARTICULAR PURPOSE.  See the GNU General Public License for
 * more details.
 *
 * You should have received a copy of the GNU General Public License along with
 * this program; if not, see <http://www.gnu.org/licenses/>.
 *
 * The full GNU General Public License is included in this distribution in
 * the file called "COPYING".
 *
 *  Maintainer: Jim Jiang from nephos
 */

#include <string.h>
#include <errno.h>
#include <system_error>
#include <stdlib.h>
#include <iostream>
#include "logger.h"
#include "tokenize.h"
#include "netmsg.h"
#include "netdispatcher.h"
#include "swss/notificationproducer.h"
#include "mclagsyncd/mclaglink.h"
#include "mclagsyncd/mclag.h"
#include <set>
#include <algorithm>
#include "macaddress.h"
#include <string>
#include <iosfwd>
#include <iostream>
#include <sstream>
#include "table.h"

using namespace swss;
using namespace std;

void MclagLink::addVlanMbr(std::string vlan, std::string mbr_port)
{
    m_vlan_mbrship.emplace(vlan_mbr(vlan,mbr_port));
}

//returns 1 if present, else returns zero
int MclagLink::findVlanMbr(std::string vlan, std::string mbr_port)
{
    if (m_vlan_mbrship.find(vlan_mbr(vlan,mbr_port))  != m_vlan_mbrship.end())
    {
        return 1;
    }
    return 0;
}


void MclagLink::delVlanMbr(std::string vlan, std::string mbr_port)
{
    m_vlan_mbrship.erase(vlan_mbr(vlan,mbr_port));
}


void MclagLink::getOidToPortNameMap(std::unordered_map<std::string, std:: string> & port_map)
{
    auto hash = p_counters_db->hgetall("COUNTERS_PORT_NAME_MAP");

    for (auto it = hash.begin(); it != hash.end(); ++it)
        port_map.insert(pair<string, string>(it->second, it->first));

    return;
}

void MclagLink::getBridgePortIdToAttrPortIdMap(std::map<std::string, std:: string> *oid_map)
{
    std::string bridge_port_id;
    size_t pos1 = 0;

    auto keys = p_asic_db->keys("ASIC_STATE:SAI_OBJECT_TYPE_BRIDGE_PORT:*");

    for (auto& key : keys)
    {
        pos1 = key.find("oid:", 0);
        bridge_port_id = key.substr(pos1);

        auto hash = p_asic_db->hgetall(key);
        auto attr_port_id = hash.find("SAI_BRIDGE_PORT_ATTR_PORT_ID");
        if (attr_port_id == hash.end())
        {
            attr_port_id = hash.find("SAI_BRIDGE_PORT_ATTR_TUNNEL_ID");
            if (attr_port_id == hash.end())
                continue;
        }

        oid_map->insert(pair<string, string>(bridge_port_id, attr_port_id->second));
    }

    return;
}

void MclagLink::getVidByBvid(std::string &bvid, std::string &vlanid)
{
    std::string pre = "ASIC_STATE:SAI_OBJECT_TYPE_VLAN:";
    std::string key = pre + bvid;

    auto hash = p_asic_db->hgetall(key.c_str());

    auto attr_vlan_id = hash.find("SAI_VLAN_ATTR_VLAN_ID");
    if (attr_vlan_id == hash.end())
        return;

    vlanid = attr_vlan_id->second;
    return;
}

void MclagLink::mclagsyncd_fetch_system_mac_from_configdb()
{
<<<<<<< HEAD
=======
    string bvid;
    string bri_port_id;
    string port_name;
    string mac;
    string type;
    string vlanid;
    int vid;
    size_t pos1 = 0;
    size_t pos2 = 0;
    std::unordered_map<std::string, std:: string> oid_to_portname_map;
    std::map<std::string, std:: string> brPortId_to_attrPortId_map;
    std::map<std::string, std::string>::iterator brPortId_to_attrPortId_it;
>>>>>>> f6c7422a

    vector<FieldValueTuple> fvs; 
    p_device_metadata_tbl->get("localhost",fvs);
    auto it = find_if(fvs.begin(), fvs.end(), [](const FieldValueTuple &fv) {
            return fv.first == "mac";
            });


    if (it == fvs.end())
    {
        SWSS_LOG_ERROR("mclagsyncd: Failed to get MAC address from configuration database");
        return;
    }

    m_system_mac = it->second;  
    SWSS_LOG_NOTICE("mclagysncd: system_mac:%s ",m_system_mac.c_str());
    return;
}

<<<<<<< HEAD
=======
        /*get type*/
        auto hash = p_asic_db->hgetall(key);
        auto type_it = hash.find("SAI_FDB_ENTRY_ATTR_TYPE");
        if (type_it == hash.end())
        {
            continue;
        }
>>>>>>> f6c7422a

void MclagLink::mclagsyncd_fetch_mclag_config_from_configdb()
{
    TableDump mclag_cfg_dump;
    SWSS_LOG_NOTICE("mclag cfg dump....");
    p_mclag_cfg_table->dump(mclag_cfg_dump);

<<<<<<< HEAD
    std::deque<KeyOpFieldsValuesTuple> entries;
    for (const auto&key: mclag_cfg_dump)
    {
        KeyOpFieldsValuesTuple cfgentry;
        SWSS_LOG_NOTICE("Key: %s", key.first.c_str());
        kfvKey(cfgentry) = key.first;
        kfvOp(cfgentry) = "SET";
        SWSS_LOG_NOTICE("Value:");
        for (const auto& val : key.second) {
            SWSS_LOG_NOTICE("%s: %s", val.first.c_str(), val.second.c_str());
            FieldValueTuple value;
            fvField(value) = val.first;
            fvValue(value) = val.second;
            kfvFieldsValues(cfgentry).push_back(value);
=======
        /*get port name*/
        getOidToPortNameMap(oid_to_portname_map);
        getBridgePortIdToAttrPortIdMap(&brPortId_to_attrPortId_map);
        auto brPortId_it = hash.find("SAI_FDB_ENTRY_ATTR_BRIDGE_PORT_ID");
        if (brPortId_it == hash.end())
        {
            continue;
        }
        bri_port_id = brPortId_it->second;
>>>>>>> f6c7422a

        }
        entries.push_back(cfgentry);
        processMclagDomainCfg(entries);
    }
}

<<<<<<< HEAD
void MclagLink::mclagsyncd_fetch_mclag_interface_config_from_configdb()
{
    TableDump mclag_intf_cfg_dump;
    SWSS_LOG_NOTICE("mclag cfg dump....");
    p_mclag_intf_cfg_table->dump(mclag_intf_cfg_dump);

    std::deque<KeyOpFieldsValuesTuple> entries;
    for (const auto&key: mclag_intf_cfg_dump)
    {
        KeyOpFieldsValuesTuple cfgentry;
        SWSS_LOG_NOTICE("Key: %s", key.first.c_str());
        kfvKey(cfgentry) = key.first;
        kfvOp(cfgentry) = "SET";
        SWSS_LOG_NOTICE("Value:");
        for (const auto& val : key.second) {
            SWSS_LOG_NOTICE("%s: %s", val.first.c_str(), val.second.c_str());
            FieldValueTuple value;
            fvField(value) = val.first;
            fvValue(value) = val.second;
            kfvFieldsValues(cfgentry).push_back(value);
=======
        auto oid_to_portName_it = oid_to_portname_map.find(brPortId_to_attrPortId_it->second);
        if (oid_to_portName_it == oid_to_portname_map.end())
        {
            continue;
>>>>>>> f6c7422a
        }
        entries.push_back(cfgentry);
        mclagsyncd_send_mclag_iface_cfg(entries);
    }
}

void MclagLink::mclagsyncd_fetch_fdb_entries_from_statedb()
{
    TableDump fdb_dump;
    SWSS_LOG_NOTICE("FDB state db dump....");
    p_state_fdb_table->dump(fdb_dump);

    std::deque<KeyOpFieldsValuesTuple> entries;
    for (const auto&key: fdb_dump)
    {
        KeyOpFieldsValuesTuple stateEntry;
        SWSS_LOG_DEBUG("Key: %s", key.first.c_str());
        kfvKey(stateEntry) = key.first;
        kfvOp(stateEntry) = "SET";
        SWSS_LOG_DEBUG("Value:");
        for (const auto& val : key.second) {
            SWSS_LOG_DEBUG("%s: %s", val.first.c_str(), val.second.c_str());
            FieldValueTuple value;
            fvField(value) = val.first;
            fvValue(value) = val.second;
            kfvFieldsValues(stateEntry).push_back(value);
        }
        entries.push_back(stateEntry);
    }
    mclagsyncd_send_fdb_entries(entries);
}

void MclagLink::mclagsyncd_fetch_vlan_mbr_table_from_statedb()
{
    TableDump vlan_mbr_table_dump;
    SWSS_LOG_NOTICE("%s", __FUNCTION__);
    p_state_vlan_mbr_table->dump(vlan_mbr_table_dump);

    std::deque<KeyOpFieldsValuesTuple> entries;
    for (const auto&key: vlan_mbr_table_dump)
    {
        KeyOpFieldsValuesTuple entry;
        SWSS_LOG_DEBUG("Key: %s", key.first.c_str());
        kfvKey(entry) = key.first;
        kfvOp(entry) = "SET";
        SWSS_LOG_DEBUG("Value:");
        for (const auto& val : key.second) {
            SWSS_LOG_DEBUG("%s: %s", val.first.c_str(), val.second.c_str());
            FieldValueTuple value;
            fvField(value) = val.first;
            fvValue(value) = val.second;
            kfvFieldsValues(entry).push_back(value);
        }
        entries.push_back(entry);
    }
    processVlanMemberTableUpdates(entries);
}

void MclagLink::setPortIsolate(char *msg)
{
    char *platform = getenv("platform");
    if ((NULL != platform) && (strstr(platform, BRCM_PLATFORM_SUBSTRING)))
    {
        mclag_sub_option_hdr_t *op_hdr = NULL;
        string isolate_src_port;
        string isolate_dst_port;
        char * cur = NULL;
        vector<FieldValueTuple> fvts;

        cur = msg;


    /*get isolate src port infor*/
    op_hdr = reinterpret_cast<mclag_sub_option_hdr_t *>(static_cast<void *>(cur));
    cur = cur + MCLAG_SUB_OPTION_HDR_LEN;
    isolate_src_port.insert(0, (const char*)cur, op_hdr->op_len);

        cur = cur + op_hdr->op_len;

        /*get isolate dst ports infor*/
        op_hdr = (mclag_sub_option_hdr_t *)cur;
        cur = cur + MCLAG_SUB_OPTION_HDR_LEN;


        if (op_hdr->op_len == 0)
        {
            /*Destination port can be empty when all remote MLAG interfaces
             * goes down down or ICCP session goes down. Do not delete the
             * isolation group when all remote interfaces are down. Just remove
             * all destination ports from the group
             */

            if (is_iccp_up)
            {
                fvts.emplace_back("DESCRIPTION", "Isolation group for MCLAG");
                fvts.emplace_back("TYPE", "bridge-port");
                fvts.emplace_back("PORTS", isolate_src_port);
                fvts.emplace_back("MEMBERS", isolate_dst_port);
                p_iso_grp_tbl->set("MCLAG_ISO_GRP", fvts);
                SWSS_LOG_NOTICE("Delete all isolation group destination ports");
            }
            else
            {
                p_iso_grp_tbl->del("MCLAG_ISO_GRP");
                SWSS_LOG_NOTICE("Isolation group deleted");
            }
        }
        else
        {
            string temp;

            isolate_dst_port.insert(0, (const char*)cur, op_hdr->op_len);
            istringstream dst_ss(isolate_dst_port);

            isolate_dst_port.clear();
            while (getline(dst_ss, temp, ','))
            {
                if (0 == temp.find("Ethernet"))
                {
                    continue;
                }
                if (isolate_dst_port.length())
                {
                    isolate_dst_port = isolate_dst_port + ',' + temp;
                }
                else
                {
                    isolate_dst_port = temp;
                }
            }

            fvts.emplace_back("DESCRIPTION", "Isolation group for MCLAG");
            fvts.emplace_back("TYPE", "bridge-port");
            fvts.emplace_back("PORTS", isolate_src_port);
            fvts.emplace_back("MEMBERS", isolate_dst_port);

            p_iso_grp_tbl->set("MCLAG_ISO_GRP", fvts);
            SWSS_LOG_NOTICE("Isolation group created with ports %s and members %s",
                            isolate_src_port.c_str(),
                            isolate_dst_port.c_str());
        }
    }
    else
    {
        mclag_sub_option_hdr_t *op_hdr = NULL;
        string isolate_src_port;
        string isolate_dst_port;
        char * cur = NULL;
        string acl_name = "mclag";
        string acl_rule_name = "mclag:mclag";
        vector<FieldValueTuple> acl_attrs;
        vector<FieldValueTuple> acl_rule_attrs;
        std::string acl_key = std::string("") + APP_ACL_TABLE_TABLE_NAME + ":" + acl_name;
        std::string acl_rule_key = std::string("") + APP_ACL_RULE_TABLE_NAME + ":" + acl_rule_name;
        static int acl_table_is_added = 0;

        cur = msg;

        /*get isolate src port infor*/
        op_hdr = (mclag_sub_option_hdr_t *)cur;
        cur = cur + MCLAG_SUB_OPTION_HDR_LEN;
        isolate_src_port.insert(0, (const char*)cur, op_hdr->op_len);

        cur = cur + op_hdr->op_len;

        /*get isolate dst ports infor*/
        op_hdr = (mclag_sub_option_hdr_t *)cur;
        cur = cur + MCLAG_SUB_OPTION_HDR_LEN;
        isolate_dst_port.insert(0, (const char*)cur, op_hdr->op_len);

        if (op_hdr->op_len == 0)
        {
            /* If dst port is NULL, delete the acl table 'mclag' */
            p_acl_table_tbl->del(acl_name);
            acl_table_is_added = 0;
            SWSS_LOG_NOTICE("set port isolate, src port: %s, dst port is NULL",
                            isolate_src_port.c_str());
            return;
        }

        SWSS_LOG_NOTICE("set port isolate, src port: %s, dst port: %s",
                        isolate_src_port.c_str(), isolate_dst_port.c_str());

        if (acl_table_is_added == 0)
        {
            /*First create ACL table*/
            FieldValueTuple desc_attr("policy_desc", "Mclag egress port isolate acl");
            acl_attrs.push_back(desc_attr);

            FieldValueTuple type_attr("type", "L3");
            acl_attrs.push_back(type_attr);

            FieldValueTuple port_attr("ports", isolate_src_port);
            acl_attrs.push_back(port_attr);

            p_acl_table_tbl->set(acl_name, acl_attrs);

            acl_table_is_added = 1;
            /*End create ACL table*/
        }

        /*Then create ACL rule table*/
        FieldValueTuple ip_type_attr("IP_TYPE", "ANY");
        acl_rule_attrs.push_back(ip_type_attr);

        string temp;
        isolate_dst_port.insert(0, (const char*)cur, op_hdr->op_len);
        istringstream dst_ss(isolate_dst_port);

        isolate_dst_port.clear();
        while (getline(dst_ss, temp, ','))
        {
            if (0 == temp.find("PortChannel"))
            {
                continue;
            }

            if (isolate_dst_port.length())
            {
                isolate_dst_port = isolate_dst_port + ',' + temp;
            }
            else
            {
                isolate_dst_port = temp;
            }
        }

        FieldValueTuple out_port_attr("OUT_PORTS", isolate_dst_port);
        acl_rule_attrs.push_back(out_port_attr);

        FieldValueTuple packet_attr("PACKET_ACTION", "DROP");
        acl_rule_attrs.push_back(packet_attr);

        p_acl_rule_tbl->set(acl_rule_name, acl_rule_attrs);
        /*End create ACL rule table*/
    }

    return;
}

void MclagLink::setPortMacLearnMode(char *msg)
{
    string learn_port;
    string learn_mode;
    mclag_sub_option_hdr_t *op_hdr = NULL;
    char * cur = NULL;

    cur = msg;

    /*get port learning mode info*/
    op_hdr = reinterpret_cast<mclag_sub_option_hdr_t *>(static_cast<void *>(cur));
    if (op_hdr->op_type == MCLAG_SUB_OPTION_TYPE_MAC_LEARN_ENABLE)
    {
        learn_mode = "hardware";
    }
    else if (op_hdr->op_type == MCLAG_SUB_OPTION_TYPE_MAC_LEARN_DISABLE)
    {
        learn_mode = "disable";
    }

    cur = cur + MCLAG_SUB_OPTION_HDR_LEN;

    learn_port.insert(0, (const char*)cur, op_hdr->op_len);

    vector<FieldValueTuple> attrs;
    FieldValueTuple learn_attr("learn_mode", learn_mode);
    attrs.push_back(learn_attr);
    if (strncmp(learn_port.c_str(), PORTCHANNEL_PREFIX, strlen(PORTCHANNEL_PREFIX)) == 0)
        p_lag_tbl->set(learn_port, attrs);
    /*vxlan tunnel dont supported currently, for src_ip is the mandatory attribute*/
    /*else if(strncmp(learn_port.c_str(),VXLAN_TUNNEL_PREFIX,5)==0)
        p_tnl_tbl->set(learn_port, attrs); */
    else
        p_port_tbl->set(learn_port, attrs);

    SWSS_LOG_NOTICE("set port mac learn mode, port: %s, learn-mode: %s",
                    learn_port.c_str(), learn_mode.c_str());

    return;
}

void MclagLink::setFdbFlush()
{
    swss::NotificationProducer flushFdb(p_appl_db, "FLUSHFDBREQUEST");

    vector<FieldValueTuple> values;

    SWSS_LOG_NOTICE("send fdb flush notification");

    flushFdb.send("ALL", "ALL", values);

    return;
}

void MclagLink::setFdbFlushByPort(char *msg)
{
    string port;
    char *cur = NULL;
    mclag_sub_option_hdr_t *op_hdr = NULL;
    swss::NotificationProducer flushFdb(p_appl_db, "FLUSHFDBREQUEST");
    vector<FieldValueTuple> values;

    cur = msg;
    /*get port infor*/
    op_hdr = reinterpret_cast<mclag_sub_option_hdr_t *>(static_cast<void *>(cur));
    cur = cur + MCLAG_SUB_OPTION_HDR_LEN;
    port.insert(0, (const char*)cur, op_hdr->op_len);

    SWSS_LOG_NOTICE("send fdb flush by port %s notification", port.c_str());

    flushFdb.send("ALL", port, values);

    return;
}

void MclagLink::setIntfMac(char *msg)
{
    mclag_sub_option_hdr_t *op_hdr = NULL;
    string intf_key;
    string mac_value;
    char *cur = NULL;

    cur = msg;

    /*get intf key name*/
    op_hdr = reinterpret_cast<mclag_sub_option_hdr_t *>(static_cast<void *>(cur));
    cur = cur + MCLAG_SUB_OPTION_HDR_LEN;
    intf_key.insert(0, (const char*)cur, op_hdr->op_len);

    cur = cur + op_hdr->op_len;

    /*get mac*/
    op_hdr = reinterpret_cast<mclag_sub_option_hdr_t *>(static_cast<void *>(cur));
    cur = cur + MCLAG_SUB_OPTION_HDR_LEN;
    mac_value.insert(0, (const char*)cur, op_hdr->op_len);

    SWSS_LOG_NOTICE("set mac to chip, intf key name: %s, mac: %s", intf_key.c_str(), mac_value.c_str());
    vector<FieldValueTuple> attrs;
    FieldValueTuple mac_attr("mac_addr", mac_value);
    attrs.push_back(mac_attr);
    p_intf_tbl->set(intf_key, attrs);

    return;
}

void MclagLink::setFdbEntry(char *msg, int msg_len)
{
    struct mclag_fdb_info * fdb_info = NULL;
    struct mclag_fdb fdb;
    string fdb_key;
    char key[64] = { 0 };
    char *cur = NULL;
    short count = 0;
    int index = 0;

    cur = msg;           
    count = (short)(msg_len/sizeof(struct mclag_fdb_info));

    for (index =0; index < count; index ++)
    {
        memset(key, 0, 64);

        fdb_info = reinterpret_cast<struct mclag_fdb_info *>(static_cast<void *>(cur + index * sizeof(struct mclag_fdb_info)));

        fdb.mac  = MacAddress::to_string(fdb_info->mac);
        fdb.port_name = fdb_info->port_name;
        fdb.vid = fdb_info->vid;
        if (fdb_info->type == MCLAG_FDB_TYPE_STATIC)
            fdb.type = "static";
        else if (fdb_info->type == MCLAG_FDB_TYPE_DYNAMIC)
            fdb.type = "dynamic";
        else if (fdb_info->type == MCLAG_FDB_TYPE_DYNAMIC_LOCAL)
            fdb.type = "dynamic_local";

        snprintf(key, 64, "%s%d:%s", "Vlan", fdb_info->vid, fdb.mac.c_str());
        fdb_key = key;

        SWSS_LOG_DEBUG("Received MAC key: %s, op_type: %d, mac type: %s , port: %s",
                fdb_key.c_str(), fdb_info->op_type, fdb.type.c_str(), fdb.port_name.c_str());

        if (fdb_info->op_type == MCLAG_FDB_OPER_ADD)
        {
            vector<FieldValueTuple> attrs;

            /*set port attr*/
            FieldValueTuple port_attr("port", fdb.port_name);
            attrs.push_back(port_attr);

            /*set type attr*/
            FieldValueTuple type_attr("type", fdb.type);
            attrs.push_back(type_attr);
            p_fdb_tbl->set(fdb_key, attrs);
            SWSS_LOG_NOTICE("add fdb entry into ASIC_DB:key =%s, type =%s", fdb_key.c_str(),  fdb.type.c_str());
        }
        else if (fdb_info->op_type == MCLAG_FDB_OPER_DEL)
        {
            p_fdb_tbl->del(fdb_key);
            SWSS_LOG_NOTICE("del fdb entry from ASIC_DB:key =%s", fdb_key.c_str());
        }
    }

    return;
}

void MclagLink::mclagsyncd_send_fdb_entries(std::deque<KeyOpFieldsValuesTuple> &entries)
{
    size_t infor_len = sizeof(mclag_msg_hdr_t);
    struct mclag_fdb_info info;
    mclag_msg_hdr_t * msg_head = NULL;
    int count = 0;
    ssize_t write = 0;

    char *infor_start = m_messageBuffer_send;

    /* Nothing popped */
    if (entries.empty())
    {
        return;
    }

    for (auto entry: entries)
    {
        memset(&info, 0, sizeof(struct mclag_fdb_info));
        count++;
        std::string key = kfvKey(entry);
        std::string op = kfvOp(entry);

        std::size_t delimiter = key.find_first_of(":");
        auto vlan_name = key.substr(0, delimiter);
        const auto mac_address_str = key.substr(delimiter+1);
        uint8_t mac_address[ETHER_ADDR_LEN];

        MacAddress::parseMacString(mac_address_str, mac_address);

        info.vid = (unsigned int) stoi(vlan_name.substr(4));
        memcpy(info.mac, mac_address , ETHER_ADDR_LEN);

        if (op == "SET")
            info.op_type = MCLAG_FDB_OPER_ADD;
        else
            info.op_type = MCLAG_FDB_OPER_DEL;

        for (auto i : kfvFieldsValues(entry))
        {
            if (fvField(i) == "port")
            {
                memcpy(info.port_name, fvValue(i).c_str(), fvValue(i).length());
            }
            if (fvField(i) == "type")
            {
                if (fvValue(i) == "dynamic")
                    info.type = MCLAG_FDB_TYPE_DYNAMIC;
                else if (fvValue(i) == "static")
                    info.type = MCLAG_FDB_TYPE_STATIC;
                else
                    SWSS_LOG_ERROR("MCLAGSYNCD STATE FDB updates key=%s, invalid MAC type %s\n", key.c_str(), fvValue(i).c_str());
            }
        }
        SWSS_LOG_NOTICE("MCLAGSYNCD STATE FDB updates key=%s, operation=%s, type: %d, port: %s \n",
                key.c_str(), op.c_str(), info.type, info.port_name);

        if (MCLAG_MAX_SEND_MSG_LEN - infor_len < sizeof(struct mclag_fdb_info))
        {
            msg_head = reinterpret_cast<mclag_msg_hdr_t *>(static_cast<void *>(infor_start));
            msg_head->version = 1;
            msg_head->msg_len = (unsigned short)infor_len;
            msg_head ->msg_type = MCLAG_SYNCD_MSG_TYPE_FDB_OPERATION;

            SWSS_LOG_DEBUG("mclagsycnd buffer full send msg to iccpd, msg_len =%d, msg_type =%d count : %d",
                msg_head->msg_len, msg_head->msg_type, count);
            write = ::write(m_connection_socket, infor_start, msg_head->msg_len);

            if (write <= 0)
            {
                SWSS_LOG_ERROR("mclagsycnd update FDB to ICCPD Buffer full, write to m_connection_socket failed");
            }

            infor_len = sizeof(mclag_msg_hdr_t);
            count = 0;
        }
        memcpy((char*)(infor_start + infor_len), (char*)&info, sizeof(struct mclag_fdb_info));
        infor_len = infor_len +  sizeof(struct mclag_fdb_info);
    }


    if (infor_len <= sizeof(mclag_msg_hdr_t)) /*no fdb entry need notifying iccpd*/
        return;

    msg_head = reinterpret_cast<mclag_msg_hdr_t *>(static_cast<void *>(infor_start));

    msg_head->version = 1;
    msg_head->msg_len = (unsigned short)infor_len;
    msg_head ->msg_type = MCLAG_SYNCD_MSG_TYPE_FDB_OPERATION;

    SWSS_LOG_DEBUG("mclagsycnd send msg to iccpd, msg_len =%d, msg_type =%d count : %d",
                                    msg_head->msg_len, msg_head->msg_type, count);
    write = ::write(m_connection_socket, infor_start, msg_head->msg_len);

    if (write <= 0)
    {
        SWSS_LOG_ERROR("mclagsycnd update FDB to ICCPD, write to m_connection_socket failed");
    }

    return;
}


void MclagLink::processMclagDomainCfg(std::deque<KeyOpFieldsValuesTuple> &entries)
{
    char *infor_start = getSendMsgBuffer();
    size_t infor_len = sizeof(mclag_msg_hdr_t);
    uint8_t system_mac[ETHER_ADDR_LEN];
    int add_cfg_dependent_selectables = 0;

    int count = 0;
    ssize_t write = 0;

    struct mclag_domain_cfg_info cfg_info;
    mclag_msg_hdr_t *cfg_msg_hdr = NULL;

    /* Nothing popped */
    if (entries.empty())
    {
        return;
    }

    MacAddress::parseMacString(m_system_mac, system_mac);

    for (auto entry: entries)
    {

        std::string domain_id_str = kfvKey(entry);
        std::string op = kfvOp(entry);
        int entryExists = 0;
        int attrBmap = MCLAG_CFG_ATTR_NONE;
        int attrDelBmap = MCLAG_CFG_ATTR_NONE;
        enum MCLAG_DOMAIN_CFG_OP_TYPE cfgOpType = MCLAG_CFG_OPER_NONE;

        memset(&cfg_info, 0, sizeof(mclag_domain_cfg_info));
        cfg_info.domain_id  = stoi(domain_id_str);
        memcpy(cfg_info.system_mac, system_mac, ETHER_ADDR_LEN);


        SWSS_LOG_INFO("Key(mclag domain_id):%s;  op:%s ", domain_id_str.c_str(), op.c_str()); 

        const struct mclagDomainEntry domain(stoi(domain_id_str));
        auto it = m_mclag_domains.find(domain);
        if (it != m_mclag_domains.end())
        {
            entryExists = 1;
        }

        if (op == "SET")
        {
            struct mclagDomainData  domainData;

            for (auto i : kfvFieldsValues(entry))
            {
                SWSS_LOG_DEBUG(" MCLAGSYNCD CFG Table Updates : "   "Field %s, Value: %s size:%ld EntryExits:%d \n", 
                        fvField(i).c_str(), fvValue(i).c_str(), fvValue(i).size(), entryExists);

                if (fvField(i) == "source_ip")
                {
                    domainData.source_ip = fvValue(i); 

                    if(!entryExists)
                    {
                        attrBmap = (attrBmap | MCLAG_CFG_ATTR_SRC_ADDR);
                        memcpy(cfg_info.local_ip, domainData.source_ip.c_str(), INET_ADDRSTRLEN);
                    }
                }
                if (fvField(i) == "peer_ip")
                {
                    domainData.peer_ip = fvValue(i); 
                    if(!entryExists)
                    {
                        attrBmap = (attrBmap | MCLAG_CFG_ATTR_PEER_ADDR);
                        memcpy(cfg_info.peer_ip, domainData.peer_ip.c_str(), INET_ADDRSTRLEN);
                    }
                }
                if (fvField(i) == "peer_link")
                {
                    domainData.peer_link = fvValue(i); 
                    if(!entryExists)
                    {
                        attrBmap = (attrBmap | MCLAG_CFG_ATTR_PEER_LINK);
                        memcpy(cfg_info.peer_ifname, domainData.peer_link.c_str(), MAX_L_PORT_NAME);
                    }
                }
                if (fvField(i) == "keepalive_interval")
                {
                    if (fvValue(i).empty())
                    {
                        domainData.keepalive_interval = -1;
                    }
                    else
                    {
                        domainData.keepalive_interval = stoi(fvValue(i).c_str()); 
                    }
                    if(!entryExists)
                    {
                        attrBmap = (attrBmap | MCLAG_CFG_ATTR_KEEPALIVE_INTERVAL);
                        cfg_info.keepalive_time = domainData.keepalive_interval;
                    }
                }
                if (fvField(i) == "session_timeout")
                {
                    if (fvValue(i).empty())
                    {
                        domainData.session_timeout = -1;
                    }
                    else
                    {
                        domainData.session_timeout = stoi(fvValue(i).c_str()); 
                    }
                    if(!entryExists)
                    {
                        attrBmap = (attrBmap | MCLAG_CFG_ATTR_SESSION_TIMEOUT);
                        cfg_info.session_timeout = domainData.session_timeout;
                    }
                }
            }


            //If entry present send only the diff
            if (entryExists)
            {
                if( (it->second.source_ip.compare(domainData.source_ip)) != 0)
                {
                    attrBmap = (attrBmap | MCLAG_CFG_ATTR_SRC_ADDR);
                    memcpy(cfg_info.local_ip, domainData.source_ip.c_str(), INET_ADDRSTRLEN);
                    if (domainData.source_ip.empty())
                    {
                        attrDelBmap = attrDelBmap | MCLAG_CFG_ATTR_SRC_ADDR;
                    }
                }
                if( (it->second.peer_ip.compare(domainData.peer_ip)) != 0)
                {
                    attrBmap |= MCLAG_CFG_ATTR_PEER_ADDR;
                    memcpy(cfg_info.peer_ip, domainData.peer_ip.c_str(), INET_ADDRSTRLEN);

                    if (domainData.peer_ip.empty())
                    {
                        attrDelBmap = attrDelBmap | MCLAG_CFG_ATTR_PEER_ADDR;
                    }
                }
                if( (it->second.peer_link.compare(domainData.peer_link)) != 0)
                {
                    attrBmap |= MCLAG_CFG_ATTR_PEER_LINK;
                    memcpy(cfg_info.peer_ifname, domainData.peer_link.c_str(), MAX_L_PORT_NAME);
                    if (domainData.peer_link.empty())
                    {
                        attrDelBmap = attrDelBmap | MCLAG_CFG_ATTR_PEER_LINK;
                    }
                }

                if(it->second.keepalive_interval != domainData.keepalive_interval)
                {
                    attrBmap |= MCLAG_CFG_ATTR_KEEPALIVE_INTERVAL;
                    cfg_info.keepalive_time = domainData.keepalive_interval;
                    if (domainData.keepalive_interval == -1)
                    {
                        attrDelBmap = attrDelBmap | MCLAG_CFG_ATTR_KEEPALIVE_INTERVAL;
                    }
                }

                if(it->second.session_timeout != domainData.session_timeout)
                {
                    attrBmap |= MCLAG_CFG_ATTR_SESSION_TIMEOUT;
                    cfg_info.session_timeout = domainData.session_timeout;
                    if (domainData.session_timeout == -1)
                    {
                        attrDelBmap = attrDelBmap | MCLAG_CFG_ATTR_SESSION_TIMEOUT;
                    }
                }
            }

            //nothing changed no need to update
            if (!attrBmap && !attrDelBmap)
            {
                //no need to update
                SWSS_LOG_NOTICE("mclagsycnd: domain cfg processing ; no change - duplicate update");
                return;
            }

            SWSS_LOG_NOTICE("mclagsycnd: domain cfg processing; mandatory args present; Domain [%d] send to iccpd", domain.domain_id);

            //Add/update domain map
            m_mclag_domains[domain] = domainData;

        //send config msg to iccpd
        SWSS_LOG_DEBUG(" MCLAGSYNCD CFG Table Updates : domain_id:%d op_type:%d attrBmap:0x%x attrDelBmap:0x%x cfg_info.local_ip %s, peer_ip: %s peer_link:%s system_mac:%s session_timeout:%d keepalive_time:%d ",
                domain.domain_id, cfgOpType, attrBmap, attrDelBmap, cfg_info.local_ip, cfg_info.peer_ip, cfg_info.peer_ifname, m_system_mac.c_str(), cfg_info.session_timeout, cfg_info.keepalive_time);

            //Entry not found previously and got created now - do add operation
            if (!entryExists)
            {
                cfgOpType = MCLAG_CFG_OPER_ADD;

                add_cfg_dependent_selectables = 1;
            }
            else //entry found
            {
                //entry found and one attribute is deleted
                if ( attrDelBmap && (attrBmap == attrDelBmap) )
                {
                    cfgOpType = MCLAG_CFG_OPER_ATTR_DEL;
                }
                else //entry found and attribute are getting updated
                {
                    cfgOpType = MCLAG_CFG_OPER_UPDATE;
                }

            }
        }
        else
        {
            //Entry not found - error deletion
            if (!entryExists)
            {
                SWSS_LOG_WARN("mclagsycnd to ICCPD, cfg processing ; Domain [%d] deletion - domain not found", domain.domain_id);
                return;
            }
            else
            {
                cfgOpType = MCLAG_CFG_OPER_DEL;
                SWSS_LOG_NOTICE(" Del dependent selectables from select ");
                delDomainCfgDependentSelectables();
                add_cfg_dependent_selectables = 0;
                m_mclag_domains.erase(domain);
                SWSS_LOG_NOTICE("mclagsycnd to ICCPD, cfg processing ; Domain [%d] deletion", domain.domain_id);
            }
        }

        if (cfgOpType == MCLAG_CFG_OPER_NONE)
        {
            SWSS_LOG_NOTICE("mclagsycnd to ICCPD, cfg processing ; Domain [%d] op type not set", domain.domain_id);
            return;
        }


        if (MCLAG_MAX_SEND_MSG_LEN - infor_len < (sizeof(struct mclag_domain_cfg_info)) )
        {
            cfg_msg_hdr = (mclag_msg_hdr_t *)infor_start;
            cfg_msg_hdr->version = 1;
            cfg_msg_hdr->msg_len = (unsigned short)infor_len;
            cfg_msg_hdr->msg_type = MCLAG_SYNCD_MSG_TYPE_CFG_MCLAG_DOMAIN;

            SWSS_LOG_DEBUG("mclagsycnd send msg to iccpd, msg_len =%d, msg_type =%d version=%d count : %d", cfg_msg_hdr->msg_len, cfg_msg_hdr->msg_type, cfg_msg_hdr->version, count);
            write = ::write(getConnSocket(), infor_start, cfg_msg_hdr->msg_len);

            if (write <= 0)
            {
                SWSS_LOG_ERROR("mclagsycnd to ICCPD, domain cfg send, buffer full; write to m_connection_socket failed");
            }

            infor_len = sizeof(mclag_msg_hdr_t);
        }

        cfg_info.op_type = cfgOpType;
        cfg_info.attr_bmap = attrBmap;
        memcpy((char*)(infor_start + infor_len), (char*)&cfg_info, sizeof(struct mclag_domain_cfg_info));
        infor_len = infor_len +  sizeof(struct mclag_domain_cfg_info);
        SWSS_LOG_DEBUG(" MCLAGSYNCD CFG Table Updates: domain_id:%d infor_len:%d infor_start:%p ", cfg_info.domain_id, (int)infor_len, infor_start);  

    }

    /*no config info notification reqd */
    if (infor_len <= sizeof(mclag_msg_hdr_t))
        return;

    cfg_msg_hdr = (mclag_msg_hdr_t *)infor_start;
    cfg_msg_hdr->version = 1;
    cfg_msg_hdr->msg_len = (unsigned short)infor_len;
    cfg_msg_hdr->msg_type = MCLAG_SYNCD_MSG_TYPE_CFG_MCLAG_DOMAIN;

    SWSS_LOG_DEBUG("mclagsycnd send msg to iccpd, msg_len =%d, msg_type =%d    count : %d ver = %d ", cfg_msg_hdr->msg_len, cfg_msg_hdr->msg_type, count, cfg_msg_hdr->version);
    write = ::write(getConnSocket(), infor_start, cfg_msg_hdr->msg_len);


    if (write <= 0)
    {
        SWSS_LOG_ERROR("mclagsycnd to ICCPD, domain cfg send; write to m_connection_socket failed");
    }

    if (add_cfg_dependent_selectables)
    {
        SWSS_LOG_NOTICE(" Add dependent selectables to select ");
        addDomainCfgDependentSelectables();
    }
}

void MclagLink::addDomainCfgDependentSelectables()
{
    //add mclag interface table to selectable
    m_select->addSelectable(p_mclag_intf_cfg_tbl);
    SWSS_LOG_NOTICE("MCLagSYNCD Adding mclag_intf_cfg_tbl to selectable");

    mclagsyncd_fetch_fdb_entries_from_statedb();
    SWSS_LOG_NOTICE(" MCLAGSYNCD fetched FDB entries from state db");

    mclagsyncd_fetch_vlan_mbr_table_from_statedb();
    SWSS_LOG_NOTICE(" MCLAGSYNCD fetched vlan member entries from state db"); 
}

void MclagLink::delDomainCfgDependentSelectables()
{
    m_select->removeSelectable(p_mclag_intf_cfg_tbl);
    SWSS_LOG_NOTICE("MCLagSYNCD remove mclag_intf_cfg_tbl to selectable");
}


void MclagLink::mclagsyncd_send_mclag_iface_cfg(std::deque<KeyOpFieldsValuesTuple> &entries)
{
    struct mclag_iface_cfg_info cfg_info;
    mclag_msg_hdr_t *cfg_msg_hdr = NULL;
    size_t infor_len = sizeof(mclag_msg_hdr_t);
    int count = 0;
    vector<string> po_names;

    ssize_t write = 0;
    char *infor_start = getSendMsgBuffer();

    /* Nothing popped */
    if (entries.empty())
    {
        return;
    }

    for (auto entry: entries)
    {
        std::string key = kfvKey(entry);
        std::string op = kfvOp(entry);

        std::size_t delimiter_pos = key.find_first_of("|");
        auto domain_id_str = key.substr(0, delimiter_pos);
        std::string mclag_ifaces;

        memset(&cfg_info, 0, sizeof(mclag_iface_cfg_info));

        count++;
        SWSS_LOG_DEBUG("mclag iface cfg ; Key %s passed", key.c_str()); 

        cfg_info.domain_id = stoi(domain_id_str);

        mclag_ifaces = key.substr(delimiter_pos+1);
        if (mclag_ifaces.empty())
        {
            SWSS_LOG_ERROR("Invalid Key %s Format. No mclag iface specified", key.c_str()); 
            continue;
        }

        if(op == "SET")
        {
            cfg_info.op_type = MCLAG_CFG_OPER_ADD;
        }
        else
        {
            cfg_info.op_type = MCLAG_CFG_OPER_DEL;

            /* Delete local interface port isolation setting from STATE_DB */
            deleteLocalIfPortIsolate(mclag_ifaces);
        }

        memcpy(cfg_info.mclag_iface, mclag_ifaces.c_str(), mclag_ifaces.size());
        po_names.push_back(mclag_ifaces);

        SWSS_LOG_DEBUG("domain_id:%d optype:%d mclag_ifaces:%s", cfg_info.domain_id, cfg_info.op_type, cfg_info.mclag_iface); 

        if (MCLAG_MAX_SEND_MSG_LEN - infor_len < (sizeof(struct mclag_iface_cfg_info)) )
        {
            cfg_msg_hdr = (mclag_msg_hdr_t *)infor_start;
            cfg_msg_hdr->version = 1;
            cfg_msg_hdr->msg_len = (unsigned short)infor_len;
            cfg_msg_hdr->msg_type = MCLAG_SYNCD_MSG_TYPE_CFG_MCLAG_IFACE;

            SWSS_LOG_DEBUG("mclagsycnd send msg to iccpd, msg_len =%d, msg_type =%d count : %d",
                    cfg_msg_hdr->msg_len, cfg_msg_hdr->msg_type, count);
            write = ::write(getConnSocket(), infor_start, cfg_msg_hdr->msg_len);

            if (write <= 0)
            {
                SWSS_LOG_ERROR("mclagsycnd to ICCPD, mclag iface cfg send, buffer full; write to m_connection_socket failed");
            }

            infor_len = sizeof(mclag_msg_hdr_t);
        }
        memcpy((char*)(infor_start + infor_len), (char*)&cfg_info, sizeof(struct mclag_iface_cfg_info)); 
        infor_len +=  sizeof(struct mclag_iface_cfg_info) ;
    }

    /*no config info notification reqd */
    if (infor_len <= sizeof(mclag_msg_hdr_t))
        return; 

    cfg_msg_hdr = (mclag_msg_hdr_t *)infor_start;
    cfg_msg_hdr->version = 1;
    cfg_msg_hdr->msg_len = (unsigned short)infor_len;
    cfg_msg_hdr->msg_type = MCLAG_SYNCD_MSG_TYPE_CFG_MCLAG_IFACE;

    SWSS_LOG_DEBUG("mclagsycnd send msg to iccpd, msg_len =%d, msg_type =%d count : %d ver:%d ", cfg_msg_hdr->msg_len, cfg_msg_hdr->msg_type, cfg_msg_hdr->version, count);
    write = ::write(getConnSocket(), infor_start, cfg_msg_hdr->msg_len);


    if (write <= 0)
    {
        SWSS_LOG_ERROR("mclagsycnd to ICCPD, mclag iface cfg send; write to m_connection_socket failed");
    }
    return;
}

void MclagLink::mclagsyncd_send_mclag_unique_ip_cfg(std::deque<KeyOpFieldsValuesTuple> &entries)
{
    struct mclag_unique_ip_cfg_info cfg_info;
    mclag_msg_hdr_t *cfg_msg_hdr = NULL;
    size_t infor_len = sizeof(mclag_msg_hdr_t);
    int count = 0;

    ssize_t write = 0;
    char *infor_start = getSendMsgBuffer();

    /* Nothing popped */
    if (entries.empty())
    {
        return;
    }

    for (auto entry: entries)
    {
        std::string key = kfvKey(entry);
        std::string op = kfvOp(entry);

        std::size_t delimiter_pos = key.find_first_of("|");
        auto domain_id_str = key.substr(0, delimiter_pos);
        std::string unique_ip_ifnames;

        memset(&cfg_info, 0, sizeof(mclag_unique_ip_cfg_info));

        count++;
        SWSS_LOG_NOTICE("mclag unique ip interface Key %s passed", key.c_str());

        unique_ip_ifnames = key.substr(delimiter_pos+1);
        if (unique_ip_ifnames.empty())
        {
            SWSS_LOG_ERROR("Invalid Key %s Format. No unique ip ifname specified", key.c_str());
            continue;
        }

        if(op == "SET")
        {
            cfg_info.op_type = MCLAG_CFG_OPER_ADD;
        }
        else
        {
            cfg_info.op_type = MCLAG_CFG_OPER_DEL;
        }

        memcpy(cfg_info.mclag_unique_ip_ifname, unique_ip_ifnames.c_str(), unique_ip_ifnames.size());

        SWSS_LOG_NOTICE("optype:%d mclag_unique_ip_ifname:%s", cfg_info.op_type, cfg_info.mclag_unique_ip_ifname);

        if (MCLAG_MAX_SEND_MSG_LEN - infor_len < (sizeof(struct mclag_unique_ip_cfg_info)) )
        {
            cfg_msg_hdr = (mclag_msg_hdr_t *)infor_start;
            cfg_msg_hdr->version = 1;
            cfg_msg_hdr->msg_len = (unsigned short)infor_len;
            cfg_msg_hdr->msg_type = MCLAG_SYNCD_MSG_TYPE_CFG_MCLAG_UNIQUE_IP;

            SWSS_LOG_NOTICE("mclagsycnd send msg to iccpd, msg_len =%d, msg_type =%d count : %d",
                    cfg_msg_hdr->msg_len, cfg_msg_hdr->msg_type, count);

            write = ::write(getConnSocket(), infor_start, cfg_msg_hdr->msg_len);

            if (write <= 0)
            {
                SWSS_LOG_ERROR("mclagsycnd to ICCPD, mclag unique ip cfg send, buffer full; write to m_connection_socket failed");
            }

            infor_len = sizeof(mclag_msg_hdr_t);
        }
        memcpy((char*)(infor_start + infor_len), (char*)&cfg_info, sizeof(struct mclag_unique_ip_cfg_info));
        infor_len +=  sizeof(struct mclag_unique_ip_cfg_info);
    }

    /*no config info notification reqd */
    if (infor_len <= sizeof(mclag_msg_hdr_t))
        return;

    cfg_msg_hdr = (mclag_msg_hdr_t *)infor_start;
    cfg_msg_hdr->version = 1;
    cfg_msg_hdr->msg_len = (unsigned short)infor_len;
    cfg_msg_hdr->msg_type = MCLAG_SYNCD_MSG_TYPE_CFG_MCLAG_UNIQUE_IP;

    SWSS_LOG_NOTICE("mclagsycnd send msg to iccpd, msg_len =%d, msg_type =%d count : %d ver:%d ",
            cfg_msg_hdr->msg_len, cfg_msg_hdr->msg_type, cfg_msg_hdr->version, count);

    write = ::write(getConnSocket(), infor_start, cfg_msg_hdr->msg_len);

    if (write <= 0)
    {
        SWSS_LOG_ERROR("mclagsycnd to ICCPD, mclag unique ip cfg send; write to m_connection_socket failed");
    }

    return;
}

void MclagLink::processVlanMemberTableUpdates(std::deque<KeyOpFieldsValuesTuple> &entries)
{
    struct mclag_vlan_mbr_info vlan_mbr_info;
    mclag_msg_hdr_t *msg_hdr = NULL;
    size_t infor_len = sizeof(mclag_msg_hdr_t);
    int count = 0;

    ssize_t write = 0;
    char *infor_start = getSendMsgBuffer();

    /* Nothing popped */
    if (entries.empty())
    {
        return;
    }

    for (auto entry: entries)
    {
        std::string key = kfvKey(entry);
        std::string op = kfvOp(entry);
        int vlan_mbrship_found = 0;

        std::size_t delimiter_pos = key.find_first_of("|");
        std::string vlan_mbr_iface;
        unsigned int vlan_id;

        auto vlan_id_str = key.substr(0, delimiter_pos);
        vlan_id = (unsigned int) stoi(vlan_id_str.substr(4));
        vlan_mbr_iface  = key.substr(delimiter_pos+1);

        memset(&vlan_mbr_info, 0, sizeof(vlan_mbr_info));

        SWSS_LOG_DEBUG("%s: vlan_id:%d vlan_mbr:%s ", __FUNCTION__, vlan_id, vlan_mbr_iface.c_str()); 

        vlan_mbrship_found = findVlanMbr(vlan_id_str.c_str(), vlan_mbr_iface.c_str());
        if(op == "SET")
        {
            vlan_mbr_info.op_type = MCLAG_CFG_OPER_ADD;
            //found already no need to add and send again 
            if(vlan_mbrship_found)
            {
                continue;
            }
            addVlanMbr(vlan_id_str.c_str(), vlan_mbr_iface.c_str());
        }
        else
        {
            //if member not found - skip delete
            if(!vlan_mbrship_found)
            {
                SWSS_LOG_NOTICE("%s: duplicate vlan member delete; vlan_id:%d vlan_mbr:%s ", __FUNCTION__, vlan_id, vlan_mbr_iface.c_str()); 
                continue;
            }
            vlan_mbr_info.op_type = MCLAG_CFG_OPER_DEL;
            delVlanMbr(vlan_id_str.c_str(), vlan_mbr_iface.c_str());
        }

        count++;
        vlan_mbr_info.vid = vlan_id;
        memcpy(vlan_mbr_info.mclag_iface, vlan_mbr_iface.c_str(), sizeof(vlan_mbr_info.mclag_iface));


        if (MCLAG_MAX_SEND_MSG_LEN - infor_len < (sizeof(struct mclag_vlan_mbr_info)) )
        {
            msg_hdr = (mclag_msg_hdr_t *)infor_start;
            msg_hdr->version = 1;
            msg_hdr->msg_len = (unsigned short)infor_len;
            msg_hdr->msg_type = MCLAG_SYNCD_MSG_TYPE_VLAN_MBR_UPDATES;

            SWSS_LOG_NOTICE("mclagsycnd send msg to iccpd, msg_len =%d, msg_type =%d count : %d", msg_hdr->msg_len, msg_hdr->msg_type, (count -1));
            write = ::write(getConnSocket(), infor_start, msg_hdr->msg_len);

            count = 0;
            if (write <= 0)
            {
                SWSS_LOG_ERROR("mclagsycnd to ICCPD, mclag vlan member updates send, buffer full; write to m_connection_socket failed");
            }

            infor_len = sizeof(mclag_msg_hdr_t);
        }
        memcpy((char*)(infor_start + infor_len), (char*)&vlan_mbr_info,    sizeof(struct mclag_vlan_mbr_info)); 
        infor_len +=  sizeof(struct mclag_vlan_mbr_info) ;
    }

    /*no config info notification reqd */
    if (infor_len <= sizeof(mclag_msg_hdr_t))
        return; 

    msg_hdr = (mclag_msg_hdr_t *)infor_start;
    msg_hdr->version = 1;
    msg_hdr->msg_len = (unsigned short)infor_len;
    msg_hdr->msg_type = MCLAG_SYNCD_MSG_TYPE_VLAN_MBR_UPDATES;

    SWSS_LOG_NOTICE("mclagsycnd send msg to iccpd,mclag vlan member updates; msg_len =%d, msg_type =%d count : %d ver:%d ", msg_hdr->msg_len, msg_hdr->msg_type, msg_hdr->version, count);
    write = ::write(getConnSocket(), infor_start, msg_hdr->msg_len);


    if (write <= 0)
    {
        SWSS_LOG_ERROR("mclagsycnd to ICCPD, mclag vlan member updates send; write to m_connection_socket failed");
    }
    return;
}


/* Enable/Disable traffic distribution mode for LAG member port */
void MclagLink::mclagsyncd_set_traffic_disable(
    char                      *msg,
    uint8_t                   msg_type)
{
    string                    lag_name;
    string                    traffic_dist_disable;
    mclag_sub_option_hdr_t    *op_hdr = NULL;
    vector<FieldValueTuple>   fvVector;

    /* Get port-channel name */
    op_hdr = (mclag_sub_option_hdr_t *)msg;
    if (op_hdr->op_type != MCLAG_SUB_OPTION_TYPE_MCLAG_INTF_NAME)
    {
        SWSS_LOG_ERROR("Invalid option type %u", op_hdr->op_type);
        return;
    }
    lag_name.insert(0, (const char*)op_hdr->data, op_hdr->op_len);

    if (msg_type == MCLAG_MSG_TYPE_SET_TRAFFIC_DIST_DISABLE)
        traffic_dist_disable = "true";
    else
        traffic_dist_disable = "false";

    fvVector.push_back(make_pair("traffic_disable", traffic_dist_disable));
    p_lag_tbl->set(lag_name, fvVector);
    SWSS_LOG_NOTICE("Set traffic %s for %s",
        (msg_type == MCLAG_MSG_TYPE_SET_TRAFFIC_DIST_DISABLE) ?
        "disable" : "enable", lag_name.c_str());
}

/* Set the oper_status field in the STATE_MCLAG_TABLE */
void MclagLink::mclagsyncd_set_iccp_state(
    char                      *msg,
    size_t                    msg_len)
{
    int                       mlag_id = 0;
    bool                      is_oper_up = false;
    char                      *cur;
    size_t                    cur_len = 0;
    mclag_sub_option_hdr_t    *op_hdr;
    vector<FieldValueTuple>   fvVector;

    while (cur_len < msg_len)
    {
        cur = msg + cur_len;
        op_hdr = (mclag_sub_option_hdr_t *)cur;
        switch(op_hdr->op_type)
        {
            case MCLAG_SUB_OPTION_TYPE_MCLAG_ID:
                memcpy(&mlag_id, op_hdr->data, op_hdr->op_len);
                break;

            case MCLAG_SUB_OPTION_TYPE_OPER_STATUS:
                memcpy(&is_oper_up, op_hdr->data, op_hdr->op_len);
                fvVector.push_back(
                    make_pair("oper_status", is_oper_up ? "up" : "down"));
                break;

            default:
                SWSS_LOG_WARN("Invalid option type %u", op_hdr->op_type);
                break;
        }
        cur_len += (MCLAG_SUB_OPTION_HDR_LEN + op_hdr->op_len);
    }
    if ((mlag_id > 0) && (fvVector.size() > 0))
    {
        is_iccp_up = is_oper_up;
        /* Update MLAG table: key = mlag_id, value = oper_status */
        p_mclag_tbl->set(to_string(mlag_id), fvVector);
        SWSS_LOG_NOTICE("Set mlag %d ICCP state to %s",
            mlag_id, is_oper_up ? "up" : "down");
    }
    else
    {
        SWSS_LOG_ERROR("Invalid parameter, mlag %d", mlag_id);
    }
}

/* Set the role field in the STATE_MCLAG_TABLE */
void MclagLink::mclagsyncd_set_iccp_role(
    char                      *msg,
    size_t                    msg_len)
{
    int                       mlag_id = 0;
    bool                      is_active_role;
    bool                      valid_system_id = false;
    string                    system_id_str;
    char                      *cur;
    size_t                    cur_len = 0;
    mclag_sub_option_hdr_t    *op_hdr;
    vector<FieldValueTuple>   fvVector;

    while (cur_len < msg_len)
    {
        cur = msg + cur_len;
        op_hdr = (mclag_sub_option_hdr_t *)cur;

        switch(op_hdr->op_type)
        {
            case MCLAG_SUB_OPTION_TYPE_MCLAG_ID:
                memcpy(&mlag_id, op_hdr->data, op_hdr->op_len);
                break;

            case MCLAG_SUB_OPTION_TYPE_ICCP_ROLE:
                memcpy(&is_active_role, op_hdr->data, op_hdr->op_len);
                fvVector.push_back(
                    make_pair("role", is_active_role ? "active" : "standby"));
                break;

            case MCLAG_SUB_OPTION_TYPE_SYSTEM_ID:
                valid_system_id = true;
                system_id_str = MacAddress::to_string(op_hdr->data);
                fvVector.push_back(make_pair("system_mac", system_id_str));
                break;
            default:
                SWSS_LOG_ERROR("Invalid option type %u", op_hdr->op_type);
                break;
        }
        cur_len += (MCLAG_SUB_OPTION_HDR_LEN + op_hdr->op_len);
    }
    if ((mlag_id > 0) && (fvVector.size() > 0))
    {
        /* Update MLAG table: key = mlag_id, value = role */
        p_mclag_tbl->set(to_string(mlag_id), fvVector);
        SWSS_LOG_NOTICE("Set mlag %d ICCP role to %s, system_id(%s)",
            mlag_id, is_active_role ? "active" : "standby",
            valid_system_id ? system_id_str.c_str() : "None");
    }
    else
    {
        SWSS_LOG_ERROR("Invalid parameter, mlag %d", mlag_id);
    }
}

/* Set the system_mac field in the STATE_MCLAG_TABLE */
void MclagLink::mclagsyncd_set_system_id(
    char                      *msg,
    size_t                    msg_len)
{
    int                       mlag_id = 0;
    string                    system_id_str;
    char                      *cur;
    size_t                    cur_len = 0;
    mclag_sub_option_hdr_t    *op_hdr;
    vector<FieldValueTuple>   fvVector;

    while (cur_len < msg_len)
    {
        cur = msg + cur_len;
        op_hdr = (mclag_sub_option_hdr_t *)cur;

        switch(op_hdr->op_type)
        {
            case MCLAG_SUB_OPTION_TYPE_MCLAG_ID:
                memcpy(&mlag_id, op_hdr->data, op_hdr->op_len);
                break;

            case MCLAG_SUB_OPTION_TYPE_SYSTEM_ID:
                system_id_str = MacAddress::to_string(op_hdr->data);
                fvVector.push_back(make_pair("system_mac", system_id_str));
                break;

            default:
                SWSS_LOG_ERROR("Invalid option type %u", op_hdr->op_type);
                break;
        }
        cur_len += (MCLAG_SUB_OPTION_HDR_LEN + op_hdr->op_len);
    }
    if ((mlag_id > 0) && (fvVector.size() > 0))
    {
        /* Update MLAG table: key = mlag_id, value = system_mac */
        p_mclag_tbl->set(to_string(mlag_id), fvVector);
        SWSS_LOG_NOTICE("Set mlag %d system mac to %s",
            mlag_id, system_id_str.c_str());
    }
    else
    {
        SWSS_LOG_ERROR("Invalid parameter, mlag %d", mlag_id);
    }
}

/* Delete Mlag entry in the STATE_MCLAG_TABLE */
void MclagLink::mclagsyncd_del_iccp_info(
    char                      *msg)
{
    int                       mlag_id;
    mclag_sub_option_hdr_t    *op_hdr = NULL;
    vector<FieldValueTuple>   fvVector;

    /* Get MLAG ID */
    op_hdr = (mclag_sub_option_hdr_t *)msg;
    if (op_hdr->op_type != MCLAG_SUB_OPTION_TYPE_MCLAG_ID)
    {
        SWSS_LOG_ERROR("Invalid option type %u", op_hdr->op_type);
    }
    else
    {
        memcpy(&mlag_id, op_hdr->data, op_hdr->op_len);
        p_mclag_tbl->del(to_string(mlag_id));
        SWSS_LOG_NOTICE("Delete mlag %d", mlag_id);
    }
}

/* Set local interface portisolate field enable/disable in the
 * STATE_MCLAG_LOCAL_INTF_TABLE.
 * Key = "interface"
 */
void MclagLink::setLocalIfPortIsolate(std::string mclag_if, bool is_enable)
{
    vector<FieldValueTuple>   fvVector;
    std::string                    key;

    /* Update MLAG Local Interface table: key = interface, value = * enable/disable */
    key =  mclag_if;
    fvVector.push_back(make_pair("port_isolate_peer_link", is_enable ? "true" : "false"));
    p_mclag_local_intf_tbl->set(key, fvVector);
    SWSS_LOG_NOTICE("Set local interface %s to %s", mclag_if.c_str(), is_enable ? "true" : "false");
}

/* Delete local interface
 * STATE_MCLAG_LOCAL_INTF_TABLE.
 * Key = "interface"
 */
void MclagLink::deleteLocalIfPortIsolate(std::string mclag_if)
{
    vector<FieldValueTuple>   fvVector;
    std::string                    key;

    p_mclag_local_intf_tbl->del(mclag_if);
    SWSS_LOG_NOTICE("Delete local interface %s", mclag_if.c_str());
}

/* Set remote interface state field oper_status in the
 * STATE_MCLAG_REMOTE_INTF_TABLE.
 * Key = "Mclag<id>|interface"
 */
void MclagLink::mclagsyncd_set_remote_if_state(
    char                      *msg,
    size_t                    msg_len)
{
    int                       mlag_id = 0;
    bool                      is_oper_up;
    string                    lag_name;
    char                      *cur;
    size_t                    cur_len = 0;
    mclag_sub_option_hdr_t    *op_hdr;
    string                    key;
    vector<FieldValueTuple>   fvVector;

    while (cur_len < msg_len)
    {
        cur = msg + cur_len;
        op_hdr = (mclag_sub_option_hdr_t *)cur;
        switch(op_hdr->op_type)
        {
            case MCLAG_SUB_OPTION_TYPE_MCLAG_ID:
                memcpy(&mlag_id, op_hdr->data, op_hdr->op_len);
                break;

            case MCLAG_SUB_OPTION_TYPE_MCLAG_INTF_NAME:
                lag_name.insert(0, (const char*)op_hdr->data, op_hdr->op_len);
                break;

            case MCLAG_SUB_OPTION_TYPE_OPER_STATUS:
                memcpy(&is_oper_up, op_hdr->data, op_hdr->op_len);
                fvVector.push_back(
                    make_pair("oper_status", is_oper_up ? "up" : "down"));
                break;

            default:
                SWSS_LOG_WARN("Invalid option type %u", op_hdr->op_type);
                break;
        }
        cur_len += (MCLAG_SUB_OPTION_HDR_LEN + op_hdr->op_len);
    }
    if ((mlag_id > 0) && (!lag_name.empty()) && (fvVector.size() > 0))
    {
        /* Update MLAG table: key = mclag<id>|interface, value = oper_status */
        key =  to_string(mlag_id) + "|" + lag_name;
        p_mclag_remote_intf_tbl->set(key, fvVector);
        SWSS_LOG_NOTICE("Set mlag %d, remote interface %s to %s",
            mlag_id, lag_name.c_str(), is_oper_up ? "up" : "down");
    }
    else
    {
        SWSS_LOG_ERROR("Invalid parameter, mlag %d, remote interface %s",
            mlag_id, lag_name.empty() ? "None" : lag_name.c_str());
    }
}

/* Delete remote interface state entry in the STATE_MCLAG_REMOTE_INTF_TABLE
 * Key = "Mclag<id>|interface"
 */
void MclagLink::mclagsyncd_del_remote_if_info(
    char                      *msg,
    size_t                    msg_len)
{
    int                       mlag_id = 0;
    string                    lag_name;
    char                      *cur;
    size_t                    cur_len = 0;
    mclag_sub_option_hdr_t    *op_hdr;
    string                    key;
    vector<FieldValueTuple>   fvVector;

    while (cur_len < msg_len)
    {
        cur = msg + cur_len;
        op_hdr = (mclag_sub_option_hdr_t *)cur;
        switch(op_hdr->op_type)
        {
            case MCLAG_SUB_OPTION_TYPE_MCLAG_ID:
                memcpy(&mlag_id, op_hdr->data, op_hdr->op_len);
                break;

            case MCLAG_SUB_OPTION_TYPE_MCLAG_INTF_NAME:
                lag_name.insert(0, (const char*)op_hdr->data, op_hdr->op_len);
                break;

            default:
                SWSS_LOG_WARN("Invalid option type %u", op_hdr->op_type);
                break;
        }
        cur_len += (MCLAG_SUB_OPTION_HDR_LEN + op_hdr->op_len);
    }
    if ((mlag_id > 0) && (!lag_name.empty()))
    {
        key = to_string(mlag_id) + "|" + lag_name;
        p_mclag_remote_intf_tbl->del(key);
        SWSS_LOG_NOTICE("Delete mlag %d, remote interface %s",
            mlag_id, lag_name.c_str());
    }
    else
    {
        SWSS_LOG_ERROR("Invalid parameter, mlag %d", mlag_id);
    }
}

/* Set peer-link isolation for the specified Mlag interface
 * Notes: Mlag-ID is not used currently for the local interface table
 */
void MclagLink::mclagsyncd_set_peer_link_isolation(
    char                      *msg,
    size_t                    msg_len)
{
    int                       mlag_id = 0;
    bool                      is_isolation_enable;
    bool                      rx_isolation_setting = false;
    string                    mclag_if_name;
    char                      *cur;
    size_t                    cur_len = 0;
    mclag_sub_option_hdr_t    *op_hdr;

    while (cur_len < msg_len)
    {
        cur = msg + cur_len;
        op_hdr = (mclag_sub_option_hdr_t *)cur;
        switch(op_hdr->op_type)
        {
            case MCLAG_SUB_OPTION_TYPE_MCLAG_ID:
                memcpy(&mlag_id, op_hdr->data, op_hdr->op_len);
                break;

            case MCLAG_SUB_OPTION_TYPE_MCLAG_INTF_NAME:
                mclag_if_name.insert(0, (const char*)op_hdr->data, op_hdr->op_len);
                break;

            case MCLAG_SUB_OPTION_TYPE_ISOLATION_STATE:
                memcpy(&is_isolation_enable, op_hdr->data, op_hdr->op_len);
                rx_isolation_setting = true;
                break;

            default:
                SWSS_LOG_WARN("Invalid option type %u", op_hdr->op_type);
                break;
        }
        cur_len += (MCLAG_SUB_OPTION_HDR_LEN + op_hdr->op_len);
    }
    if ((!mclag_if_name.empty()) && rx_isolation_setting)
    {
        setLocalIfPortIsolate(mclag_if_name, is_isolation_enable);
        SWSS_LOG_NOTICE("%s %s isolation from peer-link",
            is_isolation_enable ? "Enable" : "Disable", mclag_if_name.c_str());
    }
    else
    {
        SWSS_LOG_ERROR("Missing parameter, mclag interface %s, ",
            mclag_if_name.empty() ? "None" : mclag_if_name.c_str());
    }
}
 
/* Set the remote system mac field in the STATE_MCLAG_TABLE */
void MclagLink::mclagsyncd_set_peer_system_id(
    char                      *msg,
    size_t                    msg_len)
{
    int                       mlag_id = 0;
    string                    system_id_str;
    char                      *cur;
    size_t                    cur_len = 0;
    mclag_sub_option_hdr_t    *op_hdr;
    vector<FieldValueTuple>   fvVector;

    while (cur_len < msg_len)
    {
        cur = msg + cur_len;
        op_hdr = (mclag_sub_option_hdr_t *)cur;

        switch(op_hdr->op_type)
        {
            case MCLAG_SUB_OPTION_TYPE_MCLAG_ID:
                memcpy(&mlag_id, op_hdr->data, op_hdr->op_len);
                break;

            case MCLAG_SUB_OPTION_TYPE_PEER_SYSTEM_ID:
                system_id_str = MacAddress::to_string(op_hdr->data);
                fvVector.push_back(make_pair("peer_mac", system_id_str));
                break;

            default:
                SWSS_LOG_ERROR("Invalid option type %u", op_hdr->op_type);
                break;
        }
        cur_len += (MCLAG_SUB_OPTION_HDR_LEN + op_hdr->op_len);
    }
    if ((mlag_id > 0) && (fvVector.size() > 0))
    {
        /* Update MLAG table: key = mlag_id, value = system_mac */
        p_mclag_tbl->set(to_string(mlag_id), fvVector);
        SWSS_LOG_NOTICE("Set mlag %d peer system mac to %s", mlag_id, system_id_str.c_str());
    }
    else
    {
        SWSS_LOG_ERROR("Invalid parameter, mlag %d", mlag_id);
    }
}

MclagLink::MclagLink(Select *select, int port) :
    MSG_BATCH_SIZE(256),
    m_bufSize(MCLAG_MAX_MSG_LEN * MSG_BATCH_SIZE),
    m_messageBuffer(NULL),
    m_pos(0),
    m_connected(false),
    m_server_up(false),
    m_select(select)
{
    struct sockaddr_in addr;
    int true_val = 1;

    m_server_socket = socket(PF_INET, SOCK_STREAM, IPPROTO_TCP);
    if (m_server_socket < 0)
        throw system_error(errno, system_category());

    if (setsockopt(m_server_socket, SOL_SOCKET, SO_REUSEADDR, &true_val,
           sizeof(true_val)) < 0)
    {
        close(m_server_socket);
        throw system_error(errno, system_category());
    }

    if (setsockopt(m_server_socket, SOL_SOCKET, SO_KEEPALIVE, &true_val,
           sizeof(true_val)) < 0)
    {
        close(m_server_socket);
        throw system_error(errno, system_category());
    }

    memset(&addr, 0, sizeof(addr));
    addr.sin_family = AF_INET;
    addr.sin_port = htons((unsigned short int)port);
    addr.sin_addr.s_addr = htonl(MCLAG_DEFAULT_IP);

    if (bind(m_server_socket, (struct sockaddr *)&addr, sizeof(addr)) < 0)
    {
        close(m_server_socket);
        throw system_error(errno, system_category());
    }

    if (listen(m_server_socket, 2) != 0)
    {
        close(m_server_socket);
        throw system_error(errno, system_category());
    }

    m_server_up = true;
    m_messageBuffer = new char[m_bufSize];
    m_messageBuffer_send = new char[MCLAG_MAX_SEND_MSG_LEN];
}

MclagLink::~MclagLink()
{
    delete[] m_messageBuffer;
    delete[] m_messageBuffer_send;
    if (m_connected)
        close(m_connection_socket);
    if (m_server_up)
        close(m_server_socket);
}

void MclagLink::accept()
{
    struct sockaddr_in client_addr;
    socklen_t client_len;

    m_connection_socket = ::accept(m_server_socket, (struct sockaddr *)&client_addr,
                                   &client_len);
    if (m_connection_socket < 0)
        throw system_error(errno, system_category());

    SWSS_LOG_NOTICE("New connection accepted from: %s", inet_ntoa(client_addr.sin_addr));
}

int MclagLink::getFd()
{
    return m_connection_socket;
}

char* MclagLink::getSendMsgBuffer()
{
    return m_messageBuffer_send;
}

int MclagLink::getConnSocket()
{
    return m_connection_socket;
}


uint64_t MclagLink::readData()
{
    mclag_msg_hdr_t *hdr = NULL;
    size_t msg_len = 0;
    size_t start = 0, left = 0;
    ssize_t read = 0;
    char * msg = NULL;

    read = ::read(m_connection_socket, m_messageBuffer + m_pos, m_bufSize - m_pos);
    if (read == 0)
        throw MclagConnectionClosedException();
    if (read < 0)
        throw system_error(errno, system_category());
    m_pos += (uint32_t)read;

    while (true)
    {
        hdr = reinterpret_cast<mclag_msg_hdr_t *>(static_cast<void *>(m_messageBuffer + start));
        left = m_pos - start;
        if (left < MCLAG_MSG_HDR_LEN)
            break;

        msg_len = mclag_msg_len(hdr);
        if (left < msg_len)
            break;

        if (!mclag_msg_ok(hdr, left))
            throw system_error(make_error_code(errc::bad_message), "Malformed MCLAG message received");

        msg = ((char*)hdr) + MCLAG_MSG_HDR_LEN;

        switch (hdr->msg_type)
        {
            case MCLAG_MSG_TYPE_PORT_ISOLATE:
                setPortIsolate(msg);
                    break;

            case MCLAG_MSG_TYPE_PORT_MAC_LEARN_MODE:
                setPortMacLearnMode(msg);
                    break;

            case MCLAG_MSG_TYPE_FLUSH_FDB:
                setFdbFlush();
                    break;

            case MCLAG_MSG_TYPE_FLUSH_FDB_BY_PORT:
                setFdbFlushByPort(msg);
                    break;

            case MCLAG_MSG_TYPE_SET_INTF_MAC:
                setIntfMac(msg);
                    break;

            case MCLAG_MSG_TYPE_SET_FDB:
                setFdbEntry(msg, (int)(hdr->msg_len - sizeof(mclag_msg_hdr_t)));
                    break;
            case MCLAG_MSG_TYPE_SET_TRAFFIC_DIST_ENABLE:
            case MCLAG_MSG_TYPE_SET_TRAFFIC_DIST_DISABLE:
                    mclagsyncd_set_traffic_disable(msg, hdr->msg_type);
                    break;
            case MCLAG_MSG_TYPE_SET_ICCP_STATE:
                    mclagsyncd_set_iccp_state(msg, mclag_msg_data_len(hdr));
                    break;
            case MCLAG_MSG_TYPE_SET_ICCP_ROLE:
                    mclagsyncd_set_iccp_role(msg, mclag_msg_data_len(hdr));
                    break;
            case MCLAG_MSG_TYPE_SET_ICCP_SYSTEM_ID:
                    mclagsyncd_set_system_id(msg, mclag_msg_data_len(hdr));
                    break;
            case MCLAG_MSG_TYPE_DEL_ICCP_INFO:
                    mclagsyncd_del_iccp_info(msg);
                    break;
            case MCLAG_MSG_TYPE_SET_REMOTE_IF_STATE:
                    mclagsyncd_set_remote_if_state(msg, mclag_msg_data_len(hdr));
                    break;
            case MCLAG_MSG_TYPE_DEL_REMOTE_IF_INFO:
                    mclagsyncd_del_remote_if_info(msg, mclag_msg_data_len(hdr));
                    break;
            case MCLAG_MSG_TYPE_SET_PEER_LINK_ISOLATION:
                    mclagsyncd_set_peer_link_isolation(msg, mclag_msg_data_len(hdr));
                    break;
            case MCLAG_MSG_TYPE_SET_ICCP_PEER_SYSTEM_ID:
                    mclagsyncd_set_peer_system_id(msg, mclag_msg_data_len(hdr));
                    break;
            default:
                    break;
        }

        start += msg_len;
    }
    memmove(m_messageBuffer, m_messageBuffer + start, m_pos - start);
    m_pos = m_pos - (uint32_t)start;
    return 0;
}<|MERGE_RESOLUTION|>--- conflicted
+++ resolved
@@ -118,22 +118,6 @@
 
 void MclagLink::mclagsyncd_fetch_system_mac_from_configdb()
 {
-<<<<<<< HEAD
-=======
-    string bvid;
-    string bri_port_id;
-    string port_name;
-    string mac;
-    string type;
-    string vlanid;
-    int vid;
-    size_t pos1 = 0;
-    size_t pos2 = 0;
-    std::unordered_map<std::string, std:: string> oid_to_portname_map;
-    std::map<std::string, std:: string> brPortId_to_attrPortId_map;
-    std::map<std::string, std::string>::iterator brPortId_to_attrPortId_it;
->>>>>>> f6c7422a
-
     vector<FieldValueTuple> fvs; 
     p_device_metadata_tbl->get("localhost",fvs);
     auto it = find_if(fvs.begin(), fvs.end(), [](const FieldValueTuple &fv) {
@@ -152,16 +136,6 @@
     return;
 }
 
-<<<<<<< HEAD
-=======
-        /*get type*/
-        auto hash = p_asic_db->hgetall(key);
-        auto type_it = hash.find("SAI_FDB_ENTRY_ATTR_TYPE");
-        if (type_it == hash.end())
-        {
-            continue;
-        }
->>>>>>> f6c7422a
 
 void MclagLink::mclagsyncd_fetch_mclag_config_from_configdb()
 {
@@ -169,7 +143,7 @@
     SWSS_LOG_NOTICE("mclag cfg dump....");
     p_mclag_cfg_table->dump(mclag_cfg_dump);
 
-<<<<<<< HEAD
+
     std::deque<KeyOpFieldsValuesTuple> entries;
     for (const auto&key: mclag_cfg_dump)
     {
@@ -184,25 +158,12 @@
             fvField(value) = val.first;
             fvValue(value) = val.second;
             kfvFieldsValues(cfgentry).push_back(value);
-=======
-        /*get port name*/
-        getOidToPortNameMap(oid_to_portname_map);
-        getBridgePortIdToAttrPortIdMap(&brPortId_to_attrPortId_map);
-        auto brPortId_it = hash.find("SAI_FDB_ENTRY_ATTR_BRIDGE_PORT_ID");
-        if (brPortId_it == hash.end())
-        {
-            continue;
-        }
-        bri_port_id = brPortId_it->second;
->>>>>>> f6c7422a
-
         }
         entries.push_back(cfgentry);
         processMclagDomainCfg(entries);
     }
 }
 
-<<<<<<< HEAD
 void MclagLink::mclagsyncd_fetch_mclag_interface_config_from_configdb()
 {
     TableDump mclag_intf_cfg_dump;
@@ -223,12 +184,6 @@
             fvField(value) = val.first;
             fvValue(value) = val.second;
             kfvFieldsValues(cfgentry).push_back(value);
-=======
-        auto oid_to_portName_it = oid_to_portname_map.find(brPortId_to_attrPortId_it->second);
-        if (oid_to_portName_it == oid_to_portname_map.end())
-        {
-            continue;
->>>>>>> f6c7422a
         }
         entries.push_back(cfgentry);
         mclagsyncd_send_mclag_iface_cfg(entries);
