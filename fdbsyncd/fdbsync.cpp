#include <string>
#include <netinet/in.h>
#include <netlink/route/link.h>
#include <netlink/route/neighbour.h>
#include <netlink/route/link/vxlan.h>
#include <arpa/inet.h>

#include "logger.h"
#include "dbconnector.h"
#include "producerstatetable.h"
#include "ipaddress.h"
#include "netmsg.h"
#include "macaddress.h"
#include "exec.h"
#include "fdbsync.h"
#include "warm_restart.h"
#include "errno.h"

using namespace std;
using namespace swss;

#define VXLAN_BR_IF_NAME_PREFIX    "Brvxlan"

FdbSync::FdbSync(RedisPipeline *pipelineAppDB, DBConnector *stateDb, DBConnector *config_db) :
    m_fdbTable(pipelineAppDB, APP_VXLAN_FDB_TABLE_NAME),
    m_imetTable(pipelineAppDB, APP_VXLAN_REMOTE_VNI_TABLE_NAME),
    m_fdbStateTable(stateDb, STATE_FDB_TABLE_NAME),
<<<<<<< HEAD
    m_mclagRemoteFdbStateTable(stateDb, STATE_MCLAG_REMOTE_FDB_TABLE_NAME),
=======
>>>>>>> c81e3195
    m_cfgEvpnNvoTable(config_db, CFG_VXLAN_EVPN_NVO_TABLE_NAME)
{
    m_AppRestartAssist = new AppRestartAssist(pipelineAppDB, "fdbsyncd", "swss", DEFAULT_FDBSYNC_WARMSTART_TIMER);
    if (m_AppRestartAssist)
    {
        m_AppRestartAssist->registerAppTable(APP_VXLAN_FDB_TABLE_NAME, &m_fdbTable);
        m_AppRestartAssist->registerAppTable(APP_VXLAN_REMOTE_VNI_TABLE_NAME, &m_imetTable);
    }
}

FdbSync::~FdbSync()
{
    if (m_AppRestartAssist)
    {
        delete m_AppRestartAssist;
    }
}

<<<<<<< HEAD
=======

// Check if interface entries are restored in kernel
bool FdbSync::isIntfRestoreDone()
{
    vector<string> required_modules = {
            "vxlanmgrd",
            "intfmgrd",
            "vlanmgrd",
            "vrfmgrd"
        };

    for (string& module : required_modules)
    {
        WarmStart::WarmStartState state;
        
        WarmStart::getWarmStartState(module, state);
        if (state == WarmStart::REPLAYED || state == WarmStart::RECONCILED)
        {
            SWSS_LOG_INFO("Module %s Replayed or Reconciled %d",module.c_str(), (int) state);            
        }
        else
        {
            SWSS_LOG_INFO("Module %s NOT Replayed or Reconciled %d",module.c_str(), (int) state);            
            return false;
        }
    }
    
    return true;
}

>>>>>>> c81e3195
void FdbSync::processCfgEvpnNvo()
{
    std::deque<KeyOpFieldsValuesTuple> entries;
    m_cfgEvpnNvoTable.pops(entries);
    bool lastNvoState = m_isEvpnNvoExist;

    for (auto entry: entries)
    {
        std::string op = kfvOp(entry);

        if (op == SET_COMMAND)
        {
            m_isEvpnNvoExist = true;
        }
        else if (op == DEL_COMMAND)
        {
            m_isEvpnNvoExist = false;
        }

        if (lastNvoState != m_isEvpnNvoExist)
        {
            updateAllLocalMac();
        }
    }
    return;
}

void FdbSync::updateAllLocalMac()
{
    for ( auto it = m_fdb_mac.begin(); it != m_fdb_mac.end(); ++it )
    {
        if (m_isEvpnNvoExist)
        {
            /* Add the Local FDB entry into Kernel */
            addLocalMac(it->first, "replace");
        }
        else
        {
            /* Delete the Local FDB entry from Kernel */
            addLocalMac(it->first, "del");
        }
    }
}

void FdbSync::processStateFdb()
{
    struct m_fdb_info info;
    std::deque<KeyOpFieldsValuesTuple> entries;

    m_fdbStateTable.pops(entries);

    int count =0 ;
    for (auto entry: entries)
    {
        count++;
        std::string key = kfvKey(entry);
        std::string op = kfvOp(entry);

        std::size_t delimiter = key.find_first_of(":");
        auto vlan_name = key.substr(0, delimiter);
        auto mac_address = key.substr(delimiter+1);

        info.vid = vlan_name;
        info.mac = mac_address;

        if(op == "SET")
        {
            info.op_type = FDB_OPER_ADD ;
        }
        else
        {
            info.op_type = FDB_OPER_DEL ;
        }

        SWSS_LOG_INFO("FDBSYNCD STATE FDB updates key=%s, operation=%s\n", key.c_str(), op.c_str());

        for (auto i : kfvFieldsValues(entry))
        {
            SWSS_LOG_INFO(" FDBSYNCD STATE FDB updates : "
            "FvFiels %s, FvValues: %s \n", fvField(i).c_str(), fvValue(i).c_str());

            if(fvField(i) == "port")
            {
                info.port_name = fvValue(i);
            }

            if(fvField(i) == "type")
            {
                if(fvValue(i) == "dynamic")
                {
                    info.type = FDB_TYPE_DYNAMIC;
                }
                else if (fvValue(i) == "static")
                {
                    info.type = FDB_TYPE_STATIC;
                }
            }
        }

        if (op != "SET" && macCheckSrcDB(&info) == false)
        {
            continue;
        }
        updateLocalMac(&info);
    }
}

<<<<<<< HEAD
void FdbSync::processStateMclagRemoteFdb()
{
    struct m_fdb_info info;
    std::deque<KeyOpFieldsValuesTuple> entries;

    m_mclagRemoteFdbStateTable.pops(entries);

    int count =0 ;
    for (auto entry: entries)
    {
        count++;
        std::string key = kfvKey(entry);
        std::string op = kfvOp(entry);

        std::size_t delimiter = key.find_first_of(":");
        auto vlan_name = key.substr(0, delimiter);
        auto mac_address = key.substr(delimiter+1);

        info.vid = vlan_name;
        info.mac = mac_address;

        if(op == "SET")
        {
            info.op_type = FDB_OPER_ADD ;
        }
        else
        {
            info.op_type = FDB_OPER_DEL ;
        }

        SWSS_LOG_INFO("FDBSYNCD STATE FDB updates key=%s, operation=%s\n", key.c_str(), op.c_str());

        for (auto i : kfvFieldsValues(entry))
        {
            SWSS_LOG_INFO(" FDBSYNCD STATE FDB updates : "
            "FvFiels %s, FvValues: %s \n", fvField(i).c_str(), fvValue(i).c_str());

            if(fvField(i) == "port")
            {
                info.port_name = fvValue(i);
            }

            if(fvField(i) == "type")
            {
                if(fvValue(i) == "dynamic")
                {
                    info.type = FDB_TYPE_DYNAMIC;
                }
                else if (fvValue(i) == "static")
                {
                    info.type = FDB_TYPE_STATIC;
                }
            }
        }

        if (op != "SET" && macCheckSrcDB(&info) == false)
        {
            continue;
        }
        updateMclagRemoteMac(&info);
    }
}

=======
>>>>>>> c81e3195
void FdbSync::macUpdateCache(struct m_fdb_info *info)
{
    string key = info->vid + ":" + info->mac;
    m_fdb_mac[key].port_name = info->port_name;
    m_fdb_mac[key].type      = info->type;

    return;
}

<<<<<<< HEAD
void FdbSync::macUpdateMclagRemoteCache(struct m_fdb_info *info)
{
    string key = info->vid + ":" + info->mac;
    m_mclag_remote_fdb_mac[key].port_name = info->port_name;
    m_mclag_remote_fdb_mac[key].type      = info->type;

    return;
}

=======
>>>>>>> c81e3195
bool FdbSync::macCheckSrcDB(struct m_fdb_info *info)
{
    string key = info->vid + ":" + info->mac;
    if (m_fdb_mac.find(key) != m_fdb_mac.end())
    {
        SWSS_LOG_INFO("DEL_KEY %s ", key.c_str());
        return true;
    }

    return false;
}

void FdbSync::macDelVxlanEntry(string auxkey, struct m_fdb_info *info)
{
    std::string vtep = m_mac[auxkey].vtep;

    const std::string cmds = std::string("")
        + " bridge fdb del " + info->mac + " dev " 
        + m_mac[auxkey].ifname + " dst " + vtep + " vlan " + info->vid.substr(4);

    std::string res;
    int ret = swss::exec(cmds, res);
    if (ret != 0)
    {
        SWSS_LOG_INFO("Failed cmd:%s, res=%s, ret=%d", cmds.c_str(), res.c_str(), ret);
    }

    SWSS_LOG_INFO("Success cmd:%s, res=%s, ret=%d", cmds.c_str(), res.c_str(), ret);

    return;
}

void FdbSync::updateLocalMac (struct m_fdb_info *info)
{
    char *op;
    char *type;
    string port_name = "";
    string key = info->vid + ":" + info->mac;
    short fdb_type;    /*dynamic or static*/

    if (info->op_type == FDB_OPER_ADD)
    {
        macUpdateCache(info);
        op = "replace";
        port_name = info->port_name;
        fdb_type = info->type;
        /* Check if this vlan+key is also learned by vxlan neighbor then delete learned on */
        if (m_mac.find(key) != m_mac.end())
        {
            macDelVxlanEntry(key, info);
            SWSS_LOG_INFO("Local learn event deleting from VXLAN table DEL_KEY %s", key.c_str());
            macDelVxlan(key);
        }
    }
    else
    {
        op = "del";
        port_name = m_fdb_mac[key].port_name;
        fdb_type = m_fdb_mac[key].type;
        m_fdb_mac.erase(key);
    }

    if (!m_isEvpnNvoExist)
    {
        SWSS_LOG_INFO("Ignore kernel update EVPN NVO is not configured MAC %s", key.c_str());
        return;
    }

    if (fdb_type == FDB_TYPE_DYNAMIC)
    {
        type = "dynamic";
    }
    else
    {
        type = "static";
    }

    const std::string cmds = std::string("")
        + " bridge fdb " + op + " " + info->mac + " dev " 
        + port_name + " master " + type + " vlan " + info->vid.substr(4);

    std::string res;
    int ret = swss::exec(cmds, res);

    SWSS_LOG_INFO("cmd:%s, res=%s, ret=%d", cmds.c_str(), res.c_str(), ret);

    return;
}

void FdbSync::addLocalMac(string key, string op)
{
    char *type;
    string port_name = "";
    string mac = "";
    string vlan = "";
    size_t str_loc = string::npos;

    str_loc = key.find(":");
    if (str_loc == string::npos)
    {
        SWSS_LOG_ERROR("Local MAC issue with Key:%s", key.c_str());
        return;
    }
    vlan = key.substr(4,  str_loc-4);
    mac = key.substr(str_loc+1,  std::string::npos);

    SWSS_LOG_INFO("Local route Vlan:%s MAC:%s Key:%s Op:%s", vlan.c_str(), mac.c_str(), key.c_str(), op.c_str());

    if (m_fdb_mac.find(key)!=m_fdb_mac.end())
    {
        port_name = m_fdb_mac[key].port_name;
        if (port_name.empty())
        {
            SWSS_LOG_INFO("Port name not present MAC route Key:%s", key.c_str());
            return;
        }

        if (m_fdb_mac[key].type == FDB_TYPE_DYNAMIC)
        {
            type = "dynamic";
        }
        else
        {
            type = "static";
        }

        const std::string cmds = std::string("")
                + " bridge fdb " + op + " " + mac + " dev "
                + port_name + " master " + type  + " vlan " + vlan;

        std::string res;
        int ret = swss::exec(cmds, res);
        if (ret != 0)
        {
            SWSS_LOG_INFO("Failed cmd:%s, res=%s, ret=%d", cmds.c_str(), res.c_str(), ret);
        }

        SWSS_LOG_INFO("Config triggered cmd:%s, res=%s, ret=%d", cmds.c_str(), res.c_str(), ret);
    }
    return;
}

<<<<<<< HEAD
void FdbSync::updateMclagRemoteMac (struct m_fdb_info *info)
{
    char *op;
    char *type;
    string port_name = "";
    string key = info->vid + ":" + info->mac;
    short fdb_type;    /*dynamic or static*/

    if (info->op_type == FDB_OPER_ADD)
    {
        macUpdateMclagRemoteCache(info);
        op = "replace";
        port_name = info->port_name;
        fdb_type = info->type;
    }
    else
    {
        op = "del";
        port_name = m_mclag_remote_fdb_mac[key].port_name;
        fdb_type = m_mclag_remote_fdb_mac[key].type;
        m_mclag_remote_fdb_mac.erase(key);
    }

    if (fdb_type == FDB_TYPE_DYNAMIC)
    {
        type = "dynamic";
    }
    else
    {
        type = "static";
    }

    const std::string cmds = std::string("")
        + " bridge fdb " + op + " " + info->mac + " dev "
        + port_name + " master " + type + " vlan " + info->vid.substr(4);

    std::string res;
    int ret = swss::exec(cmds, res);

    SWSS_LOG_INFO("cmd:%s, res=%s, ret=%d", cmds.c_str(), res.c_str(), ret);

    return;
}

void FdbSync::updateMclagRemoteMacPort(int ifindex, int vlan, std::string mac)
{
    string key = "Vlan" + to_string(vlan) + ":" + mac;
    int type = 0;
    string port_name = "";

    SWSS_LOG_INFO("Updating Intf %d, Vlan:%d MAC:%s Key %s", ifindex, vlan, mac.c_str(), key.c_str());

    if (m_mclag_remote_fdb_mac.find(key) != m_mclag_remote_fdb_mac.end())
    {
        type = m_mclag_remote_fdb_mac[key].type;
        port_name = m_mclag_remote_fdb_mac[key].port_name;
        SWSS_LOG_INFO(" port %s, type %d\n", port_name.c_str(), type);

        if (type == FDB_TYPE_STATIC)
        {
            const std::string cmds = std::string("")
                + " bridge fdb replace" + " " + mac + " dev "
                + port_name + " master static vlan " + to_string(vlan);

            std::string res;
            int ret = swss::exec(cmds, res);
            if (ret != 0)
            {
                SWSS_LOG_NOTICE("Failed cmd:%s, res=%s, ret=%d", cmds.c_str(), res.c_str(), ret);
                return;
            }

            SWSS_LOG_NOTICE("Update cmd:%s, res=%s, ret=%d", cmds.c_str(), res.c_str(), ret);
        }
    }
    return;
}

=======
>>>>>>> c81e3195
/*
 * This is a special case handling where mac is learned in the ASIC.
 * Then MAC is learned in the Kernel, Since this mac is learned in the Kernel
 * This MAC will age out, when MAC delete is received from the Kernel.
 * If MAC is still present in the state DB cache then fdbsyncd will be 
 * re-programmed with MAC in the Kernel
 */
void FdbSync::macRefreshStateDB(int vlan, string kmac)
{
    string key = "Vlan" + to_string(vlan) + ":" + kmac;
    char *type;
    string port_name = "";

    SWSS_LOG_INFO("Refreshing Vlan:%d MAC route MAC:%s Key %s", vlan, kmac.c_str(), key.c_str());

    if (m_fdb_mac.find(key)!=m_fdb_mac.end())
    {
        port_name = m_fdb_mac[key].port_name;
        if (port_name.empty())
        {
            SWSS_LOG_INFO("Port name not present MAC route Key:%s", key.c_str());
            return;
        }

        if (m_fdb_mac[key].type == FDB_TYPE_DYNAMIC)
        {
            type = "dynamic";
        }
        else
        {
            type = "static";
        }

        const std::string cmds = std::string("")
            + " bridge fdb " + "replace" + " " + kmac + " dev "
            + port_name + " master " + type  + " vlan " + to_string(vlan);

        std::string res;
        int ret = swss::exec(cmds, res);
        if (ret != 0)
        {
            SWSS_LOG_INFO("Failed cmd:%s, res=%s, ret=%d", cmds.c_str(), res.c_str(), ret);
        }

        SWSS_LOG_INFO("Refreshing cmd:%s, res=%s, ret=%d", cmds.c_str(), res.c_str(), ret);
    }
    return;
}

bool FdbSync::checkImetExist(string key, uint32_t vni)
{
    if (m_imet_route.find(key) != m_imet_route.end())
    {
        SWSS_LOG_INFO("IMET exist key:%s Vni:%d", key.c_str(), vni);
        return false;
    }
    m_imet_route[key].vni =  vni;
    return true;
}

bool FdbSync::checkDelImet(string key, uint32_t vni)
{
    int ret = false;

    SWSS_LOG_INFO("Del IMET key:%s Vni:%d", key.c_str(), vni);
    if (m_imet_route.find(key) != m_imet_route.end())
    {
        ret = true;
        m_imet_route.erase(key);
    }
    return ret;
}

void FdbSync::imetAddRoute(struct in_addr vtep, string vlan_str, uint32_t vni)
{
    string vlan_id = "Vlan" + vlan_str;
    string key = vlan_id + ":" + inet_ntoa(vtep);

    if (!checkImetExist(key, vni))
    {
        return;
    }

    SWSS_LOG_INFO("%sIMET Add route key:%s vtep:%s %s", 
            m_AppRestartAssist->isWarmStartInProgress() ? "WARM-RESTART:" : "",
            key.c_str(), inet_ntoa(vtep), vlan_id.c_str());

    std::vector<FieldValueTuple> fvVector;
    FieldValueTuple f("vni", to_string(vni));
    fvVector.push_back(f);

    // If warmstart is in progress, we take all netlink changes into the cache map
    if (m_AppRestartAssist->isWarmStartInProgress())
    {
        m_AppRestartAssist->insertToMap(APP_VXLAN_REMOTE_VNI_TABLE_NAME, key, fvVector, false);
        return;
    }
    
    m_imetTable.set(key, fvVector);
    return;
}

void FdbSync::imetDelRoute(struct in_addr vtep, string vlan_str, uint32_t vni)
{
    string vlan_id = "Vlan" + vlan_str;
    string key = vlan_id + ":" + inet_ntoa(vtep);

    if (!checkDelImet(key, vni))
    {
        return;
    }

    SWSS_LOG_INFO("%sIMET Del route key:%s vtep:%s %s", 
            m_AppRestartAssist->isWarmStartInProgress() ? "WARM-RESTART:" : "", 
            key.c_str(), inet_ntoa(vtep), vlan_id.c_str());

    std::vector<FieldValueTuple> fvVector;
    FieldValueTuple f("vni", to_string(vni));
    fvVector.push_back(f);

    // If warmstart is in progress, we take all netlink changes into the cache map
    if (m_AppRestartAssist->isWarmStartInProgress())
    {
        m_AppRestartAssist->insertToMap(APP_VXLAN_REMOTE_VNI_TABLE_NAME, key, fvVector, true);
        return;
    }
    
    m_imetTable.del(key);
    return;
}

void FdbSync::macDelVxlanDB(string key)
{
    string vtep = m_mac[key].vtep;
    string type;
    string vni = to_string(m_mac[key].vni);
    type = m_mac[key].type;

    std::vector<FieldValueTuple> fvVector;
    FieldValueTuple rv("remote_vtep", vtep);
    FieldValueTuple t("type", type);
    FieldValueTuple v("vni", vni);
    fvVector.push_back(rv);
    fvVector.push_back(t);
    fvVector.push_back(v);

<<<<<<< HEAD
=======
    SWSS_LOG_NOTICE("%sVXLAN_FDB_TABLE: DEL_KEY %s vtep:%s type:%s", 
            m_AppRestartAssist->isWarmStartInProgress() ? "WARM-RESTART:" : "" ,
            key.c_str(), vtep.c_str(), type.c_str());

>>>>>>> c81e3195
    // If warmstart is in progress, we take all netlink changes into the cache map
    if (m_AppRestartAssist->isWarmStartInProgress())
    {
        m_AppRestartAssist->insertToMap(APP_VXLAN_FDB_TABLE_NAME, key, fvVector, true);
        return;
    }
    
<<<<<<< HEAD
    SWSS_LOG_INFO("VXLAN_FDB_TABLE: DEL_KEY %s vtep:%s type:%s", key.c_str(), vtep.c_str(), type.c_str());
=======
>>>>>>> c81e3195
    m_fdbTable.del(key);
    return;

}

void FdbSync::macAddVxlan(string key, struct in_addr vtep, string type, uint32_t vni, string intf_name)
{
    string svtep = inet_ntoa(vtep);
    string svni = to_string(vni);

    /* Update the DB with Vxlan MAC */
    m_mac[key] = {svtep, type, vni, intf_name};

    std::vector<FieldValueTuple> fvVector;
    FieldValueTuple rv("remote_vtep", svtep);
    FieldValueTuple t("type", type);
    FieldValueTuple v("vni", svni);
    fvVector.push_back(rv);
    fvVector.push_back(t);
    fvVector.push_back(v);

<<<<<<< HEAD
=======
    SWSS_LOG_INFO("%sVXLAN_FDB_TABLE: ADD_KEY %s vtep:%s type:%s", 
            m_AppRestartAssist->isWarmStartInProgress() ? "WARM-RESTART:" : "" ,
            key.c_str(), svtep.c_str(), type.c_str());
>>>>>>> c81e3195
    // If warmstart is in progress, we take all netlink changes into the cache map
    if (m_AppRestartAssist->isWarmStartInProgress())
    {
        m_AppRestartAssist->insertToMap(APP_VXLAN_FDB_TABLE_NAME, key, fvVector, false);
        return;
    }
    
<<<<<<< HEAD
    SWSS_LOG_INFO("VXLAN_FDB_TABLE: ADD_KEY %s vtep:%s type:%s", key.c_str(), svtep.c_str(), type.c_str());
=======
>>>>>>> c81e3195
    m_fdbTable.set(key, fvVector);

    return;
}

void FdbSync::macDelVxlan(string key)
{
    if (m_mac.find(key) != m_mac.end())
    {
        SWSS_LOG_INFO("DEL_KEY %s vtep:%s type:%s", key.c_str(), m_mac[key].vtep.c_str(), m_mac[key].type.c_str());
        macDelVxlanDB(key);
        m_mac.erase(key);
    }
    return;
}

void FdbSync::onMsgNbr(int nlmsg_type, struct nl_object *obj)
{
    char macStr[MAX_ADDR_SIZE + 1] = {0};
    struct rtnl_neigh *neigh = (struct rtnl_neigh *)obj;
    struct in_addr vtep = {0};
    int vlan = 0, ifindex = 0;
    uint32_t vni = 0;
    nl_addr *vtep_addr;
    string ifname;
    string key;
    bool delete_key = false;
    size_t str_loc = string::npos;
    string type = "";
    string vlan_id = "";
    bool isVxlanIntf = false;

    if ((nlmsg_type != RTM_NEWNEIGH) && (nlmsg_type != RTM_GETNEIGH) &&
        (nlmsg_type != RTM_DELNEIGH))
    {
        return;
    }

    /* Only MAC route is to be supported */
    if (rtnl_neigh_get_family(neigh) != AF_BRIDGE)
    {
        return;
    }
    ifindex = rtnl_neigh_get_ifindex(neigh);
    if (m_intf_info.find(ifindex) != m_intf_info.end())
    {
        isVxlanIntf = true;
        ifname = m_intf_info[ifindex].ifname;
    }

    nl_addr2str(rtnl_neigh_get_lladdr(neigh), macStr, MAX_ADDR_SIZE);

    if (isVxlanIntf == false)
    {
<<<<<<< HEAD
        if (nlmsg_type == RTM_NEWNEIGH)
        {
            int vid = rtnl_neigh_get_vlan(neigh);
            int state = rtnl_neigh_get_state(neigh);
            if (state & NUD_PERMANENT)
            {
                updateMclagRemoteMacPort(ifindex, vid, macStr);
            }
        }

=======
>>>>>>> c81e3195
        if (nlmsg_type != RTM_DELNEIGH)
        {
            return;
        }
    }
    else
    {
        /* If this is for vnet bridge vxlan interface, then return */
        if (ifname.find(VXLAN_BR_IF_NAME_PREFIX) != string::npos)
        {
            return;
        }

        /* VxLan netdevice should be in <name>-<vlan-id> format */
        str_loc = ifname.rfind("-");
        if (str_loc == string::npos)
        {
            return;
        }

        vlan_id = "Vlan" + ifname.substr(str_loc+1,  std::string::npos);
        vni = m_intf_info[ifindex].vni;
    }


    if (isVxlanIntf == false)
    {
        vlan = rtnl_neigh_get_vlan(neigh);
        if (m_isEvpnNvoExist)
        {
            macRefreshStateDB(vlan, macStr);
        }
        return;
    }

    vtep_addr = rtnl_neigh_get_dst(neigh);
    if (vtep_addr == NULL)
    {
        return;
    }
    else
    {
        /* Currently we only support ipv4 tunnel endpoints */
        vtep.s_addr = *(uint32_t *)nl_addr_get_binary_addr(vtep_addr);
        SWSS_LOG_INFO("Tunnel IP %s Int%d", inet_ntoa(vtep), *(uint32_t *)nl_addr_get_binary_addr(vtep_addr));
    }

    int state = rtnl_neigh_get_state(neigh);
    if ((nlmsg_type == RTM_DELNEIGH) || (state == NUD_INCOMPLETE) ||
        (state == NUD_FAILED))
    {
        delete_key = true;
    }

    if (state & NUD_NOARP)
    {
        /* This is a static route */
        type = "static";
    }
    else
    {
        type = "dynamic";
    }

    /* Handling IMET routes */
    if (MacAddress(macStr) == MacAddress("00:00:00:00:00:00"))
    {
        if (vtep.s_addr)
        {
            string vlan_str = ifname.substr(str_loc+1, string::npos);

            if (!delete_key)
            {
                imetAddRoute(vtep, vlan_str, vni);
            }
            else
            {
                imetDelRoute(vtep, vlan_str, vni);
            }
        }
        return;
    }

    key+= vlan_id;
    key+= ":";
    key+= macStr;

    if (!delete_key)
    {
        macAddVxlan(key, vtep, type, vni, ifname);
    }
    else
    {
        macDelVxlan(key);
    }
    return;
}

void FdbSync::onMsgLink(int nlmsg_type, struct nl_object *obj)
{
    struct rtnl_link *link;
    char *ifname = NULL;
    char *nil = "NULL";
    int ifindex;
    unsigned int vni;

    link = (struct rtnl_link *)obj;
    ifname = rtnl_link_get_name(link);
    ifindex = rtnl_link_get_ifindex(link);
    if (rtnl_link_is_vxlan(link) == 0)
    {
        return;
    }

    if (rtnl_link_vxlan_get_id(link, &vni) != 0)
    {
        SWSS_LOG_INFO("Op:%d VxLAN dev:%s index:%d vni:%d. Not found", nlmsg_type, ifname? ifname: nil, ifindex, vni);
        return;
    }
    SWSS_LOG_INFO("Op:%d VxLAN dev %s index:%d vni:%d", nlmsg_type, ifname? ifname: nil, ifindex, vni);
    if (nlmsg_type == RTM_NEWLINK)
    {
        m_intf_info[ifindex].vni    =  vni;
        m_intf_info[ifindex].ifname =  ifname;
    }
    return;
}

void FdbSync::onMsg(int nlmsg_type, struct nl_object *obj)
{
    if ((nlmsg_type != RTM_NEWLINK) &&
        (nlmsg_type != RTM_NEWNEIGH) && (nlmsg_type != RTM_DELNEIGH))
    {
        SWSS_LOG_DEBUG("netlink: unhandled event: %d", nlmsg_type);
        return;
    }
    if (nlmsg_type == RTM_NEWLINK)
    {
        onMsgLink(nlmsg_type, obj);
    }
    else
    {
        onMsgNbr(nlmsg_type, obj);
    }
}
<|MERGE_RESOLUTION|>--- conflicted
+++ resolved
@@ -25,10 +25,7 @@
     m_fdbTable(pipelineAppDB, APP_VXLAN_FDB_TABLE_NAME),
     m_imetTable(pipelineAppDB, APP_VXLAN_REMOTE_VNI_TABLE_NAME),
     m_fdbStateTable(stateDb, STATE_FDB_TABLE_NAME),
-<<<<<<< HEAD
     m_mclagRemoteFdbStateTable(stateDb, STATE_MCLAG_REMOTE_FDB_TABLE_NAME),
-=======
->>>>>>> c81e3195
     m_cfgEvpnNvoTable(config_db, CFG_VXLAN_EVPN_NVO_TABLE_NAME)
 {
     m_AppRestartAssist = new AppRestartAssist(pipelineAppDB, "fdbsyncd", "swss", DEFAULT_FDBSYNC_WARMSTART_TIMER);
@@ -46,9 +43,6 @@
         delete m_AppRestartAssist;
     }
 }
-
-<<<<<<< HEAD
-=======
 
 // Check if interface entries are restored in kernel
 bool FdbSync::isIntfRestoreDone()
@@ -79,7 +73,6 @@
     return true;
 }
 
->>>>>>> c81e3195
 void FdbSync::processCfgEvpnNvo()
 {
     std::deque<KeyOpFieldsValuesTuple> entries;
@@ -187,7 +180,6 @@
     }
 }
 
-<<<<<<< HEAD
 void FdbSync::processStateMclagRemoteFdb()
 {
     struct m_fdb_info info;
@@ -251,8 +243,6 @@
     }
 }
 
-=======
->>>>>>> c81e3195
 void FdbSync::macUpdateCache(struct m_fdb_info *info)
 {
     string key = info->vid + ":" + info->mac;
@@ -262,7 +252,6 @@
     return;
 }
 
-<<<<<<< HEAD
 void FdbSync::macUpdateMclagRemoteCache(struct m_fdb_info *info)
 {
     string key = info->vid + ":" + info->mac;
@@ -272,8 +261,6 @@
     return;
 }
 
-=======
->>>>>>> c81e3195
 bool FdbSync::macCheckSrcDB(struct m_fdb_info *info)
 {
     string key = info->vid + ":" + info->mac;
@@ -416,7 +403,6 @@
     return;
 }
 
-<<<<<<< HEAD
 void FdbSync::updateMclagRemoteMac (struct m_fdb_info *info)
 {
     char *op;
@@ -495,8 +481,6 @@
     return;
 }
 
-=======
->>>>>>> c81e3195
 /*
  * This is a special case handling where mac is learned in the ASIC.
  * Then MAC is learned in the Kernel, Since this mac is learned in the Kernel
@@ -643,13 +627,10 @@
     fvVector.push_back(t);
     fvVector.push_back(v);
 
-<<<<<<< HEAD
-=======
     SWSS_LOG_NOTICE("%sVXLAN_FDB_TABLE: DEL_KEY %s vtep:%s type:%s", 
             m_AppRestartAssist->isWarmStartInProgress() ? "WARM-RESTART:" : "" ,
             key.c_str(), vtep.c_str(), type.c_str());
 
->>>>>>> c81e3195
     // If warmstart is in progress, we take all netlink changes into the cache map
     if (m_AppRestartAssist->isWarmStartInProgress())
     {
@@ -657,10 +638,6 @@
         return;
     }
     
-<<<<<<< HEAD
-    SWSS_LOG_INFO("VXLAN_FDB_TABLE: DEL_KEY %s vtep:%s type:%s", key.c_str(), vtep.c_str(), type.c_str());
-=======
->>>>>>> c81e3195
     m_fdbTable.del(key);
     return;
 
@@ -682,12 +659,6 @@
     fvVector.push_back(t);
     fvVector.push_back(v);
 
-<<<<<<< HEAD
-=======
-    SWSS_LOG_INFO("%sVXLAN_FDB_TABLE: ADD_KEY %s vtep:%s type:%s", 
-            m_AppRestartAssist->isWarmStartInProgress() ? "WARM-RESTART:" : "" ,
-            key.c_str(), svtep.c_str(), type.c_str());
->>>>>>> c81e3195
     // If warmstart is in progress, we take all netlink changes into the cache map
     if (m_AppRestartAssist->isWarmStartInProgress())
     {
@@ -695,10 +666,6 @@
         return;
     }
     
-<<<<<<< HEAD
-    SWSS_LOG_INFO("VXLAN_FDB_TABLE: ADD_KEY %s vtep:%s type:%s", key.c_str(), svtep.c_str(), type.c_str());
-=======
->>>>>>> c81e3195
     m_fdbTable.set(key, fvVector);
 
     return;
@@ -753,7 +720,6 @@
 
     if (isVxlanIntf == false)
     {
-<<<<<<< HEAD
         if (nlmsg_type == RTM_NEWNEIGH)
         {
             int vid = rtnl_neigh_get_vlan(neigh);
@@ -764,8 +730,6 @@
             }
         }
 
-=======
->>>>>>> c81e3195
         if (nlmsg_type != RTM_DELNEIGH)
         {
             return;
