import pytest
import time


class TestBuffer(object):
    lossless_pgs = []
    INTF = "Ethernet0"

    def setup_db(self, dvs):
        self.app_db = dvs.get_app_db()
        self.asic_db = dvs.get_asic_db()
        self.config_db = dvs.get_config_db()
        self.counter_db = dvs.get_counters_db()

        # enable PG watermark
        self.set_pg_wm_status('enable')

    def get_pfc_enable_queues(self):
        qos_map = self.config_db.get_entry("PORT_QOS_MAP", self.INTF)
        return qos_map['pfc_enable'].split(',')

    def get_pg_oid(self, pg):
        fvs = dict()
        fvs = self.counter_db.get_entry("COUNTERS_PG_NAME_MAP", "")
        return fvs[pg]

    def set_pg_wm_status(self, state):
        fvs = {'FLEX_COUNTER_STATUS': state}
        self.config_db.update_entry("FLEX_COUNTER_TABLE", "PG_WATERMARK", fvs)
        time.sleep(1)

    def teardown(self):
        # disable PG watermark
        self.set_pg_wm_status('disable')

    def get_asic_buf_profile(self):
        return set(self.asic_db.get_keys("ASIC_STATE:SAI_OBJECT_TYPE_BUFFER_PROFILE"))

    def check_new_profile_in_asic_db(self, profile):
        retry_count = 0
        self.new_profile = None
        while retry_count < 5:
            retry_count += 1
            diff = set(self.asic_db.get_keys("ASIC_STATE:SAI_OBJECT_TYPE_BUFFER_PROFILE")) - self.orig_profiles
            if len(diff) == 1:
                self.new_profile = diff.pop()
                break
            else:
                time.sleep(1)
        assert self.new_profile, "Can't get SAI OID for newly created profile {} after retry {} times".format(profile, retry_count)

    def get_asic_buf_pg_profiles(self):
        self.buf_pg_profile = dict()
        for pg in self.pg_name_map:
            buf_pg_entries = self.asic_db.get_entry("ASIC_STATE:SAI_OBJECT_TYPE_INGRESS_PRIORITY_GROUP", self.pg_name_map[pg])
            self.buf_pg_profile[pg] = buf_pg_entries["SAI_INGRESS_PRIORITY_GROUP_ATTR_BUFFER_PROFILE"]

    def change_cable_len(self, cable_len, extra_port=None):
        fvs = dict()
        fvs[self.INTF] = cable_len
        if extra_port:
            fvs[extra_port] = cable_len
        self.config_db.update_entry("CABLE_LENGTH", "AZURE", fvs)

    def set_port_qos_table(self, port, pfc_enable_flag):
        fvs=dict()
        fvs['pfc_enable'] = pfc_enable_flag
        self.config_db.update_entry("PORT_QOS_MAP", port, fvs)
        self.lossless_pgs = pfc_enable_flag.split(',')

    def get_pg_name_map(self):
        pg_name_map = dict()
        for pg in self.lossless_pgs:
            pg_name = "{}:{}".format(self.INTF, pg)
            pg_name_map[pg_name] = self.get_pg_oid(pg_name)
        return pg_name_map

    @pytest.fixture
    def setup_teardown_test(self, dvs):
<<<<<<< HEAD
        try:
            self.setup_db(dvs)
            self.set_port_qos_table(self.INTF, '3,4')
            self.lossless_pg_combinations = ['3-4']
            pg_name_map = self.get_pg_name_map()
            yield pg_name_map
        finally:
            self.teardown()
=======
        self.setup_db(dvs)
        self.set_port_qos_table(self.INTF, '2,3,4,6')
        time.sleep(2)

        yield

        self.teardown()
>>>>>>> eba212d9

    def test_zero_cable_len_profile_update(self, dvs, setup_teardown_test):
        orig_cable_len = None
        orig_speed = None
        try:
            # get orig cable length and speed
            fvs = self.config_db.get_entry("CABLE_LENGTH", "AZURE")
            orig_cable_len = fvs[self.INTF]
            if orig_cable_len == "0m":
                fvs[self.INTF] = "300m"
                cable_len_before_test = "300m"
                self.config_db.update_entry("CABLE_LENGTH", "AZURE", fvs)
            else:
                cable_len_before_test = orig_cable_len
            fvs = self.config_db.get_entry("PORT", self.INTF)
            orig_speed = fvs["speed"]

            if orig_speed == "100000":
                test_speed = "40000"
            elif orig_speed == "40000":
                test_speed = "100000"
            test_cable_len = "0m"

            dvs.port_admin_set(self.INTF, "up")
            # Make sure the buffer PG has been created
            orig_lossless_profile = "pg_lossless_{}_{}_profile".format(orig_speed, cable_len_before_test)
            self.app_db.wait_for_entry("BUFFER_PROFILE_TABLE", orig_lossless_profile)
            self.pg_name_map = self.get_pg_name_map()
            self.orig_profiles = self.get_asic_buf_profile()

            # check if the lossless profile for the test speed is already present
            fvs = dict()
            new_lossless_profile = "pg_lossless_{}_{}_profile".format(test_speed, cable_len_before_test)
            fvs = self.app_db.get_entry("BUFFER_PROFILE_TABLE", new_lossless_profile)
            if len(fvs):
                profile_exp_cnt_diff = 0
            else:
                profile_exp_cnt_diff = 1

            # get the orig buf profiles attached to the pgs
            self.get_asic_buf_pg_profiles()

            # change cable length to 'test_cable_len'
            self.change_cable_len(test_cable_len)

            # change intf speed to 'test_speed'
            dvs.port_field_set(self.INTF, "speed", test_speed)
            test_lossless_profile = "pg_lossless_{}_{}_profile".format(test_speed, test_cable_len)
            # buffer profile should not get created
            self.app_db.wait_for_deleted_entry("BUFFER_PROFILE_TABLE", test_lossless_profile)

            # buffer pgs should still point to the original buffer profile
            for pg in self.lossless_pg_combinations:
                self.app_db.wait_for_field_match("BUFFER_PG_TABLE", self.INTF + ":" + pg, {"profile": orig_lossless_profile})
            fvs = dict()
            for pg in self.pg_name_map:
                fvs["SAI_INGRESS_PRIORITY_GROUP_ATTR_BUFFER_PROFILE"] = self.buf_pg_profile[pg]
                self.asic_db.wait_for_field_match("ASIC_STATE:SAI_OBJECT_TYPE_INGRESS_PRIORITY_GROUP", self.pg_name_map[pg], fvs)

            # change cable length to 'cable_len_before_test'
            self.change_cable_len(cable_len_before_test)

            # change intf speed to 'test_speed'
            dvs.port_field_set(self.INTF, "speed", test_speed)
            if profile_exp_cnt_diff != 0:
                # new profile will get created
                self.app_db.wait_for_entry("BUFFER_PROFILE_TABLE", new_lossless_profile)
                self.check_new_profile_in_asic_db(new_lossless_profile)
                # verify that buffer pgs point to the new profile
                fvs = dict()
                for pg in self.pg_name_map:
                    fvs["SAI_INGRESS_PRIORITY_GROUP_ATTR_BUFFER_PROFILE"] = self.new_profile
                    self.asic_db.wait_for_field_match("ASIC_STATE:SAI_OBJECT_TYPE_INGRESS_PRIORITY_GROUP", self.pg_name_map[pg], fvs)

            else:
                # verify that buffer pgs do not point to the old profile since we cannot deduce the new profile oid
                fvs = dict()
                for pg in self.pg_name_map:
                    fvs["SAI_INGRESS_PRIORITY_GROUP_ATTR_BUFFER_PROFILE"] = self.buf_pg_profile[pg]
                    self.asic_db.wait_for_field_negative_match("ASIC_STATE:SAI_OBJECT_TYPE_INGRESS_PRIORITY_GROUP", self.pg_name_map[pg], fvs)
        finally:
            if orig_cable_len:
                self.change_cable_len(orig_cable_len)
            if orig_speed:
                dvs.port_field_set(self.INTF, "speed", orig_speed)
            dvs.port_admin_set(self.INTF, "down")

    # To verify the BUFFER_PG is not hardcoded to 3,4
    # buffermgrd will read 'pfc_enable' entry and apply lossless profile to that queue
    def test_buffer_pg_update(self, dvs, setup_teardown_test):
        orig_cable_len = None
        orig_speed = None
        test_speed = None
        extra_port = "Ethernet4"
        try:
            # Retrieve cable len
            fvs_cable_len = self.config_db.get_entry("CABLE_LENGTH", "AZURE")
            orig_cable_len = fvs_cable_len[self.INTF]
            if orig_cable_len == "0m":
                cable_len_for_test = "300m"
                fvs_cable_len[self.INTF] = cable_len_for_test
                fvs_cable_len[extra_port] = cable_len_for_test
                
                self.config_db.update_entry("CABLE_LENGTH", "AZURE", fvs_cable_len)
            else:
                cable_len_for_test = orig_cable_len
            # Ethernet4 is set to up, while no 'pfc_enable' available. `Ethernet0` is not supposed to be impacted
            dvs.port_admin_set(extra_port, "up")

            dvs.port_admin_set(self.INTF, "up")
            
             # Retrieve port speed
            fvs_port = self.config_db.get_entry("PORT", self.INTF)
            orig_speed = fvs_port["speed"]

            # Make sure the buffer PG has been created
            orig_lossless_profile = "pg_lossless_{}_{}_profile".format(orig_speed, cable_len_for_test)
            self.app_db.wait_for_entry("BUFFER_PROFILE_TABLE", orig_lossless_profile)
            self.pg_name_map = self.get_pg_name_map()
            self.orig_profiles = self.get_asic_buf_profile()

            # get the orig buf profiles attached to the pgs
            self.get_asic_buf_pg_profiles()

            # Update port speed
            if orig_speed == "100000":
                test_speed = "40000"
            elif orig_speed == "40000":
                test_speed = "100000"
            # change intf speed to 'test_speed'
            dvs.port_field_set(self.INTF, "speed", test_speed)
            dvs.port_field_set(extra_port, "speed", test_speed)
            # Verify new profile is generated
            new_lossless_profile = "pg_lossless_{}_{}_profile".format(test_speed, cable_len_for_test)
            self.app_db.wait_for_entry("BUFFER_PROFILE_TABLE", new_lossless_profile)

            # Verify BUFFER_PG is updated
            for pg in self.lossless_pg_combinations:
                self.app_db.wait_for_field_match("BUFFER_PG_TABLE", self.INTF + ":" + pg, {"profile": new_lossless_profile})

            fvs_negative = {}
            for pg in self.pg_name_map:
                # verify that buffer pgs do not point to the old profile since we cannot deduce the new profile oid
                fvs_negative["SAI_INGRESS_PRIORITY_GROUP_ATTR_BUFFER_PROFILE"] = self.buf_pg_profile[pg]
                self.asic_db.wait_for_field_negative_match("ASIC_STATE:SAI_OBJECT_TYPE_INGRESS_PRIORITY_GROUP", self.pg_name_map[pg], fvs_negative)

             # Add pfc_enable field for extra port
            self.set_port_qos_table(extra_port, '2,3,4,6')
            self.lossless_pg_combinations = ['2-4', '6']
            time.sleep(1)
            # Verify BUFFER_PG is updated when pfc_enable is available
            for pg in self.lossless_pg_combinations:
                self.app_db.wait_for_field_match("BUFFER_PG_TABLE", extra_port + ":" + pg, {"profile": new_lossless_profile})
        finally:
            if orig_cable_len:
                self.change_cable_len(orig_cable_len, extra_port)
            if orig_speed:
                dvs.port_field_set(self.INTF, "speed", orig_speed)
                dvs.port_field_set(extra_port, "speed", orig_speed)
            dvs.port_admin_set(self.INTF, "down")
            dvs.port_admin_set(extra_port, "down")<|MERGE_RESOLUTION|>--- conflicted
+++ resolved
@@ -77,7 +77,6 @@
 
     @pytest.fixture
     def setup_teardown_test(self, dvs):
-<<<<<<< HEAD
         try:
             self.setup_db(dvs)
             self.set_port_qos_table(self.INTF, '3,4')
@@ -86,15 +85,6 @@
             yield pg_name_map
         finally:
             self.teardown()
-=======
-        self.setup_db(dvs)
-        self.set_port_qos_table(self.INTF, '2,3,4,6')
-        time.sleep(2)
-
-        yield
-
-        self.teardown()
->>>>>>> eba212d9
 
     def test_zero_cable_len_profile_update(self, dvs, setup_teardown_test):
         orig_cable_len = None
