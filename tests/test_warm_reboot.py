
from swsscommon import swsscommon
import os
import re
import time
import json
import pytest


# macros for number of interfaces and number of neighbors
# TBD: NUM_NEIGH_PER_INTF >= 128 ips will cause test framework to hang by default kernel settings
# TBD: Need tune gc_thresh1/2/3 at host side of vs docker to support this.
NUM_INTF = 8
NUM_NEIGH_PER_INTF = 16 #128
NUM_OF_NEIGHS = (NUM_INTF*NUM_NEIGH_PER_INTF)

# Get restore count of all processes supporting warm restart
def swss_get_RestoreCount(dvs, state_db):
    restore_count = {}
    warmtbl = swsscommon.Table(state_db, swsscommon.STATE_WARM_RESTART_TABLE_NAME)
    keys = warmtbl.getKeys()
    assert  len(keys) !=  0
    for key in keys:
        if key not in dvs.swssd:
            continue
        (status, fvs) = warmtbl.get(key)
        assert status == True
        for fv in fvs:
            if fv[0] == "restore_count":
                restore_count[key] = int(fv[1])
    print(restore_count)
    return restore_count

# function to check the restore count incremented by 1 for all processes supporting warm restart
def swss_check_RestoreCount(dvs, state_db, restore_count):
    warmtbl = swsscommon.Table(state_db, swsscommon.STATE_WARM_RESTART_TABLE_NAME)
    keys = warmtbl.getKeys()
    print(keys)
    assert  len(keys) > 0
    for key in keys:
        if key not in dvs.swssd:
            continue
        (status, fvs) = warmtbl.get(key)
        assert status == True
        for fv in fvs:
            if fv[0] == "restore_count":
                assert int(fv[1]) == restore_count[key] + 1
            elif fv[0] == "state":
                assert fv[1] == "reconciled"

def check_port_oper_status(appl_db, port_name, state):
    portTbl = swsscommon.Table(appl_db, swsscommon.APP_PORT_TABLE_NAME)
    (status, fvs) = portTbl.get(port_name)
    assert status == True

    oper_status = "unknown"
    for v in fvs:
        if v[0] == "oper_status":
            oper_status = v[1]
            break
    assert oper_status == state

# function to check the restore count incremented by 1 for a single process
def swss_app_check_RestoreCount_single(state_db, restore_count, name):
    warmtbl = swsscommon.Table(state_db, swsscommon.STATE_WARM_RESTART_TABLE_NAME)
    keys = warmtbl.getKeys()
    print(keys)
    print(restore_count)
    assert  len(keys) > 0
    for key in keys:
        if key != name:
            continue
        (status, fvs) = warmtbl.get(key)
        assert status == True
        for fv in fvs:
            if fv[0] == "restore_count":
                assert int(fv[1]) == restore_count[key] + 1
            elif fv[0] == "state":
                assert fv[1] == "reconciled"

def swss_app_check_warmstart_state(state_db, name, state):
    warmtbl = swsscommon.Table(state_db, swsscommon.STATE_WARM_RESTART_TABLE_NAME)
    keys = warmtbl.getKeys()
    print(keys)
    assert  len(keys) > 0
    for key in keys:
        if key != name:
            continue
        (status, fvs) = warmtbl.get(key)
        assert status == True
        for fv in fvs:
            if fv[0] == "state":
                assert fv[1] == state

def create_entry(tbl, key, pairs):
    fvs = swsscommon.FieldValuePairs(pairs)
    tbl.set(key, fvs)

    # FIXME: better to wait until DB create them
    time.sleep(1)

def create_entry_tbl(db, table, key, pairs):
    tbl = swsscommon.Table(db, table)
    create_entry(tbl, key, pairs)

def del_entry_tbl(db, table, key):
    tbl = swsscommon.Table(db, table)
    tbl._del(key)

def create_entry_pst(db, table, key, pairs):
    tbl = swsscommon.ProducerStateTable(db, table)
    create_entry(tbl, key, pairs)

def how_many_entries_exist(db, table):
    tbl =  swsscommon.Table(db, table)
    return len(tbl.getKeys())

def stop_neighsyncd(dvs):
    dvs.runcmd(['sh', '-c', 'pkill -x neighsyncd'])

def start_neighsyncd(dvs):
    dvs.runcmd(['sh', '-c', 'supervisorctl start neighsyncd'])

def stop_restore_neighbors(dvs):
    dvs.runcmd(['sh', '-c', 'pkill -x restore_neighbors'])

def start_restore_neighbors(dvs):
    dvs.runcmd(['sh', '-c', 'supervisorctl start restore_neighbors'])

def check_no_neighsyncd_timer(dvs):
    (exitcode, string) = dvs.runcmd(['sh', '-c', 'grep getWarmStartTimer /var/log/syslog | grep neighsyncd | grep invalid'])
    assert string.strip() != ""

def check_neighsyncd_timer(dvs, timer_value):
    (exitcode, num) = dvs.runcmd(['sh', '-c', "grep getWarmStartTimer /var/log/syslog | grep neighsyncd | tail -n 1 | rev | cut -d ' ' -f 1 | rev"])
    assert num.strip() == timer_value

def check_redis_neigh_entries(dvs, neigh_tbl, number):
    (exitcode, lb_output) = dvs.runcmd(['sh', '-c', "redis-cli keys NEIGH_TABLE:lo* | grep NEI | wc -l"])
    lb_num = int(lb_output.strip())
    assert len(neigh_tbl.getKeys()) == number + lb_num

def check_kernel_reachable_neigh_num(dvs, number):
    (exitcode, output) = dvs.runcmd(['sh', '-c', "ip neigh show nud reachable| grep -v 'dev lo' | wc -l"])
    neigh_num = int(output.strip())
    assert neigh_num == number

def check_kernel_reachable_v4_neigh_num(dvs, number):
    (exitcode, output) = dvs.runcmd(['sh', '-c', "ip -4 neigh show nud reachable | grep -v 'dev lo' | wc -l"])
    neigh_num = int(output.strip())
    assert neigh_num == number

def check_kernel_reachable_v6_neigh_num(dvs, number):
    (exitcode, output) = dvs.runcmd(['sh', '-c', "ip -6 neigh show nud reachable | grep -v 'dev lo' | wc -l"])
    neigh_num = int(output.strip())
    assert neigh_num == number

def check_kernel_stale_neigh_num(dvs, number):
    (exitcode, output) = dvs.runcmd(['sh', '-c', "ip neigh show nud stale | grep -v 'dev lo' | wc -l"])
    neigh_num = int(output.strip())
    assert neigh_num == number

def check_kernel_stale_v4_neigh_num(dvs, number):
    (exitcode, output) = dvs.runcmd(['sh', '-c', "ip -4 neigh show nud stale | grep -v 'dev lo' | wc -l"])
    neigh_num = int(output.strip())
    assert neigh_num == number

def check_kernel_stale_v6_neigh_num(dvs, number):
    (exitcode, output) = dvs.runcmd(['sh', '-c', "ip -6 neigh show nud stale | grep -v 'dev lo' | wc -l"])
    neigh_num = int(output.strip())
    assert neigh_num == number


def kernel_restore_neighs_done(restoretbl):
    keys = restoretbl.getKeys()
    return (len(keys) > 0)

# function to check neighbor entry reconciliation status written in syslog
def check_syslog_for_neighbor_entry(dvs, marker, new_cnt, delete_cnt, iptype):
    # check reconciliation results (new or delete entries) for ipv4 and ipv6
    if iptype == "ipv4" or iptype == "ipv6":
        (exitcode, num) = dvs.runcmd(['sh', '-c', "awk \'/%s/,ENDFILE {print;}\' /var/log/syslog | grep neighsyncd | grep cache-state:NEW | grep -i %s | grep -v 'lo:'| wc -l" % (marker, iptype)])
        assert num.strip() == str(new_cnt)
        (exitcode, num) = dvs.runcmd(['sh', '-c', "awk \'/%s/,ENDFILE {print;}\' /var/log/syslog | grep neighsyncd | grep -E \"cache-state:(DELETE|STALE)\" | grep -i %s | grep -v 'lo:' | wc -l" % (marker, iptype)])
        assert num.strip() == str(delete_cnt)
    else:
        assert "iptype is unknown" == ""

def set_restart_timer(dvs, db, app_name, value):
    create_entry_tbl(
        db,
        swsscommon.CFG_WARM_RESTART_TABLE_NAME, app_name,
        [
            (app_name + "_timer", value),
        ]
    )

# 'ip neigh flush all' won't remove failed entries if number of neighs less than gc_threshold1
# Also it takes time to remove them completly.
# We use arp off/on to do it
def flush_neigh_entries(dvs):
    dvs.runcmd("ip link set group default arp off")
    dvs.runcmd("ip link set group default arp on")
<<<<<<< HEAD

# Add neighbor entries on servers connecting to SONiC ports
# ping them to get the neighbor entries
def setup_initial_neighbors(dvs):
    for i in range(8, 8+NUM_INTF):
        for j in range(NUM_NEIGH_PER_INTF):
            dvs.servers[i].runcmd("ip addr add {}.0.0.{}/24 dev eth0".format(i*4, j+2))
            dvs.servers[i].runcmd("ip -6 addr add {}00::{}/64 dev eth0".format(i*4,j+2))

    time.sleep(1)

    for i in range(8, 8+NUM_INTF):
        for j in range(NUM_NEIGH_PER_INTF):
            dvs.runcmd(['sh', '-c', "ping -c 1 -W 0 -q {}.0.0.{} > /dev/null 2>&1".format(i*4,j+2)])
            dvs.runcmd(['sh', '-c', "ping6 -c 1 -W 0 -q {}00::{} > /dev/null 2>&1".format(i*4,j+2)])

# Del half of the ips and a new half of the ips
# note: the first ipv4 can not be deleted only
def del_and_add_neighbors(dvs):
    for i in range(8, 8+NUM_INTF):
        for j in range(NUM_NEIGH_PER_INTF/2):
            dvs.servers[i].runcmd("ip addr del {}.0.0.{}/24 dev eth0".format(i*4, j+NUM_NEIGH_PER_INTF/2+2))
            dvs.servers[i].runcmd("ip -6 addr del {}00::{}/64 dev eth0".format(i*4,j+NUM_NEIGH_PER_INTF/2+2))
            dvs.servers[i].runcmd("ip addr add {}.0.0.{}/24 dev eth0".format(i*4, j+NUM_NEIGH_PER_INTF+2))
            dvs.servers[i].runcmd("ip -6 addr add {}00::{}/64 dev eth0".format(i*4,j+NUM_NEIGH_PER_INTF+2))

#ping new IPs
def ping_new_ips(dvs):
    for i in range(8, 8+NUM_INTF):
        for j in range(NUM_NEIGH_PER_INTF/2):
            dvs.runcmd(['sh', '-c', "ping -c 1 -W 0 -q {}.0.0.{} > /dev/null 2>&1".format(i*4,j+NUM_NEIGH_PER_INTF+2)])
            dvs.runcmd(['sh', '-c', "ping6 -c 1 -W 0 -q {}00::{} > /dev/null 2>&1".format(i*4,j+NUM_NEIGH_PER_INTF+2)])

class TestWarmReboot(object):
    def test_PortSyncdWarmRestart(self, dvs, testlog):

        conf_db = swsscommon.DBConnector(swsscommon.CONFIG_DB, dvs.redis_sock, 0)
        appl_db = swsscommon.DBConnector(swsscommon.APPL_DB, dvs.redis_sock, 0)
        state_db = swsscommon.DBConnector(swsscommon.STATE_DB, dvs.redis_sock, 0)

        dvs.runcmd("config warm_restart enable swss")

        dvs.runcmd("ifconfig Ethernet16  up")
        dvs.runcmd("ifconfig Ethernet20  up")

        time.sleep(1)

        config_db = swsscommon.DBConnector(swsscommon.CONFIG_DB, dvs.redis_sock, 0)
        intf_tbl = swsscommon.Table(config_db, "INTERFACE")
        fvs = swsscommon.FieldValuePairs([("NULL","NULL")])
        intf_tbl.set("Ethernet16|11.0.0.1/29", fvs)
        intf_tbl.set("Ethernet20|11.0.0.9/29", fvs)
        intf_tbl.set("Ethernet16", fvs)
        intf_tbl.set("Ethernet20", fvs)
        dvs.runcmd("ifconfig Ethernet16 up")
        dvs.runcmd("ifconfig Ethernet20 up")

        dvs.servers[4].runcmd("ip link set down dev eth0") == 0
        dvs.servers[4].runcmd("ip link set up dev eth0") == 0
        dvs.servers[4].runcmd("ifconfig eth0 11.0.0.2/29")
        dvs.servers[4].runcmd("ip route add default via 11.0.0.1")

        dvs.servers[5].runcmd("ip link set down dev eth0") == 0
        dvs.servers[5].runcmd("ip link set up dev eth0") == 0
        dvs.servers[5].runcmd("ifconfig eth0 11.0.0.10/29")
        dvs.servers[5].runcmd("ip route add default via 11.0.0.9")

        time.sleep(1)

        # Ethernet port oper status should be up
        check_port_oper_status(appl_db, "Ethernet16", "up")
        check_port_oper_status(appl_db, "Ethernet20", "up")

        # Ping should work between servers via vs vlan interfaces
        ping_stats = dvs.servers[4].runcmd("ping -c 1 11.0.0.10")
        time.sleep(1)

        neighTbl = swsscommon.Table(appl_db, "NEIGH_TABLE")
        (status, fvs) = neighTbl.get("Ethernet16:11.0.0.2")
        assert status == True

        (status, fvs) = neighTbl.get("Ethernet20:11.0.0.10")
        assert status == True

        restore_count = swss_get_RestoreCount(dvs, state_db)

        # restart portsyncd
        dvs.runcmd(['sh', '-c', 'pkill -x portsyncd'])

        pubsub = dvs.SubscribeAsicDbObject("SAI_OBJECT_TYPE")
        dvs.runcmd(['sh', '-c', 'supervisorctl start portsyncd'])

        (nadd, ndel) = dvs.CountSubscribedObjects(pubsub)
        assert nadd == 0
        assert ndel == 0

        #new ip on server 5
        dvs.servers[5].runcmd("ifconfig eth0 11.0.0.11/29")

        # Ping should work between servers via vs Ethernet interfaces
        ping_stats = dvs.servers[4].runcmd("ping -c 1 11.0.0.11")

        # new neighbor learn on VS
        (status, fvs) = neighTbl.get("Ethernet20:11.0.0.11")
        assert status == True

        # Port state change reflected in appDB correctly
        dvs.servers[6].runcmd("ip link set down dev eth0") == 0
        dvs.servers[6].runcmd("ip link set up dev eth0") == 0
        time.sleep(1)

        check_port_oper_status(appl_db, "Ethernet16", "up")
        check_port_oper_status(appl_db, "Ethernet20", "up")
        check_port_oper_status(appl_db, "Ethernet24", "up")


        swss_app_check_RestoreCount_single(state_db, restore_count, "portsyncd")

        intf_tbl._del("Ethernet16|11.0.0.1/29")
        intf_tbl._del("Ethernet20|11.0.0.9/29")
        intf_tbl._del("Ethernet16")
        intf_tbl._del("Ethernet20")
        time.sleep(2)


    def test_VlanMgrdWarmRestart(self, dvs, testlog):

        conf_db = swsscommon.DBConnector(swsscommon.CONFIG_DB, dvs.redis_sock, 0)
        appl_db = swsscommon.DBConnector(swsscommon.APPL_DB, dvs.redis_sock, 0)
        state_db = swsscommon.DBConnector(swsscommon.STATE_DB, dvs.redis_sock, 0)

        dvs.runcmd("ifconfig Ethernet16  0")
        dvs.runcmd("ifconfig Ethernet20  0")

        dvs.runcmd("ifconfig Ethernet16  up")
        dvs.runcmd("ifconfig Ethernet20  up")

        time.sleep(1)

        dvs.runcmd("config warm_restart enable swss")

        # create vlan
        create_entry_tbl(
            conf_db,
            "VLAN", "Vlan16",
            [
                ("vlanid", "16"),
            ]
        )
        # create vlan
        create_entry_tbl(
            conf_db,
            "VLAN", "Vlan20",
            [
                ("vlanid", "20"),
            ]
        )
        # create vlan member entry in config db. Don't use Ethernet0/4/8/12 as IP configured on them in previous testing.
        create_entry_tbl(
            conf_db,
            "VLAN_MEMBER", "Vlan16|Ethernet16",
             [
                ("tagging_mode", "untagged"),
             ]
        )

        create_entry_tbl(
            conf_db,
            "VLAN_MEMBER", "Vlan20|Ethernet20",
             [
                ("tagging_mode", "untagged"),
             ]
        )

        time.sleep(1)

        intf_tbl = swsscommon.Table(conf_db, "INTERFACE")
        fvs = swsscommon.FieldValuePairs([("NULL","NULL")])
        intf_tbl.set("Vlan16|11.0.0.1/29", fvs)
        intf_tbl.set("Vlan20|11.0.0.9/29", fvs)
        intf_tbl.set("Vlan16", fvs)
        intf_tbl.set("Vlan20", fvs)
        dvs.runcmd("ifconfig Vlan16 up")
        dvs.runcmd("ifconfig Vlan20 up")

        dvs.servers[4].runcmd("ifconfig eth0 11.0.0.2/29")
        dvs.servers[4].runcmd("ip route add default via 11.0.0.1")

        dvs.servers[5].runcmd("ifconfig eth0 11.0.0.10/29")
        dvs.servers[5].runcmd("ip route add default via 11.0.0.9")

        time.sleep(1)

        # Ping should work between servers via vs vlan interfaces
        ping_stats = dvs.servers[4].runcmd("ping -c 1 11.0.0.10")
        time.sleep(1)

        tbl = swsscommon.Table(appl_db, "NEIGH_TABLE")
        (status, fvs) = tbl.get("Vlan16:11.0.0.2")
        assert status == True

        (status, fvs) = tbl.get("Vlan20:11.0.0.10")
        assert status == True

        (exitcode, bv_before) = dvs.runcmd("bridge vlan")
        print(bv_before)

        restore_count = swss_get_RestoreCount(dvs, state_db)

        dvs.runcmd(['sh', '-c', 'pkill -x vlanmgrd'])

        pubsub = dvs.SubscribeAsicDbObject("SAI_OBJECT_TYPE")

        dvs.runcmd(['sh', '-c', 'supervisorctl start vlanmgrd'])
        time.sleep(2)

        (exitcode, bv_after) = dvs.runcmd("bridge vlan")
        assert bv_after == bv_before

        (nadd, ndel) = dvs.CountSubscribedObjects(pubsub, ignore=["SAI_OBJECT_TYPE_FDB_ENTRY"])
        assert nadd == 0
        assert ndel == 0

        #new ip on server 5
        dvs.servers[5].runcmd("ifconfig eth0 11.0.0.11/29")

        # Ping should work between servers via vs vlan interfaces
        ping_stats = dvs.servers[4].runcmd("ping -c 1 11.0.0.11")

        # new neighbor learn on VS
        (status, fvs) = tbl.get("Vlan20:11.0.0.11")
        assert status == True

        swss_app_check_RestoreCount_single(state_db, restore_count, "vlanmgrd")

        intf_tbl._del("Vlan16|11.0.0.1/29")
        intf_tbl._del("Vlan20|11.0.0.9/29")
        intf_tbl._del("Vlan16")
        intf_tbl._del("Vlan20")
        time.sleep(2)

    def test_swss_neighbor_syncup(self, dvs, testlog):

        appl_db = swsscommon.DBConnector(swsscommon.APPL_DB, dvs.redis_sock, 0)
        conf_db = swsscommon.DBConnector(swsscommon.CONFIG_DB, dvs.redis_sock, 0)
        state_db = swsscommon.DBConnector(swsscommon.STATE_DB, dvs.redis_sock, 0)

        dvs.runcmd("config warm_restart enable swss")

        #
        # Testcase1:
        # Add neighbor entries in linux kernel, appDB should get all of them
        #

        # create neighbor entries (4 ipv4 and 4 ip6, two each on each interface) in linux kernel
        intfs = ["Ethernet24", "Ethernet28"]

        for intf in intfs:
            # set timeout to be the same as real HW
            dvs.runcmd("sysctl -w net.ipv4.neigh.{}.base_reachable_time_ms=1800000".format(intf))
            dvs.runcmd("sysctl -w net.ipv6.neigh.{}.base_reachable_time_ms=1800000".format(intf))

        #enable ipv6 on docker
        dvs.runcmd("sysctl net.ipv6.conf.all.disable_ipv6=0")

        config_db = swsscommon.DBConnector(swsscommon.CONFIG_DB, dvs.redis_sock, 0)
        intf_tbl = swsscommon.Table(config_db, "INTERFACE")
        fvs = swsscommon.FieldValuePairs([("NULL","NULL")])
        intf_tbl.set("{}|24.0.0.1/24".format(intfs[0]), fvs)
        intf_tbl.set("{}|28.0.0.9/24".format(intfs[1]), fvs)
        intf_tbl.set("{}|2400::1/64".format(intfs[0]), fvs)
        intf_tbl.set("{}|2800::1/64".format(intfs[1]), fvs)
        intf_tbl.set("{}".format(intfs[0]), fvs)
        intf_tbl.set("{}".format(intfs[1]), fvs)
        intf_tbl.set("{}".format(intfs[0]), fvs)
        intf_tbl.set("{}".format(intfs[1]), fvs)
        dvs.runcmd("ifconfig {} up".format(intfs[0]))
        dvs.runcmd("ifconfig {} up".format(intfs[1]))

        ips = ["24.0.0.2", "24.0.0.3", "28.0.0.2", "28.0.0.3"]
        v6ips = ["2400::2", "2400::3", "2800::2", "2800::3"]

        macs = ["00:00:00:00:24:02", "00:00:00:00:24:03", "00:00:00:00:28:02", "00:00:00:00:28:03"]

        for i in range(len(ips)):
            dvs.runcmd("ip neigh add {} dev {} lladdr {} nud reachable".format(ips[i], intfs[i/2], macs[i]))

        for i in range(len(v6ips)):
            dvs.runcmd("ip -6 neigh add {} dev {} lladdr {} nud reachable".format(v6ips[i], intfs[i/2], macs[i]))

        time.sleep(1)

        # Check the neighbor entries are inserted correctly
        db = swsscommon.DBConnector(0, dvs.redis_sock, 0)
        tbl = swsscommon.Table(db, "NEIGH_TABLE")

        for i in range(len(ips)):
            (status, fvs) = tbl.get("{}:{}".format(intfs[i/2], ips[i]))
=======

# Add neighbor entries on servers connecting to SONiC ports
# ping them to get the neighbor entries
def setup_initial_neighbors(dvs):
    for i in range(8, 8+NUM_INTF):
        for j in range(NUM_NEIGH_PER_INTF):
            dvs.servers[i].runcmd("ip addr add {}.0.0.{}/24 dev eth0".format(i*4, j+2))
            dvs.servers[i].runcmd("ip -6 addr add {}00::{}/64 dev eth0".format(i*4,j+2))

    time.sleep(1)

    for i in range(8, 8+NUM_INTF):
        for j in range(NUM_NEIGH_PER_INTF):
            dvs.runcmd(['sh', '-c', "ping -c 1 -W 0 -q {}.0.0.{} > /dev/null 2>&1".format(i*4,j+2)])
            dvs.runcmd(['sh', '-c', "ping6 -c 1 -W 0 -q {}00::{} > /dev/null 2>&1".format(i*4,j+2)])

# Del half of the ips and a new half of the ips
# note: the first ipv4 can not be deleted only
def del_and_add_neighbors(dvs):
    for i in range(8, 8+NUM_INTF):
        for j in range(NUM_NEIGH_PER_INTF/2):
            dvs.servers[i].runcmd("ip addr del {}.0.0.{}/24 dev eth0".format(i*4, j+NUM_NEIGH_PER_INTF/2+2))
            dvs.servers[i].runcmd("ip -6 addr del {}00::{}/64 dev eth0".format(i*4,j+NUM_NEIGH_PER_INTF/2+2))
            dvs.servers[i].runcmd("ip addr add {}.0.0.{}/24 dev eth0".format(i*4, j+NUM_NEIGH_PER_INTF+2))
            dvs.servers[i].runcmd("ip -6 addr add {}00::{}/64 dev eth0".format(i*4,j+NUM_NEIGH_PER_INTF+2))

#ping new IPs
def ping_new_ips(dvs):
    for i in range(8, 8+NUM_INTF):
        for j in range(NUM_NEIGH_PER_INTF/2):
            dvs.runcmd(['sh', '-c', "ping -c 1 -W 0 -q {}.0.0.{} > /dev/null 2>&1".format(i*4,j+NUM_NEIGH_PER_INTF+2)])
            dvs.runcmd(['sh', '-c', "ping6 -c 1 -W 0 -q {}00::{} > /dev/null 2>&1".format(i*4,j+NUM_NEIGH_PER_INTF+2)])

class TestWarmReboot(object):
    def test_PortSyncdWarmRestart(self, dvs, testlog):

        conf_db = swsscommon.DBConnector(swsscommon.CONFIG_DB, dvs.redis_sock, 0)
        appl_db = swsscommon.DBConnector(swsscommon.APPL_DB, dvs.redis_sock, 0)
        state_db = swsscommon.DBConnector(swsscommon.STATE_DB, dvs.redis_sock, 0)

        dvs.runcmd("config warm_restart enable swss")

        dvs.runcmd("ifconfig Ethernet16  up")
        dvs.runcmd("ifconfig Ethernet20  up")

        time.sleep(1)

        config_db = swsscommon.DBConnector(swsscommon.CONFIG_DB, dvs.redis_sock, 0)
        intf_tbl = swsscommon.Table(config_db, "INTERFACE")
        fvs = swsscommon.FieldValuePairs([("NULL","NULL")])
        intf_tbl.set("Ethernet16|11.0.0.1/29", fvs)
        intf_tbl.set("Ethernet20|11.0.0.9/29", fvs)
        intf_tbl.set("Ethernet16", fvs)
        intf_tbl.set("Ethernet20", fvs)
        dvs.runcmd("ifconfig Ethernet16 up")
        dvs.runcmd("ifconfig Ethernet20 up")

        dvs.servers[4].runcmd("ip link set down dev eth0") == 0
        dvs.servers[4].runcmd("ip link set up dev eth0") == 0
        dvs.servers[4].runcmd("ifconfig eth0 11.0.0.2/29")
        dvs.servers[4].runcmd("ip route add default via 11.0.0.1")

        dvs.servers[5].runcmd("ip link set down dev eth0") == 0
        dvs.servers[5].runcmd("ip link set up dev eth0") == 0
        dvs.servers[5].runcmd("ifconfig eth0 11.0.0.10/29")
        dvs.servers[5].runcmd("ip route add default via 11.0.0.9")

        time.sleep(1)

        # Ethernet port oper status should be up
        check_port_oper_status(appl_db, "Ethernet16", "up")
        check_port_oper_status(appl_db, "Ethernet20", "up")

        # Ping should work between servers via vs vlan interfaces
        ping_stats = dvs.servers[4].runcmd("ping -c 1 11.0.0.10")
        time.sleep(1)

        neighTbl = swsscommon.Table(appl_db, "NEIGH_TABLE")
        (status, fvs) = neighTbl.get("Ethernet16:11.0.0.2")
        assert status == True

        (status, fvs) = neighTbl.get("Ethernet20:11.0.0.10")
        assert status == True

        restore_count = swss_get_RestoreCount(dvs, state_db)

        # restart portsyncd
        dvs.runcmd(['sh', '-c', 'pkill -x portsyncd'])

        pubsub = dvs.SubscribeAsicDbObject("SAI_OBJECT_TYPE")
        dvs.runcmd(['sh', '-c', 'supervisorctl start portsyncd'])

        (nadd, ndel) = dvs.CountSubscribedObjects(pubsub)
        assert nadd == 0
        assert ndel == 0

        #new ip on server 5
        dvs.servers[5].runcmd("ifconfig eth0 11.0.0.11/29")

        # Ping should work between servers via vs Ethernet interfaces
        ping_stats = dvs.servers[4].runcmd("ping -c 1 11.0.0.11")

        # new neighbor learn on VS
        (status, fvs) = neighTbl.get("Ethernet20:11.0.0.11")
        assert status == True

        # Port state change reflected in appDB correctly
        dvs.servers[6].runcmd("ip link set down dev eth0") == 0
        dvs.servers[6].runcmd("ip link set up dev eth0") == 0
        time.sleep(1)

        check_port_oper_status(appl_db, "Ethernet16", "up")
        check_port_oper_status(appl_db, "Ethernet20", "up")
        check_port_oper_status(appl_db, "Ethernet24", "up")


        swss_app_check_RestoreCount_single(state_db, restore_count, "portsyncd")

        intf_tbl._del("Ethernet16|11.0.0.1/29")
        intf_tbl._del("Ethernet20|11.0.0.9/29")
        intf_tbl._del("Ethernet16")
        intf_tbl._del("Ethernet20")
        time.sleep(2)


    def test_VlanMgrdWarmRestart(self, dvs, testlog):

        conf_db = swsscommon.DBConnector(swsscommon.CONFIG_DB, dvs.redis_sock, 0)
        appl_db = swsscommon.DBConnector(swsscommon.APPL_DB, dvs.redis_sock, 0)
        state_db = swsscommon.DBConnector(swsscommon.STATE_DB, dvs.redis_sock, 0)

        dvs.runcmd("ifconfig Ethernet16  0")
        dvs.runcmd("ifconfig Ethernet20  0")

        dvs.runcmd("ifconfig Ethernet16  up")
        dvs.runcmd("ifconfig Ethernet20  up")

        time.sleep(1)

        dvs.runcmd("config warm_restart enable swss")

        # create vlan
        create_entry_tbl(
            conf_db,
            "VLAN", "Vlan16",
            [
                ("vlanid", "16"),
            ]
        )
        # create vlan
        create_entry_tbl(
            conf_db,
            "VLAN", "Vlan20",
            [
                ("vlanid", "20"),
            ]
        )
        # create vlan member entry in config db. Don't use Ethernet0/4/8/12 as IP configured on them in previous testing.
        create_entry_tbl(
            conf_db,
            "VLAN_MEMBER", "Vlan16|Ethernet16",
             [
                ("tagging_mode", "untagged"),
             ]
        )

        create_entry_tbl(
            conf_db,
            "VLAN_MEMBER", "Vlan20|Ethernet20",
             [
                ("tagging_mode", "untagged"),
             ]
        )

        time.sleep(1)

        intf_tbl = swsscommon.Table(conf_db, "INTERFACE")
        fvs = swsscommon.FieldValuePairs([("NULL","NULL")])
        intf_tbl.set("Vlan16|11.0.0.1/29", fvs)
        intf_tbl.set("Vlan20|11.0.0.9/29", fvs)
        intf_tbl.set("Vlan16", fvs)
        intf_tbl.set("Vlan20", fvs)
        dvs.runcmd("ifconfig Vlan16 up")
        dvs.runcmd("ifconfig Vlan20 up")

        dvs.servers[4].runcmd("ifconfig eth0 11.0.0.2/29")
        dvs.servers[4].runcmd("ip route add default via 11.0.0.1")

        dvs.servers[5].runcmd("ifconfig eth0 11.0.0.10/29")
        dvs.servers[5].runcmd("ip route add default via 11.0.0.9")

        time.sleep(1)

        # Ping should work between servers via vs vlan interfaces
        ping_stats = dvs.servers[4].runcmd("ping -c 1 11.0.0.10")
        time.sleep(1)

        tbl = swsscommon.Table(appl_db, "NEIGH_TABLE")
        (status, fvs) = tbl.get("Vlan16:11.0.0.2")
        assert status == True

        (status, fvs) = tbl.get("Vlan20:11.0.0.10")
        assert status == True

        (exitcode, bv_before) = dvs.runcmd("bridge vlan")
        print(bv_before)

        restore_count = swss_get_RestoreCount(dvs, state_db)

        dvs.runcmd(['sh', '-c', 'pkill -x vlanmgrd'])

        pubsub = dvs.SubscribeAsicDbObject("SAI_OBJECT_TYPE")

        dvs.runcmd(['sh', '-c', 'supervisorctl start vlanmgrd'])
        time.sleep(2)

        (exitcode, bv_after) = dvs.runcmd("bridge vlan")
        assert bv_after == bv_before

        (nadd, ndel) = dvs.CountSubscribedObjects(pubsub, ignore=["SAI_OBJECT_TYPE_FDB_ENTRY"])
        assert nadd == 0
        assert ndel == 0

        #new ip on server 5
        dvs.servers[5].runcmd("ifconfig eth0 11.0.0.11/29")

        # Ping should work between servers via vs vlan interfaces
        ping_stats = dvs.servers[4].runcmd("ping -c 1 11.0.0.11")

        # new neighbor learn on VS
        (status, fvs) = tbl.get("Vlan20:11.0.0.11")
        assert status == True

        swss_app_check_RestoreCount_single(state_db, restore_count, "vlanmgrd")

        intf_tbl._del("Vlan16|11.0.0.1/29")
        intf_tbl._del("Vlan20|11.0.0.9/29")
        intf_tbl._del("Vlan16")
        intf_tbl._del("Vlan20")
        time.sleep(2)

    def test_swss_neighbor_syncup(self, dvs, testlog):

        appl_db = swsscommon.DBConnector(swsscommon.APPL_DB, dvs.redis_sock, 0)
        conf_db = swsscommon.DBConnector(swsscommon.CONFIG_DB, dvs.redis_sock, 0)
        state_db = swsscommon.DBConnector(swsscommon.STATE_DB, dvs.redis_sock, 0)

        dvs.runcmd("config warm_restart enable swss")

        #
        # Testcase1:
        # Add neighbor entries in linux kernel, appDB should get all of them
        #

        # create neighbor entries (4 ipv4 and 4 ip6, two each on each interface) in linux kernel
        intfs = ["Ethernet24", "Ethernet28"]

        for intf in intfs:
            # set timeout to be the same as real HW
            dvs.runcmd("sysctl -w net.ipv4.neigh.{}.base_reachable_time_ms=1800000".format(intf))
            dvs.runcmd("sysctl -w net.ipv6.neigh.{}.base_reachable_time_ms=1800000".format(intf))

        #enable ipv6 on docker
        dvs.runcmd("sysctl net.ipv6.conf.all.disable_ipv6=0")

        config_db = swsscommon.DBConnector(swsscommon.CONFIG_DB, dvs.redis_sock, 0)
        intf_tbl = swsscommon.Table(config_db, "INTERFACE")
        fvs = swsscommon.FieldValuePairs([("NULL","NULL")])
        intf_tbl.set("{}|24.0.0.1/24".format(intfs[0]), fvs)
        intf_tbl.set("{}|28.0.0.9/24".format(intfs[1]), fvs)
        intf_tbl.set("{}|2400::1/64".format(intfs[0]), fvs)
        intf_tbl.set("{}|2800::1/64".format(intfs[1]), fvs)
        intf_tbl.set("{}".format(intfs[0]), fvs)
        intf_tbl.set("{}".format(intfs[1]), fvs)
        intf_tbl.set("{}".format(intfs[0]), fvs)
        intf_tbl.set("{}".format(intfs[1]), fvs)
        dvs.runcmd("ifconfig {} up".format(intfs[0]))
        dvs.runcmd("ifconfig {} up".format(intfs[1]))

        ips = ["24.0.0.2", "24.0.0.3", "28.0.0.2", "28.0.0.3"]
        v6ips = ["2400::2", "2400::3", "2800::2", "2800::3"]

        macs = ["00:00:00:00:24:02", "00:00:00:00:24:03", "00:00:00:00:28:02", "00:00:00:00:28:03"]

        for i in range(len(ips)):
            dvs.runcmd("ip neigh add {} dev {} lladdr {} nud reachable".format(ips[i], intfs[i/2], macs[i]))

        for i in range(len(v6ips)):
            dvs.runcmd("ip -6 neigh add {} dev {} lladdr {} nud reachable".format(v6ips[i], intfs[i/2], macs[i]))

        time.sleep(1)

        # Check the neighbor entries are inserted correctly
        db = swsscommon.DBConnector(0, dvs.redis_sock, 0)
        tbl = swsscommon.Table(db, "NEIGH_TABLE")

        for i in range(len(ips)):
            (status, fvs) = tbl.get("{}:{}".format(intfs[i/2], ips[i]))
            assert status == True

            for v in fvs:
                if v[0] == "neigh":
                    assert v[1] == macs[i]
                if v[0] == "family":
                    assert v[1] == "IPv4"

        for i in range(len(v6ips)):
            (status, fvs) = tbl.get("{}:{}".format(intfs[i/2], v6ips[i]))
>>>>>>> ee2b1e5d
            assert status == True

            for v in fvs:
                if v[0] == "neigh":
                    assert v[1] == macs[i]
                if v[0] == "family":
<<<<<<< HEAD
                    assert v[1] == "IPv4"

        for i in range(len(v6ips)):
            (status, fvs) = tbl.get("{}:{}".format(intfs[i/2], v6ips[i]))
            assert status == True

            for v in fvs:
                if v[0] == "neigh":
                    assert v[1] == macs[i]
                if v[0] == "family":
                    assert v[1] == "IPv6"

        #
        # Testcase 2:
        # Restart neighsyncd without change neighbor entries, nothing should be sent to appDB or sairedis,
        # appDB should be kept the same.
        #

        # get restore_count
        restore_count = swss_get_RestoreCount(dvs, state_db)

        # stop neighsyncd and sairedis.rec
        stop_neighsyncd(dvs)
        del_entry_tbl(state_db, "NEIGH_RESTORE_TABLE", "Flags")
        marker = dvs.add_log_marker()
        pubsub = dvs.SubscribeAsicDbObject("SAI_OBJECT_TYPE_NEIGHBOR_ENTRY")
        start_neighsyncd(dvs)
        start_restore_neighbors(dvs)
        time.sleep(10)

        # Check the neighbor entries are still in appDB correctly
        for i in range(len(ips)):
            (status, fvs) = tbl.get("{}:{}".format(intfs[i/2], ips[i]))
=======
                    assert v[1] == "IPv6"

        #
        # Testcase 2:
        # Restart neighsyncd without change neighbor entries, nothing should be sent to appDB or sairedis,
        # appDB should be kept the same.
        #

        # get restore_count
        restore_count = swss_get_RestoreCount(dvs, state_db)

        # stop neighsyncd and sairedis.rec
        stop_neighsyncd(dvs)
        del_entry_tbl(state_db, "NEIGH_RESTORE_TABLE", "Flags")
        marker = dvs.add_log_marker()
        pubsub = dvs.SubscribeAsicDbObject("SAI_OBJECT_TYPE_NEIGHBOR_ENTRY")
        start_neighsyncd(dvs)
        start_restore_neighbors(dvs)
        time.sleep(10)

        # Check the neighbor entries are still in appDB correctly
        for i in range(len(ips)):
            (status, fvs) = tbl.get("{}:{}".format(intfs[i/2], ips[i]))
            assert status == True

            for v in fvs:
                if v[0] == "neigh":
                    assert v[1] == macs[i]
                if v[0] == "family":
                    assert v[1] == "IPv4"

        for i in range(len(v6ips)):
            (status, fvs) = tbl.get("{}:{}".format(intfs[i/2], v6ips[i]))
>>>>>>> ee2b1e5d
            assert status == True

            for v in fvs:
                if v[0] == "neigh":
                    assert v[1] == macs[i]
                if v[0] == "family":
<<<<<<< HEAD
                    assert v[1] == "IPv4"

        for i in range(len(v6ips)):
            (status, fvs) = tbl.get("{}:{}".format(intfs[i/2], v6ips[i]))
            assert status == True

            for v in fvs:
                if v[0] == "neigh":
                    assert v[1] == macs[i]
                if v[0] == "family":
                    assert v[1] == "IPv6"

        # check syslog and sairedis.rec file for activities
        check_syslog_for_neighbor_entry(dvs, marker, 0, 0, "ipv4")
        check_syslog_for_neighbor_entry(dvs, marker, 0, 0, "ipv6")
        (nadd, ndel) = dvs.CountSubscribedObjects(pubsub)
        assert nadd == 0
        assert ndel == 0

        # check restore Count
        swss_app_check_RestoreCount_single(state_db, restore_count, "neighsyncd")

        #
        # Testcase 3:
        # stop neighsyncd, delete even nummber ipv4/ipv6 neighbor entries from each interface, warm start neighsyncd.
        # the neighsyncd is supposed to sync up the entries from kernel after warm restart
        # note: there was an issue for neighbor delete, it will be marked as FAILED instead of deleted in kernel
        #       but it will send netlink message to be removed from appDB, so it works ok here,
        #       just that if we want to add the same neighbor again, use "change" instead of "add"

        # get restore_count
        restore_count = swss_get_RestoreCount(dvs, state_db)

        # stop neighsyncd
        stop_neighsyncd(dvs)
        del_entry_tbl(state_db, "NEIGH_RESTORE_TABLE", "Flags")
        marker = dvs.add_log_marker()

        # delete even nummber of ipv4/ipv6 neighbor entries from each interface
        for i in range(0, len(ips), 2):
            dvs.runcmd("ip neigh del {} dev {}".format(ips[i], intfs[i/2]))

        for i in range(0, len(v6ips), 2):
            dvs.runcmd("ip -6 neigh del {} dev {}".format(v6ips[i], intfs[i/2]))

        # start neighsyncd again
        start_neighsyncd(dvs)
        start_restore_neighbors(dvs)
        time.sleep(10)

        # check ipv4 and ipv6 neighbors
        for i in range(len(ips)):
            (status, fvs) = tbl.get("{}:{}".format(intfs[i/2], ips[i]))
            #should not see deleted neighbor entries
            if i % 2 == 0:
                assert status == False
                continue
            else:
                assert status == True

            #undeleted entries should still be there.
            for v in fvs:
                if v[0] == "neigh":
                    assert v[1] == macs[i]
                if v[0] == "family":
                    assert v[1] == "IPv4"

        for i in range(len(v6ips)):
            (status, fvs) = tbl.get("{}:{}".format(intfs[i/2], v6ips[i]))
            #should not see deleted neighbor entries
            if i % 2 == 0:
                assert status == False
                continue
            else:
                assert status == True

            #undeleted entries should still be there.
            for v in fvs:
                if v[0] == "neigh":
                    assert v[1] == macs[i]
                if v[0] == "family":
                    assert v[1] == "IPv6"

        # check syslog and sairedis.rec file for activities
        # 2 deletes each for ipv4 and ipv6
        # 4 neighbor removal in asic db
        check_syslog_for_neighbor_entry(dvs, marker, 0, 2, "ipv4")
        check_syslog_for_neighbor_entry(dvs, marker, 0, 2, "ipv6")
        (nadd, ndel) = dvs.CountSubscribedObjects(pubsub)
        assert nadd == 0
        assert ndel == 4

        # check restore Count
        swss_app_check_RestoreCount_single(state_db, restore_count, "neighsyncd")


        #
        # Testcase 4:
        # Stop neighsyncd, add even nummber of ipv4/ipv6 neighbor entries to each interface again,
        # Start neighsyncd
        # The neighsyncd is supposed to sync up the entries from kernel after warm restart
        # Check the timer is not retrieved from configDB since it is not configured

        # get restore_count
        restore_count = swss_get_RestoreCount(dvs, state_db)

        # stop neighsyncd
        stop_neighsyncd(dvs)
        del_entry_tbl(state_db, "NEIGH_RESTORE_TABLE", "Flags")
        marker = dvs.add_log_marker()

        # add even nummber of ipv4/ipv6 neighbor entries to each interface
        # use "change" if neighbor is in FAILED state
        for i in range(0, len(ips), 2):
            (rc, output) = dvs.runcmd(['sh', '-c', "ip -4 neigh | grep {}".format(ips[i])])
            print output
            if output:
                dvs.runcmd("ip neigh change {} dev {} lladdr {} nud reachable".format(ips[i], intfs[i/2], macs[i]))
            else:
                dvs.runcmd("ip neigh add {} dev {} lladdr {} nud reachable".format(ips[i], intfs[i/2], macs[i]))

        for i in range(0, len(v6ips), 2):
            (rc, output) = dvs.runcmd(['sh', '-c', "ip -6 neigh | grep {}".format(v6ips[i])])
            print output
            if output:
                dvs.runcmd("ip -6 neigh change {} dev {} lladdr {} nud reachable".format(v6ips[i], intfs[i/2], macs[i]))
            else:
                dvs.runcmd("ip -6 neigh add {} dev {} lladdr {} nud reachable".format(v6ips[i], intfs[i/2], macs[i]))

        # start neighsyncd again
        start_neighsyncd(dvs)
        start_restore_neighbors(dvs)
        time.sleep(10)

        # no neighsyncd timer configured
        check_no_neighsyncd_timer(dvs)

        # check ipv4 and ipv6 neighbors, should see all neighbors
        for i in range(len(ips)):
            (status, fvs) = tbl.get("{}:{}".format(intfs[i/2], ips[i]))
            assert status == True
            for v in fvs:
                if v[0] == "neigh":
                    assert v[1] == macs[i]
                if v[0] == "family":
                    assert v[1] == "IPv4"

        for i in range(len(v6ips)):
            (status, fvs) = tbl.get("{}:{}".format(intfs[i/2], v6ips[i]))
            assert status == True
            for v in fvs:
                if v[0] == "neigh":
                    assert v[1] == macs[i]
                if v[0] == "family":
                    assert v[1] == "IPv6"

        # check syslog and asic db for activities
        # 2 news entries for ipv4 and ipv6 each
        # 4 neighbor creation in asic db
        check_syslog_for_neighbor_entry(dvs, marker, 2, 0, "ipv4")
        check_syslog_for_neighbor_entry(dvs, marker, 2, 0, "ipv6")
        (nadd, ndel) = dvs.CountSubscribedObjects(pubsub)
        assert nadd == 4
        assert ndel == 0
=======
                    assert v[1] == "IPv6"

        # check syslog and sairedis.rec file for activities
        check_syslog_for_neighbor_entry(dvs, marker, 0, 0, "ipv4")
        check_syslog_for_neighbor_entry(dvs, marker, 0, 0, "ipv6")
        (nadd, ndel) = dvs.CountSubscribedObjects(pubsub)
        assert nadd == 0
        assert ndel == 0

        # check restore Count
        swss_app_check_RestoreCount_single(state_db, restore_count, "neighsyncd")

        #
        # Testcase 3:
        # stop neighsyncd, delete even nummber ipv4/ipv6 neighbor entries from each interface, warm start neighsyncd.
        # the neighsyncd is supposed to sync up the entries from kernel after warm restart
        # note: there was an issue for neighbor delete, it will be marked as FAILED instead of deleted in kernel
        #       but it will send netlink message to be removed from appDB, so it works ok here,
        #       just that if we want to add the same neighbor again, use "change" instead of "add"

        # get restore_count
        restore_count = swss_get_RestoreCount(dvs, state_db)

        # stop neighsyncd
        stop_neighsyncd(dvs)
        del_entry_tbl(state_db, "NEIGH_RESTORE_TABLE", "Flags")
        marker = dvs.add_log_marker()

        # delete even nummber of ipv4/ipv6 neighbor entries from each interface
        for i in range(0, len(ips), 2):
            dvs.runcmd("ip neigh del {} dev {}".format(ips[i], intfs[i/2]))

        for i in range(0, len(v6ips), 2):
            dvs.runcmd("ip -6 neigh del {} dev {}".format(v6ips[i], intfs[i/2]))

        # start neighsyncd again
        start_neighsyncd(dvs)
        start_restore_neighbors(dvs)
        time.sleep(10)

        # check ipv4 and ipv6 neighbors
        for i in range(len(ips)):
            (status, fvs) = tbl.get("{}:{}".format(intfs[i/2], ips[i]))
            #should not see deleted neighbor entries
            if i % 2 == 0:
                assert status == False
                continue
            else:
                assert status == True

            #undeleted entries should still be there.
            for v in fvs:
                if v[0] == "neigh":
                    assert v[1] == macs[i]
                if v[0] == "family":
                    assert v[1] == "IPv4"

        for i in range(len(v6ips)):
            (status, fvs) = tbl.get("{}:{}".format(intfs[i/2], v6ips[i]))
            #should not see deleted neighbor entries
            if i % 2 == 0:
                assert status == False
                continue
            else:
                assert status == True

            #undeleted entries should still be there.
            for v in fvs:
                if v[0] == "neigh":
                    assert v[1] == macs[i]
                if v[0] == "family":
                    assert v[1] == "IPv6"

        # check syslog and sairedis.rec file for activities
        # 2 deletes each for ipv4 and ipv6
        # 4 neighbor removal in asic db
        check_syslog_for_neighbor_entry(dvs, marker, 0, 2, "ipv4")
        check_syslog_for_neighbor_entry(dvs, marker, 0, 2, "ipv6")
        (nadd, ndel) = dvs.CountSubscribedObjects(pubsub)
        assert nadd == 0
        assert ndel == 4

        # check restore Count
        swss_app_check_RestoreCount_single(state_db, restore_count, "neighsyncd")


        #
        # Testcase 4:
        # Stop neighsyncd, add even nummber of ipv4/ipv6 neighbor entries to each interface again,
        # Start neighsyncd
        # The neighsyncd is supposed to sync up the entries from kernel after warm restart
        # Check the timer is not retrieved from configDB since it is not configured

        # get restore_count
        restore_count = swss_get_RestoreCount(dvs, state_db)

        # stop neighsyncd
        stop_neighsyncd(dvs)
        del_entry_tbl(state_db, "NEIGH_RESTORE_TABLE", "Flags")
        marker = dvs.add_log_marker()

        # add even nummber of ipv4/ipv6 neighbor entries to each interface
        # use "change" if neighbor is in FAILED state
        for i in range(0, len(ips), 2):
            (rc, output) = dvs.runcmd(['sh', '-c', "ip -4 neigh | grep {}".format(ips[i])])
            print output
            if output:
                dvs.runcmd("ip neigh change {} dev {} lladdr {} nud reachable".format(ips[i], intfs[i/2], macs[i]))
            else:
                dvs.runcmd("ip neigh add {} dev {} lladdr {} nud reachable".format(ips[i], intfs[i/2], macs[i]))

        for i in range(0, len(v6ips), 2):
            (rc, output) = dvs.runcmd(['sh', '-c', "ip -6 neigh | grep {}".format(v6ips[i])])
            print output
            if output:
                dvs.runcmd("ip -6 neigh change {} dev {} lladdr {} nud reachable".format(v6ips[i], intfs[i/2], macs[i]))
            else:
                dvs.runcmd("ip -6 neigh add {} dev {} lladdr {} nud reachable".format(v6ips[i], intfs[i/2], macs[i]))

        # start neighsyncd again
        start_neighsyncd(dvs)
        start_restore_neighbors(dvs)
        time.sleep(10)

        # no neighsyncd timer configured
        check_no_neighsyncd_timer(dvs)

        # check ipv4 and ipv6 neighbors, should see all neighbors
        for i in range(len(ips)):
            (status, fvs) = tbl.get("{}:{}".format(intfs[i/2], ips[i]))
            assert status == True
            for v in fvs:
                if v[0] == "neigh":
                    assert v[1] == macs[i]
                if v[0] == "family":
                    assert v[1] == "IPv4"

        for i in range(len(v6ips)):
            (status, fvs) = tbl.get("{}:{}".format(intfs[i/2], v6ips[i]))
            assert status == True
            for v in fvs:
                if v[0] == "neigh":
                    assert v[1] == macs[i]
                if v[0] == "family":
                    assert v[1] == "IPv6"

        # check syslog and asic db for activities
        # 2 news entries for ipv4 and ipv6 each
        # 4 neighbor creation in asic db
        check_syslog_for_neighbor_entry(dvs, marker, 2, 0, "ipv4")
        check_syslog_for_neighbor_entry(dvs, marker, 2, 0, "ipv6")
        (nadd, ndel) = dvs.CountSubscribedObjects(pubsub)
        assert nadd == 4
        assert ndel == 0

        # check restore Count
        swss_app_check_RestoreCount_single(state_db, restore_count, "neighsyncd")

        #
        # Testcase 5:
        # Even number of ip4/6 neigbors updated with new mac.
        # Odd number of ipv4/6 neighbors removed
        # neighbor syncd should sync it up after warm restart
        # include the timer settings in this testcase

        # setup timer in configDB
        timer_value = "15"

        dvs.runcmd("config warm_restart neighsyncd_timer {}".format(timer_value))

        # get restore_count
        restore_count = swss_get_RestoreCount(dvs, state_db)

        # stop neighsyncd
        stop_neighsyncd(dvs)
        del_entry_tbl(state_db, "NEIGH_RESTORE_TABLE", "Flags")
        marker = dvs.add_log_marker()

        # Even number of ip4/6 neigbors updated with new mac.
        # Odd number of ipv4/6 neighbors removed
        newmacs = ["00:00:00:01:12:02", "00:00:00:01:12:03", "00:00:00:01:16:02", "00:00:00:01:16:03"]

        for i in range(len(ips)):
            if i % 2 == 0:
                dvs.runcmd("ip neigh change {} dev {} lladdr {} nud reachable".format(ips[i], intfs[i/2], newmacs[i]))
            else:
                dvs.runcmd("ip neigh del {} dev {}".format(ips[i], intfs[i/2]))

        for i in range(len(v6ips)):
            if i % 2 == 0:
                dvs.runcmd("ip -6 neigh change {} dev {} lladdr {} nud reachable".format(v6ips[i], intfs[i/2], newmacs[i]))
            else:
                dvs.runcmd("ip -6 neigh del {} dev {}".format(v6ips[i], intfs[i/2]))

        # start neighsyncd again
        start_neighsyncd(dvs)
        start_restore_neighbors(dvs)
        time.sleep(10)

        # timer is not expired yet, state should be "restored"
        swss_app_check_warmstart_state(state_db, "neighsyncd", "restored")
        time.sleep(10)

        # check neigh syncd timer is retrived from configDB
        check_neighsyncd_timer(dvs, timer_value)

        # check ipv4 and ipv6 neighbors, should see all neighbors with updated info
        for i in range(len(ips)):
            if i % 2 == 0:
                (status, fvs) = tbl.get("{}:{}".format(intfs[i/2], ips[i]))
                assert status == True
                for v in fvs:
                    if v[0] == "neigh":
                        assert v[1] == newmacs[i]
                    if v[0] == "family":
                        assert v[1] == "IPv4"
            else:
                (status, fvs) = tbl.get("{}:{}".format(intfs[i/2], ips[i]))
                assert status == False

        for i in range(len(v6ips)):
            if i % 2 == 0:
                (status, fvs) = tbl.get("{}:{}".format(intfs[i/2], v6ips[i]))
                assert status == True
                for v in fvs:
                    if v[0] == "neigh":
                        assert v[1] == newmacs[i]
                    if v[0] == "family":
                        assert v[1] == "IPv6"
            else:
                (status, fvs) = tbl.get("{}:{}".format(intfs[i/2], v6ips[i]))
                assert status == False

        time.sleep(2)

        # check syslog and asic db for activities
        # 2 news, 2 deletes for ipv4 and ipv6 each
        # 4 set, 4 removes for neighbor in asic db
        check_syslog_for_neighbor_entry(dvs, marker, 2, 2, "ipv4")
        check_syslog_for_neighbor_entry(dvs, marker, 2, 2, "ipv6")
        (nadd, ndel) = dvs.CountSubscribedObjects(pubsub)
        assert nadd == 4
        assert ndel == 4
>>>>>>> ee2b1e5d

        # check restore Count
        swss_app_check_RestoreCount_single(state_db, restore_count, "neighsyncd")

<<<<<<< HEAD
        #
        # Testcase 5:
        # Even number of ip4/6 neigbors updated with new mac.
        # Odd number of ipv4/6 neighbors removed
        # neighbor syncd should sync it up after warm restart
        # include the timer settings in this testcase

        # setup timer in configDB
        timer_value = "15"

        dvs.runcmd("config warm_restart neighsyncd_timer {}".format(timer_value))

        # get restore_count
        restore_count = swss_get_RestoreCount(dvs, state_db)

        # stop neighsyncd
        stop_neighsyncd(dvs)
        del_entry_tbl(state_db, "NEIGH_RESTORE_TABLE", "Flags")
        marker = dvs.add_log_marker()

        # Even number of ip4/6 neigbors updated with new mac.
        # Odd number of ipv4/6 neighbors removed
        newmacs = ["00:00:00:01:12:02", "00:00:00:01:12:03", "00:00:00:01:16:02", "00:00:00:01:16:03"]

        for i in range(len(ips)):
            if i % 2 == 0:
                dvs.runcmd("ip neigh change {} dev {} lladdr {} nud reachable".format(ips[i], intfs[i/2], newmacs[i]))
            else:
                dvs.runcmd("ip neigh del {} dev {}".format(ips[i], intfs[i/2]))

        for i in range(len(v6ips)):
            if i % 2 == 0:
                dvs.runcmd("ip -6 neigh change {} dev {} lladdr {} nud reachable".format(v6ips[i], intfs[i/2], newmacs[i]))
            else:
                dvs.runcmd("ip -6 neigh del {} dev {}".format(v6ips[i], intfs[i/2]))

        # start neighsyncd again
        start_neighsyncd(dvs)
        start_restore_neighbors(dvs)
        time.sleep(10)

        # timer is not expired yet, state should be "restored"
        swss_app_check_warmstart_state(state_db, "neighsyncd", "restored")
        time.sleep(10)

        # check neigh syncd timer is retrived from configDB
        check_neighsyncd_timer(dvs, timer_value)

        # check ipv4 and ipv6 neighbors, should see all neighbors with updated info
        for i in range(len(ips)):
            if i % 2 == 0:
                (status, fvs) = tbl.get("{}:{}".format(intfs[i/2], ips[i]))
                assert status == True
                for v in fvs:
                    if v[0] == "neigh":
                        assert v[1] == newmacs[i]
                    if v[0] == "family":
                        assert v[1] == "IPv4"
            else:
                (status, fvs) = tbl.get("{}:{}".format(intfs[i/2], ips[i]))
                assert status == False

        for i in range(len(v6ips)):
            if i % 2 == 0:
                (status, fvs) = tbl.get("{}:{}".format(intfs[i/2], v6ips[i]))
                assert status == True
                for v in fvs:
                    if v[0] == "neigh":
                        assert v[1] == newmacs[i]
                    if v[0] == "family":
                        assert v[1] == "IPv6"
            else:
                (status, fvs) = tbl.get("{}:{}".format(intfs[i/2], v6ips[i]))
                assert status == False

        time.sleep(2)

        # check syslog and asic db for activities
        # 2 news, 2 deletes for ipv4 and ipv6 each
        # 4 set, 4 removes for neighbor in asic db
        check_syslog_for_neighbor_entry(dvs, marker, 2, 2, "ipv4")
        check_syslog_for_neighbor_entry(dvs, marker, 2, 2, "ipv6")
        (nadd, ndel) = dvs.CountSubscribedObjects(pubsub)
        assert nadd == 4
        assert ndel == 4

        # check restore Count
        swss_app_check_RestoreCount_single(state_db, restore_count, "neighsyncd")

        # post-cleanup
        dvs.runcmd("ip -s neigh flush all")
        dvs.runcmd("ip -6 -s neigh flush all")

        intf_tbl._del("{}|24.0.0.1/24".format(intfs[0]))
        intf_tbl._del("{}|28.0.0.9/24".format(intfs[1]))
        intf_tbl._del("{}|2400::1/64".format(intfs[0]))
        intf_tbl._del("{}|2800::1/64".format(intfs[1]))
        intf_tbl._del("{}".format(intfs[0]))
        intf_tbl._del("{}".format(intfs[1]))
        intf_tbl._del("{}".format(intfs[0]))
        intf_tbl._del("{}".format(intfs[1]))
        time.sleep(2)


    # TODO: The condition of warm restart readiness check is still under discussion.
    def test_OrchagentWarmRestartReadyCheck(self, dvs, testlog):

        time.sleep(1)

        dvs.runcmd("config warm_restart enable swss")

        config_db = swsscommon.DBConnector(swsscommon.CONFIG_DB, dvs.redis_sock, 0)
        intf_tbl = swsscommon.Table(config_db, "INTERFACE")
        fvs = swsscommon.FieldValuePairs([("NULL","NULL")])
        intf_tbl.set("Ethernet0|10.0.0.0/31", fvs)
        intf_tbl.set("Ethernet4|10.0.0.2/31", fvs)
        intf_tbl.set("Ethernet0", fvs)
        intf_tbl.set("Ethernet4", fvs)
        dvs.runcmd("ifconfig Ethernet0 up")
        dvs.runcmd("ifconfig Ethernet4 up")

        dvs.servers[0].runcmd("ifconfig eth0 10.0.0.1/31")
        dvs.servers[0].runcmd("ip route add default via 10.0.0.0")

        dvs.servers[1].runcmd("ifconfig eth0 10.0.0.3/31")
        dvs.servers[1].runcmd("ip route add default via 10.0.0.2")


        appl_db = swsscommon.DBConnector(swsscommon.APPL_DB, dvs.redis_sock, 0)
        ps = swsscommon.ProducerStateTable(appl_db, swsscommon.APP_ROUTE_TABLE_NAME)
        fvs = swsscommon.FieldValuePairs([("nexthop","10.0.0.1"), ("ifname", "Ethernet0")])

        ps.set("2.2.2.0/24", fvs)

        time.sleep(1)
        # Should fail, since neighbor for next 10.0.0.1 has not been not resolved yet
        (exitcode, result) =  dvs.runcmd("/usr/bin/orchagent_restart_check")
        assert result == "RESTARTCHECK failed\n"

        # Should succeed, the option for skipPendingTaskCheck -s and noFreeze -n have been provided.
        # Wait up to 500 milliseconds for response from orchagent. Default wait time is 1000 milliseconds.
        (exitcode, result) =  dvs.runcmd("/usr/bin/orchagent_restart_check -n -s -w 500")
        assert result == "RESTARTCHECK succeeded\n"

        # get neighbor and arp entry
        dvs.servers[1].runcmd("ping -c 1 10.0.0.1")

        time.sleep(1)
        (exitcode, result) =  dvs.runcmd("/usr/bin/orchagent_restart_check")
        assert result == "RESTARTCHECK succeeded\n"

        # Should fail since orchagent has been frozen at last step.
        (exitcode, result) =  dvs.runcmd("/usr/bin/orchagent_restart_check -n -s -w 500")
        assert result == "RESTARTCHECK failed\n"

        # Cleaning previously pushed route-entry to ease life of subsequent testcases.
        ps._del("2.2.2.0/24")
        time.sleep(1)

        intf_tbl._del("Ethernet0|10.0.0.0/31")
        intf_tbl._del("Ethernet4|10.0.0.2/31")
        intf_tbl._del("Ethernet0")
        intf_tbl._del("Ethernet4")
        time.sleep(2)

        # recover for test cases after this one.
        dvs.stop_swss()
        dvs.start_swss()
        time.sleep(5)

    def test_swss_port_state_syncup(self, dvs, testlog):

        appl_db = swsscommon.DBConnector(swsscommon.APPL_DB, dvs.redis_sock, 0)
        conf_db = swsscommon.DBConnector(swsscommon.CONFIG_DB, dvs.redis_sock, 0)
        state_db = swsscommon.DBConnector(swsscommon.STATE_DB, dvs.redis_sock, 0)

        dvs.runcmd("config warm_restart enable swss")

        tbl = swsscommon.Table(appl_db, swsscommon.APP_PORT_TABLE_NAME)

        restore_count = swss_get_RestoreCount(dvs, state_db)

        # update port admin state
        intf_tbl = swsscommon.Table(conf_db, "INTERFACE")
        fvs = swsscommon.FieldValuePairs([("NULL","NULL")])
        intf_tbl.set("Ethernet0|10.0.0.0/31", fvs)
        intf_tbl.set("Ethernet4|10.0.0.2/31", fvs)
        intf_tbl.set("Ethernet8|10.0.0.4/31", fvs)
        intf_tbl.set("Ethernet0", fvs)
        intf_tbl.set("Ethernet4", fvs)
        intf_tbl.set("Ethernet8", fvs)
        dvs.runcmd("ifconfig Ethernet0 up")
        dvs.runcmd("ifconfig Ethernet4 up")
        dvs.runcmd("ifconfig Ethernet8 up")

        dvs.runcmd("arp -s 10.0.0.1 00:00:00:00:00:01")
        dvs.runcmd("arp -s 10.0.0.3 00:00:00:00:00:02")
        dvs.runcmd("arp -s 10.0.0.5 00:00:00:00:00:03")

        dvs.servers[0].runcmd("ip link set down dev eth0") == 0
        dvs.servers[1].runcmd("ip link set down dev eth0") == 0
        dvs.servers[2].runcmd("ip link set down dev eth0") == 0

        dvs.servers[2].runcmd("ip link set up dev eth0") == 0

        time.sleep(3)

        for i in [0, 1, 2]:
            (status, fvs) = tbl.get("Ethernet%d" % (i * 4))
            assert status == True
            oper_status = "unknown"
            for v in fvs:
                if v[0] == "oper_status":
                    oper_status = v[1]
                    break
            if i == 2:
                assert oper_status == "up"
            else:
                assert oper_status == "down"

        intf_tbl._del("Ethernet0|10.0.0.0/31")
        intf_tbl._del("Ethernet4|10.0.0.2/31")
        intf_tbl._del("Ethernet8|10.0.0.4/31")
        intf_tbl._del("Ethernet0")
        intf_tbl._del("Ethernet4")
        intf_tbl._del("Ethernet8")
        time.sleep(2)

        dvs.stop_swss()
        time.sleep(3)

        # flap the port oper status for Ethernet0, Ethernet4 and Ethernet8
        dvs.servers[0].runcmd("ip link set down dev eth0") == 0
        dvs.servers[1].runcmd("ip link set down dev eth0") == 0
        dvs.servers[2].runcmd("ip link set down dev eth0") == 0

        dvs.servers[0].runcmd("ip link set up dev eth0") == 0
        dvs.servers[1].runcmd("ip link set up dev eth0") == 0

        time.sleep(5)
        dbobjs =[(swsscommon.APPL_DB, swsscommon.APP_PORT_TABLE_NAME + ":*"), \
            (swsscommon.STATE_DB, swsscommon.STATE_WARM_RESTART_TABLE_NAME + "|orchagent")]
        pubsubDbs = dvs.SubscribeDbObjects(dbobjs)
        dvs.start_swss()
        start_restore_neighbors(dvs)
        time.sleep(10)

        swss_check_RestoreCount(dvs, state_db, restore_count)

        intf_tbl.set("Ethernet0|10.0.0.0/31", fvs)
        intf_tbl.set("Ethernet4|10.0.0.2/31", fvs)
        intf_tbl.set("Ethernet8|10.0.0.4/31", fvs)
        intf_tbl.set("Ethernet0", fvs)
        intf_tbl.set("Ethernet4", fvs)
        intf_tbl.set("Ethernet8", fvs)
        time.sleep(3)

        for i in [0, 1, 2]:
            (status, fvs) = tbl.get("Ethernet%d" % (i * 4))
            assert status == True
            oper_status = "unknown"
            for v in fvs:
                if v[0] == "oper_status":
                    oper_status = v[1]
                    break
            if i == 2:
                assert oper_status == "down"
            else:
                assert oper_status == "up"

        # check the pubsub messages.
        # No appDB port table operation should exist before orchagent state restored flag got set.
        # appDB port table status sync up happens before WARM_RESTART_TABLE reconciled flag is set
        # pubsubMessages is an ordered list of pubsub messages.
        pubsubMessages = dvs.GetSubscribedMessages(pubsubDbs)

        portOperStatusChanged = False
        # number of times that WARM_RESTART_TABLE|orchagent key was set after the first
        # appDB port table operation
        orchStateCount = 0
        for message in pubsubMessages:
            print message
            key = message['channel'].split(':', 1)[1]
            print key
            if message['data'] != 'hset' and message['data'] != 'del':
                continue
            if key.find(swsscommon.APP_PORT_TABLE_NAME)==0:
               portOperStatusChanged = True
            else:
                # found one orchagent WARM_RESTART_TABLE operation after appDB port table change
                if portOperStatusChanged == True:
                    orchStateCount += 1;

        # Only WARM_RESTART_TABLE|orchagent state=reconciled operation may exist after port oper status change.
        assert orchStateCount == 1

        #clean up arp
        dvs.runcmd("arp -d 10.0.0.1")
        dvs.runcmd("arp -d 10.0.0.3")
        dvs.runcmd("arp -d 10.0.0.5")

        intf_tbl._del("Ethernet0|10.0.0.0/31")
        intf_tbl._del("Ethernet4|10.0.0.2/31")
        intf_tbl._del("Ethernet8|10.0.0.4/31")
        intf_tbl._del("Ethernet0")
        intf_tbl._del("Ethernet4")
        intf_tbl._del("Ethernet8")
        time.sleep(2)


    #############################################################################
    #                                                                           #
    #                        Routing Warm-Restart Testing                       #
    #                                                                           #
    #############################################################################
=======
        # post-cleanup
        dvs.runcmd("ip -s neigh flush all")
        dvs.runcmd("ip -6 -s neigh flush all")

        intf_tbl._del("{}|24.0.0.1/24".format(intfs[0]))
        intf_tbl._del("{}|28.0.0.9/24".format(intfs[1]))
        intf_tbl._del("{}|2400::1/64".format(intfs[0]))
        intf_tbl._del("{}|2800::1/64".format(intfs[1]))
        intf_tbl._del("{}".format(intfs[0]))
        intf_tbl._del("{}".format(intfs[1]))
        intf_tbl._del("{}".format(intfs[0]))
        intf_tbl._del("{}".format(intfs[1]))
        time.sleep(2)


    # TODO: The condition of warm restart readiness check is still under discussion.
    def test_OrchagentWarmRestartReadyCheck(self, dvs, testlog):

        time.sleep(1)

        dvs.runcmd("config warm_restart enable swss")

        config_db = swsscommon.DBConnector(swsscommon.CONFIG_DB, dvs.redis_sock, 0)
        intf_tbl = swsscommon.Table(config_db, "INTERFACE")
        fvs = swsscommon.FieldValuePairs([("NULL","NULL")])
        intf_tbl.set("Ethernet0|10.0.0.0/31", fvs)
        intf_tbl.set("Ethernet4|10.0.0.2/31", fvs)
        intf_tbl.set("Ethernet0", fvs)
        intf_tbl.set("Ethernet4", fvs)
        dvs.runcmd("ifconfig Ethernet0 up")
        dvs.runcmd("ifconfig Ethernet4 up")

        dvs.servers[0].runcmd("ifconfig eth0 10.0.0.1/31")
        dvs.servers[0].runcmd("ip route add default via 10.0.0.0")

        dvs.servers[1].runcmd("ifconfig eth0 10.0.0.3/31")
        dvs.servers[1].runcmd("ip route add default via 10.0.0.2")


        appl_db = swsscommon.DBConnector(swsscommon.APPL_DB, dvs.redis_sock, 0)
        ps = swsscommon.ProducerStateTable(appl_db, swsscommon.APP_ROUTE_TABLE_NAME)
        fvs = swsscommon.FieldValuePairs([("nexthop","10.0.0.1"), ("ifname", "Ethernet0")])

        ps.set("2.2.2.0/24", fvs)

        time.sleep(1)
        # Should fail, since neighbor for next 10.0.0.1 has not been not resolved yet
        (exitcode, result) =  dvs.runcmd("/usr/bin/orchagent_restart_check")
        assert result == "RESTARTCHECK failed\n"

        # Should succeed, the option for skipPendingTaskCheck -s and noFreeze -n have been provided.
        # Wait up to 500 milliseconds for response from orchagent. Default wait time is 1000 milliseconds.
        (exitcode, result) =  dvs.runcmd("/usr/bin/orchagent_restart_check -n -s -w 500")
        assert result == "RESTARTCHECK succeeded\n"

        # get neighbor and arp entry
        dvs.servers[1].runcmd("ping -c 1 10.0.0.1")

        time.sleep(1)
        (exitcode, result) =  dvs.runcmd("/usr/bin/orchagent_restart_check")
        assert result == "RESTARTCHECK succeeded\n"

        # Should fail since orchagent has been frozen at last step.
        (exitcode, result) =  dvs.runcmd("/usr/bin/orchagent_restart_check -n -s -w 500")
        assert result == "RESTARTCHECK failed\n"

        # Cleaning previously pushed route-entry to ease life of subsequent testcases.
        ps._del("2.2.2.0/24")
        time.sleep(1)

        intf_tbl._del("Ethernet0|10.0.0.0/31")
        intf_tbl._del("Ethernet4|10.0.0.2/31")
        intf_tbl._del("Ethernet0")
        intf_tbl._del("Ethernet4")
        time.sleep(2)

        # recover for test cases after this one.
        dvs.stop_swss()
        dvs.start_swss()
        time.sleep(5)

    def test_swss_port_state_syncup(self, dvs, testlog):

        appl_db = swsscommon.DBConnector(swsscommon.APPL_DB, dvs.redis_sock, 0)
        conf_db = swsscommon.DBConnector(swsscommon.CONFIG_DB, dvs.redis_sock, 0)
        state_db = swsscommon.DBConnector(swsscommon.STATE_DB, dvs.redis_sock, 0)

        dvs.runcmd("config warm_restart enable swss")

        tbl = swsscommon.Table(appl_db, swsscommon.APP_PORT_TABLE_NAME)

        restore_count = swss_get_RestoreCount(dvs, state_db)

        # update port admin state
        intf_tbl = swsscommon.Table(conf_db, "INTERFACE")
        fvs = swsscommon.FieldValuePairs([("NULL","NULL")])
        intf_tbl.set("Ethernet0|10.0.0.0/31", fvs)
        intf_tbl.set("Ethernet4|10.0.0.2/31", fvs)
        intf_tbl.set("Ethernet8|10.0.0.4/31", fvs)
        intf_tbl.set("Ethernet0", fvs)
        intf_tbl.set("Ethernet4", fvs)
        intf_tbl.set("Ethernet8", fvs)
        dvs.runcmd("ifconfig Ethernet0 up")
        dvs.runcmd("ifconfig Ethernet4 up")
        dvs.runcmd("ifconfig Ethernet8 up")

        dvs.runcmd("arp -s 10.0.0.1 00:00:00:00:00:01")
        dvs.runcmd("arp -s 10.0.0.3 00:00:00:00:00:02")
        dvs.runcmd("arp -s 10.0.0.5 00:00:00:00:00:03")

        dvs.servers[0].runcmd("ip link set down dev eth0") == 0
        dvs.servers[1].runcmd("ip link set down dev eth0") == 0
        dvs.servers[2].runcmd("ip link set down dev eth0") == 0

        dvs.servers[2].runcmd("ip link set up dev eth0") == 0

        time.sleep(3)

        for i in [0, 1, 2]:
            (status, fvs) = tbl.get("Ethernet%d" % (i * 4))
            assert status == True
            oper_status = "unknown"
            for v in fvs:
                if v[0] == "oper_status":
                    oper_status = v[1]
                    break
            if i == 2:
                assert oper_status == "up"
            else:
                assert oper_status == "down"

        intf_tbl._del("Ethernet0|10.0.0.0/31")
        intf_tbl._del("Ethernet4|10.0.0.2/31")
        intf_tbl._del("Ethernet8|10.0.0.4/31")
        intf_tbl._del("Ethernet0")
        intf_tbl._del("Ethernet4")
        intf_tbl._del("Ethernet8")
        time.sleep(2)

        dvs.stop_swss()
        time.sleep(3)

        # flap the port oper status for Ethernet0, Ethernet4 and Ethernet8
        dvs.servers[0].runcmd("ip link set down dev eth0") == 0
        dvs.servers[1].runcmd("ip link set down dev eth0") == 0
        dvs.servers[2].runcmd("ip link set down dev eth0") == 0

        dvs.servers[0].runcmd("ip link set up dev eth0") == 0
        dvs.servers[1].runcmd("ip link set up dev eth0") == 0

        time.sleep(5)
        dbobjs =[(swsscommon.APPL_DB, swsscommon.APP_PORT_TABLE_NAME + ":*"), \
            (swsscommon.STATE_DB, swsscommon.STATE_WARM_RESTART_TABLE_NAME + "|orchagent")]
        pubsubDbs = dvs.SubscribeDbObjects(dbobjs)
        dvs.start_swss()
        start_restore_neighbors(dvs)
        time.sleep(10)

        swss_check_RestoreCount(dvs, state_db, restore_count)

        intf_tbl.set("Ethernet0|10.0.0.0/31", fvs)
        intf_tbl.set("Ethernet4|10.0.0.2/31", fvs)
        intf_tbl.set("Ethernet8|10.0.0.4/31", fvs)
        intf_tbl.set("Ethernet0", fvs)
        intf_tbl.set("Ethernet4", fvs)
        intf_tbl.set("Ethernet8", fvs)
        time.sleep(3)

        for i in [0, 1, 2]:
            (status, fvs) = tbl.get("Ethernet%d" % (i * 4))
            assert status == True
            oper_status = "unknown"
            for v in fvs:
                if v[0] == "oper_status":
                    oper_status = v[1]
                    break
            if i == 2:
                assert oper_status == "down"
            else:
                assert oper_status == "up"

        # check the pubsub messages.
        # No appDB port table operation should exist before orchagent state restored flag got set.
        # appDB port table status sync up happens before WARM_RESTART_TABLE reconciled flag is set
        # pubsubMessages is an ordered list of pubsub messages.
        pubsubMessages = dvs.GetSubscribedMessages(pubsubDbs)

        portOperStatusChanged = False
        # number of times that WARM_RESTART_TABLE|orchagent key was set after the first
        # appDB port table operation
        orchStateCount = 0
        for message in pubsubMessages:
            print message
            key = message['channel'].split(':', 1)[1]
            print key
            if message['data'] != 'hset' and message['data'] != 'del':
                continue
            if key.find(swsscommon.APP_PORT_TABLE_NAME)==0:
               portOperStatusChanged = True
            else:
                # found one orchagent WARM_RESTART_TABLE operation after appDB port table change
                if portOperStatusChanged == True:
                    orchStateCount += 1;

        # Only WARM_RESTART_TABLE|orchagent state=reconciled operation may exist after port oper status change.
        assert orchStateCount == 1

        #clean up arp
        dvs.runcmd("arp -d 10.0.0.1")
        dvs.runcmd("arp -d 10.0.0.3")
        dvs.runcmd("arp -d 10.0.0.5")

        intf_tbl._del("Ethernet0|10.0.0.0/31")
        intf_tbl._del("Ethernet4|10.0.0.2/31")
        intf_tbl._del("Ethernet8|10.0.0.4/31")
        intf_tbl._del("Ethernet0")
        intf_tbl._del("Ethernet4")
        intf_tbl._del("Ethernet8")
        time.sleep(2)


    #############################################################################
    #                                                                           #
    #                        Routing Warm-Restart Testing                       #
    #                                                                           #
    #############################################################################


    ################################################################################
    #
    # Routing warm-restart testcases
    #
    ################################################################################


    def test_routing_WarmRestart(self, dvs, testlog):

        appl_db = swsscommon.DBConnector(swsscommon.APPL_DB, dvs.redis_sock, 0)
        conf_db = swsscommon.DBConnector(swsscommon.CONFIG_DB, dvs.redis_sock, 0)
        state_db = swsscommon.DBConnector(swsscommon.STATE_DB, dvs.redis_sock, 0)

        # Restart-timer to utilize during the following testcases
        restart_timer = 15


        #############################################################################
        #
        # Baseline configuration
        #
        #############################################################################


        # Defining create neighbor entries (4 ipv4 and 4 ip6, two each on each interface) in linux kernel
        intfs = ["Ethernet0", "Ethernet4", "Ethernet8"]

        # Enable ipv6 on docker
        dvs.runcmd("sysctl net.ipv6.conf.all.disable_ipv6=0")
>>>>>>> ee2b1e5d

        # Defining create neighbor entries (4 ipv4 and 4 ip6, two each on each interface) in linux kernel
        intf_tbl = swsscommon.Table(conf_db, "INTERFACE")
        fvs = swsscommon.FieldValuePairs([("NULL","NULL")])
        intf_tbl.set("{}|111.0.0.1/24".format(intfs[0]), fvs)
        intf_tbl.set("{}|1110::1/64".format(intfs[0]), fvs)
        intf_tbl.set("{}|122.0.0.1/24".format(intfs[1]), fvs)
        intf_tbl.set("{}|1220::1/64".format(intfs[1]), fvs)
        intf_tbl.set("{}|133.0.0.1/24".format(intfs[2]), fvs)
        intf_tbl.set("{}|1330::1/64".format(intfs[2]), fvs)
        intf_tbl.set("{}".format(intfs[0]), fvs)
        intf_tbl.set("{}".format(intfs[0]), fvs)
        intf_tbl.set("{}".format(intfs[1]), fvs)
        intf_tbl.set("{}".format(intfs[1]), fvs)
        intf_tbl.set("{}".format(intfs[2]), fvs)
        intf_tbl.set("{}".format(intfs[2]), fvs)
        dvs.runcmd("ip link set {} up".format(intfs[0]))
        dvs.runcmd("ip link set {} up".format(intfs[1]))
        dvs.runcmd("ip link set {} up".format(intfs[2]))

<<<<<<< HEAD
    ################################################################################
    #
    # Routing warm-restart testcases
    #
    ################################################################################


    def test_routing_WarmRestart(self, dvs, testlog):

        appl_db = swsscommon.DBConnector(swsscommon.APPL_DB, dvs.redis_sock, 0)
        conf_db = swsscommon.DBConnector(swsscommon.CONFIG_DB, dvs.redis_sock, 0)
        state_db = swsscommon.DBConnector(swsscommon.STATE_DB, dvs.redis_sock, 0)

        # Restart-timer to utilize during the following testcases
        restart_timer = 15


        #############################################################################
        #
        # Baseline configuration
        #
        #############################################################################


        # Defining create neighbor entries (4 ipv4 and 4 ip6, two each on each interface) in linux kernel
        intfs = ["Ethernet0", "Ethernet4", "Ethernet8"]

        # Enable ipv6 on docker
        dvs.runcmd("sysctl net.ipv6.conf.all.disable_ipv6=0")

        # Defining create neighbor entries (4 ipv4 and 4 ip6, two each on each interface) in linux kernel
        intf_tbl = swsscommon.Table(conf_db, "INTERFACE")
        fvs = swsscommon.FieldValuePairs([("NULL","NULL")])
        intf_tbl.set("{}|111.0.0.1/24".format(intfs[0]), fvs)
        intf_tbl.set("{}|1110::1/64".format(intfs[0]), fvs)
        intf_tbl.set("{}|122.0.0.1/24".format(intfs[1]), fvs)
        intf_tbl.set("{}|1220::1/64".format(intfs[1]), fvs)
        intf_tbl.set("{}|133.0.0.1/24".format(intfs[2]), fvs)
        intf_tbl.set("{}|1330::1/64".format(intfs[2]), fvs)
        intf_tbl.set("{}".format(intfs[0]), fvs)
        intf_tbl.set("{}".format(intfs[0]), fvs)
        intf_tbl.set("{}".format(intfs[1]), fvs)
        intf_tbl.set("{}".format(intfs[1]), fvs)
        intf_tbl.set("{}".format(intfs[2]), fvs)
        intf_tbl.set("{}".format(intfs[2]), fvs)
        dvs.runcmd("ip link set {} up".format(intfs[0]))
        dvs.runcmd("ip link set {} up".format(intfs[1]))
        dvs.runcmd("ip link set {} up".format(intfs[2]))

        time.sleep(1)

        #
        # Setting peer's ip-addresses and associated neighbor-entries
        #
        ips = ["111.0.0.2", "122.0.0.2", "133.0.0.2"]
        v6ips = ["1110::2", "1220::2", "1330::2"]
        macs = ["00:00:00:00:11:02", "00:00:00:00:12:02", "00:00:00:00:13:02"]

        for i in range(len(ips)):
            dvs.runcmd("ip neigh add {} dev {} lladdr {}".format(ips[i], intfs[i%2], macs[i]))

        for i in range(len(v6ips)):
            dvs.runcmd("ip -6 neigh add {} dev {} lladdr {}".format(v6ips[i], intfs[i%2], macs[i]))

        time.sleep(1)

        #
        # Defining baseline IPv4 non-ecmp route-entries
        #
        dvs.runcmd("ip route add 192.168.1.100/32 nexthop via 111.0.0.2")
        dvs.runcmd("ip route add 192.168.1.200/32 nexthop via 122.0.0.2")
        dvs.runcmd("ip route add 192.168.1.230/32 nexthop via 133.0.0.2")

        #
        # Defining baseline IPv4 ecmp route-entries
        #
        dvs.runcmd("ip route add 192.168.1.1/32 nexthop via 111.0.0.2 nexthop via 122.0.0.2 nexthop via 133.0.0.2")
        dvs.runcmd("ip route add 192.168.1.2/32 nexthop via 111.0.0.2 nexthop via 122.0.0.2 nexthop via 133.0.0.2")
        dvs.runcmd("ip route add 192.168.1.3/32 nexthop via 111.0.0.2 nexthop via 122.0.0.2")

        #
        # Defining baseline IPv6 non-ecmp route-entries
        #
        dvs.runcmd("ip -6 route add fc00:11:11::1/128 nexthop via 1110::2")
        dvs.runcmd("ip -6 route add fc00:12:12::1/128 nexthop via 1220::2")
        dvs.runcmd("ip -6 route add fc00:13:13::1/128 nexthop via 1330::2")

        #
        # Defining baseline IPv6 ecmp route-entries
        #
        dvs.runcmd("ip -6 route add fc00:1:1::1/128 nexthop via 1110::2 nexthop via 1220::2 nexthop via 1330::2")
        dvs.runcmd("ip -6 route add fc00:2:2::1/128 nexthop via 1110::2 nexthop via 1220::2 nexthop via 1330::2")
        dvs.runcmd("ip -6 route add fc00:3:3::1/128 nexthop via 1110::2 nexthop via 1220::2")

        time.sleep(5)

        # Enabling some extra logging for troubleshooting purposes
        dvs.runcmd("swssloglevel -l INFO -c fpmsyncd")

        # Subscribe to pubsub channels for routing-state associated to swss and sairedis dbs
        pubsubAppDB  = dvs.SubscribeAppDbObject("ROUTE_TABLE")
        pubsubAsicDB = dvs.SubscribeAsicDbObject("SAI_OBJECT_TYPE_ROUTE_ENTRY")


        #############################################################################
        #
        # Testcase 1. Having routing-warm-reboot disabled, restart zebra and verify
        #             that the traditional/cold-boot logic is followed.
        #
        #############################################################################

        # Restart zebra
        dvs.stop_zebra()
        dvs.start_zebra()

        time.sleep(5)

        # Verify FSM
        swss_app_check_warmstart_state(state_db, "bgp", "")

        # Verify that multiple changes are seen in swss and sairedis logs as there's
        # no warm-reboot logic in place.
        (addobjs, delobjs) = dvs.GetSubscribedAppDbObjects(pubsubAppDB)
        assert len(addobjs) != 0

        (addobjs, delobjs) = dvs.GetSubscribedAsicDbObjects(pubsubAsicDB)
        assert len(addobjs) != 0


        #############################################################################
        #
        # Testcase 2. Restart zebra and make no control-plane changes.
        #             For this and all subsequent test-cases routing-warm-reboot
        #             feature will be kept enabled.
        #
        #############################################################################


        # Enabling bgp warmrestart and setting restart timer.
        # The following two instructions will be substituted by the commented ones
        # once the later ones are added to sonic-utilities repo.

        dvs.runcmd("config warm_restart enable bgp")
        dvs.runcmd("config warm_restart bgp_timer {}".format(restart_timer))

        time.sleep(1)

        # Restart zebra
        dvs.stop_zebra()
        dvs.start_zebra()

        # Verify FSM
        swss_app_check_warmstart_state(state_db, "bgp", "restored")
        time.sleep(restart_timer + 1)
        swss_app_check_warmstart_state(state_db, "bgp", "reconciled")
=======
        time.sleep(1)

        #
        # Setting peer's ip-addresses and associated neighbor-entries
        #
        ips = ["111.0.0.2", "122.0.0.2", "133.0.0.2"]
        v6ips = ["1110::2", "1220::2", "1330::2"]
        macs = ["00:00:00:00:11:02", "00:00:00:00:12:02", "00:00:00:00:13:02"]

        for i in range(len(ips)):
            dvs.runcmd("ip neigh add {} dev {} lladdr {}".format(ips[i], intfs[i%2], macs[i]))

        for i in range(len(v6ips)):
            dvs.runcmd("ip -6 neigh add {} dev {} lladdr {}".format(v6ips[i], intfs[i%2], macs[i]))

        time.sleep(1)

        #
        # Defining baseline IPv4 non-ecmp route-entries
        #
        dvs.runcmd("ip route add 192.168.1.100/32 nexthop via 111.0.0.2")
        dvs.runcmd("ip route add 192.168.1.200/32 nexthop via 122.0.0.2")
        dvs.runcmd("ip route add 192.168.1.230/32 nexthop via 133.0.0.2")

        #
        # Defining baseline IPv4 ecmp route-entries
        #
        dvs.runcmd("ip route add 192.168.1.1/32 nexthop via 111.0.0.2 nexthop via 122.0.0.2 nexthop via 133.0.0.2")
        dvs.runcmd("ip route add 192.168.1.2/32 nexthop via 111.0.0.2 nexthop via 122.0.0.2 nexthop via 133.0.0.2")
        dvs.runcmd("ip route add 192.168.1.3/32 nexthop via 111.0.0.2 nexthop via 122.0.0.2")

        #
        # Defining baseline IPv6 non-ecmp route-entries
        #
        dvs.runcmd("ip -6 route add fc00:11:11::1/128 nexthop via 1110::2")
        dvs.runcmd("ip -6 route add fc00:12:12::1/128 nexthop via 1220::2")
        dvs.runcmd("ip -6 route add fc00:13:13::1/128 nexthop via 1330::2")

        #
        # Defining baseline IPv6 ecmp route-entries
        #
        dvs.runcmd("ip -6 route add fc00:1:1::1/128 nexthop via 1110::2 nexthop via 1220::2 nexthop via 1330::2")
        dvs.runcmd("ip -6 route add fc00:2:2::1/128 nexthop via 1110::2 nexthop via 1220::2 nexthop via 1330::2")
        dvs.runcmd("ip -6 route add fc00:3:3::1/128 nexthop via 1110::2 nexthop via 1220::2")

        time.sleep(5)

        # Enabling some extra logging for troubleshooting purposes
        dvs.runcmd("swssloglevel -l INFO -c fpmsyncd")

        # Subscribe to pubsub channels for routing-state associated to swss and sairedis dbs
        pubsubAppDB  = dvs.SubscribeAppDbObject("ROUTE_TABLE")
        pubsubAsicDB = dvs.SubscribeAsicDbObject("SAI_OBJECT_TYPE_ROUTE_ENTRY")


        #############################################################################
        #
        # Testcase 1. Having routing-warm-reboot disabled, restart zebra and verify
        #             that the traditional/cold-boot logic is followed.
        #
        #############################################################################

        # Restart zebra
        dvs.stop_zebra()
        dvs.start_zebra()

        time.sleep(5)

        # Verify FSM
        swss_app_check_warmstart_state(state_db, "bgp", "")

        # Verify that multiple changes are seen in swss and sairedis logs as there's
        # no warm-reboot logic in place.
        (addobjs, delobjs) = dvs.GetSubscribedAppDbObjects(pubsubAppDB)
        assert len(addobjs) != 0

        (addobjs, delobjs) = dvs.GetSubscribedAsicDbObjects(pubsubAsicDB)
        assert len(addobjs) != 0


        #############################################################################
        #
        # Testcase 2. Restart zebra and make no control-plane changes.
        #             For this and all subsequent test-cases routing-warm-reboot
        #             feature will be kept enabled.
        #
        #############################################################################


        # Enabling bgp warmrestart and setting restart timer.
        # The following two instructions will be substituted by the commented ones
        # once the later ones are added to sonic-utilities repo.

        dvs.runcmd("config warm_restart enable bgp")
        dvs.runcmd("config warm_restart bgp_timer {}".format(restart_timer))

        time.sleep(1)

        # Restart zebra
        dvs.stop_zebra()
        dvs.start_zebra()

        # Verify FSM
        swss_app_check_warmstart_state(state_db, "bgp", "restored")
        time.sleep(restart_timer + 1)
        swss_app_check_warmstart_state(state_db, "bgp", "reconciled")

        # Verify swss changes -- none are expected this time
        (addobjs, delobjs) = dvs.GetSubscribedAppDbObjects(pubsubAppDB)
        assert len(addobjs) == 0 and len(delobjs) == 0

        # Verify swss changes -- none are expected this time
        (addobjs, delobjs) = dvs.GetSubscribedAsicDbObjects(pubsubAsicDB)
        assert len(addobjs) == 0 and len(delobjs) == 0
>>>>>>> ee2b1e5d

        # Verify swss changes -- none are expected this time
        (addobjs, delobjs) = dvs.GetSubscribedAppDbObjects(pubsubAppDB)
        assert len(addobjs) == 0 and len(delobjs) == 0

<<<<<<< HEAD
        # Verify swss changes -- none are expected this time
        (addobjs, delobjs) = dvs.GetSubscribedAsicDbObjects(pubsubAsicDB)
        assert len(addobjs) == 0 and len(delobjs) == 0


        #############################################################################
        #
        # Testcase 3. Restart zebra and add one new non-ecmp IPv4 prefix
        #
        #############################################################################

        # Stop zebra
        dvs.stop_zebra()

        # Add new prefix
        dvs.runcmd("ip route add 192.168.100.0/24 nexthop via 111.0.0.2")
        time.sleep(1)

        # Start zebra
        dvs.start_zebra()

        # Verify FSM
        swss_app_check_warmstart_state(state_db, "bgp", "restored")
        time.sleep(restart_timer + 1)
        swss_app_check_warmstart_state(state_db, "bgp", "reconciled")
=======
        #############################################################################
        #
        # Testcase 3. Restart zebra and add one new non-ecmp IPv4 prefix
        #
        #############################################################################

        # Stop zebra
        dvs.stop_zebra()

        # Add new prefix
        dvs.runcmd("ip route add 192.168.100.0/24 nexthop via 111.0.0.2")
        time.sleep(1)

        # Start zebra
        dvs.start_zebra()

        # Verify FSM
        swss_app_check_warmstart_state(state_db, "bgp", "restored")
        time.sleep(restart_timer + 1)
        swss_app_check_warmstart_state(state_db, "bgp", "reconciled")

        # Verify the changed prefix is seen in swss
        (addobjs, delobjs) = dvs.GetSubscribedAppDbObjects(pubsubAppDB)
        assert len(addobjs) == 1 and len(delobjs) == 0
        rt_key = json.loads(addobjs[0]['key'])
        rt_val = json.loads(addobjs[0]['vals'])
        assert rt_key == "192.168.100.0/24"
        assert rt_val == {"ifname": "Ethernet0", "nexthop": "111.0.0.2"}

        # Verify the changed prefix is seen in sairedis
        (addobjs, delobjs) = dvs.GetSubscribedAsicDbObjects(pubsubAsicDB)
        assert len(addobjs) == 1 and len(delobjs) == 0
        rt_key = json.loads(addobjs[0]['key'])
        assert rt_key['dest'] == "192.168.100.0/24"
>>>>>>> ee2b1e5d

        # Verify the changed prefix is seen in swss
        (addobjs, delobjs) = dvs.GetSubscribedAppDbObjects(pubsubAppDB)
        assert len(addobjs) == 1 and len(delobjs) == 0
        rt_key = json.loads(addobjs[0]['key'])
        rt_val = json.loads(addobjs[0]['vals'])
        assert rt_key == "192.168.100.0/24"
        assert rt_val == {"ifname": "Ethernet0", "nexthop": "111.0.0.2"}

<<<<<<< HEAD
        # Verify the changed prefix is seen in sairedis
        (addobjs, delobjs) = dvs.GetSubscribedAsicDbObjects(pubsubAsicDB)
        assert len(addobjs) == 1 and len(delobjs) == 0
        rt_key = json.loads(addobjs[0]['key'])
        assert rt_key['dest'] == "192.168.100.0/24"


        #############################################################################
        #
        # Testcase 4. Restart zebra and withdraw one non-ecmp IPv4 prefix
        #
        #############################################################################


        # Stop zebra
        dvs.stop_zebra()

        # Delete prefix
        dvs.runcmd("ip route del 192.168.100.0/24 nexthop via 111.0.0.2")
        time.sleep(1)

        # Start zebra
        dvs.start_zebra()

        # Verify FSM
        swss_app_check_warmstart_state(state_db, "bgp", "restored")
        time.sleep(restart_timer + 1)
        swss_app_check_warmstart_state(state_db, "bgp", "reconciled")
=======
        #############################################################################
        #
        # Testcase 4. Restart zebra and withdraw one non-ecmp IPv4 prefix
        #
        #############################################################################


        # Stop zebra
        dvs.stop_zebra()

        # Delete prefix
        dvs.runcmd("ip route del 192.168.100.0/24 nexthop via 111.0.0.2")
        time.sleep(1)

        # Start zebra
        dvs.start_zebra()

        # Verify FSM
        swss_app_check_warmstart_state(state_db, "bgp", "restored")
        time.sleep(restart_timer + 1)
        swss_app_check_warmstart_state(state_db, "bgp", "reconciled")

        # Verify the changed prefix is seen in swss
        (addobjs, delobjs) = dvs.GetSubscribedAppDbObjects(pubsubAppDB)
        assert len(addobjs) == 0 and len(delobjs) == 1
        rt_key = json.loads(delobjs[0]['key'])
        assert rt_key == "192.168.100.0/24"

        # Verify the changed prefix is seen in sairedis
        (addobjs, delobjs) = dvs.GetSubscribedAsicDbObjects(pubsubAsicDB)
        assert len(addobjs) == 0 and len(delobjs) == 1
        rt_key = json.loads(delobjs[0]['key'])
        assert rt_key['dest'] == "192.168.100.0/24"
>>>>>>> ee2b1e5d

        # Verify the changed prefix is seen in swss
        (addobjs, delobjs) = dvs.GetSubscribedAppDbObjects(pubsubAppDB)
        assert len(addobjs) == 0 and len(delobjs) == 1
        rt_key = json.loads(delobjs[0]['key'])
        assert rt_key == "192.168.100.0/24"

<<<<<<< HEAD
        # Verify the changed prefix is seen in sairedis
        (addobjs, delobjs) = dvs.GetSubscribedAsicDbObjects(pubsubAsicDB)
        assert len(addobjs) == 0 and len(delobjs) == 1
        rt_key = json.loads(delobjs[0]['key'])
        assert rt_key['dest'] == "192.168.100.0/24"


        #############################################################################
        #
        # Testcase 5. Restart zebra and add a new IPv4 ecmp-prefix
        #
        #############################################################################


        # Stop zebra
        dvs.stop_zebra()

        # Add prefix
        dvs.runcmd("ip route add 192.168.200.0/24 nexthop via 111.0.0.2 nexthop via 122.0.0.2 nexthop via 133.0.0.2")
=======
        #############################################################################
        #
        # Testcase 5. Restart zebra and add a new IPv4 ecmp-prefix
        #
        #############################################################################


        # Stop zebra
        dvs.stop_zebra()

        # Add prefix
        dvs.runcmd("ip route add 192.168.200.0/24 nexthop via 111.0.0.2 nexthop via 122.0.0.2 nexthop via 133.0.0.2")
        time.sleep(1)

        # Start zebra
        dvs.start_zebra()

        # Verify FSM
        swss_app_check_warmstart_state(state_db, "bgp", "restored")
        time.sleep(restart_timer + 1)
        swss_app_check_warmstart_state(state_db, "bgp", "reconciled")

        # Verify the changed prefix is seen in swss
        (addobjs, delobjs) = dvs.GetSubscribedAppDbObjects(pubsubAppDB)
        assert len(addobjs) == 1 and len(delobjs) == 0
        rt_key = json.loads(addobjs[0]['key'])
        rt_val = json.loads(addobjs[0]['vals'])
        assert rt_key == "192.168.200.0/24"
        assert rt_val == {"ifname": "Ethernet0,Ethernet4,Ethernet8", "nexthop": "111.0.0.2,122.0.0.2,133.0.0.2"}

        # Verify the changed prefix is seen in sairedis
        (addobjs, delobjs) = dvs.GetSubscribedAsicDbObjects(pubsubAsicDB)
        assert len(addobjs) == 1 and len(delobjs) == 0
        rt_key = json.loads(addobjs[0]['key'])
        assert rt_key['dest'] == "192.168.200.0/24"


        #############################################################################
        #
        # Testcase 6. Restart zebra and delete one existing IPv4 ecmp-prefix.
        #
        #############################################################################


        # Stop zebra
        dvs.stop_zebra()

        # Delete prefix
        dvs.runcmd("ip route del 192.168.200.0/24 nexthop via 111.0.0.2 nexthop via 122.0.0.2 nexthop via 133.0.0.2")
>>>>>>> ee2b1e5d
        time.sleep(1)

        # Start zebra
        dvs.start_zebra()
<<<<<<< HEAD

        # Verify FSM
        swss_app_check_warmstart_state(state_db, "bgp", "restored")
        time.sleep(restart_timer + 1)
        swss_app_check_warmstart_state(state_db, "bgp", "reconciled")

        # Verify the changed prefix is seen in swss
        (addobjs, delobjs) = dvs.GetSubscribedAppDbObjects(pubsubAppDB)
        assert len(addobjs) == 1 and len(delobjs) == 0
        rt_key = json.loads(addobjs[0]['key'])
        rt_val = json.loads(addobjs[0]['vals'])
        assert rt_key == "192.168.200.0/24"
        assert rt_val == {"ifname": "Ethernet0,Ethernet4,Ethernet8", "nexthop": "111.0.0.2,122.0.0.2,133.0.0.2"}

        # Verify the changed prefix is seen in sairedis
        (addobjs, delobjs) = dvs.GetSubscribedAsicDbObjects(pubsubAsicDB)
        assert len(addobjs) == 1 and len(delobjs) == 0
        rt_key = json.loads(addobjs[0]['key'])
        assert rt_key['dest'] == "192.168.200.0/24"


        #############################################################################
        #
        # Testcase 6. Restart zebra and delete one existing IPv4 ecmp-prefix.
        #
        #############################################################################


        # Stop zebra
        dvs.stop_zebra()

        # Delete prefix
        dvs.runcmd("ip route del 192.168.200.0/24 nexthop via 111.0.0.2 nexthop via 122.0.0.2 nexthop via 133.0.0.2")
        time.sleep(1)

        # Start zebra
        dvs.start_zebra()

        # Verify FSM
        swss_app_check_warmstart_state(state_db, "bgp", "restored")
        time.sleep(restart_timer + 1)
        swss_app_check_warmstart_state(state_db, "bgp", "reconciled")

        # Verify the changed prefix is seen in swss
        (addobjs, delobjs) = dvs.GetSubscribedAppDbObjects(pubsubAppDB)
        assert len(addobjs) == 0 and len(delobjs) == 1
        rt_key = json.loads(delobjs[0]['key'])
        assert rt_key == "192.168.200.0/24"

        # Verify the changed prefix is seen in sairedis
        (addobjs, delobjs) = dvs.GetSubscribedAsicDbObjects(pubsubAsicDB)
        assert len(addobjs) == 0 and len(delobjs) == 1
        rt_key = json.loads(delobjs[0]['key'])
        assert rt_key['dest'] == "192.168.200.0/24"


        #############################################################################
        #
        # Testcase 7. Restart zebra and add one new path to an IPv4 ecmp-prefix
        #
        #############################################################################


        # Stop zebra
        dvs.stop_zebra()

        # Add new path
        dvs.runcmd("ip route del 192.168.1.3/32 nexthop via 111.0.0.2 nexthop via 122.0.0.2")
        dvs.runcmd("ip route add 192.168.1.3/32 nexthop via 111.0.0.2 nexthop via 122.0.0.2 nexthop via 133.0.0.2")
        time.sleep(1)

        # Start zebra
        dvs.start_zebra()

        # Verify FSM
        swss_app_check_warmstart_state(state_db, "bgp", "restored")
        time.sleep(restart_timer + 1)
        swss_app_check_warmstart_state(state_db, "bgp", "reconciled")

=======

        # Verify FSM
        swss_app_check_warmstart_state(state_db, "bgp", "restored")
        time.sleep(restart_timer + 1)
        swss_app_check_warmstart_state(state_db, "bgp", "reconciled")

        # Verify the changed prefix is seen in swss
        (addobjs, delobjs) = dvs.GetSubscribedAppDbObjects(pubsubAppDB)
        assert len(addobjs) == 0 and len(delobjs) == 1
        rt_key = json.loads(delobjs[0]['key'])
        assert rt_key == "192.168.200.0/24"

        # Verify the changed prefix is seen in sairedis
        (addobjs, delobjs) = dvs.GetSubscribedAsicDbObjects(pubsubAsicDB)
        assert len(addobjs) == 0 and len(delobjs) == 1
        rt_key = json.loads(delobjs[0]['key'])
        assert rt_key['dest'] == "192.168.200.0/24"


        #############################################################################
        #
        # Testcase 7. Restart zebra and add one new path to an IPv4 ecmp-prefix
        #
        #############################################################################


        # Stop zebra
        dvs.stop_zebra()

        # Add new path
        dvs.runcmd("ip route del 192.168.1.3/32 nexthop via 111.0.0.2 nexthop via 122.0.0.2")
        dvs.runcmd("ip route add 192.168.1.3/32 nexthop via 111.0.0.2 nexthop via 122.0.0.2 nexthop via 133.0.0.2")
        time.sleep(1)

        # Start zebra
        dvs.start_zebra()

        # Verify FSM
        swss_app_check_warmstart_state(state_db, "bgp", "restored")
        time.sleep(restart_timer + 1)
        swss_app_check_warmstart_state(state_db, "bgp", "reconciled")

         # Verify the changed prefix is seen in swss
        (addobjs, delobjs) = dvs.GetSubscribedAppDbObjects(pubsubAppDB)
        assert len(addobjs) == 1 and len(delobjs) == 0
        rt_key = json.loads(addobjs[0]['key'])
        rt_val = json.loads(addobjs[0]['vals'])
        assert rt_key == "192.168.1.3"
        assert rt_val == {"ifname": "Ethernet0,Ethernet4,Ethernet8", "nexthop": "111.0.0.2,122.0.0.2,133.0.0.2"}

        # Verify the changed prefix is seen in sairedis
        (addobjs, delobjs) = dvs.GetSubscribedAsicDbObjects(pubsubAsicDB)
        assert len(addobjs) == 1 and len(delobjs) == 0
        rt_key = json.loads(addobjs[0]['key'])
        assert rt_key['dest'] == "192.168.1.3/32"


        #############################################################################
        #
        # Testcase 8. Restart zebra and delete one ecmp-path from an IPv4 ecmp-prefix.
        #
        #############################################################################


        # Stop zebra
        dvs.stop_zebra()

        # Delete ecmp-path
        dvs.runcmd("ip route del 192.168.1.3/32 nexthop via 111.0.0.2 nexthop via 122.0.0.2 nexthop via 133.0.0.2")
        dvs.runcmd("ip route add 192.168.1.3/32 nexthop via 111.0.0.2 nexthop via 122.0.0.2")
        time.sleep(1)

        # Start zebra
        dvs.start_zebra()

        # Verify FSM
        swss_app_check_warmstart_state(state_db, "bgp", "restored")
        time.sleep(restart_timer + 1)
        swss_app_check_warmstart_state(state_db, "bgp", "reconciled")

>>>>>>> ee2b1e5d
         # Verify the changed prefix is seen in swss
        (addobjs, delobjs) = dvs.GetSubscribedAppDbObjects(pubsubAppDB)
        assert len(addobjs) == 1 and len(delobjs) == 0
        rt_key = json.loads(addobjs[0]['key'])
        rt_val = json.loads(addobjs[0]['vals'])
        assert rt_key == "192.168.1.3"
<<<<<<< HEAD
        assert rt_val == {"ifname": "Ethernet0,Ethernet4,Ethernet8", "nexthop": "111.0.0.2,122.0.0.2,133.0.0.2"}

        # Verify the changed prefix is seen in sairedis
        (addobjs, delobjs) = dvs.GetSubscribedAsicDbObjects(pubsubAsicDB)
        assert len(addobjs) == 1 and len(delobjs) == 0
        rt_key = json.loads(addobjs[0]['key'])
        assert rt_key['dest'] == "192.168.1.3/32"


        #############################################################################
        #
        # Testcase 8. Restart zebra and delete one ecmp-path from an IPv4 ecmp-prefix.
        #
        #############################################################################


        # Stop zebra
        dvs.stop_zebra()

        # Delete ecmp-path
        dvs.runcmd("ip route del 192.168.1.3/32 nexthop via 111.0.0.2 nexthop via 122.0.0.2 nexthop via 133.0.0.2")
        dvs.runcmd("ip route add 192.168.1.3/32 nexthop via 111.0.0.2 nexthop via 122.0.0.2")
        time.sleep(1)

        # Start zebra
        dvs.start_zebra()

        # Verify FSM
        swss_app_check_warmstart_state(state_db, "bgp", "restored")
        time.sleep(restart_timer + 1)
        swss_app_check_warmstart_state(state_db, "bgp", "reconciled")

         # Verify the changed prefix is seen in swss
        (addobjs, delobjs) = dvs.GetSubscribedAppDbObjects(pubsubAppDB)
        assert len(addobjs) == 1 and len(delobjs) == 0
        rt_key = json.loads(addobjs[0]['key'])
        rt_val = json.loads(addobjs[0]['vals'])
        assert rt_key == "192.168.1.3"
        assert rt_val == {"ifname": "Ethernet0,Ethernet4", "nexthop": "111.0.0.2,122.0.0.2"}

        # Verify the changed prefix is seen in sairedis
        (addobjs, delobjs) = dvs.GetSubscribedAsicDbObjects(pubsubAsicDB)
        assert len(addobjs) == 1 and len(delobjs) == 0
        rt_key = json.loads(addobjs[0]['key'])
        assert rt_key['dest'] == "192.168.1.3/32"


        #############################################################################
        #
        # Testcase 9. Restart zebra and add one new non-ecmp IPv6 prefix
        #
        #############################################################################


        # Stop zebra
        dvs.stop_zebra()

        # Add prefix
        dvs.runcmd("ip -6 route add fc00:4:4::1/128 nexthop via 1110::2")
        time.sleep(1)

        # Start zebra
        dvs.start_zebra()

        # Verify FSM
        swss_app_check_warmstart_state(state_db, "bgp", "restored")
        time.sleep(restart_timer + 1)
        swss_app_check_warmstart_state(state_db, "bgp", "reconciled")

        # Verify the changed prefix is seen in swss
        (addobjs, delobjs) = dvs.GetSubscribedAppDbObjects(pubsubAppDB)
        assert len(addobjs) == 1 and len(delobjs) == 0
        rt_key = json.loads(addobjs[0]['key'])
        rt_val = json.loads(addobjs[0]['vals'])
        assert rt_key == "fc00:4:4::1"
        assert rt_val == {"ifname": "Ethernet0", "nexthop": "1110::2"}

        # Verify the changed prefix is seen in sairedis
        (addobjs, delobjs) = dvs.GetSubscribedAsicDbObjects(pubsubAsicDB)
        assert len(addobjs) == 1 and len(delobjs) == 0
        rt_key = json.loads(addobjs[0]['key'])
        assert rt_key['dest'] == "fc00:4:4::1/128"


        #############################################################################
        #
        # Testcase 10. Restart zebra and withdraw one non-ecmp IPv6 prefix
        #
        #############################################################################

        # Stop zebra
        dvs.stop_zebra()

        # Delete prefix
        dvs.runcmd("ip -6 route del fc00:4:4::1/128 nexthop via 1110::2")
        time.sleep(1)

        # Start zebra
        dvs.start_zebra()

        # Verify FSM
        swss_app_check_warmstart_state(state_db, "bgp", "restored")
        time.sleep(restart_timer + 1)
        swss_app_check_warmstart_state(state_db, "bgp", "reconciled")

        # Verify the changed prefix is seen in swss
        (addobjs, delobjs) = dvs.GetSubscribedAppDbObjects(pubsubAppDB)
        assert len(addobjs) == 0 and len(delobjs) == 1
        rt_key = json.loads(delobjs[0]['key'])
        assert rt_key == "fc00:4:4::1"

        # Verify the changed prefix is seen in sairedis
        (addobjs, delobjs) = dvs.GetSubscribedAsicDbObjects(pubsubAsicDB)
        assert len(addobjs) == 0 and len(delobjs) == 1
        rt_key = json.loads(delobjs[0]['key'])
        assert rt_key['dest'] == "fc00:4:4::1/128"


        #############################################################################
        #
        # Testcase 11. Restart fpmsyncd and make no control-plane changes.
        #
        #############################################################################


        # Stop fpmsyncd
        dvs.stop_fpmsyncd()

        # Start fpmsyncd
        dvs.start_fpmsyncd()

        # Verify FSM
        swss_app_check_warmstart_state(state_db, "bgp", "restored")
        time.sleep(restart_timer + 1)
        swss_app_check_warmstart_state(state_db, "bgp", "reconciled")

        # Verify swss changes -- none are expected this time
        (addobjs, delobjs) = dvs.GetSubscribedAppDbObjects(pubsubAppDB)
        assert len(addobjs) == 0 and len(delobjs) == 0

        # Verify sairedis changes -- none are expected this time
        (addobjs, delobjs) = dvs.GetSubscribedAsicDbObjects(pubsubAsicDB)
        assert len(addobjs) == 0 and len(delobjs) == 0


        #############################################################################
        #
        # Testcase 12. Restart fpmsyncd and add one new non-ecmp IPv4 prefix
        #
        #############################################################################


        # Stop fpmsyncd
        dvs.stop_fpmsyncd()

        # Add new prefix
        dvs.runcmd("ip route add 192.168.100.0/24 nexthop via 111.0.0.2")
        time.sleep(1)

        # Start fpmsyncd
        dvs.start_fpmsyncd()

        # Verify FSM
        swss_app_check_warmstart_state(state_db, "bgp", "restored")
        time.sleep(restart_timer + 1)
        swss_app_check_warmstart_state(state_db, "bgp", "reconciled")

        # Verify the changed prefix is seen in swss
        (addobjs, delobjs) = dvs.GetSubscribedAppDbObjects(pubsubAppDB)
        assert len(addobjs) == 1 and len(delobjs) == 0
        rt_key = json.loads(addobjs[0]['key'])
        rt_val = json.loads(addobjs[0]['vals'])
        assert rt_key == "192.168.100.0/24"
        assert rt_val == {"ifname": "Ethernet0", "nexthop": "111.0.0.2"}

        # Verify the changed prefix is seen in sairedis
        (addobjs, delobjs) = dvs.GetSubscribedAsicDbObjects(pubsubAsicDB)
        assert len(addobjs) == 1 and len(delobjs) == 0
        rt_key = json.loads(addobjs[0]['key'])
        assert rt_key['dest'] == "192.168.100.0/24"


        #############################################################################
        #
        # Testcase 13. Restart fpmsyncd and withdraw one non-ecmp IPv4 prefix
        #
        #############################################################################


        # Stop fpmsyncd
        dvs.stop_fpmsyncd()

        # Delete prefix
        dvs.runcmd("ip route del 192.168.100.0/24 nexthop via 111.0.0.2")
        time.sleep(1)

        # Start fpmsyncd
        dvs.start_fpmsyncd()

        # Verify FSM
        swss_app_check_warmstart_state(state_db, "bgp", "restored")
        time.sleep(restart_timer + 1)
        swss_app_check_warmstart_state(state_db, "bgp", "reconciled")

        # Verify the changed prefix is seen in swss
        (addobjs, delobjs) = dvs.GetSubscribedAppDbObjects(pubsubAppDB)
        assert len(addobjs) == 0 and len(delobjs) == 1
        rt_key = json.loads(delobjs[0]['key'])
        assert rt_key == "192.168.100.0/24"

        # Verify the changed prefix is seen in sairedis
        (addobjs, delobjs) = dvs.GetSubscribedAsicDbObjects(pubsubAsicDB)
        assert len(addobjs) == 0 and len(delobjs) == 1
        rt_key = json.loads(delobjs[0]['key'])
        assert rt_key['dest'] == "192.168.100.0/24"


        #############################################################################
        #
=======
        assert rt_val == {"ifname": "Ethernet0,Ethernet4", "nexthop": "111.0.0.2,122.0.0.2"}

        # Verify the changed prefix is seen in sairedis
        (addobjs, delobjs) = dvs.GetSubscribedAsicDbObjects(pubsubAsicDB)
        assert len(addobjs) == 1 and len(delobjs) == 0
        rt_key = json.loads(addobjs[0]['key'])
        assert rt_key['dest'] == "192.168.1.3/32"


        #############################################################################
        #
        # Testcase 9. Restart zebra and add one new non-ecmp IPv6 prefix
        #
        #############################################################################


        # Stop zebra
        dvs.stop_zebra()

        # Add prefix
        dvs.runcmd("ip -6 route add fc00:4:4::1/128 nexthop via 1110::2")
        time.sleep(1)

        # Start zebra
        dvs.start_zebra()

        # Verify FSM
        swss_app_check_warmstart_state(state_db, "bgp", "restored")
        time.sleep(restart_timer + 1)
        swss_app_check_warmstart_state(state_db, "bgp", "reconciled")

        # Verify the changed prefix is seen in swss
        (addobjs, delobjs) = dvs.GetSubscribedAppDbObjects(pubsubAppDB)
        assert len(addobjs) == 1 and len(delobjs) == 0
        rt_key = json.loads(addobjs[0]['key'])
        rt_val = json.loads(addobjs[0]['vals'])
        assert rt_key == "fc00:4:4::1"
        assert rt_val == {"ifname": "Ethernet0", "nexthop": "1110::2"}

        # Verify the changed prefix is seen in sairedis
        (addobjs, delobjs) = dvs.GetSubscribedAsicDbObjects(pubsubAsicDB)
        assert len(addobjs) == 1 and len(delobjs) == 0
        rt_key = json.loads(addobjs[0]['key'])
        assert rt_key['dest'] == "fc00:4:4::1/128"


        #############################################################################
        #
        # Testcase 10. Restart zebra and withdraw one non-ecmp IPv6 prefix
        #
        #############################################################################

        # Stop zebra
        dvs.stop_zebra()

        # Delete prefix
        dvs.runcmd("ip -6 route del fc00:4:4::1/128 nexthop via 1110::2")
        time.sleep(1)

        # Start zebra
        dvs.start_zebra()

        # Verify FSM
        swss_app_check_warmstart_state(state_db, "bgp", "restored")
        time.sleep(restart_timer + 1)
        swss_app_check_warmstart_state(state_db, "bgp", "reconciled")

        # Verify the changed prefix is seen in swss
        (addobjs, delobjs) = dvs.GetSubscribedAppDbObjects(pubsubAppDB)
        assert len(addobjs) == 0 and len(delobjs) == 1
        rt_key = json.loads(delobjs[0]['key'])
        assert rt_key == "fc00:4:4::1"

        # Verify the changed prefix is seen in sairedis
        (addobjs, delobjs) = dvs.GetSubscribedAsicDbObjects(pubsubAsicDB)
        assert len(addobjs) == 0 and len(delobjs) == 1
        rt_key = json.loads(delobjs[0]['key'])
        assert rt_key['dest'] == "fc00:4:4::1/128"


        #############################################################################
        #
        # Testcase 11. Restart fpmsyncd and make no control-plane changes.
        #
        #############################################################################


        # Stop fpmsyncd
        dvs.stop_fpmsyncd()

        # Start fpmsyncd
        dvs.start_fpmsyncd()

        # Verify FSM
        swss_app_check_warmstart_state(state_db, "bgp", "restored")
        time.sleep(restart_timer + 1)
        swss_app_check_warmstart_state(state_db, "bgp", "reconciled")

        # Verify swss changes -- none are expected this time
        (addobjs, delobjs) = dvs.GetSubscribedAppDbObjects(pubsubAppDB)
        assert len(addobjs) == 0 and len(delobjs) == 0

        # Verify sairedis changes -- none are expected this time
        (addobjs, delobjs) = dvs.GetSubscribedAsicDbObjects(pubsubAsicDB)
        assert len(addobjs) == 0 and len(delobjs) == 0


        #############################################################################
        #
        # Testcase 12. Restart fpmsyncd and add one new non-ecmp IPv4 prefix
        #
        #############################################################################


        # Stop fpmsyncd
        dvs.stop_fpmsyncd()

        # Add new prefix
        dvs.runcmd("ip route add 192.168.100.0/24 nexthop via 111.0.0.2")
        time.sleep(1)

        # Start fpmsyncd
        dvs.start_fpmsyncd()

        # Verify FSM
        swss_app_check_warmstart_state(state_db, "bgp", "restored")
        time.sleep(restart_timer + 1)
        swss_app_check_warmstart_state(state_db, "bgp", "reconciled")

        # Verify the changed prefix is seen in swss
        (addobjs, delobjs) = dvs.GetSubscribedAppDbObjects(pubsubAppDB)
        assert len(addobjs) == 1 and len(delobjs) == 0
        rt_key = json.loads(addobjs[0]['key'])
        rt_val = json.loads(addobjs[0]['vals'])
        assert rt_key == "192.168.100.0/24"
        assert rt_val == {"ifname": "Ethernet0", "nexthop": "111.0.0.2"}

        # Verify the changed prefix is seen in sairedis
        (addobjs, delobjs) = dvs.GetSubscribedAsicDbObjects(pubsubAsicDB)
        assert len(addobjs) == 1 and len(delobjs) == 0
        rt_key = json.loads(addobjs[0]['key'])
        assert rt_key['dest'] == "192.168.100.0/24"


        #############################################################################
        #
        # Testcase 13. Restart fpmsyncd and withdraw one non-ecmp IPv4 prefix
        #
        #############################################################################


        # Stop fpmsyncd
        dvs.stop_fpmsyncd()

        # Delete prefix
        dvs.runcmd("ip route del 192.168.100.0/24 nexthop via 111.0.0.2")
        time.sleep(1)

        # Start fpmsyncd
        dvs.start_fpmsyncd()

        # Verify FSM
        swss_app_check_warmstart_state(state_db, "bgp", "restored")
        time.sleep(restart_timer + 1)
        swss_app_check_warmstart_state(state_db, "bgp", "reconciled")

        # Verify the changed prefix is seen in swss
        (addobjs, delobjs) = dvs.GetSubscribedAppDbObjects(pubsubAppDB)
        assert len(addobjs) == 0 and len(delobjs) == 1
        rt_key = json.loads(delobjs[0]['key'])
        assert rt_key == "192.168.100.0/24"

        # Verify the changed prefix is seen in sairedis
        (addobjs, delobjs) = dvs.GetSubscribedAsicDbObjects(pubsubAsicDB)
        assert len(addobjs) == 0 and len(delobjs) == 1
        rt_key = json.loads(delobjs[0]['key'])
        assert rt_key['dest'] == "192.168.100.0/24"


        #############################################################################
        #
>>>>>>> ee2b1e5d
        # Testcase 14. Restart zebra and add/remove a new non-ecmp IPv4 prefix. As
        #              the 'delete' instruction would arrive after the 'add' one, no
        #              changes should be pushed down to SwSS.
        #
        #############################################################################


        # Restart zebra
        dvs.stop_zebra()
        dvs.start_zebra()

        # Add/delete new prefix
        dvs.runcmd("ip route add 192.168.100.0/24 nexthop via 111.0.0.2")
        time.sleep(1)
        dvs.runcmd("ip route del 192.168.100.0/24 nexthop via 111.0.0.2")
        time.sleep(1)

        # Verify FSM
        swss_app_check_warmstart_state(state_db, "bgp", "restored")
        time.sleep(restart_timer + 1)
        swss_app_check_warmstart_state(state_db, "bgp", "reconciled")

        # Verify swss changes -- none are expected this time
        (addobjs, delobjs) = dvs.GetSubscribedAppDbObjects(pubsubAppDB)
        assert len(addobjs) == 0 and len(delobjs) == 0

        # Verify swss changes -- none are expected this time
        (addobjs, delobjs) = dvs.GetSubscribedAsicDbObjects(pubsubAsicDB)
        assert len(addobjs) == 0 and len(delobjs) == 0


        #############################################################################
        #
        # Testcase 15. Restart zebra and generate an add/remove/add for new non-ecmp
        #              IPv4 prefix. Verify that only the second 'add' instruction is
        #              honored and the corresponding update passed down to SwSS.
        #
        #############################################################################


        # Restart zebra
        dvs.stop_zebra()
        dvs.start_zebra()

        marker1 = dvs.add_log_marker("/var/log/swss/swss.rec")
        marker2 = dvs.add_log_marker("/var/log/swss/sairedis.rec")

        # Add/delete new prefix
        dvs.runcmd("ip route add 192.168.100.0/24 nexthop via 111.0.0.2")
        time.sleep(1)
        dvs.runcmd("ip route del 192.168.100.0/24 nexthop via 111.0.0.2")
        time.sleep(1)
        dvs.runcmd("ip route add 192.168.100.0/24 nexthop via 122.0.0.2")
        time.sleep(1)

        # Verify FSM
        swss_app_check_warmstart_state(state_db, "bgp", "restored")
        time.sleep(restart_timer + 1)
        swss_app_check_warmstart_state(state_db, "bgp", "reconciled")

        # Verify the changed prefix is seen in swss
        (addobjs, delobjs) = dvs.GetSubscribedAppDbObjects(pubsubAppDB)
        assert len(addobjs) == 1 and len(delobjs) == 0
        rt_key = json.loads(addobjs[0]['key'])
        rt_val = json.loads(addobjs[0]['vals'])
        assert rt_key == "192.168.100.0/24"
        assert rt_val == {"ifname": "Ethernet4", "nexthop": "122.0.0.2"}

        # Verify the changed prefix is seen in sairedis
        (addobjs, delobjs) = dvs.GetSubscribedAsicDbObjects(pubsubAsicDB)
        assert len(addobjs) == 1 and len(delobjs) == 0
        rt_key = json.loads(addobjs[0]['key'])
        assert rt_key['dest'] == "192.168.100.0/24"

<<<<<<< HEAD
=======

        #############################################################################
        #
        # Testcase 16. Restart zebra and make no control-plane changes.
        #             Set WARM_RESTART_TABLE|IPv4|eoiu
        #                 WARM_RESTART_TABLE|IPv6|eoiu
        #             Check route reconciliation wait time is reduced
        #             For this and all subsequent test-cases routing-warm-reboot
        #             feature will be kept enabled.
        #
        #############################################################################


        time.sleep(1)
        # Hold time from EOIU detected for both Ipv4/Ipv6 to start route reconciliation
        DEFAULT_EOIU_HOLD_INTERVAL = 3

        # change to 20 for easy timeline check
        restart_timer = 20

        # clean up as that in bgp_eoiu_marker.py
        del_entry_tbl(state_db, "BGP_STATE_TABLE", "IPv4|eoiu")
        del_entry_tbl(state_db, "BGP_STATE_TABLE", "IPv6|eoiu")

        dvs.runcmd("config warm_restart bgp_timer {}".format(restart_timer))
        # Restart zebra
        dvs.stop_zebra()
        dvs.start_zebra()

        #
        # Verify FSM:  no eoiu, just default warm restart timer
        #
        swss_app_check_warmstart_state(state_db, "bgp", "restored")
        # Periodic eoiu check timer, first wait 5 seconds, then check every 1 second
        # DEFAULT_EOIU_HOLD_INTERVAL is 3 seconds.
        # Since no EOIU set, after 3+ 5 + 1 seconds, the state still in restored state
        time.sleep(DEFAULT_EOIU_HOLD_INTERVAL + 5 +1)
        swss_app_check_warmstart_state(state_db, "bgp", "restored")
        # default restart timer kicks in:
        time.sleep(restart_timer - DEFAULT_EOIU_HOLD_INTERVAL -5)
        swss_app_check_warmstart_state(state_db, "bgp", "reconciled")


        time.sleep(1)
        # Restart zebra
        dvs.stop_zebra()
        dvs.start_zebra()

        #
        # Verify FSM:  eoiu works as expected
        #
        swss_app_check_warmstart_state(state_db, "bgp", "restored")
        # Set BGP_STATE_TABLE|Ipv4|eoiu BGP_STATE_TABLE|IPv6|eoiu
        create_entry_tbl(
            state_db,
            "BGP_STATE_TABLE", "IPv4|eoiu",
            [
                ("state", "reached"),
                ("timestamp", "2019-04-25 09:39:19"),
            ]
        )
        create_entry_tbl(
            state_db,
            "BGP_STATE_TABLE", "IPv6|eoiu",
            [
                ("state", "reached"),
                ("timestamp", "2019-04-25 09:39:22"),
            ]
        )

        # after DEFAULT_EOIU_HOLD_INTERVAL + inital eoiu check timer wait time + 1 seconds: 3+5+1
        # verify that bgp reached reconciled state
        time.sleep(DEFAULT_EOIU_HOLD_INTERVAL + 5 + 1)
        swss_app_check_warmstart_state(state_db, "bgp", "reconciled")

        # Verify swss changes -- none are expected this time
        (addobjs, delobjs) = dvs.GetSubscribedAppDbObjects(pubsubAppDB)
        assert len(addobjs) == 0 and len(delobjs) == 0
        # Verify swss changes -- none are expected this time
        (addobjs, delobjs) = dvs.GetSubscribedAsicDbObjects(pubsubAsicDB)
        assert len(addobjs) == 0 and len(delobjs) == 0


        del_entry_tbl(state_db, "BGP_STATE_TABLE", "IPv4|eoiu")
        del_entry_tbl(state_db, "BGP_STATE_TABLE", "IPv6|eoiu")
        time.sleep(1)
        # Restart zebra
        dvs.stop_zebra()
        dvs.start_zebra()

        #
        # Verify FSM:  partial eoiu,  fallback to default warm restart timer
        #
        swss_app_check_warmstart_state(state_db, "bgp", "restored")
        # Set BGP_STATE_TABLE|Ipv4|eoiu but not BGP_STATE_TABLE|IPv6|eoiu
        create_entry_tbl(
            state_db,
            "BGP_STATE_TABLE", "IPv4|eoiu",
            [
                ("state", "reached"),
                ("timestamp", "2019-04-25 09:39:19"),
            ]
        )

        # Periodic eoiu check timer, first wait 5 seconds, then check every 1 second
        # DEFAULT_EOIU_HOLD_INTERVAL is 3 seconds.
        # Current bgp eoiu needs flag set on both Ipv4/Ipv6 to work, after 3+ 5 + 1 seconds, the state still in restored state
        time.sleep(DEFAULT_EOIU_HOLD_INTERVAL + 5 +1)
        swss_app_check_warmstart_state(state_db, "bgp", "restored")
        # Fall back to warm restart timer, it kicks in after 15 seconds, +1 to avoid race condition:
        time.sleep(restart_timer - DEFAULT_EOIU_HOLD_INTERVAL -5 )
        swss_app_check_warmstart_state(state_db, "bgp", "reconciled")

        # Verify swss changes -- none are expected this time
        (addobjs, delobjs) = dvs.GetSubscribedAppDbObjects(pubsubAppDB)
        assert len(addobjs) == 0 and len(delobjs) == 0

        # Verify swss changes -- none are expected this time
        (addobjs, delobjs) = dvs.GetSubscribedAsicDbObjects(pubsubAsicDB)
        assert len(addobjs) == 0 and len(delobjs) == 0

>>>>>>> ee2b1e5d
        intf_tbl._del("{}|111.0.0.1/24".format(intfs[0]))
        intf_tbl._del("{}|1110::1/64".format(intfs[0]))
        intf_tbl._del("{}|122.0.0.1/24".format(intfs[1]))
        intf_tbl._del("{}|1220::1/64".format(intfs[1]))
        intf_tbl._del("{}|133.0.0.1/24".format(intfs[2]))
        intf_tbl._del("{}|1330::1/64".format(intfs[2]))
        intf_tbl._del("{}".format(intfs[0]))
        intf_tbl._del("{}".format(intfs[0]))
        intf_tbl._del("{}".format(intfs[1]))
        intf_tbl._del("{}".format(intfs[1]))
        intf_tbl._del("{}".format(intfs[2]))
        intf_tbl._del("{}".format(intfs[2]))
        time.sleep(2)

    def test_system_warmreboot_neighbor_syncup(self, dvs, testlog):

        appl_db = swsscommon.DBConnector(swsscommon.APPL_DB, dvs.redis_sock, 0)
        conf_db = swsscommon.DBConnector(swsscommon.CONFIG_DB, dvs.redis_sock, 0)
        state_db = swsscommon.DBConnector(swsscommon.STATE_DB, dvs.redis_sock, 0)

        #enable ipv6 on docker
        dvs.runcmd("sysctl net.ipv6.conf.all.disable_ipv6=0")

        # flush all neighs first
        flush_neigh_entries(dvs)
        time.sleep(5)

        dvs.runcmd("config warm_restart enable system")

        # Test neighbors on NUM_INTF (e,g 8) interfaces
        # Ethernet32/36/.../60, with ip: 32.0.0.1/24... 60.0.0.1/24
        # ipv6: 3200::1/64...6000::1/64
        # bring up the servers'interfaces and assign NUM_NEIGH_PER_INTF (e,g 128) ips per interface
        macs = []
        intf_tbl = swsscommon.Table(conf_db, "INTERFACE")
        fvs = swsscommon.FieldValuePairs([("NULL","NULL")])
        for i in range(8, 8+NUM_INTF):
            # set timeout to be the same as real HW
            # set stale timer bigger to avoid testbed difference related timing issues.
            # set ip on server facing interfaces
            # bring servers' interface up, save the macs
            dvs.runcmd("sysctl -w net.ipv4.neigh.Ethernet{}.base_reachable_time_ms=1800000".format(i*4))
            dvs.runcmd("sysctl -w net.ipv6.neigh.Ethernet{}.base_reachable_time_ms=1800000".format(i*4))
            dvs.runcmd("sysctl -w net.ipv4.neigh.Ethernet{}.gc_stale_time=180".format(i*4))
            dvs.runcmd("sysctl -w net.ipv6.neigh.Ethernet{}.gc_stale_time=180".format(i*4))
            dvs.runcmd("ip addr flush dev Ethernet{}".format(i*4))
            intf_tbl.set("Ethernet{}|{}.0.0.1/24".format(i*4, i*4), fvs)
            intf_tbl.set("Ethernet{}|{}00::1/64".format(i*4, i*4), fvs)
            intf_tbl.set("Ethernet{}".format(i*4, i*4), fvs)
            intf_tbl.set("Ethernet{}".format(i*4, i*4), fvs)
            dvs.runcmd("ip link set Ethernet{} up".format(i*4, i*4))
            dvs.servers[i].runcmd("ip link set up dev eth0")
            dvs.servers[i].runcmd("ip addr flush dev eth0")
            #result = dvs.servers[i].runcmd_output("ifconfig eth0 | grep HWaddr | awk '{print $NF}'")
            result = dvs.servers[i].runcmd_output("cat /sys/class/net/eth0/address")
            macs.append(result.strip())

        #
        # Testcase 1:
        # Setup initial neigbors
        setup_initial_neighbors(dvs)

        # Check the neighbor entries are inserted correctly
        db = swsscommon.DBConnector(0, dvs.redis_sock, 0)
        tbl = swsscommon.Table(db, "NEIGH_TABLE")

        # number of neighbors should match what we configured
        # ipv4/ipv6 entries and loopback
        check_redis_neigh_entries(dvs, tbl, 2*NUM_OF_NEIGHS)

        # All neighbor entries should match
        for i in range(8, 8+NUM_INTF):
            for j in range(NUM_NEIGH_PER_INTF):
                (status, fvs) = tbl.get("Ethernet{}:{}.0.0.{}".format(i*4, i*4, j+2))
                assert status == True
                for v in fvs:
                    if v[0] == "family":
                        assert v[1] == "IPv4"
                    if v[0] == "neigh":
                        assert v[1] == macs[i-8]

                (status, fvs) = tbl.get("Ethernet{}:{}00::{}".format(i*4, i*4, j+2))
                assert status == True
                for v in fvs:
                    if v[0] == "family":
                        assert v[1] == "IPv6"
                    if v[0] == "neigh":
                        assert v[1] == macs[i-8]

        #
        # Testcase 2:
        # Stop neighsyncd, appDB entries should be reserved
        # flush kernel neigh table to simulate warm reboot
        # start neighsyncd, start restore_neighbors service to restore the neighbor table in kernel
        # check all neighbors learned in kernel
        # no changes should be there in syslog and sairedis.rec

        # get restore_count
        restore_count = swss_get_RestoreCount(dvs, state_db)

        # stop neighsyncd and sairedis.rec
        stop_neighsyncd(dvs)
        del_entry_tbl(state_db, "NEIGH_RESTORE_TABLE", "Flags")
        time.sleep(3)
        flush_neigh_entries(dvs)
        time.sleep(3)

        # check neighbors are gone
        check_kernel_reachable_neigh_num(dvs, 0)

        # start neighsyncd and restore_neighbors
        marker = dvs.add_log_marker()
        pubsub = dvs.SubscribeAsicDbObject("SAI_OBJECT_TYPE_NEIGHBOR_ENTRY")
        start_neighsyncd(dvs)
        start_restore_neighbors(dvs)

        # should finish the store within 10 seconds
        time.sleep(10)

        check_kernel_reachable_v4_neigh_num(dvs, NUM_OF_NEIGHS)
        check_kernel_reachable_v6_neigh_num(dvs, NUM_OF_NEIGHS)

        # check syslog and sairedis.rec file for activities
        check_syslog_for_neighbor_entry(dvs, marker, 0, 0, "ipv4")
        check_syslog_for_neighbor_entry(dvs, marker, 0, 0, "ipv6")
        (nadd, ndel) = dvs.CountSubscribedObjects(pubsub)
        assert nadd == 0
        assert ndel == 0

        # check restore Count
        swss_app_check_RestoreCount_single(state_db, restore_count, "neighsyncd")

        #
        # Testcase 3:
        # Stop neighsyncd, appDB entries should be reserved
        # flush kernel neigh table to simulate warm reboot
        # Remove half of ips of servers' interfaces, add new half of ips
        # start neighsyncd, start restore_neighbors service to restore the neighbor table in kernel
        # check all new neighbors learned in kernel
        # no changes should be there in syslog and sairedis.rec

        # get restore_count
        restore_count = swss_get_RestoreCount(dvs, state_db)

        # stop neighsyncd and sairedis.rec
        stop_neighsyncd(dvs)
        del_entry_tbl(state_db, "NEIGH_RESTORE_TABLE", "Flags")
        time.sleep(3)

        del_and_add_neighbors(dvs)

        flush_neigh_entries(dvs)
        time.sleep(3)

        # check neighbors are gone
        check_kernel_reachable_neigh_num(dvs, 0)

        # start neighsyncd and restore_neighbors
        marker = dvs.add_log_marker()
        start_neighsyncd(dvs)
        start_restore_neighbors(dvs)

        # should finish the store within 10 seconds
        time.sleep(10)

        check_kernel_reachable_v4_neigh_num(dvs, NUM_OF_NEIGHS/2)
        check_kernel_reachable_v6_neigh_num(dvs, NUM_OF_NEIGHS/2)

        check_kernel_stale_v4_neigh_num(dvs, NUM_OF_NEIGHS/2)
        check_kernel_stale_v6_neigh_num(dvs, NUM_OF_NEIGHS/2)

        # check syslog and sairedis.rec file for activities
        check_syslog_for_neighbor_entry(dvs, marker, 0, 0, "ipv4")
        check_syslog_for_neighbor_entry(dvs, marker, 0, 0, "ipv6")
        (nadd, ndel) = dvs.CountSubscribedObjects(pubsub)
        assert nadd == 0
        assert ndel == 0

        # check restore Count
        swss_app_check_RestoreCount_single(state_db, restore_count, "neighsyncd")

        # Test case 4:
        # ping the new ips, should get it into appDB
        marker = dvs.add_log_marker()

        ping_new_ips(dvs)

        check_kernel_reachable_v4_neigh_num(dvs, NUM_OF_NEIGHS)
        check_kernel_reachable_v6_neigh_num(dvs, NUM_OF_NEIGHS)

        check_kernel_stale_v4_neigh_num(dvs, NUM_OF_NEIGHS/2)
        check_kernel_stale_v6_neigh_num(dvs, NUM_OF_NEIGHS/2)

        check_redis_neigh_entries(dvs, tbl, 2*(NUM_OF_NEIGHS+NUM_OF_NEIGHS/2))

        (nadd, ndel) = dvs.CountSubscribedObjects(pubsub)
        assert nadd == NUM_OF_NEIGHS #ipv4 and ipv6
        assert ndel == 0

        # Remove stale entries manually
        for i in range(8, 8+NUM_INTF):
            for j in range(NUM_NEIGH_PER_INTF/2):
                dvs.runcmd(['sh', '-c', "ip neigh del {}.0.0.{} dev Ethernet{}".format(i*4,j+NUM_NEIGH_PER_INTF/2+2, i*4)])
                dvs.runcmd(['sh', '-c', "ip -6 neigh del {}00::{} dev Ethernet{}".format(i*4,j+NUM_NEIGH_PER_INTF/2+2, i*4)])

        time.sleep(5)

        check_kernel_reachable_v4_neigh_num(dvs, NUM_OF_NEIGHS)
        check_kernel_reachable_v6_neigh_num(dvs, NUM_OF_NEIGHS)

        check_kernel_stale_v4_neigh_num(dvs, 0)
        check_kernel_stale_v6_neigh_num(dvs, 0)

        check_redis_neigh_entries(dvs, tbl, 2*NUM_OF_NEIGHS)

        (nadd, ndel) = dvs.CountSubscribedObjects(pubsub)
        assert nadd == 0
        assert ndel == NUM_OF_NEIGHS #ipv4 and ipv6

        #
        # Testcase 5:
        # Stop neighsyncd, appDB entries should be reserved
        # flush kernel neigh table to simulate warm reboot
        # keep half of the interface down
        # start neighsyncd, start restore_neighbors service to restore the neighbor table in kernel
        # check all new neighbors with interface up to be learned in kernel
        # syslog/sai log should show half of the entries stale/deleted

        # get restore_count
        restore_count = swss_get_RestoreCount(dvs, state_db)

        # stop neighsyncd and sairedis.rec
        stop_neighsyncd(dvs)
        del_entry_tbl(state_db, "NEIGH_RESTORE_TABLE", "Flags")
        time.sleep(3)

        flush_neigh_entries(dvs)
        time.sleep(3)

        # check neighbors are gone
        check_kernel_reachable_neigh_num(dvs, 0)

        # bring down half of the links
        for i in range(8, 8+NUM_INTF/2):
            dvs.runcmd("ip link set down dev Ethernet{}".format(i*4))

        # start neighsyncd and restore_neighbors
        marker = dvs.add_log_marker()
        start_neighsyncd(dvs)
        start_restore_neighbors(dvs)

        # restore for up interfaces should be done within 10 seconds
        time.sleep(10)

        check_kernel_reachable_v4_neigh_num(dvs, NUM_OF_NEIGHS/2)
        check_kernel_reachable_v6_neigh_num(dvs, NUM_OF_NEIGHS/2)

        restoretbl = swsscommon.Table(state_db, swsscommon.STATE_NEIGH_RESTORE_TABLE_NAME)

        # waited 10 above already
        i = 10
        while (not kernel_restore_neighs_done(restoretbl)):
            print "Waiting for kernel neighbors restore process done: {} seconds".format(i)
            time.sleep(10)
            i += 10

        time.sleep(10)
<<<<<<< HEAD
=======

>>>>>>> ee2b1e5d

        # check syslog and sairedis.rec file for activities
        check_syslog_for_neighbor_entry(dvs, marker, 0, NUM_OF_NEIGHS/2, "ipv4")
        check_syslog_for_neighbor_entry(dvs, marker, 0, NUM_OF_NEIGHS/2, "ipv6")
        (nadd, ndel) = dvs.CountSubscribedObjects(pubsub)
        assert nadd == 0
        assert ndel == NUM_OF_NEIGHS

        # check restore Count
        swss_app_check_RestoreCount_single(state_db, restore_count, "neighsyncd")

        # disable system warm restart
        dvs.runcmd("config warm_restart disable system")

        for i in range(8, 8+NUM_INTF):
            intf_tbl._del("Ethernet{}|{}.0.0.1/24".format(i*4, i*4))
            intf_tbl._del("Ethernet{}|{}00::1/64".format(i*4, i*4))
            intf_tbl._del("Ethernet{}".format(i*4, i*4))
<<<<<<< HEAD
            intf_tbl._del("Ethernet{}".format(i*4, i*4))
=======
            intf_tbl._del("Ethernet{}".format(i*4, i*4))
>>>>>>> ee2b1e5d
<|MERGE_RESOLUTION|>--- conflicted
+++ resolved
@@ -201,7 +201,6 @@
 def flush_neigh_entries(dvs):
     dvs.runcmd("ip link set group default arp off")
     dvs.runcmd("ip link set group default arp on")
-<<<<<<< HEAD
 
 # Add neighbor entries on servers connecting to SONiC ports
 # ping them to get the neighbor entries
@@ -500,323 +499,12 @@
 
         for i in range(len(ips)):
             (status, fvs) = tbl.get("{}:{}".format(intfs[i/2], ips[i]))
-=======
-
-# Add neighbor entries on servers connecting to SONiC ports
-# ping them to get the neighbor entries
-def setup_initial_neighbors(dvs):
-    for i in range(8, 8+NUM_INTF):
-        for j in range(NUM_NEIGH_PER_INTF):
-            dvs.servers[i].runcmd("ip addr add {}.0.0.{}/24 dev eth0".format(i*4, j+2))
-            dvs.servers[i].runcmd("ip -6 addr add {}00::{}/64 dev eth0".format(i*4,j+2))
-
-    time.sleep(1)
-
-    for i in range(8, 8+NUM_INTF):
-        for j in range(NUM_NEIGH_PER_INTF):
-            dvs.runcmd(['sh', '-c', "ping -c 1 -W 0 -q {}.0.0.{} > /dev/null 2>&1".format(i*4,j+2)])
-            dvs.runcmd(['sh', '-c', "ping6 -c 1 -W 0 -q {}00::{} > /dev/null 2>&1".format(i*4,j+2)])
-
-# Del half of the ips and a new half of the ips
-# note: the first ipv4 can not be deleted only
-def del_and_add_neighbors(dvs):
-    for i in range(8, 8+NUM_INTF):
-        for j in range(NUM_NEIGH_PER_INTF/2):
-            dvs.servers[i].runcmd("ip addr del {}.0.0.{}/24 dev eth0".format(i*4, j+NUM_NEIGH_PER_INTF/2+2))
-            dvs.servers[i].runcmd("ip -6 addr del {}00::{}/64 dev eth0".format(i*4,j+NUM_NEIGH_PER_INTF/2+2))
-            dvs.servers[i].runcmd("ip addr add {}.0.0.{}/24 dev eth0".format(i*4, j+NUM_NEIGH_PER_INTF+2))
-            dvs.servers[i].runcmd("ip -6 addr add {}00::{}/64 dev eth0".format(i*4,j+NUM_NEIGH_PER_INTF+2))
-
-#ping new IPs
-def ping_new_ips(dvs):
-    for i in range(8, 8+NUM_INTF):
-        for j in range(NUM_NEIGH_PER_INTF/2):
-            dvs.runcmd(['sh', '-c', "ping -c 1 -W 0 -q {}.0.0.{} > /dev/null 2>&1".format(i*4,j+NUM_NEIGH_PER_INTF+2)])
-            dvs.runcmd(['sh', '-c', "ping6 -c 1 -W 0 -q {}00::{} > /dev/null 2>&1".format(i*4,j+NUM_NEIGH_PER_INTF+2)])
-
-class TestWarmReboot(object):
-    def test_PortSyncdWarmRestart(self, dvs, testlog):
-
-        conf_db = swsscommon.DBConnector(swsscommon.CONFIG_DB, dvs.redis_sock, 0)
-        appl_db = swsscommon.DBConnector(swsscommon.APPL_DB, dvs.redis_sock, 0)
-        state_db = swsscommon.DBConnector(swsscommon.STATE_DB, dvs.redis_sock, 0)
-
-        dvs.runcmd("config warm_restart enable swss")
-
-        dvs.runcmd("ifconfig Ethernet16  up")
-        dvs.runcmd("ifconfig Ethernet20  up")
-
-        time.sleep(1)
-
-        config_db = swsscommon.DBConnector(swsscommon.CONFIG_DB, dvs.redis_sock, 0)
-        intf_tbl = swsscommon.Table(config_db, "INTERFACE")
-        fvs = swsscommon.FieldValuePairs([("NULL","NULL")])
-        intf_tbl.set("Ethernet16|11.0.0.1/29", fvs)
-        intf_tbl.set("Ethernet20|11.0.0.9/29", fvs)
-        intf_tbl.set("Ethernet16", fvs)
-        intf_tbl.set("Ethernet20", fvs)
-        dvs.runcmd("ifconfig Ethernet16 up")
-        dvs.runcmd("ifconfig Ethernet20 up")
-
-        dvs.servers[4].runcmd("ip link set down dev eth0") == 0
-        dvs.servers[4].runcmd("ip link set up dev eth0") == 0
-        dvs.servers[4].runcmd("ifconfig eth0 11.0.0.2/29")
-        dvs.servers[4].runcmd("ip route add default via 11.0.0.1")
-
-        dvs.servers[5].runcmd("ip link set down dev eth0") == 0
-        dvs.servers[5].runcmd("ip link set up dev eth0") == 0
-        dvs.servers[5].runcmd("ifconfig eth0 11.0.0.10/29")
-        dvs.servers[5].runcmd("ip route add default via 11.0.0.9")
-
-        time.sleep(1)
-
-        # Ethernet port oper status should be up
-        check_port_oper_status(appl_db, "Ethernet16", "up")
-        check_port_oper_status(appl_db, "Ethernet20", "up")
-
-        # Ping should work between servers via vs vlan interfaces
-        ping_stats = dvs.servers[4].runcmd("ping -c 1 11.0.0.10")
-        time.sleep(1)
-
-        neighTbl = swsscommon.Table(appl_db, "NEIGH_TABLE")
-        (status, fvs) = neighTbl.get("Ethernet16:11.0.0.2")
-        assert status == True
-
-        (status, fvs) = neighTbl.get("Ethernet20:11.0.0.10")
-        assert status == True
-
-        restore_count = swss_get_RestoreCount(dvs, state_db)
-
-        # restart portsyncd
-        dvs.runcmd(['sh', '-c', 'pkill -x portsyncd'])
-
-        pubsub = dvs.SubscribeAsicDbObject("SAI_OBJECT_TYPE")
-        dvs.runcmd(['sh', '-c', 'supervisorctl start portsyncd'])
-
-        (nadd, ndel) = dvs.CountSubscribedObjects(pubsub)
-        assert nadd == 0
-        assert ndel == 0
-
-        #new ip on server 5
-        dvs.servers[5].runcmd("ifconfig eth0 11.0.0.11/29")
-
-        # Ping should work between servers via vs Ethernet interfaces
-        ping_stats = dvs.servers[4].runcmd("ping -c 1 11.0.0.11")
-
-        # new neighbor learn on VS
-        (status, fvs) = neighTbl.get("Ethernet20:11.0.0.11")
-        assert status == True
-
-        # Port state change reflected in appDB correctly
-        dvs.servers[6].runcmd("ip link set down dev eth0") == 0
-        dvs.servers[6].runcmd("ip link set up dev eth0") == 0
-        time.sleep(1)
-
-        check_port_oper_status(appl_db, "Ethernet16", "up")
-        check_port_oper_status(appl_db, "Ethernet20", "up")
-        check_port_oper_status(appl_db, "Ethernet24", "up")
-
-
-        swss_app_check_RestoreCount_single(state_db, restore_count, "portsyncd")
-
-        intf_tbl._del("Ethernet16|11.0.0.1/29")
-        intf_tbl._del("Ethernet20|11.0.0.9/29")
-        intf_tbl._del("Ethernet16")
-        intf_tbl._del("Ethernet20")
-        time.sleep(2)
-
-
-    def test_VlanMgrdWarmRestart(self, dvs, testlog):
-
-        conf_db = swsscommon.DBConnector(swsscommon.CONFIG_DB, dvs.redis_sock, 0)
-        appl_db = swsscommon.DBConnector(swsscommon.APPL_DB, dvs.redis_sock, 0)
-        state_db = swsscommon.DBConnector(swsscommon.STATE_DB, dvs.redis_sock, 0)
-
-        dvs.runcmd("ifconfig Ethernet16  0")
-        dvs.runcmd("ifconfig Ethernet20  0")
-
-        dvs.runcmd("ifconfig Ethernet16  up")
-        dvs.runcmd("ifconfig Ethernet20  up")
-
-        time.sleep(1)
-
-        dvs.runcmd("config warm_restart enable swss")
-
-        # create vlan
-        create_entry_tbl(
-            conf_db,
-            "VLAN", "Vlan16",
-            [
-                ("vlanid", "16"),
-            ]
-        )
-        # create vlan
-        create_entry_tbl(
-            conf_db,
-            "VLAN", "Vlan20",
-            [
-                ("vlanid", "20"),
-            ]
-        )
-        # create vlan member entry in config db. Don't use Ethernet0/4/8/12 as IP configured on them in previous testing.
-        create_entry_tbl(
-            conf_db,
-            "VLAN_MEMBER", "Vlan16|Ethernet16",
-             [
-                ("tagging_mode", "untagged"),
-             ]
-        )
-
-        create_entry_tbl(
-            conf_db,
-            "VLAN_MEMBER", "Vlan20|Ethernet20",
-             [
-                ("tagging_mode", "untagged"),
-             ]
-        )
-
-        time.sleep(1)
-
-        intf_tbl = swsscommon.Table(conf_db, "INTERFACE")
-        fvs = swsscommon.FieldValuePairs([("NULL","NULL")])
-        intf_tbl.set("Vlan16|11.0.0.1/29", fvs)
-        intf_tbl.set("Vlan20|11.0.0.9/29", fvs)
-        intf_tbl.set("Vlan16", fvs)
-        intf_tbl.set("Vlan20", fvs)
-        dvs.runcmd("ifconfig Vlan16 up")
-        dvs.runcmd("ifconfig Vlan20 up")
-
-        dvs.servers[4].runcmd("ifconfig eth0 11.0.0.2/29")
-        dvs.servers[4].runcmd("ip route add default via 11.0.0.1")
-
-        dvs.servers[5].runcmd("ifconfig eth0 11.0.0.10/29")
-        dvs.servers[5].runcmd("ip route add default via 11.0.0.9")
-
-        time.sleep(1)
-
-        # Ping should work between servers via vs vlan interfaces
-        ping_stats = dvs.servers[4].runcmd("ping -c 1 11.0.0.10")
-        time.sleep(1)
-
-        tbl = swsscommon.Table(appl_db, "NEIGH_TABLE")
-        (status, fvs) = tbl.get("Vlan16:11.0.0.2")
-        assert status == True
-
-        (status, fvs) = tbl.get("Vlan20:11.0.0.10")
-        assert status == True
-
-        (exitcode, bv_before) = dvs.runcmd("bridge vlan")
-        print(bv_before)
-
-        restore_count = swss_get_RestoreCount(dvs, state_db)
-
-        dvs.runcmd(['sh', '-c', 'pkill -x vlanmgrd'])
-
-        pubsub = dvs.SubscribeAsicDbObject("SAI_OBJECT_TYPE")
-
-        dvs.runcmd(['sh', '-c', 'supervisorctl start vlanmgrd'])
-        time.sleep(2)
-
-        (exitcode, bv_after) = dvs.runcmd("bridge vlan")
-        assert bv_after == bv_before
-
-        (nadd, ndel) = dvs.CountSubscribedObjects(pubsub, ignore=["SAI_OBJECT_TYPE_FDB_ENTRY"])
-        assert nadd == 0
-        assert ndel == 0
-
-        #new ip on server 5
-        dvs.servers[5].runcmd("ifconfig eth0 11.0.0.11/29")
-
-        # Ping should work between servers via vs vlan interfaces
-        ping_stats = dvs.servers[4].runcmd("ping -c 1 11.0.0.11")
-
-        # new neighbor learn on VS
-        (status, fvs) = tbl.get("Vlan20:11.0.0.11")
-        assert status == True
-
-        swss_app_check_RestoreCount_single(state_db, restore_count, "vlanmgrd")
-
-        intf_tbl._del("Vlan16|11.0.0.1/29")
-        intf_tbl._del("Vlan20|11.0.0.9/29")
-        intf_tbl._del("Vlan16")
-        intf_tbl._del("Vlan20")
-        time.sleep(2)
-
-    def test_swss_neighbor_syncup(self, dvs, testlog):
-
-        appl_db = swsscommon.DBConnector(swsscommon.APPL_DB, dvs.redis_sock, 0)
-        conf_db = swsscommon.DBConnector(swsscommon.CONFIG_DB, dvs.redis_sock, 0)
-        state_db = swsscommon.DBConnector(swsscommon.STATE_DB, dvs.redis_sock, 0)
-
-        dvs.runcmd("config warm_restart enable swss")
-
-        #
-        # Testcase1:
-        # Add neighbor entries in linux kernel, appDB should get all of them
-        #
-
-        # create neighbor entries (4 ipv4 and 4 ip6, two each on each interface) in linux kernel
-        intfs = ["Ethernet24", "Ethernet28"]
-
-        for intf in intfs:
-            # set timeout to be the same as real HW
-            dvs.runcmd("sysctl -w net.ipv4.neigh.{}.base_reachable_time_ms=1800000".format(intf))
-            dvs.runcmd("sysctl -w net.ipv6.neigh.{}.base_reachable_time_ms=1800000".format(intf))
-
-        #enable ipv6 on docker
-        dvs.runcmd("sysctl net.ipv6.conf.all.disable_ipv6=0")
-
-        config_db = swsscommon.DBConnector(swsscommon.CONFIG_DB, dvs.redis_sock, 0)
-        intf_tbl = swsscommon.Table(config_db, "INTERFACE")
-        fvs = swsscommon.FieldValuePairs([("NULL","NULL")])
-        intf_tbl.set("{}|24.0.0.1/24".format(intfs[0]), fvs)
-        intf_tbl.set("{}|28.0.0.9/24".format(intfs[1]), fvs)
-        intf_tbl.set("{}|2400::1/64".format(intfs[0]), fvs)
-        intf_tbl.set("{}|2800::1/64".format(intfs[1]), fvs)
-        intf_tbl.set("{}".format(intfs[0]), fvs)
-        intf_tbl.set("{}".format(intfs[1]), fvs)
-        intf_tbl.set("{}".format(intfs[0]), fvs)
-        intf_tbl.set("{}".format(intfs[1]), fvs)
-        dvs.runcmd("ifconfig {} up".format(intfs[0]))
-        dvs.runcmd("ifconfig {} up".format(intfs[1]))
-
-        ips = ["24.0.0.2", "24.0.0.3", "28.0.0.2", "28.0.0.3"]
-        v6ips = ["2400::2", "2400::3", "2800::2", "2800::3"]
-
-        macs = ["00:00:00:00:24:02", "00:00:00:00:24:03", "00:00:00:00:28:02", "00:00:00:00:28:03"]
-
-        for i in range(len(ips)):
-            dvs.runcmd("ip neigh add {} dev {} lladdr {} nud reachable".format(ips[i], intfs[i/2], macs[i]))
-
-        for i in range(len(v6ips)):
-            dvs.runcmd("ip -6 neigh add {} dev {} lladdr {} nud reachable".format(v6ips[i], intfs[i/2], macs[i]))
-
-        time.sleep(1)
-
-        # Check the neighbor entries are inserted correctly
-        db = swsscommon.DBConnector(0, dvs.redis_sock, 0)
-        tbl = swsscommon.Table(db, "NEIGH_TABLE")
-
-        for i in range(len(ips)):
-            (status, fvs) = tbl.get("{}:{}".format(intfs[i/2], ips[i]))
             assert status == True
 
             for v in fvs:
                 if v[0] == "neigh":
                     assert v[1] == macs[i]
                 if v[0] == "family":
-                    assert v[1] == "IPv4"
-
-        for i in range(len(v6ips)):
-            (status, fvs) = tbl.get("{}:{}".format(intfs[i/2], v6ips[i]))
->>>>>>> ee2b1e5d
-            assert status == True
-
-            for v in fvs:
-                if v[0] == "neigh":
-                    assert v[1] == macs[i]
-                if v[0] == "family":
-<<<<<<< HEAD
                     assert v[1] == "IPv4"
 
         for i in range(len(v6ips)):
@@ -850,48 +538,12 @@
         # Check the neighbor entries are still in appDB correctly
         for i in range(len(ips)):
             (status, fvs) = tbl.get("{}:{}".format(intfs[i/2], ips[i]))
-=======
-                    assert v[1] == "IPv6"
-
-        #
-        # Testcase 2:
-        # Restart neighsyncd without change neighbor entries, nothing should be sent to appDB or sairedis,
-        # appDB should be kept the same.
-        #
-
-        # get restore_count
-        restore_count = swss_get_RestoreCount(dvs, state_db)
-
-        # stop neighsyncd and sairedis.rec
-        stop_neighsyncd(dvs)
-        del_entry_tbl(state_db, "NEIGH_RESTORE_TABLE", "Flags")
-        marker = dvs.add_log_marker()
-        pubsub = dvs.SubscribeAsicDbObject("SAI_OBJECT_TYPE_NEIGHBOR_ENTRY")
-        start_neighsyncd(dvs)
-        start_restore_neighbors(dvs)
-        time.sleep(10)
-
-        # Check the neighbor entries are still in appDB correctly
-        for i in range(len(ips)):
-            (status, fvs) = tbl.get("{}:{}".format(intfs[i/2], ips[i]))
             assert status == True
 
             for v in fvs:
                 if v[0] == "neigh":
                     assert v[1] == macs[i]
                 if v[0] == "family":
-                    assert v[1] == "IPv4"
-
-        for i in range(len(v6ips)):
-            (status, fvs) = tbl.get("{}:{}".format(intfs[i/2], v6ips[i]))
->>>>>>> ee2b1e5d
-            assert status == True
-
-            for v in fvs:
-                if v[0] == "neigh":
-                    assert v[1] == macs[i]
-                if v[0] == "family":
-<<<<<<< HEAD
                     assert v[1] == "IPv4"
 
         for i in range(len(v6ips)):
@@ -1056,256 +708,10 @@
         (nadd, ndel) = dvs.CountSubscribedObjects(pubsub)
         assert nadd == 4
         assert ndel == 0
-=======
-                    assert v[1] == "IPv6"
-
-        # check syslog and sairedis.rec file for activities
-        check_syslog_for_neighbor_entry(dvs, marker, 0, 0, "ipv4")
-        check_syslog_for_neighbor_entry(dvs, marker, 0, 0, "ipv6")
-        (nadd, ndel) = dvs.CountSubscribedObjects(pubsub)
-        assert nadd == 0
-        assert ndel == 0
 
         # check restore Count
         swss_app_check_RestoreCount_single(state_db, restore_count, "neighsyncd")
 
-        #
-        # Testcase 3:
-        # stop neighsyncd, delete even nummber ipv4/ipv6 neighbor entries from each interface, warm start neighsyncd.
-        # the neighsyncd is supposed to sync up the entries from kernel after warm restart
-        # note: there was an issue for neighbor delete, it will be marked as FAILED instead of deleted in kernel
-        #       but it will send netlink message to be removed from appDB, so it works ok here,
-        #       just that if we want to add the same neighbor again, use "change" instead of "add"
-
-        # get restore_count
-        restore_count = swss_get_RestoreCount(dvs, state_db)
-
-        # stop neighsyncd
-        stop_neighsyncd(dvs)
-        del_entry_tbl(state_db, "NEIGH_RESTORE_TABLE", "Flags")
-        marker = dvs.add_log_marker()
-
-        # delete even nummber of ipv4/ipv6 neighbor entries from each interface
-        for i in range(0, len(ips), 2):
-            dvs.runcmd("ip neigh del {} dev {}".format(ips[i], intfs[i/2]))
-
-        for i in range(0, len(v6ips), 2):
-            dvs.runcmd("ip -6 neigh del {} dev {}".format(v6ips[i], intfs[i/2]))
-
-        # start neighsyncd again
-        start_neighsyncd(dvs)
-        start_restore_neighbors(dvs)
-        time.sleep(10)
-
-        # check ipv4 and ipv6 neighbors
-        for i in range(len(ips)):
-            (status, fvs) = tbl.get("{}:{}".format(intfs[i/2], ips[i]))
-            #should not see deleted neighbor entries
-            if i % 2 == 0:
-                assert status == False
-                continue
-            else:
-                assert status == True
-
-            #undeleted entries should still be there.
-            for v in fvs:
-                if v[0] == "neigh":
-                    assert v[1] == macs[i]
-                if v[0] == "family":
-                    assert v[1] == "IPv4"
-
-        for i in range(len(v6ips)):
-            (status, fvs) = tbl.get("{}:{}".format(intfs[i/2], v6ips[i]))
-            #should not see deleted neighbor entries
-            if i % 2 == 0:
-                assert status == False
-                continue
-            else:
-                assert status == True
-
-            #undeleted entries should still be there.
-            for v in fvs:
-                if v[0] == "neigh":
-                    assert v[1] == macs[i]
-                if v[0] == "family":
-                    assert v[1] == "IPv6"
-
-        # check syslog and sairedis.rec file for activities
-        # 2 deletes each for ipv4 and ipv6
-        # 4 neighbor removal in asic db
-        check_syslog_for_neighbor_entry(dvs, marker, 0, 2, "ipv4")
-        check_syslog_for_neighbor_entry(dvs, marker, 0, 2, "ipv6")
-        (nadd, ndel) = dvs.CountSubscribedObjects(pubsub)
-        assert nadd == 0
-        assert ndel == 4
-
-        # check restore Count
-        swss_app_check_RestoreCount_single(state_db, restore_count, "neighsyncd")
-
-
-        #
-        # Testcase 4:
-        # Stop neighsyncd, add even nummber of ipv4/ipv6 neighbor entries to each interface again,
-        # Start neighsyncd
-        # The neighsyncd is supposed to sync up the entries from kernel after warm restart
-        # Check the timer is not retrieved from configDB since it is not configured
-
-        # get restore_count
-        restore_count = swss_get_RestoreCount(dvs, state_db)
-
-        # stop neighsyncd
-        stop_neighsyncd(dvs)
-        del_entry_tbl(state_db, "NEIGH_RESTORE_TABLE", "Flags")
-        marker = dvs.add_log_marker()
-
-        # add even nummber of ipv4/ipv6 neighbor entries to each interface
-        # use "change" if neighbor is in FAILED state
-        for i in range(0, len(ips), 2):
-            (rc, output) = dvs.runcmd(['sh', '-c', "ip -4 neigh | grep {}".format(ips[i])])
-            print output
-            if output:
-                dvs.runcmd("ip neigh change {} dev {} lladdr {} nud reachable".format(ips[i], intfs[i/2], macs[i]))
-            else:
-                dvs.runcmd("ip neigh add {} dev {} lladdr {} nud reachable".format(ips[i], intfs[i/2], macs[i]))
-
-        for i in range(0, len(v6ips), 2):
-            (rc, output) = dvs.runcmd(['sh', '-c', "ip -6 neigh | grep {}".format(v6ips[i])])
-            print output
-            if output:
-                dvs.runcmd("ip -6 neigh change {} dev {} lladdr {} nud reachable".format(v6ips[i], intfs[i/2], macs[i]))
-            else:
-                dvs.runcmd("ip -6 neigh add {} dev {} lladdr {} nud reachable".format(v6ips[i], intfs[i/2], macs[i]))
-
-        # start neighsyncd again
-        start_neighsyncd(dvs)
-        start_restore_neighbors(dvs)
-        time.sleep(10)
-
-        # no neighsyncd timer configured
-        check_no_neighsyncd_timer(dvs)
-
-        # check ipv4 and ipv6 neighbors, should see all neighbors
-        for i in range(len(ips)):
-            (status, fvs) = tbl.get("{}:{}".format(intfs[i/2], ips[i]))
-            assert status == True
-            for v in fvs:
-                if v[0] == "neigh":
-                    assert v[1] == macs[i]
-                if v[0] == "family":
-                    assert v[1] == "IPv4"
-
-        for i in range(len(v6ips)):
-            (status, fvs) = tbl.get("{}:{}".format(intfs[i/2], v6ips[i]))
-            assert status == True
-            for v in fvs:
-                if v[0] == "neigh":
-                    assert v[1] == macs[i]
-                if v[0] == "family":
-                    assert v[1] == "IPv6"
-
-        # check syslog and asic db for activities
-        # 2 news entries for ipv4 and ipv6 each
-        # 4 neighbor creation in asic db
-        check_syslog_for_neighbor_entry(dvs, marker, 2, 0, "ipv4")
-        check_syslog_for_neighbor_entry(dvs, marker, 2, 0, "ipv6")
-        (nadd, ndel) = dvs.CountSubscribedObjects(pubsub)
-        assert nadd == 4
-        assert ndel == 0
-
-        # check restore Count
-        swss_app_check_RestoreCount_single(state_db, restore_count, "neighsyncd")
-
-        #
-        # Testcase 5:
-        # Even number of ip4/6 neigbors updated with new mac.
-        # Odd number of ipv4/6 neighbors removed
-        # neighbor syncd should sync it up after warm restart
-        # include the timer settings in this testcase
-
-        # setup timer in configDB
-        timer_value = "15"
-
-        dvs.runcmd("config warm_restart neighsyncd_timer {}".format(timer_value))
-
-        # get restore_count
-        restore_count = swss_get_RestoreCount(dvs, state_db)
-
-        # stop neighsyncd
-        stop_neighsyncd(dvs)
-        del_entry_tbl(state_db, "NEIGH_RESTORE_TABLE", "Flags")
-        marker = dvs.add_log_marker()
-
-        # Even number of ip4/6 neigbors updated with new mac.
-        # Odd number of ipv4/6 neighbors removed
-        newmacs = ["00:00:00:01:12:02", "00:00:00:01:12:03", "00:00:00:01:16:02", "00:00:00:01:16:03"]
-
-        for i in range(len(ips)):
-            if i % 2 == 0:
-                dvs.runcmd("ip neigh change {} dev {} lladdr {} nud reachable".format(ips[i], intfs[i/2], newmacs[i]))
-            else:
-                dvs.runcmd("ip neigh del {} dev {}".format(ips[i], intfs[i/2]))
-
-        for i in range(len(v6ips)):
-            if i % 2 == 0:
-                dvs.runcmd("ip -6 neigh change {} dev {} lladdr {} nud reachable".format(v6ips[i], intfs[i/2], newmacs[i]))
-            else:
-                dvs.runcmd("ip -6 neigh del {} dev {}".format(v6ips[i], intfs[i/2]))
-
-        # start neighsyncd again
-        start_neighsyncd(dvs)
-        start_restore_neighbors(dvs)
-        time.sleep(10)
-
-        # timer is not expired yet, state should be "restored"
-        swss_app_check_warmstart_state(state_db, "neighsyncd", "restored")
-        time.sleep(10)
-
-        # check neigh syncd timer is retrived from configDB
-        check_neighsyncd_timer(dvs, timer_value)
-
-        # check ipv4 and ipv6 neighbors, should see all neighbors with updated info
-        for i in range(len(ips)):
-            if i % 2 == 0:
-                (status, fvs) = tbl.get("{}:{}".format(intfs[i/2], ips[i]))
-                assert status == True
-                for v in fvs:
-                    if v[0] == "neigh":
-                        assert v[1] == newmacs[i]
-                    if v[0] == "family":
-                        assert v[1] == "IPv4"
-            else:
-                (status, fvs) = tbl.get("{}:{}".format(intfs[i/2], ips[i]))
-                assert status == False
-
-        for i in range(len(v6ips)):
-            if i % 2 == 0:
-                (status, fvs) = tbl.get("{}:{}".format(intfs[i/2], v6ips[i]))
-                assert status == True
-                for v in fvs:
-                    if v[0] == "neigh":
-                        assert v[1] == newmacs[i]
-                    if v[0] == "family":
-                        assert v[1] == "IPv6"
-            else:
-                (status, fvs) = tbl.get("{}:{}".format(intfs[i/2], v6ips[i]))
-                assert status == False
-
-        time.sleep(2)
-
-        # check syslog and asic db for activities
-        # 2 news, 2 deletes for ipv4 and ipv6 each
-        # 4 set, 4 removes for neighbor in asic db
-        check_syslog_for_neighbor_entry(dvs, marker, 2, 2, "ipv4")
-        check_syslog_for_neighbor_entry(dvs, marker, 2, 2, "ipv6")
-        (nadd, ndel) = dvs.CountSubscribedObjects(pubsub)
-        assert nadd == 4
-        assert ndel == 4
->>>>>>> ee2b1e5d
-
-        # check restore Count
-        swss_app_check_RestoreCount_single(state_db, restore_count, "neighsyncd")
-
-<<<<<<< HEAD
         #
         # Testcase 5:
         # Even number of ip4/6 neigbors updated with new mac.
@@ -1621,233 +1027,6 @@
     #                        Routing Warm-Restart Testing                       #
     #                                                                           #
     #############################################################################
-=======
-        # post-cleanup
-        dvs.runcmd("ip -s neigh flush all")
-        dvs.runcmd("ip -6 -s neigh flush all")
-
-        intf_tbl._del("{}|24.0.0.1/24".format(intfs[0]))
-        intf_tbl._del("{}|28.0.0.9/24".format(intfs[1]))
-        intf_tbl._del("{}|2400::1/64".format(intfs[0]))
-        intf_tbl._del("{}|2800::1/64".format(intfs[1]))
-        intf_tbl._del("{}".format(intfs[0]))
-        intf_tbl._del("{}".format(intfs[1]))
-        intf_tbl._del("{}".format(intfs[0]))
-        intf_tbl._del("{}".format(intfs[1]))
-        time.sleep(2)
-
-
-    # TODO: The condition of warm restart readiness check is still under discussion.
-    def test_OrchagentWarmRestartReadyCheck(self, dvs, testlog):
-
-        time.sleep(1)
-
-        dvs.runcmd("config warm_restart enable swss")
-
-        config_db = swsscommon.DBConnector(swsscommon.CONFIG_DB, dvs.redis_sock, 0)
-        intf_tbl = swsscommon.Table(config_db, "INTERFACE")
-        fvs = swsscommon.FieldValuePairs([("NULL","NULL")])
-        intf_tbl.set("Ethernet0|10.0.0.0/31", fvs)
-        intf_tbl.set("Ethernet4|10.0.0.2/31", fvs)
-        intf_tbl.set("Ethernet0", fvs)
-        intf_tbl.set("Ethernet4", fvs)
-        dvs.runcmd("ifconfig Ethernet0 up")
-        dvs.runcmd("ifconfig Ethernet4 up")
-
-        dvs.servers[0].runcmd("ifconfig eth0 10.0.0.1/31")
-        dvs.servers[0].runcmd("ip route add default via 10.0.0.0")
-
-        dvs.servers[1].runcmd("ifconfig eth0 10.0.0.3/31")
-        dvs.servers[1].runcmd("ip route add default via 10.0.0.2")
-
-
-        appl_db = swsscommon.DBConnector(swsscommon.APPL_DB, dvs.redis_sock, 0)
-        ps = swsscommon.ProducerStateTable(appl_db, swsscommon.APP_ROUTE_TABLE_NAME)
-        fvs = swsscommon.FieldValuePairs([("nexthop","10.0.0.1"), ("ifname", "Ethernet0")])
-
-        ps.set("2.2.2.0/24", fvs)
-
-        time.sleep(1)
-        # Should fail, since neighbor for next 10.0.0.1 has not been not resolved yet
-        (exitcode, result) =  dvs.runcmd("/usr/bin/orchagent_restart_check")
-        assert result == "RESTARTCHECK failed\n"
-
-        # Should succeed, the option for skipPendingTaskCheck -s and noFreeze -n have been provided.
-        # Wait up to 500 milliseconds for response from orchagent. Default wait time is 1000 milliseconds.
-        (exitcode, result) =  dvs.runcmd("/usr/bin/orchagent_restart_check -n -s -w 500")
-        assert result == "RESTARTCHECK succeeded\n"
-
-        # get neighbor and arp entry
-        dvs.servers[1].runcmd("ping -c 1 10.0.0.1")
-
-        time.sleep(1)
-        (exitcode, result) =  dvs.runcmd("/usr/bin/orchagent_restart_check")
-        assert result == "RESTARTCHECK succeeded\n"
-
-        # Should fail since orchagent has been frozen at last step.
-        (exitcode, result) =  dvs.runcmd("/usr/bin/orchagent_restart_check -n -s -w 500")
-        assert result == "RESTARTCHECK failed\n"
-
-        # Cleaning previously pushed route-entry to ease life of subsequent testcases.
-        ps._del("2.2.2.0/24")
-        time.sleep(1)
-
-        intf_tbl._del("Ethernet0|10.0.0.0/31")
-        intf_tbl._del("Ethernet4|10.0.0.2/31")
-        intf_tbl._del("Ethernet0")
-        intf_tbl._del("Ethernet4")
-        time.sleep(2)
-
-        # recover for test cases after this one.
-        dvs.stop_swss()
-        dvs.start_swss()
-        time.sleep(5)
-
-    def test_swss_port_state_syncup(self, dvs, testlog):
-
-        appl_db = swsscommon.DBConnector(swsscommon.APPL_DB, dvs.redis_sock, 0)
-        conf_db = swsscommon.DBConnector(swsscommon.CONFIG_DB, dvs.redis_sock, 0)
-        state_db = swsscommon.DBConnector(swsscommon.STATE_DB, dvs.redis_sock, 0)
-
-        dvs.runcmd("config warm_restart enable swss")
-
-        tbl = swsscommon.Table(appl_db, swsscommon.APP_PORT_TABLE_NAME)
-
-        restore_count = swss_get_RestoreCount(dvs, state_db)
-
-        # update port admin state
-        intf_tbl = swsscommon.Table(conf_db, "INTERFACE")
-        fvs = swsscommon.FieldValuePairs([("NULL","NULL")])
-        intf_tbl.set("Ethernet0|10.0.0.0/31", fvs)
-        intf_tbl.set("Ethernet4|10.0.0.2/31", fvs)
-        intf_tbl.set("Ethernet8|10.0.0.4/31", fvs)
-        intf_tbl.set("Ethernet0", fvs)
-        intf_tbl.set("Ethernet4", fvs)
-        intf_tbl.set("Ethernet8", fvs)
-        dvs.runcmd("ifconfig Ethernet0 up")
-        dvs.runcmd("ifconfig Ethernet4 up")
-        dvs.runcmd("ifconfig Ethernet8 up")
-
-        dvs.runcmd("arp -s 10.0.0.1 00:00:00:00:00:01")
-        dvs.runcmd("arp -s 10.0.0.3 00:00:00:00:00:02")
-        dvs.runcmd("arp -s 10.0.0.5 00:00:00:00:00:03")
-
-        dvs.servers[0].runcmd("ip link set down dev eth0") == 0
-        dvs.servers[1].runcmd("ip link set down dev eth0") == 0
-        dvs.servers[2].runcmd("ip link set down dev eth0") == 0
-
-        dvs.servers[2].runcmd("ip link set up dev eth0") == 0
-
-        time.sleep(3)
-
-        for i in [0, 1, 2]:
-            (status, fvs) = tbl.get("Ethernet%d" % (i * 4))
-            assert status == True
-            oper_status = "unknown"
-            for v in fvs:
-                if v[0] == "oper_status":
-                    oper_status = v[1]
-                    break
-            if i == 2:
-                assert oper_status == "up"
-            else:
-                assert oper_status == "down"
-
-        intf_tbl._del("Ethernet0|10.0.0.0/31")
-        intf_tbl._del("Ethernet4|10.0.0.2/31")
-        intf_tbl._del("Ethernet8|10.0.0.4/31")
-        intf_tbl._del("Ethernet0")
-        intf_tbl._del("Ethernet4")
-        intf_tbl._del("Ethernet8")
-        time.sleep(2)
-
-        dvs.stop_swss()
-        time.sleep(3)
-
-        # flap the port oper status for Ethernet0, Ethernet4 and Ethernet8
-        dvs.servers[0].runcmd("ip link set down dev eth0") == 0
-        dvs.servers[1].runcmd("ip link set down dev eth0") == 0
-        dvs.servers[2].runcmd("ip link set down dev eth0") == 0
-
-        dvs.servers[0].runcmd("ip link set up dev eth0") == 0
-        dvs.servers[1].runcmd("ip link set up dev eth0") == 0
-
-        time.sleep(5)
-        dbobjs =[(swsscommon.APPL_DB, swsscommon.APP_PORT_TABLE_NAME + ":*"), \
-            (swsscommon.STATE_DB, swsscommon.STATE_WARM_RESTART_TABLE_NAME + "|orchagent")]
-        pubsubDbs = dvs.SubscribeDbObjects(dbobjs)
-        dvs.start_swss()
-        start_restore_neighbors(dvs)
-        time.sleep(10)
-
-        swss_check_RestoreCount(dvs, state_db, restore_count)
-
-        intf_tbl.set("Ethernet0|10.0.0.0/31", fvs)
-        intf_tbl.set("Ethernet4|10.0.0.2/31", fvs)
-        intf_tbl.set("Ethernet8|10.0.0.4/31", fvs)
-        intf_tbl.set("Ethernet0", fvs)
-        intf_tbl.set("Ethernet4", fvs)
-        intf_tbl.set("Ethernet8", fvs)
-        time.sleep(3)
-
-        for i in [0, 1, 2]:
-            (status, fvs) = tbl.get("Ethernet%d" % (i * 4))
-            assert status == True
-            oper_status = "unknown"
-            for v in fvs:
-                if v[0] == "oper_status":
-                    oper_status = v[1]
-                    break
-            if i == 2:
-                assert oper_status == "down"
-            else:
-                assert oper_status == "up"
-
-        # check the pubsub messages.
-        # No appDB port table operation should exist before orchagent state restored flag got set.
-        # appDB port table status sync up happens before WARM_RESTART_TABLE reconciled flag is set
-        # pubsubMessages is an ordered list of pubsub messages.
-        pubsubMessages = dvs.GetSubscribedMessages(pubsubDbs)
-
-        portOperStatusChanged = False
-        # number of times that WARM_RESTART_TABLE|orchagent key was set after the first
-        # appDB port table operation
-        orchStateCount = 0
-        for message in pubsubMessages:
-            print message
-            key = message['channel'].split(':', 1)[1]
-            print key
-            if message['data'] != 'hset' and message['data'] != 'del':
-                continue
-            if key.find(swsscommon.APP_PORT_TABLE_NAME)==0:
-               portOperStatusChanged = True
-            else:
-                # found one orchagent WARM_RESTART_TABLE operation after appDB port table change
-                if portOperStatusChanged == True:
-                    orchStateCount += 1;
-
-        # Only WARM_RESTART_TABLE|orchagent state=reconciled operation may exist after port oper status change.
-        assert orchStateCount == 1
-
-        #clean up arp
-        dvs.runcmd("arp -d 10.0.0.1")
-        dvs.runcmd("arp -d 10.0.0.3")
-        dvs.runcmd("arp -d 10.0.0.5")
-
-        intf_tbl._del("Ethernet0|10.0.0.0/31")
-        intf_tbl._del("Ethernet4|10.0.0.2/31")
-        intf_tbl._del("Ethernet8|10.0.0.4/31")
-        intf_tbl._del("Ethernet0")
-        intf_tbl._del("Ethernet4")
-        intf_tbl._del("Ethernet8")
-        time.sleep(2)
-
-
-    #############################################################################
-    #                                                                           #
-    #                        Routing Warm-Restart Testing                       #
-    #                                                                           #
-    #############################################################################
 
 
     ################################################################################
@@ -1879,7 +1058,6 @@
 
         # Enable ipv6 on docker
         dvs.runcmd("sysctl net.ipv6.conf.all.disable_ipv6=0")
->>>>>>> ee2b1e5d
 
         # Defining create neighbor entries (4 ipv4 and 4 ip6, two each on each interface) in linux kernel
         intf_tbl = swsscommon.Table(conf_db, "INTERFACE")
@@ -1900,56 +1078,6 @@
         dvs.runcmd("ip link set {} up".format(intfs[1]))
         dvs.runcmd("ip link set {} up".format(intfs[2]))
 
-<<<<<<< HEAD
-    ################################################################################
-    #
-    # Routing warm-restart testcases
-    #
-    ################################################################################
-
-
-    def test_routing_WarmRestart(self, dvs, testlog):
-
-        appl_db = swsscommon.DBConnector(swsscommon.APPL_DB, dvs.redis_sock, 0)
-        conf_db = swsscommon.DBConnector(swsscommon.CONFIG_DB, dvs.redis_sock, 0)
-        state_db = swsscommon.DBConnector(swsscommon.STATE_DB, dvs.redis_sock, 0)
-
-        # Restart-timer to utilize during the following testcases
-        restart_timer = 15
-
-
-        #############################################################################
-        #
-        # Baseline configuration
-        #
-        #############################################################################
-
-
-        # Defining create neighbor entries (4 ipv4 and 4 ip6, two each on each interface) in linux kernel
-        intfs = ["Ethernet0", "Ethernet4", "Ethernet8"]
-
-        # Enable ipv6 on docker
-        dvs.runcmd("sysctl net.ipv6.conf.all.disable_ipv6=0")
-
-        # Defining create neighbor entries (4 ipv4 and 4 ip6, two each on each interface) in linux kernel
-        intf_tbl = swsscommon.Table(conf_db, "INTERFACE")
-        fvs = swsscommon.FieldValuePairs([("NULL","NULL")])
-        intf_tbl.set("{}|111.0.0.1/24".format(intfs[0]), fvs)
-        intf_tbl.set("{}|1110::1/64".format(intfs[0]), fvs)
-        intf_tbl.set("{}|122.0.0.1/24".format(intfs[1]), fvs)
-        intf_tbl.set("{}|1220::1/64".format(intfs[1]), fvs)
-        intf_tbl.set("{}|133.0.0.1/24".format(intfs[2]), fvs)
-        intf_tbl.set("{}|1330::1/64".format(intfs[2]), fvs)
-        intf_tbl.set("{}".format(intfs[0]), fvs)
-        intf_tbl.set("{}".format(intfs[0]), fvs)
-        intf_tbl.set("{}".format(intfs[1]), fvs)
-        intf_tbl.set("{}".format(intfs[1]), fvs)
-        intf_tbl.set("{}".format(intfs[2]), fvs)
-        intf_tbl.set("{}".format(intfs[2]), fvs)
-        dvs.runcmd("ip link set {} up".format(intfs[0]))
-        dvs.runcmd("ip link set {} up".format(intfs[1]))
-        dvs.runcmd("ip link set {} up".format(intfs[2]))
-
         time.sleep(1)
 
         #
@@ -2056,113 +1184,6 @@
         swss_app_check_warmstart_state(state_db, "bgp", "restored")
         time.sleep(restart_timer + 1)
         swss_app_check_warmstart_state(state_db, "bgp", "reconciled")
-=======
-        time.sleep(1)
-
-        #
-        # Setting peer's ip-addresses and associated neighbor-entries
-        #
-        ips = ["111.0.0.2", "122.0.0.2", "133.0.0.2"]
-        v6ips = ["1110::2", "1220::2", "1330::2"]
-        macs = ["00:00:00:00:11:02", "00:00:00:00:12:02", "00:00:00:00:13:02"]
-
-        for i in range(len(ips)):
-            dvs.runcmd("ip neigh add {} dev {} lladdr {}".format(ips[i], intfs[i%2], macs[i]))
-
-        for i in range(len(v6ips)):
-            dvs.runcmd("ip -6 neigh add {} dev {} lladdr {}".format(v6ips[i], intfs[i%2], macs[i]))
-
-        time.sleep(1)
-
-        #
-        # Defining baseline IPv4 non-ecmp route-entries
-        #
-        dvs.runcmd("ip route add 192.168.1.100/32 nexthop via 111.0.0.2")
-        dvs.runcmd("ip route add 192.168.1.200/32 nexthop via 122.0.0.2")
-        dvs.runcmd("ip route add 192.168.1.230/32 nexthop via 133.0.0.2")
-
-        #
-        # Defining baseline IPv4 ecmp route-entries
-        #
-        dvs.runcmd("ip route add 192.168.1.1/32 nexthop via 111.0.0.2 nexthop via 122.0.0.2 nexthop via 133.0.0.2")
-        dvs.runcmd("ip route add 192.168.1.2/32 nexthop via 111.0.0.2 nexthop via 122.0.0.2 nexthop via 133.0.0.2")
-        dvs.runcmd("ip route add 192.168.1.3/32 nexthop via 111.0.0.2 nexthop via 122.0.0.2")
-
-        #
-        # Defining baseline IPv6 non-ecmp route-entries
-        #
-        dvs.runcmd("ip -6 route add fc00:11:11::1/128 nexthop via 1110::2")
-        dvs.runcmd("ip -6 route add fc00:12:12::1/128 nexthop via 1220::2")
-        dvs.runcmd("ip -6 route add fc00:13:13::1/128 nexthop via 1330::2")
-
-        #
-        # Defining baseline IPv6 ecmp route-entries
-        #
-        dvs.runcmd("ip -6 route add fc00:1:1::1/128 nexthop via 1110::2 nexthop via 1220::2 nexthop via 1330::2")
-        dvs.runcmd("ip -6 route add fc00:2:2::1/128 nexthop via 1110::2 nexthop via 1220::2 nexthop via 1330::2")
-        dvs.runcmd("ip -6 route add fc00:3:3::1/128 nexthop via 1110::2 nexthop via 1220::2")
-
-        time.sleep(5)
-
-        # Enabling some extra logging for troubleshooting purposes
-        dvs.runcmd("swssloglevel -l INFO -c fpmsyncd")
-
-        # Subscribe to pubsub channels for routing-state associated to swss and sairedis dbs
-        pubsubAppDB  = dvs.SubscribeAppDbObject("ROUTE_TABLE")
-        pubsubAsicDB = dvs.SubscribeAsicDbObject("SAI_OBJECT_TYPE_ROUTE_ENTRY")
-
-
-        #############################################################################
-        #
-        # Testcase 1. Having routing-warm-reboot disabled, restart zebra and verify
-        #             that the traditional/cold-boot logic is followed.
-        #
-        #############################################################################
-
-        # Restart zebra
-        dvs.stop_zebra()
-        dvs.start_zebra()
-
-        time.sleep(5)
-
-        # Verify FSM
-        swss_app_check_warmstart_state(state_db, "bgp", "")
-
-        # Verify that multiple changes are seen in swss and sairedis logs as there's
-        # no warm-reboot logic in place.
-        (addobjs, delobjs) = dvs.GetSubscribedAppDbObjects(pubsubAppDB)
-        assert len(addobjs) != 0
-
-        (addobjs, delobjs) = dvs.GetSubscribedAsicDbObjects(pubsubAsicDB)
-        assert len(addobjs) != 0
-
-
-        #############################################################################
-        #
-        # Testcase 2. Restart zebra and make no control-plane changes.
-        #             For this and all subsequent test-cases routing-warm-reboot
-        #             feature will be kept enabled.
-        #
-        #############################################################################
-
-
-        # Enabling bgp warmrestart and setting restart timer.
-        # The following two instructions will be substituted by the commented ones
-        # once the later ones are added to sonic-utilities repo.
-
-        dvs.runcmd("config warm_restart enable bgp")
-        dvs.runcmd("config warm_restart bgp_timer {}".format(restart_timer))
-
-        time.sleep(1)
-
-        # Restart zebra
-        dvs.stop_zebra()
-        dvs.start_zebra()
-
-        # Verify FSM
-        swss_app_check_warmstart_state(state_db, "bgp", "restored")
-        time.sleep(restart_timer + 1)
-        swss_app_check_warmstart_state(state_db, "bgp", "reconciled")
 
         # Verify swss changes -- none are expected this time
         (addobjs, delobjs) = dvs.GetSubscribedAppDbObjects(pubsubAppDB)
@@ -2171,39 +1192,11 @@
         # Verify swss changes -- none are expected this time
         (addobjs, delobjs) = dvs.GetSubscribedAsicDbObjects(pubsubAsicDB)
         assert len(addobjs) == 0 and len(delobjs) == 0
->>>>>>> ee2b1e5d
 
         # Verify swss changes -- none are expected this time
         (addobjs, delobjs) = dvs.GetSubscribedAppDbObjects(pubsubAppDB)
         assert len(addobjs) == 0 and len(delobjs) == 0
 
-<<<<<<< HEAD
-        # Verify swss changes -- none are expected this time
-        (addobjs, delobjs) = dvs.GetSubscribedAsicDbObjects(pubsubAsicDB)
-        assert len(addobjs) == 0 and len(delobjs) == 0
-
-
-        #############################################################################
-        #
-        # Testcase 3. Restart zebra and add one new non-ecmp IPv4 prefix
-        #
-        #############################################################################
-
-        # Stop zebra
-        dvs.stop_zebra()
-
-        # Add new prefix
-        dvs.runcmd("ip route add 192.168.100.0/24 nexthop via 111.0.0.2")
-        time.sleep(1)
-
-        # Start zebra
-        dvs.start_zebra()
-
-        # Verify FSM
-        swss_app_check_warmstart_state(state_db, "bgp", "restored")
-        time.sleep(restart_timer + 1)
-        swss_app_check_warmstart_state(state_db, "bgp", "reconciled")
-=======
         #############################################################################
         #
         # Testcase 3. Restart zebra and add one new non-ecmp IPv4 prefix
@@ -2238,7 +1231,6 @@
         assert len(addobjs) == 1 and len(delobjs) == 0
         rt_key = json.loads(addobjs[0]['key'])
         assert rt_key['dest'] == "192.168.100.0/24"
->>>>>>> ee2b1e5d
 
         # Verify the changed prefix is seen in swss
         (addobjs, delobjs) = dvs.GetSubscribedAppDbObjects(pubsubAppDB)
@@ -2248,36 +1240,6 @@
         assert rt_key == "192.168.100.0/24"
         assert rt_val == {"ifname": "Ethernet0", "nexthop": "111.0.0.2"}
 
-<<<<<<< HEAD
-        # Verify the changed prefix is seen in sairedis
-        (addobjs, delobjs) = dvs.GetSubscribedAsicDbObjects(pubsubAsicDB)
-        assert len(addobjs) == 1 and len(delobjs) == 0
-        rt_key = json.loads(addobjs[0]['key'])
-        assert rt_key['dest'] == "192.168.100.0/24"
-
-
-        #############################################################################
-        #
-        # Testcase 4. Restart zebra and withdraw one non-ecmp IPv4 prefix
-        #
-        #############################################################################
-
-
-        # Stop zebra
-        dvs.stop_zebra()
-
-        # Delete prefix
-        dvs.runcmd("ip route del 192.168.100.0/24 nexthop via 111.0.0.2")
-        time.sleep(1)
-
-        # Start zebra
-        dvs.start_zebra()
-
-        # Verify FSM
-        swss_app_check_warmstart_state(state_db, "bgp", "restored")
-        time.sleep(restart_timer + 1)
-        swss_app_check_warmstart_state(state_db, "bgp", "reconciled")
-=======
         #############################################################################
         #
         # Testcase 4. Restart zebra and withdraw one non-ecmp IPv4 prefix
@@ -2311,7 +1273,6 @@
         assert len(addobjs) == 0 and len(delobjs) == 1
         rt_key = json.loads(delobjs[0]['key'])
         assert rt_key['dest'] == "192.168.100.0/24"
->>>>>>> ee2b1e5d
 
         # Verify the changed prefix is seen in swss
         (addobjs, delobjs) = dvs.GetSubscribedAppDbObjects(pubsubAppDB)
@@ -2319,27 +1280,6 @@
         rt_key = json.loads(delobjs[0]['key'])
         assert rt_key == "192.168.100.0/24"
 
-<<<<<<< HEAD
-        # Verify the changed prefix is seen in sairedis
-        (addobjs, delobjs) = dvs.GetSubscribedAsicDbObjects(pubsubAsicDB)
-        assert len(addobjs) == 0 and len(delobjs) == 1
-        rt_key = json.loads(delobjs[0]['key'])
-        assert rt_key['dest'] == "192.168.100.0/24"
-
-
-        #############################################################################
-        #
-        # Testcase 5. Restart zebra and add a new IPv4 ecmp-prefix
-        #
-        #############################################################################
-
-
-        # Stop zebra
-        dvs.stop_zebra()
-
-        # Add prefix
-        dvs.runcmd("ip route add 192.168.200.0/24 nexthop via 111.0.0.2 nexthop via 122.0.0.2 nexthop via 133.0.0.2")
-=======
         #############################################################################
         #
         # Testcase 5. Restart zebra and add a new IPv4 ecmp-prefix
@@ -2389,92 +1329,10 @@
 
         # Delete prefix
         dvs.runcmd("ip route del 192.168.200.0/24 nexthop via 111.0.0.2 nexthop via 122.0.0.2 nexthop via 133.0.0.2")
->>>>>>> ee2b1e5d
         time.sleep(1)
 
         # Start zebra
         dvs.start_zebra()
-<<<<<<< HEAD
-
-        # Verify FSM
-        swss_app_check_warmstart_state(state_db, "bgp", "restored")
-        time.sleep(restart_timer + 1)
-        swss_app_check_warmstart_state(state_db, "bgp", "reconciled")
-
-        # Verify the changed prefix is seen in swss
-        (addobjs, delobjs) = dvs.GetSubscribedAppDbObjects(pubsubAppDB)
-        assert len(addobjs) == 1 and len(delobjs) == 0
-        rt_key = json.loads(addobjs[0]['key'])
-        rt_val = json.loads(addobjs[0]['vals'])
-        assert rt_key == "192.168.200.0/24"
-        assert rt_val == {"ifname": "Ethernet0,Ethernet4,Ethernet8", "nexthop": "111.0.0.2,122.0.0.2,133.0.0.2"}
-
-        # Verify the changed prefix is seen in sairedis
-        (addobjs, delobjs) = dvs.GetSubscribedAsicDbObjects(pubsubAsicDB)
-        assert len(addobjs) == 1 and len(delobjs) == 0
-        rt_key = json.loads(addobjs[0]['key'])
-        assert rt_key['dest'] == "192.168.200.0/24"
-
-
-        #############################################################################
-        #
-        # Testcase 6. Restart zebra and delete one existing IPv4 ecmp-prefix.
-        #
-        #############################################################################
-
-
-        # Stop zebra
-        dvs.stop_zebra()
-
-        # Delete prefix
-        dvs.runcmd("ip route del 192.168.200.0/24 nexthop via 111.0.0.2 nexthop via 122.0.0.2 nexthop via 133.0.0.2")
-        time.sleep(1)
-
-        # Start zebra
-        dvs.start_zebra()
-
-        # Verify FSM
-        swss_app_check_warmstart_state(state_db, "bgp", "restored")
-        time.sleep(restart_timer + 1)
-        swss_app_check_warmstart_state(state_db, "bgp", "reconciled")
-
-        # Verify the changed prefix is seen in swss
-        (addobjs, delobjs) = dvs.GetSubscribedAppDbObjects(pubsubAppDB)
-        assert len(addobjs) == 0 and len(delobjs) == 1
-        rt_key = json.loads(delobjs[0]['key'])
-        assert rt_key == "192.168.200.0/24"
-
-        # Verify the changed prefix is seen in sairedis
-        (addobjs, delobjs) = dvs.GetSubscribedAsicDbObjects(pubsubAsicDB)
-        assert len(addobjs) == 0 and len(delobjs) == 1
-        rt_key = json.loads(delobjs[0]['key'])
-        assert rt_key['dest'] == "192.168.200.0/24"
-
-
-        #############################################################################
-        #
-        # Testcase 7. Restart zebra and add one new path to an IPv4 ecmp-prefix
-        #
-        #############################################################################
-
-
-        # Stop zebra
-        dvs.stop_zebra()
-
-        # Add new path
-        dvs.runcmd("ip route del 192.168.1.3/32 nexthop via 111.0.0.2 nexthop via 122.0.0.2")
-        dvs.runcmd("ip route add 192.168.1.3/32 nexthop via 111.0.0.2 nexthop via 122.0.0.2 nexthop via 133.0.0.2")
-        time.sleep(1)
-
-        # Start zebra
-        dvs.start_zebra()
-
-        # Verify FSM
-        swss_app_check_warmstart_state(state_db, "bgp", "restored")
-        time.sleep(restart_timer + 1)
-        swss_app_check_warmstart_state(state_db, "bgp", "reconciled")
-
-=======
 
         # Verify FSM
         swss_app_check_warmstart_state(state_db, "bgp", "restored")
@@ -2555,46 +1413,6 @@
         time.sleep(restart_timer + 1)
         swss_app_check_warmstart_state(state_db, "bgp", "reconciled")
 
->>>>>>> ee2b1e5d
-         # Verify the changed prefix is seen in swss
-        (addobjs, delobjs) = dvs.GetSubscribedAppDbObjects(pubsubAppDB)
-        assert len(addobjs) == 1 and len(delobjs) == 0
-        rt_key = json.loads(addobjs[0]['key'])
-        rt_val = json.loads(addobjs[0]['vals'])
-        assert rt_key == "192.168.1.3"
-<<<<<<< HEAD
-        assert rt_val == {"ifname": "Ethernet0,Ethernet4,Ethernet8", "nexthop": "111.0.0.2,122.0.0.2,133.0.0.2"}
-
-        # Verify the changed prefix is seen in sairedis
-        (addobjs, delobjs) = dvs.GetSubscribedAsicDbObjects(pubsubAsicDB)
-        assert len(addobjs) == 1 and len(delobjs) == 0
-        rt_key = json.loads(addobjs[0]['key'])
-        assert rt_key['dest'] == "192.168.1.3/32"
-
-
-        #############################################################################
-        #
-        # Testcase 8. Restart zebra and delete one ecmp-path from an IPv4 ecmp-prefix.
-        #
-        #############################################################################
-
-
-        # Stop zebra
-        dvs.stop_zebra()
-
-        # Delete ecmp-path
-        dvs.runcmd("ip route del 192.168.1.3/32 nexthop via 111.0.0.2 nexthop via 122.0.0.2 nexthop via 133.0.0.2")
-        dvs.runcmd("ip route add 192.168.1.3/32 nexthop via 111.0.0.2 nexthop via 122.0.0.2")
-        time.sleep(1)
-
-        # Start zebra
-        dvs.start_zebra()
-
-        # Verify FSM
-        swss_app_check_warmstart_state(state_db, "bgp", "restored")
-        time.sleep(restart_timer + 1)
-        swss_app_check_warmstart_state(state_db, "bgp", "reconciled")
-
          # Verify the changed prefix is seen in swss
         (addobjs, delobjs) = dvs.GetSubscribedAppDbObjects(pubsubAppDB)
         assert len(addobjs) == 1 and len(delobjs) == 0
@@ -2680,6 +1498,11 @@
         rt_key = json.loads(delobjs[0]['key'])
         assert rt_key['dest'] == "fc00:4:4::1/128"
 
+        # Verify the changed prefix is seen in swss
+        (addobjs, delobjs) = dvs.GetSubscribedAppDbObjects(pubsubAppDB)
+        assert len(addobjs) == 0 and len(delobjs) == 1
+        rt_key = json.loads(delobjs[0]['key'])
+        assert rt_key == "fc00:4:4::1"
 
         #############################################################################
         #
@@ -2782,189 +1605,6 @@
 
         #############################################################################
         #
-=======
-        assert rt_val == {"ifname": "Ethernet0,Ethernet4", "nexthop": "111.0.0.2,122.0.0.2"}
-
-        # Verify the changed prefix is seen in sairedis
-        (addobjs, delobjs) = dvs.GetSubscribedAsicDbObjects(pubsubAsicDB)
-        assert len(addobjs) == 1 and len(delobjs) == 0
-        rt_key = json.loads(addobjs[0]['key'])
-        assert rt_key['dest'] == "192.168.1.3/32"
-
-
-        #############################################################################
-        #
-        # Testcase 9. Restart zebra and add one new non-ecmp IPv6 prefix
-        #
-        #############################################################################
-
-
-        # Stop zebra
-        dvs.stop_zebra()
-
-        # Add prefix
-        dvs.runcmd("ip -6 route add fc00:4:4::1/128 nexthop via 1110::2")
-        time.sleep(1)
-
-        # Start zebra
-        dvs.start_zebra()
-
-        # Verify FSM
-        swss_app_check_warmstart_state(state_db, "bgp", "restored")
-        time.sleep(restart_timer + 1)
-        swss_app_check_warmstart_state(state_db, "bgp", "reconciled")
-
-        # Verify the changed prefix is seen in swss
-        (addobjs, delobjs) = dvs.GetSubscribedAppDbObjects(pubsubAppDB)
-        assert len(addobjs) == 1 and len(delobjs) == 0
-        rt_key = json.loads(addobjs[0]['key'])
-        rt_val = json.loads(addobjs[0]['vals'])
-        assert rt_key == "fc00:4:4::1"
-        assert rt_val == {"ifname": "Ethernet0", "nexthop": "1110::2"}
-
-        # Verify the changed prefix is seen in sairedis
-        (addobjs, delobjs) = dvs.GetSubscribedAsicDbObjects(pubsubAsicDB)
-        assert len(addobjs) == 1 and len(delobjs) == 0
-        rt_key = json.loads(addobjs[0]['key'])
-        assert rt_key['dest'] == "fc00:4:4::1/128"
-
-
-        #############################################################################
-        #
-        # Testcase 10. Restart zebra and withdraw one non-ecmp IPv6 prefix
-        #
-        #############################################################################
-
-        # Stop zebra
-        dvs.stop_zebra()
-
-        # Delete prefix
-        dvs.runcmd("ip -6 route del fc00:4:4::1/128 nexthop via 1110::2")
-        time.sleep(1)
-
-        # Start zebra
-        dvs.start_zebra()
-
-        # Verify FSM
-        swss_app_check_warmstart_state(state_db, "bgp", "restored")
-        time.sleep(restart_timer + 1)
-        swss_app_check_warmstart_state(state_db, "bgp", "reconciled")
-
-        # Verify the changed prefix is seen in swss
-        (addobjs, delobjs) = dvs.GetSubscribedAppDbObjects(pubsubAppDB)
-        assert len(addobjs) == 0 and len(delobjs) == 1
-        rt_key = json.loads(delobjs[0]['key'])
-        assert rt_key == "fc00:4:4::1"
-
-        # Verify the changed prefix is seen in sairedis
-        (addobjs, delobjs) = dvs.GetSubscribedAsicDbObjects(pubsubAsicDB)
-        assert len(addobjs) == 0 and len(delobjs) == 1
-        rt_key = json.loads(delobjs[0]['key'])
-        assert rt_key['dest'] == "fc00:4:4::1/128"
-
-
-        #############################################################################
-        #
-        # Testcase 11. Restart fpmsyncd and make no control-plane changes.
-        #
-        #############################################################################
-
-
-        # Stop fpmsyncd
-        dvs.stop_fpmsyncd()
-
-        # Start fpmsyncd
-        dvs.start_fpmsyncd()
-
-        # Verify FSM
-        swss_app_check_warmstart_state(state_db, "bgp", "restored")
-        time.sleep(restart_timer + 1)
-        swss_app_check_warmstart_state(state_db, "bgp", "reconciled")
-
-        # Verify swss changes -- none are expected this time
-        (addobjs, delobjs) = dvs.GetSubscribedAppDbObjects(pubsubAppDB)
-        assert len(addobjs) == 0 and len(delobjs) == 0
-
-        # Verify sairedis changes -- none are expected this time
-        (addobjs, delobjs) = dvs.GetSubscribedAsicDbObjects(pubsubAsicDB)
-        assert len(addobjs) == 0 and len(delobjs) == 0
-
-
-        #############################################################################
-        #
-        # Testcase 12. Restart fpmsyncd and add one new non-ecmp IPv4 prefix
-        #
-        #############################################################################
-
-
-        # Stop fpmsyncd
-        dvs.stop_fpmsyncd()
-
-        # Add new prefix
-        dvs.runcmd("ip route add 192.168.100.0/24 nexthop via 111.0.0.2")
-        time.sleep(1)
-
-        # Start fpmsyncd
-        dvs.start_fpmsyncd()
-
-        # Verify FSM
-        swss_app_check_warmstart_state(state_db, "bgp", "restored")
-        time.sleep(restart_timer + 1)
-        swss_app_check_warmstart_state(state_db, "bgp", "reconciled")
-
-        # Verify the changed prefix is seen in swss
-        (addobjs, delobjs) = dvs.GetSubscribedAppDbObjects(pubsubAppDB)
-        assert len(addobjs) == 1 and len(delobjs) == 0
-        rt_key = json.loads(addobjs[0]['key'])
-        rt_val = json.loads(addobjs[0]['vals'])
-        assert rt_key == "192.168.100.0/24"
-        assert rt_val == {"ifname": "Ethernet0", "nexthop": "111.0.0.2"}
-
-        # Verify the changed prefix is seen in sairedis
-        (addobjs, delobjs) = dvs.GetSubscribedAsicDbObjects(pubsubAsicDB)
-        assert len(addobjs) == 1 and len(delobjs) == 0
-        rt_key = json.loads(addobjs[0]['key'])
-        assert rt_key['dest'] == "192.168.100.0/24"
-
-
-        #############################################################################
-        #
-        # Testcase 13. Restart fpmsyncd and withdraw one non-ecmp IPv4 prefix
-        #
-        #############################################################################
-
-
-        # Stop fpmsyncd
-        dvs.stop_fpmsyncd()
-
-        # Delete prefix
-        dvs.runcmd("ip route del 192.168.100.0/24 nexthop via 111.0.0.2")
-        time.sleep(1)
-
-        # Start fpmsyncd
-        dvs.start_fpmsyncd()
-
-        # Verify FSM
-        swss_app_check_warmstart_state(state_db, "bgp", "restored")
-        time.sleep(restart_timer + 1)
-        swss_app_check_warmstart_state(state_db, "bgp", "reconciled")
-
-        # Verify the changed prefix is seen in swss
-        (addobjs, delobjs) = dvs.GetSubscribedAppDbObjects(pubsubAppDB)
-        assert len(addobjs) == 0 and len(delobjs) == 1
-        rt_key = json.loads(delobjs[0]['key'])
-        assert rt_key == "192.168.100.0/24"
-
-        # Verify the changed prefix is seen in sairedis
-        (addobjs, delobjs) = dvs.GetSubscribedAsicDbObjects(pubsubAsicDB)
-        assert len(addobjs) == 0 and len(delobjs) == 1
-        rt_key = json.loads(delobjs[0]['key'])
-        assert rt_key['dest'] == "192.168.100.0/24"
-
-
-        #############################################################################
-        #
->>>>>>> ee2b1e5d
         # Testcase 14. Restart zebra and add/remove a new non-ecmp IPv4 prefix. As
         #              the 'delete' instruction would arrive after the 'add' one, no
         #              changes should be pushed down to SwSS.
@@ -3039,8 +1679,6 @@
         rt_key = json.loads(addobjs[0]['key'])
         assert rt_key['dest'] == "192.168.100.0/24"
 
-<<<<<<< HEAD
-=======
 
         #############################################################################
         #
@@ -3162,7 +1800,6 @@
         (addobjs, delobjs) = dvs.GetSubscribedAsicDbObjects(pubsubAsicDB)
         assert len(addobjs) == 0 and len(delobjs) == 0
 
->>>>>>> ee2b1e5d
         intf_tbl._del("{}|111.0.0.1/24".format(intfs[0]))
         intf_tbl._del("{}|1110::1/64".format(intfs[0]))
         intf_tbl._del("{}|122.0.0.1/24".format(intfs[1]))
@@ -3430,10 +2067,7 @@
             i += 10
 
         time.sleep(10)
-<<<<<<< HEAD
-=======
-
->>>>>>> ee2b1e5d
+
 
         # check syslog and sairedis.rec file for activities
         check_syslog_for_neighbor_entry(dvs, marker, 0, NUM_OF_NEIGHS/2, "ipv4")
@@ -3452,8 +2086,4 @@
             intf_tbl._del("Ethernet{}|{}.0.0.1/24".format(i*4, i*4))
             intf_tbl._del("Ethernet{}|{}00::1/64".format(i*4, i*4))
             intf_tbl._del("Ethernet{}".format(i*4, i*4))
-<<<<<<< HEAD
-            intf_tbl._del("Ethernet{}".format(i*4, i*4))
-=======
-            intf_tbl._del("Ethernet{}".format(i*4, i*4))
->>>>>>> ee2b1e5d
+            intf_tbl._del("Ethernet{}".format(i*4, i*4))