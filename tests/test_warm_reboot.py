--- conflicted
+++ resolved
@@ -696,7 +696,6 @@
     # check restart Count
     swss_app_check_RestartCount_single(state_db, restart_count, "neighsyncd")
 
-<<<<<<< HEAD
 
 # TODO: The condition of warm restart readiness check is still under discussion.
 def test_OrchagentWarmRestartReadyCheck(dvs):
@@ -750,7 +749,7 @@
     stop_swss(dvs)
     start_swss(dvs)
     time.sleep(5)
-=======
+
 def test_swss_port_state_syncup(dvs):
 
     appl_db = swsscommon.DBConnector(swsscommon.APPL_DB, dvs.redis_sock, 0)
@@ -830,4 +829,3 @@
             assert oper_status == "down"
         else:
             assert oper_status == "up"
->>>>>>> 41e61bd2
