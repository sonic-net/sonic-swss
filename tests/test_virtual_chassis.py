from swsscommon import swsscommon
from dvslib.dvs_database import DVSDatabase
import ast
import time
import pytest
import buffer_model

class TestVirtualChassis(object):

    def set_lag_id_boundaries(self, vct):
        """This functions sets lag id boundaries in the chassis app db.
        
        In VOQ systems the lag id boundaries need to be set before configuring any PortChannels.
        The lag id boundaries are used by lag id allocator while adding a PortChannel to the asic db.
        Note:
            In real systems, the lag id boundries are taken from a platform specific file. For testing
            we assume the chassis capability with maximum 2 lags so that we can test the lag id allocator
            table full error with less number of PortChannel configuration
        """

        dvss = vct.dvss
        for name in dvss.keys():
            if name.startswith("supervisor"):
                dvs = dvss[name]
                chassis_app_db = DVSDatabase(swsscommon.CHASSIS_APP_DB, dvs.redis_chassis_sock)
                chassis_app_db.db_connection.set("SYSTEM_LAG_ID_START", "1")
                chassis_app_db.db_connection.set("SYSTEM_LAG_ID_END", "2")
                break
            
    def config_inbandif_port(self, vct, ibport):
        """This function configures port type inband interface in each linecard"""

        dvss = vct.dvss
        for name in dvss.keys():
            dvs = dvss[name]
            # Get the config info
            config_db = dvs.get_config_db()
            metatbl = config_db.get_entry("DEVICE_METADATA", "localhost")

            cfg_switch_type = metatbl.get("switch_type")

            # Configure only for line cards
            if cfg_switch_type == "voq":
                dvs.port_admin_set(f"{ibport}", "up")
                config_db.create_entry("VOQ_INBAND_INTERFACE", f"{ibport}", {"inband_type": "port"})
                
    def del_inbandif_port(self, vct, ibport):
        """This function deletes existing port type inband interface"""

        dvss = vct.dvss
        for name in dvss.keys():
            dvs = dvss[name]
            # Get the config info
            config_db = dvs.get_config_db()
            metatbl = config_db.get_entry("DEVICE_METADATA", "localhost")

            cfg_switch_type = metatbl.get("switch_type")

            # Applicable only for line cards
            if cfg_switch_type == "voq":
                config_db.delete_entry("VOQ_INBAND_INTERFACE", f"{ibport}")
                
    def test_connectivity(self, vct):
        if vct is None:
            return
        dvss = vct.dvss
        nbrs = vct.get_topo_neigh()
        for name in dvss.keys():
            dv = dvss[name]
            # ping all vs's inband address
            for ctn in vct.inbands.keys():
                ip = vct.inbands[ctn]["inband_address"]
                ip = ip.split("/")[0]
                print("%s: ping inband address %s" % (name, ip))
                _, out = dv.runcmd(['sh', "-c", "ping -c 5 -W 0 -q %s" % ip])
                print(out)
                assert '5 received' in out
            if name not in nbrs.keys():
                continue
            for item in nbrs[name]:
                ip = str(item[1])
                print("%s: ping neighbor address %s" % (name, ip))
                _, out = dv.runcmd(['sh', "-c", "ping -c 5 -W 0 -q %s" % ip])
                print(out)
                assert '5 received' in out

    def test_voq_switch(self, vct):
        """Test VOQ switch objects configuration.

        This test validates configuration of switch creation objects required for
        VOQ switches. The switch_type, max_cores and switch_id attributes configuration
        are verified. For the System port config list, it is verified that all the
        configured system ports are avaiable in the asic db by checking the count.
        """

        if vct is None:
            return

        dvss = vct.dvss
        for name in dvss.keys():
            dvs = dvss[name]
            # Get the config info
            config_db = dvs.get_config_db()
            metatbl = config_db.get_entry("DEVICE_METADATA", "localhost")

            cfg_switch_type = metatbl.get("switch_type")

            # Test only for line cards
            if cfg_switch_type == "voq":
                print("VOQ Switch test for {}".format(name))
                cfg_switch_id = metatbl.get("switch_id")
                assert cfg_switch_id != "", "Got error in getting switch_id from CONFIG_DB DEVICE_METADATA"

                cfg_max_cores = metatbl.get("max_cores")
                assert cfg_max_cores != "", "Got error in getting max_cores from CONFIG_DB DEVICE_METADATA"

                cfgspkeys = config_db.get_keys("SYSTEM_PORT")
                sp_count = len(cfgspkeys)

                asic_db = dvs.get_asic_db()
                keys = asic_db.get_keys("ASIC_STATE:SAI_OBJECT_TYPE_SWITCH")
                switch_oid_key = keys[0]

                switch_entry = asic_db.get_entry("ASIC_STATE:SAI_OBJECT_TYPE_SWITCH", switch_oid_key)

                value = switch_entry.get("SAI_SWITCH_ATTR_TYPE")
                assert value == "SAI_SWITCH_TYPE_VOQ", "Switch type is not VOQ"

                value = switch_entry.get("SAI_SWITCH_ATTR_SWITCH_ID")
                assert value == cfg_switch_id, "VOQ switch id is invalid"

                value = switch_entry.get("SAI_SWITCH_ATTR_MAX_SYSTEM_CORES")
                assert value == cfg_max_cores, "Max system cores is invalid"

                value = switch_entry.get("SAI_SWITCH_ATTR_SYSTEM_PORT_CONFIG_LIST")
                assert value != "", "Empty system port config list"
                # Convert the spcfg string to dictionary
                spcfg = ast.literal_eval(value)
                assert spcfg['count'] == sp_count, "Number of systems ports configured is invalid"

    @pytest.mark.skip(reason="Failing. Under investigation")
    def test_chassis_app_db_sync(self, vct):
        """Test chassis app db syncing.

        This test is for verifying the database sync mechanism. With the virtual chassis
        setup, it is verified that at least one database entry is synced from line card to
        supervisor card. An interface entry is used as sample database entry for verification
        of syncing mechanism.
        """

        if vct is None:
            return

        dvss = vct.dvss
        for name in dvss.keys():
            if name.startswith("supervisor"):
                dvs = dvss[name]
                chassis_app_db = DVSDatabase(swsscommon.CHASSIS_APP_DB, dvs.redis_chassis_sock)
                keys = chassis_app_db.get_keys("SYSTEM_INTERFACE")
                assert len(keys), "No chassis app db syncing is done"

    @pytest.mark.skip(reason="Failing. Under investigation")
    def test_chassis_system_interface(self, vct):
        """Test RIF record creation in ASIC_DB for remote interfaces.

        This test verifies RIF programming in ASIC_DB for remote interface. The orchagent
        creates RIF record for system port interfaces from other line cards. It is verified
        by retrieving a RIF record from local ASIC_DB that corresponds to a remote system port
        and checking that the switch id of that remote system port does not match the local asic
        switch id.
        """

        if vct is None:
            return 

        dvss = vct.dvss
        for name in dvss.keys():
            dvs = dvss[name]

            config_db = dvs.get_config_db()
            metatbl = config_db.get_entry("DEVICE_METADATA", "localhost")

            cfg_switch_type = metatbl.get("switch_type")

            # Test only for line cards
            if cfg_switch_type == "voq":
                lc_switch_id = metatbl.get("switch_id")
                assert lc_switch_id != "", "Got error in getting switch_id from CONFIG_DB DEVICE_METADATA"
                if lc_switch_id == "0":
                    # Testing in Linecard1, In Linecard1 there will be RIF for Ethernet12 from Linecard3
                    # Note: Tesing can be done in any linecard for RIF of any system port interface.
                    #       Here testing is done on linecard with switch id 0
                    asic_db = dvs.get_asic_db()
                    keys = asic_db.get_keys("ASIC_STATE:SAI_OBJECT_TYPE_ROUTER_INTERFACE")
                    assert len(keys), "No router interfaces in ASIC_DB"

                    rif_port_oid = ""
                    for key in keys:
                        rif_entry = asic_db.get_entry("ASIC_STATE:SAI_OBJECT_TYPE_ROUTER_INTERFACE", key)
                        value = rif_entry.get("SAI_ROUTER_INTERFACE_ATTR_TYPE")
                        assert value != "", "Got error in getting RIF type"
                        if value == "SAI_ROUTER_INTERFACE_TYPE_PORT":
                            value = rif_entry.get("SAI_ROUTER_INTERFACE_ATTR_PORT_ID")
                            assert value != "", "Got error in getting RIF port"
                            if value.startswith("oid:0x5d"):
                                # System port RIF, this is used as key for system port config info retrieval
                                rif_port_oid = value
                                break

                    assert rif_port_oid != "", "No RIF records for remote interfaces in ASIC_DB"
                    # Validate if the system port is from valid switch
                    sp_entry = asic_db.get_entry("ASIC_STATE:SAI_OBJECT_TYPE_SYSTEM_PORT", rif_port_oid)
                    value = sp_entry.get("SAI_SYSTEM_PORT_ATTR_CONFIG_INFO")
                    assert value != "", "Got error in getting system port config info for rif system port"
                    spcfginfo = ast.literal_eval(value)
                    # Remote system ports's switch id should not match local switch id
                    assert spcfginfo["attached_switch_id"] != lc_switch_id, "RIF system port with wrong switch_id"

    @pytest.mark.skip(reason="Failing. Under investigation")
    def test_chassis_system_neigh(self, vct):
        """Test neigh record create/delete and syncing to chassis app db.

        This test validates that:
           (i)   Local neighbor entry is created with encap index
           (ii)  Local neighbor is synced to chassis ap db with assigned encap index
           (iii) Remote neighbor entry is created in ASIC_DB with received encap index
           (iv)  Local neighbor entry is deleted when neighbor is deleted
           (v)   Local neighbor delete is synced to chassis ap db
           (vi)  Remote neighbor entry is cleared in ASIC_DB
        """
        
        if vct is None:
            return

        # We use Ethernet0 as inband port in each line card. In real hardware, this will be a
        # special port used for inband. For testing purpose, we need port record and rif record
        # for the inband interface and valid kernel interface. Since Ethernet0 is already 
        # setup, the port record, rif record and kernel interface already exist. So we use it
        # for testing
        inband_port = "Ethernet0"

        # Configure port type inband interface
        self.config_inbandif_port(vct, inband_port)

        # Test neighbor on Ethernet4 since Ethernet0 is used as Inband port
        test_neigh_dev = "Ethernet4"
        test_neigh_ip = "10.8.104.3"

        # Grouping together the checks done during neighbor entry create into a function chassis_system_neigh_create()
        # if action is "add" it creates a new neighbor entry in local asic
        # if action is "change" it updates an existing neighbor entry with the mac_address
        def chassis_system_neigh_create():
            dvss = vct.dvss
            print("name {}".format(dvss.keys()))
            for name in dvss.keys():
                dvs = dvss[name]

                config_db = dvs.get_config_db()
                metatbl = config_db.get_entry("DEVICE_METADATA", "localhost")

                cfg_switch_type = metatbl.get("switch_type")

                # Neighbor record verifiation done in line card
                if cfg_switch_type == "voq":
                    lc_switch_id = metatbl.get("switch_id")
                    assert lc_switch_id != "", "Got error in getting switch_id from CONFIG_DB DEVICE_METADATA"
                    if lc_switch_id == "0":

                        # Add a static neighbor
                        _, res = dvs.runcmd(['sh', "-c", "ip neigh show"])
                        _, res = dvs.runcmd(['sh', "-c", f"ip neigh {action} {test_neigh_ip} lladdr {mac_address} dev {test_neigh_dev}"])
                        assert res == "", "Error configuring static neigh"

                        asic_db = dvs.get_asic_db()
                        asic_db.wait_for_n_keys("ASIC_STATE:SAI_OBJECT_TYPE_NEIGHBOR_ENTRY", 1)
                        neighkeys = asic_db.get_keys("ASIC_STATE:SAI_OBJECT_TYPE_NEIGHBOR_ENTRY")
                        assert len(neighkeys), "No neigh entries in ASIC_DB"

                        # Check for presence of the neighbor in ASIC_DB
                        test_neigh = ""
                        for nkey in neighkeys:
                            ne = ast.literal_eval(nkey)
                            if ne['ip'] == test_neigh_ip:
                                test_neigh = nkey
                                break

                        assert test_neigh != "", "Neigh not found in ASIC_DB"

                        # Preserve test neigh asic db key for delete verification later
                        test_neigh_asic_db_key = test_neigh

                        # Check for presence of encap index, retrieve and store it for sync verification
                        test_neigh_entry = asic_db.wait_for_entry("ASIC_STATE:SAI_OBJECT_TYPE_NEIGHBOR_ENTRY", test_neigh)
                        test_neigh_entry_attrs = asic_db.wait_for_fields("ASIC_STATE:SAI_OBJECT_TYPE_NEIGHBOR_ENTRY", test_neigh, ["SAI_NEIGHBOR_ENTRY_ATTR_ENCAP_INDEX"])
                        print(test_neigh)
                        print(test_neigh_entry)
                        print(test_neigh_entry_attrs)
                        encap_index = test_neigh_entry_attrs["SAI_NEIGHBOR_ENTRY_ATTR_ENCAP_INDEX"]
                        assert encap_index != "" and encap_index != None, "VOQ encap index is not programmed in ASIC_DB"

                        break

            # Verify neighbor record syncing with encap index
            for name in dvss.keys():
                if name.startswith("supervisor"):
                    dvs = dvss[name]
                    chassis_app_db = DVSDatabase(swsscommon.CHASSIS_APP_DB, dvs.redis_chassis_sock)
                    chassis_app_db.wait_for_n_keys("SYSTEM_NEIGH", 1)
                    sysneighkeys = chassis_app_db.get_keys("SYSTEM_NEIGH")

                    print(sysneighkeys)
                    test_sysneigh = ""
                    for sysnk in sysneighkeys:
                        sysnk_tok = sysnk.split("|")
                        assert len(sysnk_tok) == 3, "Invalid system neigh key in chassis app db"
                        if sysnk_tok[2] == test_neigh_ip:
                            test_sysneigh = sysnk
                            break

                    assert test_sysneigh != "", "Neigh is not sync-ed to chassis app db"

                    # Preserve test sys neigh chassis app db key for delete verification later
                    test_sysneigh_chassis_app_db_key = test_sysneigh

                    test_sysneigh_entry = chassis_app_db.get_entry("SYSTEM_NEIGH", test_sysneigh)
                    sys_neigh_encap_index = test_sysneigh_entry.get("encap_index")
                    assert sys_neigh_encap_index != "", "System neigh in chassis app db does not have encap index"

                    assert encap_index == sys_neigh_encap_index, "Encap index not sync-ed correctly"

                    break

            # Add a delay for the programming of neighbor in remote LC
            time.sleep(10)

            # Verify programming of remote neighbor in asic db and programming of static route and static
            # neigh in the kernel for the remote neighbor. The neighbor created in linecard 1  will be a
            # remote neighbor in other linecards. Verity existence of the test neighbor in  linecards other
            # than linecard 1
            for name in dvss.keys():
                dvs = dvss[name]

                config_db = dvs.get_config_db()
                metatbl = config_db.get_entry("DEVICE_METADATA", "localhost")

                cfg_switch_type = metatbl.get("switch_type")

                # Neighbor record verifiation done in line card
                if cfg_switch_type == "voq":
                    lc_switch_id = metatbl.get("switch_id")
                    assert lc_switch_id != "", "Got error in getting switch_id from CONFIG_DB DEVICE_METADATA"
                    if lc_switch_id != "0":
                        # Linecard other than linecard 1
                        asic_db = dvs.get_asic_db()
                        asic_db.wait_for_n_keys("ASIC_STATE:SAI_OBJECT_TYPE_NEIGHBOR_ENTRY", 1)
                        neighkeys = asic_db.get_keys("ASIC_STATE:SAI_OBJECT_TYPE_NEIGHBOR_ENTRY")
                        assert len(neighkeys), "No neigh entries in ASIC_DB"

                        # Check for presence of the remote neighbor in ASIC_DB
                        remote_neigh = ""
                        for nkey in neighkeys:
                            ne = ast.literal_eval(nkey)
                            if ne['ip'] == test_neigh_ip:
                                remote_neigh = nkey
                                break
                        
                        assert remote_neigh != "", "Remote neigh not found in ASIC_DB"

                        # Preserve remote neigh asic db neigh key for delete verification later
                        test_remote_neigh_asic_db_key = remote_neigh
                    
                        # Check for kernel entries

                        _, output = dvs.runcmd("ip neigh show")
                        assert f"{test_neigh_ip} dev {inband_port}" in output, "Kernel neigh not found for remote neighbor"

                        _, output = dvs.runcmd("ip route show")
                        assert f"{test_neigh_ip} dev {inband_port} scope link" in output, "Kernel route not found for remote neighbor"
                   
                        # Check for ASIC_DB entries.

                        # Check for presence of encap index, retrieve and store it for sync verification
                        remote_neigh_entry = asic_db.get_entry("ASIC_STATE:SAI_OBJECT_TYPE_NEIGHBOR_ENTRY", remote_neigh)
                    
                        # Validate encap index
                        remote_encap_index = remote_neigh_entry.get("SAI_NEIGHBOR_ENTRY_ATTR_ENCAP_INDEX")
                        assert remote_encap_index != "", "VOQ encap index is not programmed for remote neigh in ASIC_DB"
                        assert remote_encap_index == encap_index, "Encap index of remote neigh mismatch with allocated encap index"
                    
                        # Validate MAC
                        mac = remote_neigh_entry.get("SAI_NEIGHBOR_ENTRY_ATTR_DST_MAC_ADDRESS")
                        assert mac != "", "MAC address is not programmed for remote neigh in ASIC_DB"
                        assert mac == mac_address, "Encap index of remote neigh mismatch with allocated encap index"
                    
                        # Check for other mandatory attributes
                        # For remote neighbors, is_local must be "false"
                        is_local = remote_neigh_entry.get("SAI_NEIGHBOR_ENTRY_ATTR_IS_LOCAL")
                        assert is_local != "", "is_local attribute is not programmed for remote neigh in ASIC_DB"
                        assert is_local == "false", "is_local attribute is true for remote neigh"
                    
                        break

            return test_neigh_asic_db_key, test_sysneigh_chassis_app_db_key, test_remote_neigh_asic_db_key

        # First step is to add a new neighbor and check local/chassis_db/remote entry creation
        mac_address = "00:01:02:03:04:77"
        action = "add"
        chassis_system_neigh_create()

        # Second step to update the mac address and check local/chassis_db/remote entry creation
        mac_address = "00:01:02:03:04:05"
        action = "change"
        test_neigh_asic_db_key, test_sysneigh_chassis_app_db_key, test_remote_neigh_asic_db_key = chassis_system_neigh_create()

        # Verify system neighbor delete and clearing
        dvss = vct.dvss
        for name in dvss.keys():
            dvs = dvss[name]

            config_db = dvs.get_config_db()
            metatbl = config_db.get_entry("DEVICE_METADATA", "localhost")

            cfg_switch_type = metatbl.get("switch_type")

            # Neighbor record verifiation done in line card
            if cfg_switch_type == "voq":    
                lc_switch_id = metatbl.get("switch_id")
                assert lc_switch_id != "", "Got error in getting switch_id from CONFIG_DB DEVICE_METADATA"
                if lc_switch_id == "0":

                    # Delete the static neighbor neighbor
                    _, res = dvs.runcmd(['sh', "-c", f"ip neigh del {test_neigh_ip} dev {test_neigh_dev}"])
                    assert res == "", "Error deleting static neigh"

                    # Check for presence of the neighbor in ASIC_DB. The deleted neighbor should
                    # not be present in the asic db
                    asic_db = dvs.get_asic_db()
                    neighkeys = asic_db.wait_for_deleted_entry("ASIC_STATE:SAI_OBJECT_TYPE_NEIGHBOR_ENTRY", test_neigh_asic_db_key)
                    assert len(neighkeys) == 0, "Stale neigh entry found in ASIC_DB"

                    break
                    
        # Verify syncing of neighbor record delete in chassis app db
        dvss = vct.dvss
        for name in dvss.keys():
            if name.startswith("supervisor"):
                dvs = dvss[name]
                chassis_app_db = DVSDatabase(swsscommon.CHASSIS_APP_DB, dvs.redis_chassis_sock)
                sysneighkeys = chassis_app_db.wait_for_deleted_entry("SYSTEM_NEIGH", test_sysneigh_chassis_app_db_key)
                assert len(sysneighkeys) == 0, "Stale neigh entry in chassis app db"

                break
            
        # Verify clearing of remote neighbor in non-owner linecard
        dvss = vct.dvss
        for name in dvss.keys():
            dvs = dvss[name]

            config_db = dvs.get_config_db()
            metatbl = config_db.get_entry("DEVICE_METADATA", "localhost")

            cfg_switch_type = metatbl.get("switch_type")

            # Neighbor record verifiation done in line card
            if cfg_switch_type == "voq":    
                lc_switch_id = metatbl.get("switch_id")
                assert lc_switch_id != "", "Got error in getting switch_id from CONFIG_DB DEVICE_METADATA"
                if lc_switch_id != "0":
                    # Linecard other than linecard 1

                    # Check for presence of the remote neighbor in ASIC_DB. The remote neighbor corresponding
                    # to the deleted static neigbor should not be present
                    asic_db = dvs.get_asic_db()
                    neighkeys = asic_db.wait_for_deleted_entry("ASIC_STATE:SAI_OBJECT_TYPE_NEIGHBOR_ENTRY", test_remote_neigh_asic_db_key)
                    assert len(neighkeys) == 0, "Stale remote neigh in ASIC_DB"
                    
                    # Check for kernel entries. Kernel entries (neigh and route) should have been removed

                    _, output = dvs.runcmd("ip neigh show")
                    assert f"{test_neigh_ip} dev {inband_port}" not in output, "Kernel neigh of remote neighbor not removed"

                    _, output = dvs.runcmd("ip route show")
                    assert f"{test_neigh_ip} dev {inband_port} scope link" not in output, "Kernel route of remote neighbor not removed"
                    
                    break

        # Cleanup inband if configuration
        self.del_inbandif_port(vct, inband_port)
        
    @pytest.mark.skip(reason="Failing. Under investigation")
    def test_chassis_system_lag(self, vct):
        """Test PortChannel in VOQ based chassis systems.
        
        This test validates that
           (i)   PortChannel is created in local asic with system port aggregator id (system lag id)
                     - Unique lag id is allocated from chassis app db in supervisor card
                     - The unique lag id is sent in system port aggregator id attribute
           (ii)  PortChannel members are successfully added in the PortChannel created 
           (iii) Local PortChannel is synced in chassis app db
           (iv)  PortChannel members addition is synced in the chassis app db
           (v)   System LAG is created for the remote PortChannel with system lag id.
           (vi)  System LAG of remote Portchannel has members with system port id
        """
        
        if vct is None:
            return
       
        test_lag1_name = "PortChannel0001" 
        test_lag1_member = "Ethernet4"

        # Set the lag id boundaries in the chassis ap db
        self.set_lag_id_boundaries(vct)
        
        # Create a PortChannel in a line card 1 (owner line card)
        dvss = vct.dvss
        for name in dvss.keys():
            dvs = dvss[name]

            config_db = dvs.get_config_db()
            metatbl = config_db.get_entry("DEVICE_METADATA", "localhost")
            
            # Get the host name and asic name for the system lag alias verification
            cfg_hostname = metatbl.get("hostname")
            assert cfg_hostname != "", "Got error in getting hostname from CONFIG_DB DEVICE_METADATA"

            cfg_asic_name = metatbl.get("asic_name")
            assert cfg_asic_name != "", "Got error in getting asic_name from CONFIG_DB DEVICE_METADATA"

            cfg_switch_type = metatbl.get("switch_type")

            # Portchannel record verifiation done in line card
            if cfg_switch_type == "voq":    
                lc_switch_id = metatbl.get("switch_id")
                assert lc_switch_id != "", "Got error in getting switch_id from CONFIG_DB DEVICE_METADATA"
                if lc_switch_id == "0":

                    # Connect to app db: lag table and lag member table 
                    app_db = swsscommon.DBConnector(swsscommon.APPL_DB, dvs.redis_sock, 0)
                    psTbl_lag = swsscommon.ProducerStateTable(app_db, "LAG_TABLE")
                    psTbl_lagMember = swsscommon.ProducerStateTable(app_db, "LAG_MEMBER_TABLE")

                    # Create PortChannel
                    fvs = swsscommon.FieldValuePairs([("admin", "up"), ("mtu", "9100")])
                    psTbl_lag.set(f"{test_lag1_name}", fvs)
                    
                    # Verify creation of the PorChannel with voq system port aggregator id in asic db
                    asic_db = dvs.get_asic_db()
                    lagkeys = asic_db.wait_for_n_keys("ASIC_STATE:SAI_OBJECT_TYPE_LAG", 1)
                    assert len(lagkeys) == 1, "The LAG entry for configured PortChannel is not available in asic db"
                    
                    # Check for the presence of voq system port aggregate id attribute
                    lag_entry = asic_db.get_entry("ASIC_STATE:SAI_OBJECT_TYPE_LAG", lagkeys[0])
                    spa_id = lag_entry.get("SAI_LAG_ATTR_SYSTEM_PORT_AGGREGATE_ID")
                    assert spa_id != "", "VOQ System port aggregate id not present for the LAG"
                    
                    # Add port channel member
                    fvs = swsscommon.FieldValuePairs([("status", "enabled")])
                    psTbl_lagMember.set(f"{test_lag1_name}:{test_lag1_member}", fvs)
                    
                    # Check for presence of lag member added
                    lagmemberkeys = asic_db.wait_for_n_keys("ASIC_STATE:SAI_OBJECT_TYPE_LAG_MEMBER", 1)
                    assert len(lagmemberkeys) == 1, "The LAG member for configured PortChannel is not available in asic db"
                    
                    break
                
        # Check syncing of the PortChannel and PortChannel member in chasiss app db
        for name in dvss.keys():
            if name.startswith("supervisor"):
                dvs = dvss[name]
                chassis_app_db = DVSDatabase(swsscommon.CHASSIS_APP_DB, dvs.redis_chassis_sock)
                syslagkeys = chassis_app_db.wait_for_n_keys("SYSTEM_LAG_TABLE", 1)
                assert len(syslagkeys) == 1, "System lag entry is not available in chassis app db"
               
                # system lag alias (key) should be unique across chassis. To ensure such uniqueness,
                # the system lag name is derived from hostname, asic_name and PortChannel name
                # Verify for correct name
                assert f"{cfg_hostname}|{cfg_asic_name}|{test_lag1_name}" in syslagkeys[0], "Invalid unique system lag name"
                
                # Verify lag id of the system lag in chassis app db
                syslag_entry = chassis_app_db.get_entry("SYSTEM_LAG_TABLE", syslagkeys[0])
                remote_lag_id = syslag_entry.get("lag_id")
                assert remote_lag_id != "", "Lag id is not present in the sytem lag table in chassis app db"
                # This id must be same as the id allocated in owner linecard.
                assert remote_lag_id == spa_id, "System lag id in chassis app db is not same as allocated lag id"
                    
                syslagmemberkeys = chassis_app_db.wait_for_n_keys("SYSTEM_LAG_MEMBER_TABLE", 1)
                assert len(syslagmemberkeys) == 1, "No system lag member entries in chassis app db"
                
                break
                
        # Verify programming of remote system lag with received system lag id in non-owner line card
        # Verify programming of lag menbers with system port id in non-owner line card
        for name in dvss.keys():
            dvs = dvss[name]

            config_db = dvs.get_config_db()
            metatbl = config_db.get_entry("DEVICE_METADATA", "localhost")

            cfg_switch_type = metatbl.get("switch_type")

            # System LAG info verifiation done in non-owner line card
            if cfg_switch_type == "voq":    
                lc_switch_id = metatbl.get("switch_id")
                assert lc_switch_id != "", "Got error in getting switch_id from CONFIG_DB DEVICE_METADATA"
                if lc_switch_id != "0":
                    # Linecard other than linecard 1 (owner line card)
                    asic_db = dvs.get_asic_db()
                    remotesyslagkeys = asic_db.wait_for_n_keys("ASIC_STATE:SAI_OBJECT_TYPE_LAG", 1)
                    assert len(remotesyslagkeys) == 1, "No remote system lag entries in ASIC_DB"
                    
                    remotesyslag_entry = asic_db.get_entry("ASIC_STATE:SAI_OBJECT_TYPE_LAG", remotesyslagkeys[0])
                    remote_lag_id = remotesyslag_entry.get("SAI_LAG_ATTR_SYSTEM_PORT_AGGREGATE_ID")
                    assert remote_lag_id != "", "Lag id not present in the remote syslag entry in asic db"
                    assert remote_lag_id == spa_id, "Remote system lag programmed with wrong lag id"
                    
                    # Verify remote system lag has system port as member
                    lagmemberkeys = asic_db.wait_for_n_keys("ASIC_STATE:SAI_OBJECT_TYPE_LAG_MEMBER", 1)
                    assert len(lagmemberkeys) == 1, "The LAG member for remote system lag is not available in asic db"
                    
                    remotelagmember_entry = asic_db.get_entry("ASIC_STATE:SAI_OBJECT_TYPE_LAG_MEMBER", lagmemberkeys[0])
                    member_port_id = remotelagmember_entry.get("SAI_LAG_MEMBER_ATTR_PORT_ID")
                    #Verify that the member is a system port
                    assert "oid:0x5d" in member_port_id, "System LAG member is not system port"
                    
                    break

    @pytest.mark.skip(reason="Failing. Under investigation")
    def test_chassis_system_lag_id_allocator_table_full(self, vct):
        """Test lag id allocator table full.
        
        Pre-requisite: 
            (i) Test case: test_chassis_system_lag
        This test validates that
            (i)  If PortChannel configuration goes beyond the platfrom capacitty boundary, lag id
                 allocator returns table full error
        """
        
        if vct is None:
            return
       
        test_lag2_name = "PortChannel0002" 
        test_lag3_name = "PortChannel0003" 

        # Create a PortChannel in a line card 1 (owner line card)
        dvss = vct.dvss
        for name in dvss.keys():
            dvs = dvss[name]

            config_db = dvs.get_config_db()
            metatbl = config_db.get_entry("DEVICE_METADATA", "localhost")
            
            # Get the host name and asic name for the system lag alias verification
            cfg_hostname = metatbl.get("hostname")
            assert cfg_hostname != "", "Got error in getting hostname from CONFIG_DB DEVICE_METADATA"

            cfg_asic_name = metatbl.get("asic_name")
            assert cfg_asic_name != "", "Got error in getting asic_name from CONFIG_DB DEVICE_METADATA"

            cfg_switch_type = metatbl.get("switch_type")

            # Portchannel record verifiation done in line card
            if cfg_switch_type == "voq":    
                lc_switch_id = metatbl.get("switch_id")
                assert lc_switch_id != "", "Got error in getting switch_id from CONFIG_DB DEVICE_METADATA"
                if lc_switch_id == "0":
                    
                    # Connect to app db: lag table
                    app_db = swsscommon.DBConnector(swsscommon.APPL_DB, dvs.redis_sock, 0)
                    psTbl_lag = swsscommon.ProducerStateTable(app_db, "LAG_TABLE")

                    # Create PortChannel 2. This should be successfully configured
                    fvs = swsscommon.FieldValuePairs([("admin", "up"), ("mtu", "9100")])
                    psTbl_lag.set(f"{test_lag2_name}", fvs)
                    
                    # Verify creation of the PorChannels with voq system port aggregator id in asic db
                    asic_db = dvs.get_asic_db()
                    lagkeys = asic_db.wait_for_n_keys("ASIC_STATE:SAI_OBJECT_TYPE_LAG", 2)
                    assert len(lagkeys) == 2, "Two configured LAG entries are not available in asic db"
                    
                    # Check for the presence of voq system port aggregate id attribute for 2 LAGs
                    lag_entry = asic_db.get_entry("ASIC_STATE:SAI_OBJECT_TYPE_LAG", lagkeys[0])
                    spa_id = lag_entry.get("SAI_LAG_ATTR_SYSTEM_PORT_AGGREGATE_ID")
                    assert spa_id != "", "VOQ System port aggregate id not present for the LAG 1"
                    
                    lag_entry = asic_db.get_entry("ASIC_STATE:SAI_OBJECT_TYPE_LAG", lagkeys[1])
                    spa_id = lag_entry.get("SAI_LAG_ATTR_SYSTEM_PORT_AGGREGATE_ID")
                    assert spa_id != "", "VOQ System port aggregate id not present for the LAG 2"

                    # Create PortChannel 3. This should not be configured since lag id limit reached
                    fvs = swsscommon.FieldValuePairs([("admin", "up"), ("mtu", "9100")])
                    psTbl_lag.set(f"{test_lag3_name}", fvs)

                    # Check syslog for the table full error
                    marker = "ERR #orchagent"
                    srch_str = f"addLag: Failed to allocate unique LAG id for local lag {test_lag3_name} rv:-1"
                    _, num =  dvs.runcmd(["sh", "-c", "awk '/%s/,ENDFILE {print;}' /var/log/syslog \
                                        | grep \"%s\" | wc -l" % (marker, srch_str)])
                    assert num.strip() == '1', "LAG ID allocator table full error is not returned"

                    # Clean up the app db for the PortChannel creation failure
                    psTbl_lag.delete(f"{test_lag3_name}")
                    
                    break

    @pytest.mark.skip(reason="Failing. Under investigation")
    def test_chassis_system_lag_id_allocator_del_id(self, vct):
        """Test lag id allocator's release id and re-use id processing.
        
        Pre-requisite: 
            (i)  Test case: test_chassis_system_lag
            (ii) Test case: test_chassis_system_lag_id_allocator_table_full
        This test validates that
            (i)   Portchannel is deleted and id allocator does not return error
            (ii)  Should be able to add PortChannel to re-use released id
            (iii) Deleted portchaneels are removed from chassis app db
            (iv)  Remote asics remove the system lag corresponding to the deleted PortChannels
        """
        
        if vct is None:
            return
       
        test_lag1_name = "PortChannel0001" 
        test_lag1_member = "Ethernet4"
        test_lag2_name = "PortChannel0002" 
        test_lag3_name = "PortChannel0003" 

        # Create a PortChannel in a line card 1 (owner line card)
        dvss = vct.dvss
        for name in dvss.keys():
            dvs = dvss[name]

            config_db = dvs.get_config_db()
            metatbl = config_db.get_entry("DEVICE_METADATA", "localhost")
            
            # Get the host name and asic name for the system lag alias verification
            cfg_hostname = metatbl.get("hostname")
            assert cfg_hostname != "", "Got error in getting hostname from CONFIG_DB DEVICE_METADATA"

            cfg_asic_name = metatbl.get("asic_name")
            assert cfg_asic_name != "", "Got error in getting asic_name from CONFIG_DB DEVICE_METADATA"

            cfg_switch_type = metatbl.get("switch_type")

            # Portchannel record verifiation done in line card
            if cfg_switch_type == "voq":    
                lc_switch_id = metatbl.get("switch_id")
                assert lc_switch_id != "", "Got error in getting switch_id from CONFIG_DB DEVICE_METADATA"
                if lc_switch_id == "0":
                    
                    # At this point we have 2 port channels test_lag1_name and test_lag2_name.
                    # These were created by the above two test cases. Now delete the PortChannel
                    # test_lag1_name and verify that the lag is removed and add test_lag3_name to 
                    # test for lag id allocator allocating newly available lag id

                    # Connect to app db: lag table and lag member table
                    app_db = swsscommon.DBConnector(swsscommon.APPL_DB, dvs.redis_sock, 0)
                    psTbl_lag = swsscommon.ProducerStateTable(app_db, "LAG_TABLE")
                    psTbl_lagMember = swsscommon.ProducerStateTable(app_db, "LAG_MEMBER_TABLE")

                    # Make sure presence of 2 port channels before deleting
                    asic_db = dvs.get_asic_db()
                    lagkeys = asic_db.wait_for_n_keys("ASIC_STATE:SAI_OBJECT_TYPE_LAG", 2)
                    assert len(lagkeys) == 2, "Expected 2 PortChannels are not available"

                    # Make sure presence of total of 1 lag member added in test_lag1_name
                    # No lag member added in test_lag2_name
                    lagmemberkeys = asic_db.wait_for_n_keys("ASIC_STATE:SAI_OBJECT_TYPE_LAG_MEMBER", 1)
                    assert len(lagmemberkeys) == 1, "Expected 1 LAG members are not available"

                    # Delete port channel member of PortChannel test_lag1_name
                    psTbl_lagMember.delete(f"{test_lag1_name}:{test_lag1_member}")

                    # Verify the lag member is removed from asic db
                    lagmemberkeys = asic_db.wait_for_n_keys("ASIC_STATE:SAI_OBJECT_TYPE_LAG_MEMBER", 0)
                    assert len(lagmemberkeys) == 0, "Deleted LAG member is not removed from asic db"

                    # Delete PortChannel test_lag1_name
                    psTbl_lag.delete(f"{test_lag1_name}")
                    
                    # Verify deletion of the PorChannel
                    asic_db = dvs.get_asic_db()
                    lagkeys = asic_db.wait_for_n_keys("ASIC_STATE:SAI_OBJECT_TYPE_LAG", 1)
                    assert len(lagkeys) == 1, "Two LAG entries in asic db even after deleting a PortChannel"

                    # Create PortChannel test_lag3_name. This should be addedd successfully since deleting 
                    # PortChannel test_lag1_name made a lag id available for allocation
                    fvs = swsscommon.FieldValuePairs([("admin", "up"), ("mtu", "9100")])
                    psTbl_lag.set(f"{test_lag3_name}", fvs)

                    # Verify creation of the additional PortChannel after making space for more 
                    # PortChannels by deleting some PortChannels
                    asic_db = dvs.get_asic_db()
                    lagkeys = asic_db.wait_for_n_keys("ASIC_STATE:SAI_OBJECT_TYPE_LAG", 2)
                    assert len(lagkeys) == 2, "Two configured LAG entries are not available in asic db"
                    
                    # Check for the presence of voq system port aggregate id attribute for 2 LAGs
                    lag_entry = asic_db.get_entry("ASIC_STATE:SAI_OBJECT_TYPE_LAG", lagkeys[0])
                    spa_id = lag_entry.get("SAI_LAG_ATTR_SYSTEM_PORT_AGGREGATE_ID")
                    assert spa_id != "", "VOQ System port aggregate id not present for the LAG 1"
                    
                    lag_entry = asic_db.get_entry("ASIC_STATE:SAI_OBJECT_TYPE_LAG", lagkeys[1])
                    spa_id = lag_entry.get("SAI_LAG_ATTR_SYSTEM_PORT_AGGREGATE_ID")
                    assert spa_id != "", "VOQ System port aggregate id not present for the LAG 2"

                    # Now delete all the PortChannels so that we can veify the chassis app db
                    # clearing and remote asics clearing
                    psTbl_lag.delete(f"{test_lag2_name}")
                    
                    psTbl_lag.delete(f"{test_lag3_name}")

                    # Verify deletion of all PortChannels
                    asic_db = dvs.get_asic_db()
                    lagkeys = asic_db.wait_for_n_keys("ASIC_STATE:SAI_OBJECT_TYPE_LAG", 0)
                    assert len(lagkeys) == 0, "LAG entries in asic db even after deleting all PortChannels"
                    
                    break

        # Check syncing deletion of the PortChannels and PortChannel member in chasiss app db
        for name in dvss.keys():
            if name.startswith("supervisor"):
                dvs = dvss[name]
                chassis_app_db = DVSDatabase(swsscommon.CHASSIS_APP_DB, dvs.redis_chassis_sock)
                syslagkeys = chassis_app_db.wait_for_n_keys("SYSTEM_LAG_TABLE", 0)
                assert len(syslagkeys) == 0, "Stale system lag entries in chassis app db"
                    
                syslagmemberkeys = chassis_app_db.wait_for_n_keys("SYSTEM_LAG_MEMBER_TABLE", 0)
                assert len(syslagmemberkeys) == 0, "Stale system lag member entries in chassis app db"
                
                break

        # Verify removal of remote system lag in non-owner line card
        # Verify removal of system lag menbers in non-owner line card
        for name in dvss.keys():
            dvs = dvss[name]

            config_db = dvs.get_config_db()
            metatbl = config_db.get_entry("DEVICE_METADATA", "localhost")

            cfg_switch_type = metatbl.get("switch_type")

            # System LAG info verifiation done in non-owner line card
            if cfg_switch_type == "voq":    
                lc_switch_id = metatbl.get("switch_id")
                assert lc_switch_id != "", "Got error in getting switch_id from CONFIG_DB DEVICE_METADATA"
                if lc_switch_id != "0":
                    # Linecard other than linecard 1 (owner line card)
                    asic_db = dvs.get_asic_db()
                    remotesyslagkeys = asic_db.wait_for_n_keys("ASIC_STATE:SAI_OBJECT_TYPE_LAG", 0)
                    assert len(remotesyslagkeys) == 0, "Stale remote system lag entries in asic db"
                    
                    # Verify cleaning of system lag members
                    lagmemberkeys = asic_db.wait_for_n_keys("ASIC_STATE:SAI_OBJECT_TYPE_LAG_MEMBER", 0)
                    assert len(lagmemberkeys) == 0, "Stale system lag member entries in asic db"
                    
                    break

    def test_chassis_add_remove_ports(self, vct):
        """Test removing and adding a port in a VOQ chassis.

        Test validates that when a port is created the port is removed from the default vlan.
        """
        dvss = vct.dvss
        for name in dvss.keys():
            dvs = dvss[name]
            buffer_model.enable_dynamic_buffer(dvs.get_config_db(), dvs.runcmd)

            config_db = dvs.get_config_db()
            app_db = dvs.get_app_db()
            asic_db = dvs.get_asic_db()
            metatbl = config_db.get_entry("DEVICE_METADATA", "localhost")
            cfg_switch_type = metatbl.get("switch_type")

            if cfg_switch_type == "voq":
                num_ports = len(asic_db.get_keys("ASIC_STATE:SAI_OBJECT_TYPE_PORT"))
                # Get the port info we'll flap
                port = config_db.get_keys('PORT')[0]
                port_info = config_db.get_entry("PORT", port)

                # Remove port's other configs
                pgs = config_db.get_keys('BUFFER_PG')
                queues = config_db.get_keys('BUFFER_QUEUE')
                for key in pgs:
                    if port in key:
                        config_db.delete_entry('BUFFER_PG', key)
                        app_db.wait_for_deleted_entry('BUFFER_PG_TABLE', key)

                for key in queues:
                    if port in key:
                        config_db.delete_entry('BUFFER_QUEUE', key)
                        app_db.wait_for_deleted_entry('BUFFER_QUEUE_TABLE', key)

                # Remove port
                config_db.delete_entry('PORT', port)
                app_db.wait_for_deleted_entry('PORT_TABLE', port)
                num = asic_db.wait_for_n_keys("ASIC_STATE:SAI_OBJECT_TYPE_PORT",
                                              num_ports-1)
                assert len(num) == num_ports-1

                marker = dvs.add_log_marker()

                # Create port
                config_db.update_entry("PORT", port, port_info)
                app_db.wait_for_entry("PORT_TABLE", port)
                num = asic_db.wait_for_n_keys("ASIC_STATE:SAI_OBJECT_TYPE_PORT",
                                              num_ports)
                assert len(num) == num_ports

                # Check that we see the logs for removing default vlan
                matching_log = "removeDefaultVlanMembers: Remove 0 VLAN members from default VLAN"
                _, logSeen = dvs.runcmd( [ "sh", "-c",
                     "awk '/{}/,ENDFILE {{print;}}' /var/log/syslog | grep '{}' | wc -l".format( marker, matching_log ) ] )
                assert logSeen.strip() == "1"

            buffer_model.disable_dynamic_buffer(dvs.get_config_db(), dvs.runcmd)

<<<<<<< HEAD
=======
    def test_voq_egress_queue_counter(self, vct):
        if vct is None:
            return
        dvss = vct.dvss
        dvs = None
        for name in dvss.keys():
            if "supervisor" in name:
                continue
            dvs = dvss[name]
            break
        assert dvs
        _, _ = dvs.runcmd("counterpoll queue enable")

        num_voqs_per_port = 8
        # vs-switch creates 20 queues per port.
        num_queues_per_local_port = 20
        num_ports_per_linecard = 32
        num_local_ports = 32
        num_linecards = 3
        num_sysports =  num_ports_per_linecard * num_linecards
        num_egress_queues = num_local_ports * num_queues_per_local_port
        num_voqs = ( num_ports_per_linecard * num_voqs_per_port * num_linecards )
        num_queues_to_be_polled = num_voqs + num_egress_queues

        flex_db = dvs.get_flex_db()
        flex_db.wait_for_n_keys("FLEX_COUNTER_TABLE:QUEUE_STAT_COUNTER", num_queues_to_be_polled)
 
>>>>>>> 6cbf7a04
# Add Dummy always-pass test at end as workaroud
# for issue when Flaky fail on final test it invokes module tear-down before retrying
def test_nonflaky_dummy():
    pass<|MERGE_RESOLUTION|>--- conflicted
+++ resolved
@@ -913,8 +913,6 @@
 
             buffer_model.disable_dynamic_buffer(dvs.get_config_db(), dvs.runcmd)
 
-<<<<<<< HEAD
-=======
     def test_voq_egress_queue_counter(self, vct):
         if vct is None:
             return
@@ -942,7 +940,6 @@
         flex_db = dvs.get_flex_db()
         flex_db.wait_for_n_keys("FLEX_COUNTER_TABLE:QUEUE_STAT_COUNTER", num_queues_to_be_polled)
  
->>>>>>> 6cbf7a04
 # Add Dummy always-pass test at end as workaroud
 # for issue when Flaky fail on final test it invokes module tear-down before retrying
 def test_nonflaky_dummy():
