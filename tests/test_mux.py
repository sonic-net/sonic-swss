import time
import pytest
import json

from ipaddress import ip_network, ip_address, IPv4Address
from swsscommon import swsscommon

from mux_neigh_miss_tests import *

def create_fvs(**kwargs):
    return swsscommon.FieldValuePairs(list(kwargs.items()))

tunnel_nh_id = 0

class TestMuxTunnelBase():
    APP_MUX_CABLE               = "MUX_CABLE_TABLE"
    APP_NEIGH_TABLE             = "NEIGH_TABLE"
    APP_TUNNEL_DECAP_TABLE_NAME = "TUNNEL_DECAP_TABLE"
    ASIC_TUNNEL_TABLE           = "ASIC_STATE:SAI_OBJECT_TYPE_TUNNEL"
    ASIC_TUNNEL_TERM_ENTRIES    = "ASIC_STATE:SAI_OBJECT_TYPE_TUNNEL_TERM_TABLE_ENTRY"
    ASIC_RIF_TABLE              = "ASIC_STATE:SAI_OBJECT_TYPE_ROUTER_INTERFACE"
    ASIC_VRF_TABLE              = "ASIC_STATE:SAI_OBJECT_TYPE_VIRTUAL_ROUTER"
    ASIC_NEIGH_TABLE            = "ASIC_STATE:SAI_OBJECT_TYPE_NEIGHBOR_ENTRY"
    ASIC_NEXTHOP_TABLE          = "ASIC_STATE:SAI_OBJECT_TYPE_NEXT_HOP"
    ASIC_ROUTE_TABLE            = "ASIC_STATE:SAI_OBJECT_TYPE_ROUTE_ENTRY"
    ASIC_FDB_TABLE              = "ASIC_STATE:SAI_OBJECT_TYPE_FDB_ENTRY"
    ASIC_SWITCH_TABLE           = "ASIC_STATE:SAI_OBJECT_TYPE_SWITCH"
    CONFIG_MUX_CABLE            = "MUX_CABLE"
    CONFIG_PEER_SWITCH          = "PEER_SWITCH"
    STATE_FDB_TABLE             = "FDB_TABLE"
    MUX_TUNNEL_0                = "MuxTunnel0"
    PEER_SWITCH_HOST            = "peer_switch_hostname"
    CONFIG_TUNNEL_TABLE_NAME    = "TUNNEL"
    ASIC_QOS_MAP_TABLE_KEY      = "ASIC_STATE:SAI_OBJECT_TYPE_QOS_MAP"
    TUNNEL_QOS_MAP_NAME         = "AZURE_TUNNEL"

    SELF_IPV4                   = "10.1.0.32"
    PEER_IPV4                   = "10.1.0.33"
    SERV1_IPV4                  = "192.168.0.100"
    SERV1_IPV6                  = "fc02:1000::100"
    SERV1_SOC_IPV4              = "192.168.0.102"
    SERV2_IPV4                  = "192.168.0.101"
    SERV2_IPV6                  = "fc02:1000::101"
    SERV3_IPV4                  = "192.168.0.102"
    SERV3_IPV6                  = "fc02:1000::102"
    NEIGH1_IPV4                 = "192.168.0.200"
    NEIGH1_IPV6                 = "fc02:1000::200"
    NEIGH2_IPV4                 = "192.168.0.201"
    NEIGH2_IPV6                 = "fc02:1000::201"
    NEIGH3_IPV4                 = "192.168.0.202"
    NEIGH3_IPV6                 = "fc02:1000::202"
    IPV4_MASK                   = "/32"
    IPV6_MASK                   = "/128"
    TUNNEL_NH_ID                = 0
    ACL_PRIORITY                = "999"
    VLAN_1000                   = "Vlan1000"

    PING_CMD                    = "timeout 0.5 ping -c1 -W1 -i0 -n -q {ip}"

    SAI_ROUTER_INTERFACE_ATTR_TYPE = "SAI_ROUTER_INTERFACE_ATTR_TYPE"
    SAI_ROUTER_INTERFACE_TYPE_VLAN = "SAI_ROUTER_INTERFACE_TYPE_VLAN"

    DEFAULT_TUNNEL_PARAMS = {
        "tunnel_type": "IPINIP",
        "dst_ip": SELF_IPV4,
        "dscp_mode": "uniform",
        "ecn_mode": "standard",
        "ttl_mode": "pipe",
        "encap_tc_to_queue_map": TUNNEL_QOS_MAP_NAME,
        "encap_tc_to_dscp_map": TUNNEL_QOS_MAP_NAME,
        "decap_dscp_to_tc_map": TUNNEL_QOS_MAP_NAME,
        "decap_tc_to_pg_map": TUNNEL_QOS_MAP_NAME
    }

    DEFAULT_PEER_SWITCH_PARAMS = {
        "address_ipv4": PEER_IPV4
    }

    ecn_modes_map = {
        "standard"       : "SAI_TUNNEL_DECAP_ECN_MODE_STANDARD",
        "copy_from_outer": "SAI_TUNNEL_DECAP_ECN_MODE_COPY_FROM_OUTER"
    }

    dscp_modes_map = {
        "pipe"    : "SAI_TUNNEL_DSCP_MODE_PIPE_MODEL",
        "uniform" : "SAI_TUNNEL_DSCP_MODE_UNIFORM_MODEL"
    }

    ttl_modes_map = {
        "pipe"    : "SAI_TUNNEL_TTL_MODE_PIPE_MODEL",
        "uniform" : "SAI_TUNNEL_TTL_MODE_UNIFORM_MODEL"
    }
    
    TC_TO_DSCP_MAP = {str(i):str(i) for i in range(0, 8)}
    TC_TO_QUEUE_MAP = {str(i):str(i) for i in range(0, 8)}
    DSCP_TO_TC_MAP = {str(i):str(1) for i in range(0, 64)}
    TC_TO_PRIORITY_GROUP_MAP = {str(i):str(i) for i in range(0, 8)}
    
    def create_vlan_interface(self, dvs):
        confdb = dvs.get_config_db()

    def create_vlan_interface(self, confdb, asicdb, dvs):
        fvs = {"vlanid": "1000"}
        confdb.create_entry("VLAN", self.VLAN_1000, fvs)

        fvs = {"tagging_mode": "untagged"}
        confdb.create_entry("VLAN_MEMBER", "Vlan1000|Ethernet0", fvs)
        confdb.create_entry("VLAN_MEMBER", "Vlan1000|Ethernet4", fvs)
        confdb.create_entry("VLAN_MEMBER", "Vlan1000|Ethernet8", fvs)

        fvs = {"NULL": "NULL"}
        confdb.create_entry("VLAN_INTERFACE", self.VLAN_1000, fvs)
        confdb.create_entry("VLAN_INTERFACE", "Vlan1000|192.168.0.1/24", fvs)
        confdb.create_entry("VLAN_INTERFACE", "Vlan1000|fc02:1000::1/64", fvs)

        dvs.port_admin_set("Ethernet0", "up")
        dvs.port_admin_set("Ethernet4", "up")
        dvs.port_admin_set("Ethernet8", "up")

    def create_mux_cable(self, confdb):
<<<<<<< HEAD
        fvs = {"server_ipv4": self.SERV1_IPV4+self.IPV4_MASK,
               "server_ipv6": self.SERV1_IPV6+self.IPV6_MASK}
=======

        fvs = {
            "server_ipv4":self.SERV1_IPV4 + self.IPV4_MASK,
            "server_ipv6":self.SERV1_IPV6 + self.IPV6_MASK,
            "soc_ipv4": self.SERV1_SOC_IPV4 + self.IPV4_MASK,
            "cable_type": "active-active"
        }
>>>>>>> 3161eaae
        confdb.create_entry(self.CONFIG_MUX_CABLE, "Ethernet0", fvs)

        fvs = {"server_ipv4": self.SERV2_IPV4+self.IPV4_MASK,
               "server_ipv6": self.SERV2_IPV6+self.IPV6_MASK}
        confdb.create_entry(self.CONFIG_MUX_CABLE, "Ethernet4", fvs)

        fvs = {"server_ipv4": self.SERV3_IPV4+self.IPV4_MASK,
               "server_ipv6": self.SERV3_IPV6+self.IPV6_MASK}
        confdb.create_entry(self.CONFIG_MUX_CABLE, "Ethernet8", fvs)

    def set_mux_state(self, appdb, ifname, state_change):

        ps = swsscommon.ProducerStateTable(appdb, self.APP_MUX_CABLE)

        fvs = create_fvs(state=state_change)

        ps.set(ifname, fvs)

        time.sleep(1)

    def get_switch_oid(self, asicdb):
        # Assumes only one switch is ever present
        keys = asicdb.wait_for_n_keys(self.ASIC_SWITCH_TABLE, 1)
        return keys[0]

    def get_vlan_rif_oid(self, asicdb):
        # create_vlan_interface should be called before this method
        # Assumes only one VLAN RIF is present
        rifs = asicdb.get_keys(self.ASIC_RIF_TABLE)

        vlan_oid = ''
        for rif_key in rifs:
            entry = asicdb.get_entry(self.ASIC_RIF_TABLE, rif_key)
            if entry[self.SAI_ROUTER_INTERFACE_ATTR_TYPE] == self.SAI_ROUTER_INTERFACE_TYPE_VLAN:
                vlan_oid = rif_key
                break

        return vlan_oid

    def check_neigh_in_asic_db(self, asicdb, ip, expected=True):
        rif_oid = self.get_vlan_rif_oid(asicdb)
        switch_oid = self.get_switch_oid(asicdb)
        neigh_key_map = {
            "ip": ip,
            "rif": rif_oid,
            "switch_id": switch_oid
        }
        expected_key = json.dumps(neigh_key_map, sort_keys=True, separators=(',', ':'))

        if expected:
            nbr_keys = asicdb.wait_for_matching_keys(self.ASIC_NEIGH_TABLE, [expected_key])

            for key in nbr_keys:
                if ip in key:
                    return key

        else:
            asicdb.wait_for_deleted_keys(self.ASIC_NEIGH_TABLE, [expected_key])

        return ''

    def check_tnl_nexthop_in_asic_db(self, asicdb, expected=1):

        global tunnel_nh_id

        nh = asicdb.wait_for_n_keys(self.ASIC_NEXTHOP_TABLE, expected)

        for key in nh:
            fvs = asicdb.get_entry(self.ASIC_NEXTHOP_TABLE, key)
            if fvs.get("SAI_NEXT_HOP_ATTR_TYPE") == "SAI_NEXT_HOP_TYPE_TUNNEL_ENCAP":
                tunnel_nh_id = key

        assert tunnel_nh_id

    def check_nexthop_in_asic_db(self, asicdb, key, standby=False):

        fvs = asicdb.get_entry(self.ASIC_ROUTE_TABLE, key)
        if not fvs:
            assert False

        nhid = fvs.get("SAI_ROUTE_ENTRY_ATTR_NEXT_HOP_ID")
        if standby:
            assert (nhid == tunnel_nh_id)
        else:
            assert (nhid != tunnel_nh_id)

    def check_nexthop_group_in_asic_db(self, asicdb, key, num_tnl_nh=0):

        fvs = asicdb.get_entry("ASIC_STATE:SAI_OBJECT_TYPE_ROUTE_ENTRY", key)

        nhg_id = fvs["SAI_ROUTE_ENTRY_ATTR_NEXT_HOP_ID"]

        asicdb.wait_for_entry("ASIC_STATE:SAI_OBJECT_TYPE_NEXT_HOP_GROUP", nhg_id)

        # Two NH group members are expected to be added
        keys = asicdb.wait_for_n_keys("ASIC_STATE:SAI_OBJECT_TYPE_NEXT_HOP_GROUP_MEMBER", 2)

        count = 0

        for k in keys:
            fvs = asicdb.get_entry("ASIC_STATE:SAI_OBJECT_TYPE_NEXT_HOP_GROUP_MEMBER", k)
            assert fvs["SAI_NEXT_HOP_GROUP_MEMBER_ATTR_NEXT_HOP_GROUP_ID"] == nhg_id

            # Count the number of Nexthop member pointing to tunnel
            if fvs["SAI_NEXT_HOP_GROUP_MEMBER_ATTR_NEXT_HOP_ID"] == tunnel_nh_id:
                count += 1

        assert num_tnl_nh == count

    def add_neighbor(self, dvs, ip, mac):
        if ip_address(ip).version == 6:
            dvs.runcmd("ip -6 neigh replace " + ip + " lladdr " + mac + " dev Vlan1000")
        else:
            dvs.runcmd("ip -4 neigh replace " + ip + " lladdr " + mac + " dev Vlan1000")

    def del_neighbor(self, dvs, ip):
        cmd = 'ip neigh del {} dev {}'.format(ip, self.VLAN_1000)
        dvs.runcmd(cmd)

    def add_fdb(self, dvs, port, mac):

        appdb = dvs.get_app_db()
        ps = swsscommon.ProducerStateTable(appdb.db_connection, "FDB_TABLE")
        fvs = swsscommon.FieldValuePairs([("port", port), ("type", "dynamic")])

        ps.set("Vlan1000:"+mac, fvs)

        time.sleep(1)

    def del_fdb(self, dvs, mac):

        appdb = dvs.get_app_db()
        ps = swsscommon.ProducerStateTable(appdb.db_connection, "FDB_TABLE")
        ps._del("Vlan1000:"+mac)

        time.sleep(1)

    def create_and_test_neighbor(self, confdb, appdb, asicdb, dvs, dvs_route):

        self.create_vlan_interface(dvs)

        self.create_mux_cable(confdb)

        self.set_mux_state(appdb, "Ethernet0", "active")
        self.set_mux_state(appdb, "Ethernet4", "standby")

        self.add_neighbor(dvs, self.SERV1_IPV4, "00:00:00:00:00:01")
        srv1_v4 = self.check_neigh_in_asic_db(asicdb, self.SERV1_IPV4)

        self.add_neighbor(dvs, self.SERV1_IPV6, "00:00:00:00:00:01")
        srv1_v6 = self.check_neigh_in_asic_db(asicdb, self.SERV1_IPV6)

        self.add_neighbor(dvs, self.SERV1_SOC_IPV4, "00:00:00:00:00:01")
        self.check_neigh_in_asic_db(asicdb, self.SERV1_SOC_IPV4, 4)

        existing_keys = asicdb.get_keys(self.ASIC_NEIGH_TABLE)

        self.add_neighbor(dvs, self.SERV2_IPV4, "00:00:00:00:00:02")
        self.add_neighbor(dvs, self.SERV2_IPV6, "00:00:00:00:00:02")
        time.sleep(1)

        # In standby mode, the entry must not be added to Neigh table but Route
        asicdb.wait_for_matching_keys(self.ASIC_NEIGH_TABLE, existing_keys)
        dvs_route.check_asicdb_route_entries(
            [self.SERV2_IPV4+self.IPV4_MASK, self.SERV2_IPV6+self.IPV6_MASK]
        )

        # The first standby route also creates as tunnel Nexthop
        self.check_tnl_nexthop_in_asic_db(asicdb, 4)

        # Change state to Standby. This will delete Neigh and add Route
        self.set_mux_state(appdb, "Ethernet0", "standby")

        asicdb.wait_for_deleted_entry(self.ASIC_NEIGH_TABLE, srv1_v4)
        asicdb.wait_for_deleted_entry(self.ASIC_NEIGH_TABLE, srv1_v6)
<<<<<<< HEAD
        dvs_route.check_asicdb_route_entries(
            [self.SERV1_IPV4+self.IPV4_MASK, self.SERV1_IPV6+self.IPV6_MASK]
        )
=======
        dvs_route.check_asicdb_route_entries([self.SERV1_IPV4+self.IPV4_MASK, self.SERV1_IPV6+self.IPV6_MASK])
        self.check_neigh_in_asic_db(asicdb, self.SERV1_SOC_IPV4, 2)
        dvs_route.check_asicdb_deleted_route_entries([self.SERV1_SOC_IPV4+self.IPV4_MASK])
>>>>>>> 3161eaae

        # Change state to Active. This will add Neigh and delete Route
        self.set_mux_state(appdb, "Ethernet4", "active")

<<<<<<< HEAD
        dvs_route.check_asicdb_deleted_route_entries(
            [self.SERV2_IPV4+self.IPV4_MASK, self.SERV2_IPV6+self.IPV6_MASK]
        )
        self.check_neigh_in_asic_db(asicdb, self.SERV2_IPV4)
        self.check_neigh_in_asic_db(asicdb, self.SERV2_IPV6)
=======
        dvs_route.check_asicdb_deleted_route_entries([self.SERV2_IPV4+self.IPV4_MASK, self.SERV2_IPV6+self.IPV6_MASK])
        self.check_neigh_in_asic_db(asicdb, self.SERV2_IPV4, 4)
        self.check_neigh_in_asic_db(asicdb, self.SERV2_IPV6, 4)

>>>>>>> 3161eaae

    def create_and_test_fdb(self, appdb, asicdb, dvs, dvs_route):

        self.set_mux_state(appdb, "Ethernet0", "active")
        self.set_mux_state(appdb, "Ethernet4", "standby")

        self.add_fdb(dvs, "Ethernet0", "00-00-00-00-00-11")
        self.add_fdb(dvs, "Ethernet4", "00-00-00-00-00-12")

        ip_1 = "fc02:1000::10"
        ip_2 = "fc02:1000::11"

        self.add_neighbor(dvs, ip_1, "00:00:00:00:00:11")
        self.add_neighbor(dvs, ip_2, "00:00:00:00:00:12")

        # ip_1 is on Active Mux, hence added to Host table
<<<<<<< HEAD
        self.check_neigh_in_asic_db(asicdb, ip_1)
=======
        self.check_neigh_in_asic_db(asicdb, ip_1, 5)
>>>>>>> 3161eaae

        # ip_2 is on Standby Mux, hence added to Route table
        dvs_route.check_asicdb_route_entries([ip_2+self.IPV6_MASK])

        # Check ip_1 move to standby mux, should be pointing to tunnel
        self.add_neighbor(dvs, ip_1, "00:00:00:00:00:12")

        # ip_1 moved to standby Mux, hence added to Route table
        dvs_route.check_asicdb_route_entries([ip_1+self.IPV6_MASK])

        # Check ip_2 move to active mux, should be host entry
        self.add_neighbor(dvs, ip_2, "00:00:00:00:00:11")

        # ip_2 moved to active Mux, hence remove from Route table
        dvs_route.check_asicdb_deleted_route_entries([ip_2+self.IPV6_MASK])
<<<<<<< HEAD
        self.check_neigh_in_asic_db(asicdb, ip_2)
=======
        self.check_neigh_in_asic_db(asicdb, ip_2, 5)
>>>>>>> 3161eaae

        # Simulate FDB aging out test case
        ip_3 = "192.168.0.200"

        self.add_neighbor(dvs, ip_3, "00:00:00:00:00:12")

        # ip_3 is added to standby mux
        dvs_route.check_asicdb_route_entries([ip_3+self.IPV4_MASK])

        # Simulate FDB age out
        self.del_fdb(dvs, "00-00-00-00-00-12")

        # FDB ageout is not expected to change existing state of neighbor
        dvs_route.check_asicdb_route_entries([ip_3+self.IPV4_MASK])

        # Change to active
        self.set_mux_state(appdb, "Ethernet4", "active")
        dvs_route.check_asicdb_deleted_route_entries([ip_3+self.IPV4_MASK])

        self.del_fdb(dvs, "00-00-00-00-00-11")

    def create_and_test_route(self, appdb, asicdb, dvs, dvs_route):

        self.set_mux_state(appdb, "Ethernet0", "active")

        rtprefix = "2.3.4.0/24"

        dvs.runcmd(
            "vtysh -c \"configure terminal\" -c \"ip route " + rtprefix +
            " " + self.SERV1_IPV4 + "\""
        )

        pdb = dvs.get_app_db()
        pdb.wait_for_entry("ROUTE_TABLE", rtprefix)

        rtkeys = dvs_route.check_asicdb_route_entries([rtprefix])

        self.check_nexthop_in_asic_db(asicdb, rtkeys[0])

        # Change Mux state to Standby and verify route pointing to Tunnel
        self.set_mux_state(appdb, "Ethernet0", "standby")

        self.check_nexthop_in_asic_db(asicdb, rtkeys[0], True)

        # Change Mux state back to Active and verify route is not pointing to Tunnel
        self.set_mux_state(appdb, "Ethernet0", "active")

        self.check_nexthop_in_asic_db(asicdb, rtkeys[0])

        # Check route set flow and changing nexthop
        self.set_mux_state(appdb, "Ethernet4", "active")

        ps = swsscommon.ProducerStateTable(pdb.db_connection, "ROUTE_TABLE")
        fvs = swsscommon.FieldValuePairs([("nexthop", self.SERV2_IPV4), ("ifname", "Vlan1000")])
        ps.set(rtprefix, fvs)

        # Check if route was propagated to ASIC DB
        rtkeys = dvs_route.check_asicdb_route_entries([rtprefix])

        # Change Mux status for Ethernet0 and expect no change to replaced route
        self.set_mux_state(appdb, "Ethernet0", "standby")
        self.check_nexthop_in_asic_db(asicdb, rtkeys[0])

        self.set_mux_state(appdb, "Ethernet4", "standby")
        self.check_nexthop_in_asic_db(asicdb, rtkeys[0], True)

        # Delete the route
        ps._del(rtprefix)

        self.set_mux_state(appdb, "Ethernet4", "active")
        dvs_route.check_asicdb_deleted_route_entries([rtprefix])

        # Test ECMP routes

        self.set_mux_state(appdb, "Ethernet0", "active")
        self.set_mux_state(appdb, "Ethernet4", "active")

        rtprefix = "5.6.7.0/24"

        dvs_route.check_asicdb_deleted_route_entries([rtprefix])

        ps = swsscommon.ProducerStateTable(pdb.db_connection, "ROUTE_TABLE")

        fvs = swsscommon.FieldValuePairs(
                [
                    ("nexthop", self.SERV1_IPV4 + "," + self.SERV2_IPV4),
                    ("ifname", "Vlan1000,Vlan1000")
                ]
              )

        ps.set(rtprefix, fvs)

        # Check if route was propagated to ASIC DB
        rtkeys = dvs_route.check_asicdb_route_entries([rtprefix])

        # Check for nexthop group and validate nexthop group member in asic db
        self.check_nexthop_group_in_asic_db(asicdb, rtkeys[0])

        # Step: 1 - Change one NH to standby and verify ecmp route
        self.set_mux_state(appdb, "Ethernet0", "standby")
        self.check_nexthop_group_in_asic_db(asicdb, rtkeys[0], 1)

        # Step: 2 - Change the other NH to standby and verify ecmp route
        self.set_mux_state(appdb, "Ethernet4", "standby")
        self.check_nexthop_group_in_asic_db(asicdb, rtkeys[0], 2)

        # Step: 3 - Change one NH to back to Active and verify ecmp route
        self.set_mux_state(appdb, "Ethernet0", "active")
        self.check_nexthop_group_in_asic_db(asicdb, rtkeys[0], 1)

        # Step: 4 - Change the other NH to Active and verify ecmp route
        self.set_mux_state(appdb, "Ethernet4", "active")
        self.check_nexthop_group_in_asic_db(asicdb, rtkeys[0])

        ps._del(rtprefix)

        # Test IPv6 ECMP routes and start with standby config
        self.set_mux_state(appdb, "Ethernet0", "standby")
        self.set_mux_state(appdb, "Ethernet4", "standby")

        rtprefix = "2020::/64"

        dvs_route.check_asicdb_deleted_route_entries([rtprefix])

        ps = swsscommon.ProducerStateTable(pdb.db_connection, "ROUTE_TABLE")

        fvs = swsscommon.FieldValuePairs(
                [
                    ("nexthop", self.SERV1_IPV6 + "," + self.SERV2_IPV6),
                    ("ifname", "tun0,tun0")
                ]
              )

        ps.set(rtprefix, fvs)

        # Check if route was propagated to ASIC DB
        rtkeys = dvs_route.check_asicdb_route_entries([rtprefix])

        # Check for nexthop group and validate nexthop group member in asic db
        self.check_nexthop_group_in_asic_db(asicdb, rtkeys[0], 2)

        # Step: 1 - Change one NH to active and verify ecmp route
        self.set_mux_state(appdb, "Ethernet0", "active")
        self.check_nexthop_group_in_asic_db(asicdb, rtkeys[0], 1)

        # Step: 2 - Change the other NH to active and verify ecmp route
        self.set_mux_state(appdb, "Ethernet4", "active")
        self.check_nexthop_group_in_asic_db(asicdb, rtkeys[0])

        # Step: 3 - Change one NH to back to standby and verify ecmp route
        self.set_mux_state(appdb, "Ethernet0", "standby")
        self.check_nexthop_group_in_asic_db(asicdb, rtkeys[0], 1)

        # Step: 4 - Change the other NH to standby and verify ecmp route
        self.set_mux_state(appdb, "Ethernet4", "standby")
        self.check_nexthop_group_in_asic_db(asicdb, rtkeys[0], 2)

        ps._del(rtprefix)

    def get_expected_sai_qualifiers(self, portlist, dvs_acl):
        expected_sai_qualifiers = {
            "SAI_ACL_ENTRY_ATTR_PRIORITY": self.ACL_PRIORITY,
            "SAI_ACL_ENTRY_ATTR_FIELD_IN_PORTS": dvs_acl.get_port_list_comparator(portlist)
        }

        return expected_sai_qualifiers

    def create_and_test_acl(self, appdb, dvs_acl):

        # Start with active, verify NO ACL rules exists
        self.set_mux_state(appdb, "Ethernet0", "active")
        self.set_mux_state(appdb, "Ethernet4", "active")
        self.set_mux_state(appdb, "Ethernet8", "active")

        dvs_acl.verify_no_acl_rules()

        # Set one mux port to standby, verify ACL rule with inport bitmap (1 port)
        self.set_mux_state(appdb, "Ethernet0", "standby")
        sai_qualifier = self.get_expected_sai_qualifiers(["Ethernet0"], dvs_acl)
        dvs_acl.verify_acl_rule(sai_qualifier, action="DROP", priority=self.ACL_PRIORITY)

        # Set two mux ports to standby, verify ACL rule with inport bitmap (2 ports)
        self.set_mux_state(appdb, "Ethernet4", "standby")
        sai_qualifier = self.get_expected_sai_qualifiers(["Ethernet0", "Ethernet4"], dvs_acl)
        dvs_acl.verify_acl_rule(sai_qualifier, action="DROP", priority=self.ACL_PRIORITY)

        # Set one mux port to active, verify ACL rule with inport bitmap (1 port)
        self.set_mux_state(appdb, "Ethernet0", "active")
        sai_qualifier = self.get_expected_sai_qualifiers(["Ethernet4"], dvs_acl)
        dvs_acl.verify_acl_rule(sai_qualifier, action="DROP", priority=self.ACL_PRIORITY)

        # Set last mux port to active, verify ACL rule is deleted
        self.set_mux_state(appdb, "Ethernet4", "active")
        dvs_acl.verify_no_acl_rules()

        # Set unknown state and verify the behavior as standby
        self.set_mux_state(appdb, "Ethernet0", "unknown")
        sai_qualifier = self.get_expected_sai_qualifiers(["Ethernet0"], dvs_acl)
        dvs_acl.verify_acl_rule(sai_qualifier, action="DROP", priority=self.ACL_PRIORITY)

        # Verify change while setting unknown from active
        self.set_mux_state(appdb, "Ethernet4", "unknown")
        sai_qualifier = self.get_expected_sai_qualifiers(["Ethernet0", "Ethernet4"], dvs_acl)
        dvs_acl.verify_acl_rule(sai_qualifier, action="DROP", priority=self.ACL_PRIORITY)

        self.set_mux_state(appdb, "Ethernet0", "active")
        sai_qualifier = self.get_expected_sai_qualifiers(["Ethernet4"], dvs_acl)
        dvs_acl.verify_acl_rule(sai_qualifier, action="DROP", priority=self.ACL_PRIORITY)

        self.set_mux_state(appdb, "Ethernet0", "standby")
        sai_qualifier = self.get_expected_sai_qualifiers(["Ethernet0", "Ethernet4"], dvs_acl)
        dvs_acl.verify_acl_rule(sai_qualifier, action="DROP", priority=self.ACL_PRIORITY)

        # Verify no change while setting unknown from standby
        self.set_mux_state(appdb, "Ethernet0", "unknown")
        sai_qualifier = self.get_expected_sai_qualifiers(["Ethernet0", "Ethernet4"], dvs_acl)
        dvs_acl.verify_acl_rule(sai_qualifier, action="DROP", priority=self.ACL_PRIORITY)

    def create_and_test_metrics(self, appdb, statedb):

        # Set to active and test attributes for start and end time
        self.set_mux_state(appdb, "Ethernet0", "active")
        keys = statedb.get_keys("MUX_METRICS_TABLE")
        assert len(keys) != 0

        for key in keys:
            if key != "Ethernet0":
                continue
            fvs = statedb.get_entry("MUX_METRICS_TABLE", key)
            assert fvs != {}

            start = end = False
            for f, _ in fvs.items():
                if f == "orch_switch_active_start":
                    start = True
                elif f == "orch_switch_active_end":
                    end = True

            assert start
            assert end

        # Set to standby and test attributes for start and end time
        self.set_mux_state(appdb, "Ethernet0", "standby")

        keys = statedb.get_keys("MUX_METRICS_TABLE")
        assert len(keys) != 0

        for key in keys:
            if key != "Ethernet0":
                continue
            fvs = statedb.get_entry("MUX_METRICS_TABLE", key)
            assert fvs != {}

            start = end = False
            for f, v in fvs.items():
                if f == "orch_switch_standby_start":
                    start = True
                elif f == "orch_switch_standby_end":
                    end = True

            assert start
            assert end

    def check_interface_exists_in_asicdb(self, asicdb, sai_oid):
        asicdb.wait_for_entry(self.ASIC_RIF_TABLE, sai_oid)
        return True

    def check_vr_exists_in_asicdb(self, asicdb, sai_oid):
        asicdb.wait_for_entry(self.ASIC_VRF_TABLE, sai_oid)
        return True

    def create_and_test_peer(self, asicdb, tc_to_dscp_map_oid=None, tc_to_queue_map_oid=None):
        """ Create PEER entry verify all needed enties in ASIC DB exists """

        # check asic db table
        # There will be two tunnels, one P2MP and another P2P
        tunnels = asicdb.wait_for_n_keys(self.ASIC_TUNNEL_TABLE, 2)

        p2p_obj = None

        for tunnel_sai_obj in tunnels:
            fvs = asicdb.wait_for_entry(self.ASIC_TUNNEL_TABLE, tunnel_sai_obj)

            for field, value in fvs.items():
                if field == "SAI_TUNNEL_ATTR_TYPE":
                    assert value == "SAI_TUNNEL_TYPE_IPINIP"
                if field == "SAI_TUNNEL_ATTR_PEER_MODE":
                    if value == "SAI_TUNNEL_PEER_MODE_P2P":
                        p2p_obj = tunnel_sai_obj

        assert p2p_obj != None

        fvs = asicdb.wait_for_entry(self.ASIC_TUNNEL_TABLE, p2p_obj)

        if tc_to_dscp_map_oid:
            assert "SAI_TUNNEL_ATTR_ENCAP_QOS_TC_AND_COLOR_TO_DSCP_MAP" in fvs
        if tc_to_queue_map_oid:
            assert "SAI_TUNNEL_ATTR_ENCAP_QOS_TC_TO_QUEUE_MAP" in fvs

        for field, value in fvs.items():
            if field == "SAI_TUNNEL_ATTR_TYPE":
                assert value == "SAI_TUNNEL_TYPE_IPINIP"
            elif field == "SAI_TUNNEL_ATTR_ENCAP_SRC_IP":
                assert value == self.SELF_IPV4
            elif field == "SAI_TUNNEL_ATTR_ENCAP_DST_IP":
                assert value == self.PEER_IPV4
            elif field == "SAI_TUNNEL_ATTR_PEER_MODE":
                assert value == "SAI_TUNNEL_PEER_MODE_P2P"
            elif field == "SAI_TUNNEL_ATTR_OVERLAY_INTERFACE":
                assert self.check_interface_exists_in_asicdb(asicdb, value)
            elif field == "SAI_TUNNEL_ATTR_UNDERLAY_INTERFACE":
                assert self.check_interface_exists_in_asicdb(asicdb, value)
            elif field == "SAI_TUNNEL_ATTR_ENCAP_TTL_MODE":
                assert value == "SAI_TUNNEL_TTL_MODE_PIPE_MODEL"
            elif field == "SAI_TUNNEL_ATTR_LOOPBACK_PACKET_ACTION":
                assert value == "SAI_PACKET_ACTION_DROP"
            elif field == "SAI_TUNNEL_ATTR_ENCAP_QOS_TC_AND_COLOR_TO_DSCP_MAP":
                assert value == tc_to_dscp_map_oid
            elif field == "SAI_TUNNEL_ATTR_ENCAP_QOS_TC_TO_QUEUE_MAP":
                assert value == tc_to_queue_map_oid
            elif field == "SAI_TUNNEL_ATTR_ENCAP_DSCP_MODE":
                assert value == "SAI_TUNNEL_DSCP_MODE_PIPE_MODEL"
            else:
                assert False, "Field %s is not tested" % field

    def check_tunnel_termination_entry_exists_in_asicdb(self, asicdb, tunnel_sai_oid, dst_ips, src_ip=None):
        tunnel_term_entries = asicdb.wait_for_n_keys(self.ASIC_TUNNEL_TERM_ENTRIES, len(dst_ips))
        expected_term_type = "SAI_TUNNEL_TERM_TABLE_ENTRY_TYPE_P2P" if src_ip else "SAI_TUNNEL_TERM_TABLE_ENTRY_TYPE_P2MP"
        expected_len = 6 if src_ip else 5
        for term_entry in tunnel_term_entries:
            fvs = asicdb.get_entry(self.ASIC_TUNNEL_TERM_ENTRIES, term_entry)

            assert len(fvs) == expected_len

            for field, value in fvs.items():
                if field == "SAI_TUNNEL_TERM_TABLE_ENTRY_ATTR_VR_ID":
                    assert self.check_vr_exists_in_asicdb(asicdb, value)
                elif field == "SAI_TUNNEL_TERM_TABLE_ENTRY_ATTR_TYPE":
                    assert value == expected_term_type
                elif field == "SAI_TUNNEL_TERM_TABLE_ENTRY_ATTR_TUNNEL_TYPE":
                    assert value == "SAI_TUNNEL_TYPE_IPINIP"
                elif field == "SAI_TUNNEL_TERM_TABLE_ENTRY_ATTR_ACTION_TUNNEL_ID":
                    assert value == tunnel_sai_oid
                elif field == "SAI_TUNNEL_TERM_TABLE_ENTRY_ATTR_DST_IP":
                    assert value in dst_ips
                elif field == "SAI_TUNNEL_TERM_TABLE_ENTRY_ATTR_SRC_IP" and src_ip:
                    assert value == src_ip
                else:
                    assert False, "Field %s is not tested" % field

    def create_and_test_tunnel(self, db, asicdb, tunnel_name, tunnel_params):
        """ Create tunnel and verify all needed enties in ASIC DB exists """

        is_symmetric_tunnel = "src_ip" in tunnel_params

        # 6 parameters to check in case of decap tunnel
        # + 1 (SAI_TUNNEL_ATTR_ENCAP_SRC_IP) in case of symmetric tunnel
        expected_len = 7 if is_symmetric_tunnel else 6

        if 'decap_tc_to_pg_map_id' in tunnel_params:
            expected_len += 1
            decap_tc_to_pg_map_id = tunnel_params.pop('decap_tc_to_pg_map_id')

        if 'decap_dscp_to_tc_map_id' in tunnel_params:
            expected_len += 1
            decap_dscp_to_tc_map_id = tunnel_params.pop('decap_dscp_to_tc_map_id')

        # create tunnel entry in DB
        ps = swsscommon.ProducerStateTable(db, self.APP_TUNNEL_DECAP_TABLE_NAME)

        fvs = create_fvs(**tunnel_params)

        ps.set(tunnel_name, fvs)

        # wait till config will be applied
        time.sleep(1)

        # check asic db table
        tunnels = asicdb.wait_for_n_keys(self.ASIC_TUNNEL_TABLE, 1)

        tunnel_sai_obj = tunnels[0]

        fvs = asicdb.wait_for_entry(self.ASIC_TUNNEL_TABLE, tunnel_sai_obj)

        assert len(fvs) == expected_len

        expected_ecn_mode = self.ecn_modes_map[tunnel_params["ecn_mode"]]
        expected_dscp_mode = self.dscp_modes_map[tunnel_params["dscp_mode"]]
        expected_ttl_mode = self.ttl_modes_map[tunnel_params["ttl_mode"]]


        for field, value in fvs.items():
            if field == "SAI_TUNNEL_ATTR_TYPE":
                assert value == "SAI_TUNNEL_TYPE_IPINIP"
            elif field == "SAI_TUNNEL_ATTR_ENCAP_SRC_IP":
                assert value == tunnel_params["src_ip"]
            elif field == "SAI_TUNNEL_ATTR_DECAP_ECN_MODE":
                assert value == expected_ecn_mode
            elif field == "SAI_TUNNEL_ATTR_DECAP_TTL_MODE":
                assert value == expected_ttl_mode
            elif field == "SAI_TUNNEL_ATTR_DECAP_DSCP_MODE":
                assert value == expected_dscp_mode
            elif field == "SAI_TUNNEL_ATTR_OVERLAY_INTERFACE":
                assert self.check_interface_exists_in_asicdb(asicdb, value)
            elif field == "SAI_TUNNEL_ATTR_UNDERLAY_INTERFACE":
                assert self.check_interface_exists_in_asicdb(asicdb, value)
            elif field == "SAI_TUNNEL_ATTR_DECAP_QOS_DSCP_TO_TC_MAP":
                assert value == decap_dscp_to_tc_map_id
            elif field == "SAI_TUNNEL_ATTR_DECAP_QOS_TC_TO_PRIORITY_GROUP_MAP":
                assert value == decap_tc_to_pg_map_id
            else:
                assert False, "Field %s is not tested" % field


        src_ip = tunnel_params['src_ip'] if 'src_ip' in kwargs else None
        self.check_tunnel_termination_entry_exists_in_asicdb(asicdb, tunnel_sai_obj, tunnel_params["dst_ip"].split(","), src_ip)

    def remove_and_test_tunnel(self, db, asicdb, tunnel_name):
        """ Removes tunnel and checks that ASIC db is clear"""

        tunnel_table = swsscommon.Table(asicdb, self.ASIC_TUNNEL_TABLE)
        tunnel_term_table = swsscommon.Table(asicdb, self.ASIC_TUNNEL_TERM_ENTRIES)
        tunnel_app_table = swsscommon.Table(asicdb, self.APP_TUNNEL_DECAP_TABLE_NAME)

        tunnels = tunnel_table.getKeys()
        tunnel_sai_obj = tunnels[0]

        status, fvs = tunnel_table.get(tunnel_sai_obj)

        # get overlay loopback interface oid to check if it is deleted with the tunnel
        overlay_infs_id = {f:v for f, v in fvs}["SAI_TUNNEL_ATTR_OVERLAY_INTERFACE"]

        ps = swsscommon.ProducerStateTable(db, self.APP_TUNNEL_DECAP_TABLE_NAME)
        ps.set(tunnel_name, create_fvs(), 'DEL')

        # wait till config will be applied
        time.sleep(1)

        assert len(tunnel_table.getKeys()) == 0
        assert len(tunnel_term_table.getKeys()) == 0
        assert len(tunnel_app_table.getKeys()) == 0
        assert not self.check_interface_exists_in_asicdb(asicdb, overlay_infs_id)

    def check_app_db_neigh_table(
            self, appdb, intf, neigh_ip,
            mac="00:00:00:00:00:00", expect_entry=True
        ):
        key = "{}:{}".format(intf, neigh_ip)
        if isinstance(ip_address(neigh_ip), IPv4Address):
            family = 'IPv4'
        else:
            family = 'IPv6'

        if expect_entry:
            appdb.wait_for_matching_keys(self.APP_NEIGH_TABLE, [key])
            appdb.wait_for_field_match(self.APP_NEIGH_TABLE, key, {'family': family})
            appdb.wait_for_field_match(self.APP_NEIGH_TABLE, key, {'neigh': mac})
        else:
            appdb.wait_for_deleted_keys(self.APP_NEIGH_TABLE, key)
    def add_qos_map(self, configdb, asicdb, qos_map_type_name, qos_map_name, qos_map):
        current_oids = asicdb.get_keys(self.ASIC_QOS_MAP_TABLE_KEY)
        # Apply QoS map to config db
        table = swsscommon.Table(configdb.db_connection, qos_map_type_name)
        fvs = swsscommon.FieldValuePairs(list(qos_map.items()))
        table.set(qos_map_name, fvs)
        time.sleep(1)

        diff = set(asicdb.get_keys(self.ASIC_QOS_MAP_TABLE_KEY)) - set(current_oids)
        assert len(diff) == 1
        oid = diff.pop()
        return oid

    def remove_qos_map(self, configdb, qos_map_type_name, qos_map_oid):
        """ Remove the testing qos map"""
        table = swsscommon.Table(configdb.db_connection, qos_map_type_name)
        table._del(qos_map_oid)

    def cleanup_left_over(self, db, asicdb):
        """ Cleanup APP and ASIC tables """

        tunnel_table = asicdb.get_keys(self.ASIC_TUNNEL_TABLE)
        for key in tunnel_table:
            asicdb.delete_entry(self.ASIC_TUNNEL_TABLE, key)

        tunnel_term_table = asicdb.get_keys(self.ASIC_TUNNEL_TERM_ENTRIES)
        for key in tunnel_term_table:
            asicdb.delete_entry(self.ASIC_TUNNEL_TERM_ENTRIES, key)

        tunnel_app_table = swsscommon.Table(db, self.APP_TUNNEL_DECAP_TABLE_NAME)
        for key in tunnel_app_table.getKeys():
            tunnel_table._del(key)

    def ping_ip(self, dvs, ip):
        dvs.runcmd(self.PING_CMD.format(ip=ip))

    def check_neighbor_state(
            self, dvs, dvs_route, neigh_ip, expect_route=True,
            expect_neigh=False, expected_mac='00:00:00:00:00:00'
        ):
        """
        Checks the status of neighbor entries in APPL and ASIC DB
        """
        if expect_route and expect_neigh:
            pytest.fail('expect_routes and expect_neigh cannot both be True')
        app_db = dvs.get_app_db()
        asic_db = dvs.get_asic_db()
        prefix = str(ip_network(neigh_ip))
        self.check_app_db_neigh_table(
            app_db, self.VLAN_1000, neigh_ip,
            mac=expected_mac, expect_entry=expect_route
        )
        if expect_route:
            self.check_tnl_nexthop_in_asic_db(asic_db)
            routes = dvs_route.check_asicdb_route_entries([prefix])
            for route in routes:
                self.check_nexthop_in_asic_db(asic_db, route, standby=expect_route)
        else:
            dvs_route.check_asicdb_deleted_route_entries([prefix])
            self.check_neigh_in_asic_db(asic_db, neigh_ip, expected=expect_neigh)

    def execute_action(self, action, dvs, test_info):
        if action in (PING_SERV, PING_NEIGH):
            self.ping_ip(dvs, test_info[IP])
        elif action in (ACTIVE, STANDBY):
            app_db_connector = swsscommon.DBConnector(swsscommon.APPL_DB, dvs.redis_sock, 0)
            self.set_mux_state(app_db_connector, test_info[INTF], action)
        elif action == RESOLVE_ENTRY:
            self.add_neighbor(dvs, test_info[IP], test_info[MAC])
        elif action == DELETE_ENTRY:
            self.del_neighbor(dvs, test_info[IP])
        else:
            pytest.fail('Invalid test action {}'.format(action))

    @pytest.fixture(scope='module')
    def setup_vlan(self, dvs):
        self.create_vlan_interface(dvs)

    @pytest.fixture(scope='module')
    def setup_mux_cable(self, dvs):
        config_db = dvs.get_config_db()
        self.create_mux_cable(config_db)

    @pytest.fixture(scope='module')
    def setup_tunnel(self, dvs):
        app_db_connector = swsscommon.DBConnector(swsscommon.APPL_DB, dvs.redis_sock, 0)
        ps = swsscommon.ProducerStateTable(app_db_connector, self.APP_TUNNEL_DECAP_TABLE_NAME)
        fvs = create_fvs(**self.DEFAULT_TUNNEL_PARAMS)
        ps.set(self.MUX_TUNNEL_0, fvs)

    @pytest.fixture
    def setup_peer_switch(self, dvs):
        config_db = dvs.get_config_db()
        config_db.create_entry(
            self.CONFIG_PEER_SWITCH,
            self.PEER_SWITCH_HOST,
            self.DEFAULT_PEER_SWITCH_PARAMS
        )

    @pytest.fixture
    def remove_peer_switch(self, dvs):
        config_db = dvs.get_config_db()
        config_db.delete_entry(self.CONFIG_PEER_SWITCH, self.PEER_SWITCH_HOST)

    @pytest.fixture(params=['IPv4', 'IPv6'])
    def ip_version(self, request):
        return request.param

    def clear_neighbors(self, dvs):
        _, neighs_str = dvs.runcmd('ip neigh show all')
        neighs = [entry.split()[0] for entry in neighs_str.split('\n')[:-1]]

        for neigh in neighs:
            self.del_neighbor(dvs, neigh)

    @pytest.fixture
    def neighbor_cleanup(self, dvs):
        """
        Ensures that all kernel neighbors are removed before and after tests
        """
        self.clear_neighbors(dvs)
        yield
        self.clear_neighbors(dvs)

    @pytest.fixture
    def server_test_ips(self, ip_version):
        if ip_version == 'IPv4':
            return [self.SERV1_IPV4, self.SERV2_IPV4, self.SERV3_IPV4]
        else:
            return [self.SERV1_IPV6, self.SERV2_IPV6, self.SERV3_IPV6]

    @pytest.fixture
    def neigh_test_ips(self, ip_version):
        if ip_version == 'IPv4':
            return [self.NEIGH1_IPV4, self.NEIGH2_IPV4, self.NEIGH3_IPV4]
        else:
            return [self.NEIGH1_IPV6, self.NEIGH2_IPV6, self.NEIGH3_IPV6]

    @pytest.fixture
    def ips_for_test(self, server_test_ips, neigh_test_ips, neigh_miss_test_sequence):
        # Assumes that each test sequence has at exactly one of
        # PING_NEIGH OR PING_SERV as a step
        for step in neigh_miss_test_sequence:
            if step[TEST_ACTION] == PING_SERV:
                return server_test_ips
            if step[TEST_ACTION] == PING_NEIGH:
                return neigh_test_ips

        # If we got here, the test sequence did not contain a ping command
        pytest.fail('No ping command found in test sequence {}'.format(neigh_miss_test_sequence))

    @pytest.fixture
    def ip_to_intf_map(self, server_test_ips, neigh_test_ips):
        map = {
            server_test_ips[0]: 'Ethernet0',
            server_test_ips[1]: 'Ethernet4',
            server_test_ips[2]: 'Ethernet8',
            neigh_test_ips[0]: 'Ethernet0',
            neigh_test_ips[1]: 'Ethernet4',
            neigh_test_ips[2]: 'Ethernet8'
        }
        return map

    @pytest.fixture(
        params=NEIGH_MISS_TESTS,
        ids=['->'.join([step[TEST_ACTION] for step in scenario])
             for scenario in NEIGH_MISS_TESTS]
    )
    def neigh_miss_test_sequence(self, request):
        return request.param

    @pytest.fixture
    def intf_fdb_map(self, dvs, setup_vlan):
        """
        Note: this fixture invokes the setup_vlan fixture so that
        the interfaces are brought up before attempting to access FDB information
        """
        state_db = dvs.get_state_db()
        keys = state_db.get_keys(self.STATE_FDB_TABLE)

        fdb_map = {}
        for key in keys:
            entry = state_db.get_entry(self.STATE_FDB_TABLE, key)
            mac = key.replace('{}:'.format(self.VLAN_1000), '')
            port = entry['port']
            fdb_map[port] = mac

        return fdb_map


class TestMuxTunnel(TestMuxTunnelBase):
    """ Tests for Mux tunnel creation and removal """
    @pytest.fixture(scope='class')
    def setup(self, dvs):
        db = dvs.get_config_db()
        asicdb = dvs.get_asic_db()

        tc_to_dscp_map_oid = self.add_qos_map(db, asicdb, swsscommon.CFG_TC_TO_DSCP_MAP_TABLE_NAME, self.TUNNEL_QOS_MAP_NAME, self.TC_TO_DSCP_MAP)
        tc_to_queue_map_oid = self.add_qos_map(db, asicdb, swsscommon.CFG_TC_TO_QUEUE_MAP_TABLE_NAME, self.TUNNEL_QOS_MAP_NAME, self.TC_TO_QUEUE_MAP)
        
        dscp_to_tc_map_oid = self.add_qos_map(db, asicdb, swsscommon.CFG_DSCP_TO_TC_MAP_TABLE_NAME, self.TUNNEL_QOS_MAP_NAME, self.DSCP_TO_TC_MAP)
        tc_to_pg_map_oid = self.add_qos_map(db, asicdb, swsscommon.CFG_TC_TO_PRIORITY_GROUP_MAP_TABLE_NAME, self.TUNNEL_QOS_MAP_NAME, self.TC_TO_PRIORITY_GROUP_MAP)

        yield tc_to_dscp_map_oid, tc_to_queue_map_oid, dscp_to_tc_map_oid, tc_to_pg_map_oid

        self.remove_qos_map(db, swsscommon.CFG_TC_TO_DSCP_MAP_TABLE_NAME, tc_to_dscp_map_oid)
        self.remove_qos_map(db, swsscommon.CFG_TC_TO_QUEUE_MAP_TABLE_NAME, tc_to_queue_map_oid)
        self.remove_qos_map(db, swsscommon.CFG_DSCP_TO_TC_MAP_TABLE_NAME, dscp_to_tc_map_oid)
        self.remove_qos_map(db, swsscommon.CFG_TC_TO_PRIORITY_GROUP_MAP_TABLE_NAME, tc_to_pg_map_oid)


    def test_Tunnel(self, dvs, setup_tunnel, testlog, setup):
        """ test IPv4 Mux tunnel creation """
        db = swsscommon.DBConnector(swsscommon.APPL_DB, dvs.redis_sock, 0)
        asicdb = dvs.get_asic_db()

        #self.cleanup_left_over(db, asicdb)
        _, _, dscp_to_tc_map_oid, tc_to_pg_map_oid = setup
        tunnel_params = self.DEFAULT_TUNNEL_PARAMS
        tunnel_params["decap_dscp_to_tc_map_id"] = dscp_to_tc_map_oid
        tunnel_params["decap_tc_to_pg_map_id"] = tc_to_pg_map_oid

        # create tunnel IPv4 tunnel
        self.create_and_test_tunnel(db, asicdb, self.MUX_TUNNEL_0, tunnel_params)

    def test_Peer(self, dvs, setup_peer_switch, setup, testlog):

        """ test IPv4 Mux tunnel creation """

        asicdb = dvs.get_asic_db()
        
        encap_tc_to_dscp_map_id, encap_tc_to_queue_map_id, _, _ = setup

        self.create_and_test_peer(asicdb, encap_tc_to_dscp_map_id, encap_tc_to_queue_map_id)

    def test_Neighbor(self, dvs, dvs_route, testlog):
        """ test Neighbor entries and mux state change """

        confdb = dvs.get_config_db()
        appdb = swsscommon.DBConnector(swsscommon.APPL_DB, dvs.redis_sock, 0)
        asicdb = dvs.get_asic_db()

        self.create_and_test_neighbor(confdb, appdb, asicdb, dvs, dvs_route)

    def test_Fdb(self, dvs, dvs_route, testlog):
        """ test Fdb entries and mux state change """

        appdb = swsscommon.DBConnector(swsscommon.APPL_DB, dvs.redis_sock, 0)
        asicdb = dvs.get_asic_db()

        self.create_and_test_fdb(appdb, asicdb, dvs, dvs_route)

    def test_Route(self, dvs, dvs_route, testlog):
        """ test Route entries and mux state change """

        appdb = swsscommon.DBConnector(swsscommon.APPL_DB, dvs.redis_sock, 0)
        asicdb = dvs.get_asic_db()

        self.create_and_test_route(appdb, asicdb, dvs, dvs_route)

    def test_acl(self, dvs, dvs_acl, testlog):
        """ test acl and mux state change """

        appdb = swsscommon.DBConnector(swsscommon.APPL_DB, dvs.redis_sock, 0)

        self.create_and_test_acl(appdb, dvs_acl)

    def test_mux_metrics(self, dvs, testlog):
        """ test metrics for mux state change """

        appdb = swsscommon.DBConnector(swsscommon.APPL_DB, dvs.redis_sock, 0)
        statedb = dvs.get_state_db()

        self.create_and_test_metrics(appdb, statedb)

    def test_neighbor_miss(
            self, dvs, dvs_route, ips_for_test, neigh_miss_test_sequence,
            ip_to_intf_map, intf_fdb_map, neighbor_cleanup, setup_vlan,
            setup_mux_cable, setup_tunnel, setup_peer_switch, testlog
    ):
        ip = ips_for_test[0]
        intf = ip_to_intf_map[ip]
        mac = intf_fdb_map[intf]
        test_info = {
            IP: ip,
            INTF: intf,
            MAC: mac
        }

        for step in neigh_miss_test_sequence:
            self.execute_action(step[TEST_ACTION], dvs, test_info)
            exp_result = step[EXPECTED_RESULT]
            self.check_neighbor_state(
                dvs, dvs_route, ip,
                expect_route=exp_result[EXPECT_ROUTE],
                expect_neigh=exp_result[EXPECT_NEIGH],
                expected_mac=mac if exp_result[REAL_MAC] else '00:00:00:00:00:00'
            )

    def test_neighbor_miss_no_peer(
            self, dvs, dvs_route, setup_vlan, setup_mux_cable, setup_tunnel,
            remove_peer_switch, neighbor_cleanup, testlog
    ):
        """
        test neighbor miss with no peer switch configured
        No new entries are expected in APPL_DB or ASIC_DB
        """
        test_ips = [self.NEIGH3_IPV4, self.SERV3_IPV4, self.NEIGH1_IPV6, self.SERV1_IPV6]

        for ip in test_ips:
            self.ping_ip(dvs, ip)

        for ip in test_ips:
            self.check_neighbor_state(dvs, dvs_route, ip, expect_route=False)


# Add Dummy always-pass test at end as workaroud
# for issue when Flaky fail on final test it invokes module tear-down before retrying
def test_nonflaky_dummy():
    pass<|MERGE_RESOLUTION|>--- conflicted
+++ resolved
@@ -118,18 +118,12 @@
         dvs.port_admin_set("Ethernet8", "up")
 
     def create_mux_cable(self, confdb):
-<<<<<<< HEAD
-        fvs = {"server_ipv4": self.SERV1_IPV4+self.IPV4_MASK,
-               "server_ipv6": self.SERV1_IPV6+self.IPV6_MASK}
-=======
-
         fvs = {
             "server_ipv4":self.SERV1_IPV4 + self.IPV4_MASK,
             "server_ipv6":self.SERV1_IPV6 + self.IPV6_MASK,
             "soc_ipv4": self.SERV1_SOC_IPV4 + self.IPV4_MASK,
-            "cable_type": "active-active"
+            "cable_type": "active-active" # "cable_type" is not used by orchagent, this is a dummy value
         }
->>>>>>> 3161eaae
         confdb.create_entry(self.CONFIG_MUX_CABLE, "Ethernet0", fvs)
 
         fvs = {"server_ipv4": self.SERV2_IPV4+self.IPV4_MASK,
@@ -283,7 +277,7 @@
         srv1_v6 = self.check_neigh_in_asic_db(asicdb, self.SERV1_IPV6)
 
         self.add_neighbor(dvs, self.SERV1_SOC_IPV4, "00:00:00:00:00:01")
-        self.check_neigh_in_asic_db(asicdb, self.SERV1_SOC_IPV4, 4)
+        self.check_neigh_in_asic_db(asicdb, self.SERV1_SOC_IPV4)
 
         existing_keys = asicdb.get_keys(self.ASIC_NEIGH_TABLE)
 
@@ -305,31 +299,20 @@
 
         asicdb.wait_for_deleted_entry(self.ASIC_NEIGH_TABLE, srv1_v4)
         asicdb.wait_for_deleted_entry(self.ASIC_NEIGH_TABLE, srv1_v6)
-<<<<<<< HEAD
         dvs_route.check_asicdb_route_entries(
             [self.SERV1_IPV4+self.IPV4_MASK, self.SERV1_IPV6+self.IPV6_MASK]
         )
-=======
-        dvs_route.check_asicdb_route_entries([self.SERV1_IPV4+self.IPV4_MASK, self.SERV1_IPV6+self.IPV6_MASK])
-        self.check_neigh_in_asic_db(asicdb, self.SERV1_SOC_IPV4, 2)
+        self.check_neigh_in_asic_db(asicdb, self.SERV1_SOC_IPV4)
         dvs_route.check_asicdb_deleted_route_entries([self.SERV1_SOC_IPV4+self.IPV4_MASK])
->>>>>>> 3161eaae
 
         # Change state to Active. This will add Neigh and delete Route
         self.set_mux_state(appdb, "Ethernet4", "active")
 
-<<<<<<< HEAD
         dvs_route.check_asicdb_deleted_route_entries(
             [self.SERV2_IPV4+self.IPV4_MASK, self.SERV2_IPV6+self.IPV6_MASK]
         )
         self.check_neigh_in_asic_db(asicdb, self.SERV2_IPV4)
         self.check_neigh_in_asic_db(asicdb, self.SERV2_IPV6)
-=======
-        dvs_route.check_asicdb_deleted_route_entries([self.SERV2_IPV4+self.IPV4_MASK, self.SERV2_IPV6+self.IPV6_MASK])
-        self.check_neigh_in_asic_db(asicdb, self.SERV2_IPV4, 4)
-        self.check_neigh_in_asic_db(asicdb, self.SERV2_IPV6, 4)
-
->>>>>>> 3161eaae
 
     def create_and_test_fdb(self, appdb, asicdb, dvs, dvs_route):
 
@@ -346,11 +329,7 @@
         self.add_neighbor(dvs, ip_2, "00:00:00:00:00:12")
 
         # ip_1 is on Active Mux, hence added to Host table
-<<<<<<< HEAD
         self.check_neigh_in_asic_db(asicdb, ip_1)
-=======
-        self.check_neigh_in_asic_db(asicdb, ip_1, 5)
->>>>>>> 3161eaae
 
         # ip_2 is on Standby Mux, hence added to Route table
         dvs_route.check_asicdb_route_entries([ip_2+self.IPV6_MASK])
@@ -366,11 +345,7 @@
 
         # ip_2 moved to active Mux, hence remove from Route table
         dvs_route.check_asicdb_deleted_route_entries([ip_2+self.IPV6_MASK])
-<<<<<<< HEAD
         self.check_neigh_in_asic_db(asicdb, ip_2)
-=======
-        self.check_neigh_in_asic_db(asicdb, ip_2, 5)
->>>>>>> 3161eaae
 
         # Simulate FDB aging out test case
         ip_3 = "192.168.0.200"
