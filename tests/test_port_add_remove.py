import pytest
import time
import buffer_model
from dvslib.dvs_common import PollingConfig

# the port to be removed and add
PORT_A = "Ethernet64"
PORT_B = "Ethernet68"

"""
DELETE_CREATE_ITERATIONS defines the number of iteration of delete and create to  ports,
we add different timeouts between delete/create to catch potential race condition that can lead to system crush

Add \ Remove of Buffers can be done only when the model is dynamic.
"""
DELETE_CREATE_ITERATIONS = 10

@pytest.yield_fixture
def dynamic_buffer(dvs):
    buffer_model.enable_dynamic_buffer(dvs.get_config_db(), dvs.runcmd)
    yield
    buffer_model.disable_dynamic_buffer(dvs.get_config_db(), dvs.runcmd)


@pytest.mark.usefixtures('dvs_port_manager')
@pytest.mark.usefixtures("dynamic_buffer")
class TestPortAddRemove(object):

    def set_mmu(self,dvs):
        state_db = dvs.get_state_db()
        # set mmu size
        fvs = {"mmu_size": "12766208"}
        state_db.create_entry("BUFFER_MAX_PARAM_TABLE", "global", fvs)


    def test_remove_add_remove_port_with_buffer_cfg(self, dvs, testlog):
        config_db = dvs.get_config_db()
        asic_db = dvs.get_asic_db()
        state_db = dvs.get_state_db()
        app_db = dvs.get_app_db()

        # set mmu size
        self.set_mmu(dvs)

        # Startup interface
        dvs.port_admin_set(PORT_A, 'up')

        # get port info
        port_info = config_db.get_entry("PORT", PORT_A)

        # get the number of ports before removal
        num_of_ports = len(asic_db.get_keys("ASIC_STATE:SAI_OBJECT_TYPE_PORT"))

        # remove buffer pg cfg for the port (record the buffer pgs before removing them)
        pgs = config_db.get_keys('BUFFER_PG')
        buffer_pgs = {}
        for key in pgs:
            if PORT_A in key:
                buffer_pgs[key] = config_db.get_entry('BUFFER_PG', key)
                config_db.delete_entry('BUFFER_PG', key)
                app_db.wait_for_deleted_entry("BUFFER_PG_TABLE", key)

        # modify buffer queue entry to egress_lossless_profile instead of egress_lossy_profile
        config_db.update_entry("BUFFER_QUEUE", "%s|0-2"%PORT_A, {"profile": "egress_lossless_profile"})

        # remove buffer queue cfg for the port
        queues = config_db.get_keys('BUFFER_QUEUE')
        buffer_queues = {}
        for key in queues:
            if PORT_A in key:
                buffer_queues[key] = config_db.get_entry('BUFFER_QUEUE', key)
                config_db.delete_entry('BUFFER_QUEUE', key)
                app_db.wait_for_deleted_entry('BUFFER_QUEUE_TABLE', key)

        # Shutdown interface
        dvs.port_admin_set(PORT_A, 'down')

        # try to remove this port
        config_db.delete_entry('PORT', PORT_A)
        num = asic_db.wait_for_n_keys("ASIC_STATE:SAI_OBJECT_TYPE_PORT",
                              num_of_ports-1,
<<<<<<< HEAD
                              polling_config = PollingConfig(polling_interval = 1, timeout = 10.00, strict = True))
=======
                              polling_config = PollingConfig(polling_interval = 1, timeout = 8.00, strict = True))
>>>>>>> 5ef35a6b

        # verify that the port was removed properly since all buffer configuration was removed also
        assert len(num) == num_of_ports - 1

        # set back the port
        config_db.update_entry("PORT", PORT_A, port_info)

        # verify that the port has been readded
        num = asic_db.wait_for_n_keys("ASIC_STATE:SAI_OBJECT_TYPE_PORT",
                              num_of_ports,
                              polling_config = PollingConfig(polling_interval = 1, timeout = 10.00, strict = True))

        assert len(num) == num_of_ports

        # re-add buffer pg and queue cfg to the port
        for key, pg in buffer_pgs.items():
            config_db.update_entry("BUFFER_PG", key, pg)

        for key, queue in buffer_queues.items():
            config_db.update_entry("BUFFER_QUEUE", key, queue)

        time.sleep(5)

        # Remove the port with buffer configuration
        config_db.delete_entry('PORT', PORT_A)
        num = asic_db.wait_for_n_keys("ASIC_STATE:SAI_OBJECT_TYPE_PORT",
                                      num_of_ports-1,
                                      polling_config = PollingConfig(polling_interval = 1, timeout = 10.00, strict = False))
        # verify that the port wasn't removed since we still have buffer cfg
        assert len(num) == num_of_ports

        # Remove buffer pgs
        for key in buffer_pgs.keys():
            config_db.delete_entry('BUFFER_PG', key)
            app_db.wait_for_deleted_entry("BUFFER_PG_TABLE", key)

        num = asic_db.wait_for_n_keys("ASIC_STATE:SAI_OBJECT_TYPE_PORT",
                                      num_of_ports-1,
                                      polling_config = PollingConfig(polling_interval = 1, timeout = 10.00, strict = False))

        # verify that the port wasn't removed since we still have buffer cfg
        assert len(num) == num_of_ports

        # Remove buffer queue
        for key in buffer_queues.keys():
            config_db.delete_entry('BUFFER_QUEUE', key)
            app_db.wait_for_deleted_entry('BUFFER_QUEUE_TABLE', key)

        num = asic_db.wait_for_n_keys("ASIC_STATE:SAI_OBJECT_TYPE_PORT",
                                      num_of_ports-1,
                                      polling_config = PollingConfig(polling_interval = 1, timeout = 6.00, strict = True))

        # verify that the port wasn't removed since we still have buffer cfg
        assert len(num) == num_of_ports - 1

        # set back the port as it is required for next test
        config_db.update_entry("PORT", PORT_A, port_info)



    @pytest.mark.parametrize("scenario", ["one_port", "all_ports"])
    def test_add_remove_all_the_ports(self, dvs, testlog, scenario):
        config_db = dvs.get_config_db()
        state_db = dvs.get_state_db()
        asic_db = dvs.get_asic_db()
        app_db = dvs.get_app_db()

        # set mmu size
        self.set_mmu(dvs)

        # get the number of ports before removal
        num_of_ports = len(asic_db.get_keys("ASIC_STATE:SAI_OBJECT_TYPE_PORT"))

        # remove buffer pg cfg for the port
        if scenario == "all_ports":
            ports = config_db.get_keys('PORT')
        elif scenario == "one_port":
            ports = [PORT_A]
        else:
            assert False

        # delete all PGs and QUEUEs from the relevant ports
        pgs = config_db.get_keys('BUFFER_PG')
        queues = config_db.get_keys('BUFFER_QUEUE')

        for port in ports:
            for key in pgs:
                if port in key:
                    config_db.delete_entry('BUFFER_PG', key)
                    app_db.wait_for_deleted_entry('BUFFER_PG_TABLE', key)

            for key in queues:
                if port in key:
                    config_db.delete_entry('BUFFER_QUEUE', key)
                    app_db.wait_for_deleted_entry('BUFFER_QUEUE_TABLE', key)

        ports_info = {}

        for key in ports:
            # read port info and save it
            ports_info[key] = config_db.get_entry("PORT", key)


        for i in range(DELETE_CREATE_ITERATIONS):
            # remove ports
            for key in ports:
                config_db.delete_entry('PORT',key)
                app_db.wait_for_deleted_entry("PORT_TABLE", key)

            # verify remove port
            num = asic_db.wait_for_n_keys("ASIC_STATE:SAI_OBJECT_TYPE_PORT",
                                          num_of_ports-len(ports))

            assert len(num) == num_of_ports-len(ports)

            # add port
            """
            DELETE_CREATE_ITERATIONS defines the number of iteration of delete and create to  ports,
            we add different timeouts between delete/create to catch potential race condition that can lead to system crush.
            """
            time.sleep(i%3)
            for key in ports:
                config_db.update_entry("PORT", key, ports_info[key])
                app_db.wait_for_entry('PORT_TABLE',key)

            # verify add port
            num = asic_db.wait_for_n_keys("ASIC_STATE:SAI_OBJECT_TYPE_PORT",
                                  num_of_ports)

            assert len(num) == num_of_ports

            time.sleep((i%2)+1)

        # run ping
        dvs.setup_db()

        dvs.create_vlan("6")
        dvs.create_vlan_member("6", PORT_A)
        dvs.create_vlan_member("6", PORT_B)

        port_entry_a = state_db.get_entry("PORT_TABLE",PORT_A)
        port_entry_b = state_db.get_entry("PORT_TABLE",PORT_B)
        port_admin_a = port_entry_a['admin_status']
        port_admin_b = port_entry_b['admin_status']

        dvs.set_interface_status("Vlan6", "up")
        dvs.add_ip_address("Vlan6", "6.6.6.1/24")
        dvs.set_interface_status(PORT_A, "up")
        dvs.set_interface_status(PORT_B, "up")

        dvs.servers[16].runcmd("ifconfig eth0 6.6.6.6/24 up")
        dvs.servers[16].runcmd("ip route add default via 6.6.6.1")
        dvs.servers[17].runcmd("ifconfig eth0 6.6.6.7/24 up")
        dvs.servers[17].runcmd("ip route add default via 6.6.6.1")

        time.sleep(2)

        rc = dvs.servers[16].runcmd("ping -c 1 6.6.6.7")
        assert rc == 0

        rc = dvs.servers[17].runcmd("ping -c 1 6.6.6.6")
        assert rc == 0

        dvs.set_interface_status(PORT_A, port_admin_a)
        dvs.set_interface_status(PORT_B, port_admin_b)
        dvs.remove_vlan_member("6", PORT_A)
        dvs.remove_vlan_member("6", PORT_B)
        dvs.remove_ip_address("Vlan6", "6.6.6.1/24")
        dvs.remove_vlan("6")


@pytest.mark.usefixtures("dynamic_buffer")
@pytest.mark.usefixtures("dvs_port_manager")
class TestPortAddRemoveDup(object):
    def test_add_remove_with_dup_lanes(self, testlog, dvs):
        config_db = dvs.get_config_db()
        app_db = dvs.get_app_db()
        state_db = dvs.get_state_db()

        # set mmu size
        fvs = {"mmu_size": "12766208"}
        state_db.create_entry("BUFFER_MAX_PARAM_TABLE", "global", fvs)

        # get port count
        port_count = len(self.dvs_port.get_port_ids())

        # get port info
        port_info = config_db.get_entry("PORT", PORT_A)

        # remove buffer pg cfg for the port
        pgs = config_db.get_keys("BUFFER_PG")
        buffer_pgs = {}
        for key in pgs:
            if PORT_A in key:
                buffer_pgs[key] = config_db.get_entry("BUFFER_PG", key)
                config_db.delete_entry("BUFFER_PG", key)
                app_db.wait_for_deleted_entry("BUFFER_PG_TABLE", key.replace(config_db.separator, app_db.separator))

        # remove buffer queue cfg for the port
        queues = config_db.get_keys("BUFFER_QUEUE")
        buffer_queues = {}
        for key in queues:
            if PORT_A in key:
                buffer_queues[key] = config_db.get_entry("BUFFER_QUEUE", key)
                config_db.delete_entry("BUFFER_QUEUE", key)
                app_db.wait_for_deleted_entry("BUFFER_QUEUE_TABLE", key.replace(config_db.separator, app_db.separator))

        # shutdown port
        dvs.port_admin_set(PORT_A, "down")

        # remove port
        self.dvs_port.remove_port_generic(PORT_A)
        self.dvs_port.verify_port_count(port_count-1)

        # make port config with duplicate lanes
        dup_lanes = port_info["lanes"]
        dup_lanes += ",{}".format(port_info["lanes"].split(",")[-1])

        # add port
        self.dvs_port.create_port_generic(PORT_A, dup_lanes, port_info["speed"])
        self.dvs_port.verify_port_count(port_count)

        # shutdown port
        dvs.port_admin_set(PORT_A, "down")

        # remove port
        self.dvs_port.remove_port_generic(PORT_A)
        self.dvs_port.verify_port_count(port_count-1)

        # make port config
        port_lanes = port_info.pop("lanes")
        port_speed = port_info.pop("speed")

        # re-add port
        self.dvs_port.create_port_generic(PORT_A, port_lanes, port_speed, port_info)
        self.dvs_port.verify_port_count(port_count)

        # re-add buffer pg and queue cfg to the port
        for key, pg in buffer_pgs.items():
            config_db.update_entry("BUFFER_PG", key, pg)
            app_db.wait_for_entry("BUFFER_PG_TABLE", key.replace(config_db.separator, app_db.separator))

        for key, queue in buffer_queues.items():
            config_db.update_entry("BUFFER_QUEUE", key, queue)
            app_db.wait_for_entry("BUFFER_QUEUE_TABLE", key.replace(config_db.separator, app_db.separator))


@pytest.mark.usefixtures("dvs_port_manager")
class TestPortAddRemoveInvalidMandatoryParam(object):
    @pytest.mark.parametrize(
        "port,lanes,speed", [
            pytest.param("Ethernet1000", "", "10000", id="empty-lanes-list"),
            pytest.param("Ethernet1004", "1004,x,1006,1007", "10000", id="invalid-lanes-list"),
            pytest.param("Ethernet1008", "1008,1009,1010,1011", "", id="empty-speed"),
            pytest.param("Ethernet1012", "1012,1013,1014,1015", "invalid", id="invalid-speed"),
            pytest.param("Ethernet1016", "1016,1017,1018,1019", "0", id="out-of-range-speed")
        ]
    )
    def test_add_remove_neg(self, testlog, port, lanes, speed):
        # get port count
        port_asicdb_count = len(self.dvs_port.get_port_ids(dbid=self.dvs_port.ASIC_DB))
        port_appdb_count = len(self.dvs_port.get_port_ids(dbid=self.dvs_port.APPL_DB))

        # add port
        self.dvs_port.create_port_generic(port, lanes, speed)
        self.dvs_port.verify_port_count(port_appdb_count+1, self.dvs_port.APPL_DB)
        self.dvs_port.verify_port_count(port_asicdb_count, self.dvs_port.ASIC_DB)

        # remove port
        self.dvs_port.remove_port_generic(port)
        self.dvs_port.verify_port_count(port_appdb_count, self.dvs_port.APPL_DB)
        self.dvs_port.verify_port_count(port_asicdb_count, self.dvs_port.ASIC_DB)


@pytest.mark.usefixtures("dvs_port_manager")
class TestPortAddRemoveInvalidSerdesParam(object):
    @pytest.fixture(scope="class")
    def port_attr(self):
        meta_dict = {
            "port": "Ethernet1000",
            "lanes": "1000,1001,1002,1003",
            "speed": "100000",
            "port_asicdb_count": len(self.dvs_port.get_port_ids(dbid=self.dvs_port.ASIC_DB)),
            "port_appdb_count": len(self.dvs_port.get_port_ids(dbid=self.dvs_port.APPL_DB))
        }
        yield meta_dict

    def verify_add_remove(self, attr, qualifiers):
        # add port
        self.dvs_port.create_port_generic(attr["port"], attr["lanes"], attr["speed"], qualifiers)
        self.dvs_port.verify_port_count(attr["port_appdb_count"]+1, self.dvs_port.APPL_DB)
        self.dvs_port.verify_port_count(attr["port_asicdb_count"], self.dvs_port.ASIC_DB)

        # remove port
        self.dvs_port.remove_port_generic(attr["port"])
        self.dvs_port.verify_port_count(attr["port_appdb_count"], self.dvs_port.APPL_DB)
        self.dvs_port.verify_port_count(attr["port_asicdb_count"], self.dvs_port.ASIC_DB)

    @pytest.mark.parametrize(
        "serdes", [
            pytest.param("preemphasis", id="preemphasis"),
            pytest.param("idriver", id="idriver"),
            pytest.param("ipredriver", id="ipredriver"),
            pytest.param("pre1", id="pre1"),
            pytest.param("pre2", id="pre2"),
            pytest.param("pre3", id="pre3"),
            pytest.param("main", id="main"),
            pytest.param("post1", id="post1"),
            pytest.param("post2", id="post2"),
            pytest.param("post3", id="post3"),
            pytest.param("attn", id="attn")
        ]
    )
    def test_add_remove_neg(self, testlog, port_attr, serdes):
        qualifiers = { serdes: "" }
        self.verify_add_remove(port_attr, qualifiers)

        qualifiers = { serdes: "invalid" }
        self.verify_add_remove(port_attr, qualifiers)


@pytest.mark.usefixtures("dvs_port_manager")
class TestPortAddRemoveInvalidParam(object):
    def verify_add_remove(self, qualifiers):
        port = "Ethernet1000"
        lanes = "1000,1001,1002,1003"
        speed = "100000"

        # get port count
        port_asicdb_count = len(self.dvs_port.get_port_ids(dbid=self.dvs_port.ASIC_DB))
        port_appdb_count = len(self.dvs_port.get_port_ids(dbid=self.dvs_port.APPL_DB))

        # add port
        self.dvs_port.create_port_generic(port, lanes, speed, qualifiers)
        self.dvs_port.verify_port_count(port_appdb_count+1, self.dvs_port.APPL_DB)
        self.dvs_port.verify_port_count(port_asicdb_count, self.dvs_port.ASIC_DB)

        # remove port
        self.dvs_port.remove_port_generic(port)
        self.dvs_port.verify_port_count(port_appdb_count, self.dvs_port.APPL_DB)
        self.dvs_port.verify_port_count(port_asicdb_count, self.dvs_port.ASIC_DB)

    def test_add_remove_neg_alias(self, testlog):
        qualifiers = { "alias": "" }
        self.verify_add_remove(qualifiers)

    def test_add_remove_neg_index(self, testlog):
        qualifiers = { "index": "" }
        self.verify_add_remove(qualifiers)

        qualifiers = { "index": "invalid" }
        self.verify_add_remove(qualifiers)

    def test_add_remove_neg_autoneg(self, testlog):
        qualifiers = { "autoneg": "" }
        self.verify_add_remove(qualifiers)

        qualifiers = { "autoneg": "invalid" }
        self.verify_add_remove(qualifiers)

    def test_add_remove_neg_adv_speeds(self, testlog):
        qualifiers = { "adv_speeds": "" }
        self.verify_add_remove(qualifiers)

        qualifiers = { "adv_speeds": "0" }
        self.verify_add_remove(qualifiers)

        qualifiers = { "adv_speeds": "invalid" }
        self.verify_add_remove(qualifiers)

    def test_add_remove_neg_interface_type(self, testlog):
        qualifiers = { "interface_type": "" }
        self.verify_add_remove(qualifiers)

        qualifiers = { "interface_type": "invalid" }
        self.verify_add_remove(qualifiers)

    def test_add_remove_neg_adv_interface_types(self, testlog):
        qualifiers = { "adv_interface_types": "" }
        self.verify_add_remove(qualifiers)

        qualifiers = { "adv_interface_types": "invalid" }
        self.verify_add_remove(qualifiers)

    def test_add_remove_neg_fec(self, testlog):
        qualifiers = { "fec": "" }
        self.verify_add_remove(qualifiers)

        qualifiers = { "fec": "invalid" }
        self.verify_add_remove(qualifiers)

    def test_add_remove_neg_mtu(self, testlog):
        qualifiers = { "mtu": "" }
        self.verify_add_remove(qualifiers)

        qualifiers = { "mtu": "0" }
        self.verify_add_remove(qualifiers)

        qualifiers = { "mtu": "invalid" }
        self.verify_add_remove(qualifiers)

    def test_add_remove_neg_tpid(self, testlog):
        qualifiers = { "tpid": "" }
        self.verify_add_remove(qualifiers)

        qualifiers = { "tpid": "invalid" }
        self.verify_add_remove(qualifiers)

    def test_add_remove_neg_pfc_asym(self, testlog):
        qualifiers = { "pfc_asym": "" }
        self.verify_add_remove(qualifiers)

        qualifiers = { "pfc_asym": "invalid" }
        self.verify_add_remove(qualifiers)

    def test_add_remove_neg_learn_mode(self, testlog):
        qualifiers = { "learn_mode": "" }
        self.verify_add_remove(qualifiers)

        qualifiers = { "learn_mode": "invalid" }
        self.verify_add_remove(qualifiers)

    def test_add_remove_neg_link_training(self, testlog):
        qualifiers = { "link_training": "" }
        self.verify_add_remove(qualifiers)

        qualifiers = { "link_training": "invalid" }
        self.verify_add_remove(qualifiers)

    def test_add_remove_neg_role(self, testlog):
        qualifiers = { "role": "" }
        self.verify_add_remove(qualifiers)

        qualifiers = { "role": "invalid" }
        self.verify_add_remove(qualifiers)

    def test_add_remove_neg_admin_status(self, testlog):
        qualifiers = { "admin_status": "" }
        self.verify_add_remove(qualifiers)

        qualifiers = { "admin_status": "invalid" }
        self.verify_add_remove(qualifiers)<|MERGE_RESOLUTION|>--- conflicted
+++ resolved
@@ -79,11 +79,7 @@
         config_db.delete_entry('PORT', PORT_A)
         num = asic_db.wait_for_n_keys("ASIC_STATE:SAI_OBJECT_TYPE_PORT",
                               num_of_ports-1,
-<<<<<<< HEAD
-                              polling_config = PollingConfig(polling_interval = 1, timeout = 10.00, strict = True))
-=======
-                              polling_config = PollingConfig(polling_interval = 1, timeout = 8.00, strict = True))
->>>>>>> 5ef35a6b
+                              polling_config = PollingConfig(polling_interval = 1, timeout = 5.00, strict = True))
 
         # verify that the port was removed properly since all buffer configuration was removed also
         assert len(num) == num_of_ports - 1
