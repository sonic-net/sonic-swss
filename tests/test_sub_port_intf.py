import json
import time

from dvslib.dvs_common import wait_for_result
from swsscommon import swsscommon

DEFAULT_MTU = "9100"

CFG_VLAN_SUB_INTF_TABLE_NAME = "VLAN_SUB_INTERFACE"
CFG_PORT_TABLE_NAME = "PORT"
CFG_LAG_TABLE_NAME = "PORTCHANNEL"
CFG_LAG_MEMBER_TABLE_NAME = "PORTCHANNEL_MEMBER"
CFG_VRF_TABLE_NAME = "VRF"
CFG_VXLAN_TUNNEL_TABLE_NAME = "VXLAN_TUNNEL"
CFG_VNET_TABLE_NAME = "VNET"

STATE_PORT_TABLE_NAME = "PORT_TABLE"
STATE_LAG_TABLE_NAME = "LAG_TABLE"
STATE_INTERFACE_TABLE_NAME = "INTERFACE_TABLE"

APP_INTF_TABLE_NAME = "INTF_TABLE"
APP_ROUTE_TABLE_NAME = "ROUTE_TABLE"
APP_PORT_TABLE_NAME = "PORT_TABLE"
APP_LAG_TABLE_NAME = "LAG_TABLE"
APP_VNET_TABLE_NAME = "VNET_TABLE"

ASIC_RIF_TABLE = "ASIC_STATE:SAI_OBJECT_TYPE_ROUTER_INTERFACE"
ASIC_ROUTE_ENTRY_TABLE = "ASIC_STATE:SAI_OBJECT_TYPE_ROUTE_ENTRY"
ASIC_NEXT_HOP_TABLE = "ASIC_STATE:SAI_OBJECT_TYPE_NEXT_HOP"
ASIC_NEXT_HOP_GROUP_TABLE = "ASIC_STATE:SAI_OBJECT_TYPE_NEXT_HOP_GROUP"
ASIC_NEXT_HOP_GROUP_MEMBER_TABLE = "ASIC_STATE:SAI_OBJECT_TYPE_NEXT_HOP_GROUP_MEMBER"
ASIC_LAG_MEMBER_TABLE = "ASIC_STATE:SAI_OBJECT_TYPE_LAG_MEMBER"
ASIC_HOSTIF_TABLE = "ASIC_STATE:SAI_OBJECT_TYPE_HOSTIF"
ASIC_VIRTUAL_ROUTER_TABLE = "ASIC_STATE:SAI_OBJECT_TYPE_VIRTUAL_ROUTER"

ADMIN_STATUS = "admin_status"
VRF_NAME = "vrf_name"
VNET_NAME = "vnet_name"
SRC_IP = "src_ip"
VXLAN_TUNNEL = "vxlan_tunnel"
VNI = "vni"
PEER_LIST = "peer_list"

ETHERNET_PREFIX = "Ethernet"
LAG_PREFIX = "PortChannel"
VRF_PREFIX = "Vrf"
VNET_PREFIX = "Vnet"

VLAN_SUB_INTERFACE_SEPARATOR = "."
APPL_DB_SEPARATOR = ":"


class TestSubPortIntf(object):
    SUB_PORT_INTERFACE_UNDER_TEST = "Ethernet64.10"
    LAG_SUB_PORT_INTERFACE_UNDER_TEST = "PortChannel1.20"
    LAG_MEMBERS_UNDER_TEST = ["Ethernet68", "Ethernet72"]

    IPV4_ADDR_UNDER_TEST = "10.0.0.33/31"
    IPV4_TOME_UNDER_TEST = "10.0.0.33/32"
    IPV4_SUBNET_UNDER_TEST = "10.0.0.32/31"

    IPV6_ADDR_UNDER_TEST = "fc00::41/126"
    IPV6_TOME_UNDER_TEST = "fc00::41/128"
    IPV6_SUBNET_UNDER_TEST = "fc00::40/126"

    VRF_UNDER_TEST = "Vrf0"

    TUNNEL_UNDER_TEST = "Tunnel1"
    VTEP_IP_UNDER_TEST = "1.1.1.1"
    VNET_UNDER_TEST = "Vnet1000"
    VNI_UNDER_TEST = "1000"

    def connect_dbs(self, dvs):
        self.app_db = dvs.get_app_db()
        self.asic_db = dvs.get_asic_db()
        self.config_db = dvs.get_config_db()
        self.state_db = dvs.get_state_db()
        dvs.setup_db()

        self.default_vrf_oid = self.get_default_vrf_oid()

    def get_parent_port_index(self, port_name):
        if port_name.startswith(ETHERNET_PREFIX):
            idx = int(port_name[len(ETHERNET_PREFIX):])
        else:
            assert port_name.startswith(LAG_PREFIX)
            idx = int(port_name[len(LAG_PREFIX):])
        return idx

    def set_parent_port_oper_status(self, dvs, port_name, status):
        if port_name.startswith(ETHERNET_PREFIX):
            srv_idx = self.get_parent_port_index(port_name) // 4
            dvs.servers[srv_idx].runcmd("ip link set dev eth0 " + status)
        else:
            assert port_name.startswith(LAG_PREFIX)
            dvs.runcmd("bash -c 'echo " + ("1" if status == "up" else "0") +
                       " > /sys/class/net/" + port_name + "/carrier'")
        time.sleep(1)

    def set_parent_port_admin_status(self, dvs, port_name, status):
        fvs = {ADMIN_STATUS: status}

        if port_name.startswith(ETHERNET_PREFIX):
            tbl_name = CFG_PORT_TABLE_NAME
        else:
            assert port_name.startswith(LAG_PREFIX)
            tbl_name = CFG_LAG_TABLE_NAME
        self.config_db.create_entry(tbl_name, port_name, fvs)

        if port_name.startswith(ETHERNET_PREFIX):
            self.set_parent_port_oper_status(dvs, port_name, "down")
            self.set_parent_port_oper_status(dvs, port_name, "up")
        else:
            self.set_parent_port_oper_status(dvs, port_name, "up")

    def create_vxlan_tunnel(self, tunnel_name, vtep_ip):
        fvs = {
            SRC_IP: vtep_ip,
        }
        self.config_db.create_entry(CFG_VXLAN_TUNNEL_TABLE_NAME, tunnel_name, fvs)

    def create_vnet(self, vnet_name, tunnel_name, vni, peer_list=""):
        fvs = {
            VXLAN_TUNNEL: tunnel_name,
            VNI: vni,
            PEER_LIST: peer_list,
        }
        self.config_db.create_entry(CFG_VNET_TABLE_NAME, vnet_name, fvs)

    def create_vrf(self, vrf_name):
        if vrf_name.startswith(VRF_PREFIX):
            self.config_db.create_entry(CFG_VRF_TABLE_NAME, vrf_name, {"NULL": "NULL"})
        else:
            assert vrf_name.startswith(VNET_PREFIX)
            self.create_vxlan_tunnel(self.TUNNEL_UNDER_TEST, self.VTEP_IP_UNDER_TEST)
            self.create_vnet(vrf_name, self.TUNNEL_UNDER_TEST, self.VNI_UNDER_TEST)

    def create_sub_port_intf_profile(self, sub_port_intf_name, vrf_name=None):
        fvs = {ADMIN_STATUS: "up"}
        if vrf_name:
            fvs[VRF_NAME if vrf_name.startswith(VRF_PREFIX) else VNET_NAME] = vrf_name

        self.config_db.create_entry(CFG_VLAN_SUB_INTF_TABLE_NAME, sub_port_intf_name, fvs)

    def add_lag_members(self, lag, members):
        fvs = {"NULL": "NULL"}

        for member in members:
            key = "{}|{}".format(lag, member)
            self.config_db.create_entry(CFG_LAG_MEMBER_TABLE_NAME, key, fvs)

    def add_sub_port_intf_ip_addr(self, sub_port_intf_name, ip_addr):
        fvs = {"NULL": "NULL"}

        key = "{}|{}".format(sub_port_intf_name, ip_addr)
        self.config_db.create_entry(CFG_VLAN_SUB_INTF_TABLE_NAME, key, fvs)

    def set_sub_port_intf_admin_status(self, sub_port_intf_name, status):
        fvs = {ADMIN_STATUS: status}

        self.config_db.create_entry(CFG_VLAN_SUB_INTF_TABLE_NAME, sub_port_intf_name, fvs)

    def remove_vxlan_tunnel(self, tunnel_name):
        self.config_db.delete_entry(CFG_VXLAN_TUNNEL_TABLE_NAME, tunnel_name)

    def remove_vnet(self, vnet_name):
        self.config_db.delete_entry(CFG_VNET_TABLE_NAME, vnet_name)
        self.app_db.wait_for_deleted_keys(APP_VNET_TABLE_NAME, vnet_name)

    def remove_vrf(self, vrf_name):
        if vrf_name.startswith(VRF_PREFIX):
            self.config_db.delete_entry(CFG_VRF_TABLE_NAME, vrf_name)
        else:
            assert vrf_name.startswith(VNET_PREFIX)
            self.remove_vnet(vrf_name)
            self.remove_vxlan_tunnel(self.TUNNEL_UNDER_TEST)

    def check_vrf_removal(self, vrf_oid):
        self.asic_db.wait_for_deleted_keys(ASIC_VIRTUAL_ROUTER_TABLE, [vrf_oid])

    def remove_lag_members(self, lag, members):
        for member in members:
            key = "{}|{}".format(lag, member)
            self.config_db.delete_entry(CFG_LAG_MEMBER_TABLE_NAME, key)

    def remove_sub_port_intf_profile(self, sub_port_intf_name):
        self.config_db.delete_entry(CFG_VLAN_SUB_INTF_TABLE_NAME, sub_port_intf_name)

    def check_sub_port_intf_profile_removal(self, rif_oid):
        self.asic_db.wait_for_deleted_keys(ASIC_RIF_TABLE, [rif_oid])

    def remove_sub_port_intf_ip_addr(self, sub_port_intf_name, ip_addr):
        key = "{}|{}".format(sub_port_intf_name, ip_addr)
        self.config_db.delete_entry(CFG_VLAN_SUB_INTF_TABLE_NAME, key)

    def check_sub_port_intf_ip_addr_removal(self, sub_port_intf_name, ip_addrs):
        interfaces = ["{}:{}".format(sub_port_intf_name, addr) for addr in ip_addrs]
        self.app_db.wait_for_deleted_keys(APP_INTF_TABLE_NAME, interfaces)

    def get_oids(self, table):
        return self.asic_db.get_keys(table)

    def get_newly_created_oid(self, table, old_oids):
        new_oids = self.asic_db.wait_for_n_keys(table, len(old_oids) + 1)
        oid = [ids for ids in new_oids if ids not in old_oids]
        return oid[0]

    def get_default_vrf_oid(self):
        oids = self.get_oids(ASIC_VIRTUAL_ROUTER_TABLE)
        assert len(oids) == 1, "Wrong # of default vrfs: %d, expected #: 1." % (len(oids))
        return oids[0]

    def get_ip_prefix_nhg_oid(self, ip_prefix, vrf_oid=None):
        if vrf_oid is None:
            vrf_oid = self.default_vrf_oid

        def _access_function():
            route_entry_found = False

            raw_route_entry_keys = self.asic_db.get_keys(ASIC_ROUTE_ENTRY_TABLE)
            for raw_route_entry_key in raw_route_entry_keys:
                route_entry_key = json.loads(raw_route_entry_key)
                if route_entry_key["dest"] == ip_prefix:
                    route_entry_found = True
                    assert route_entry_key["vr"] == vrf_oid
                    break

            return (route_entry_found, raw_route_entry_key)

        (route_entry_found, raw_route_entry_key) = wait_for_result(_access_function)

        fvs = self.asic_db.get_entry(ASIC_ROUTE_ENTRY_TABLE, raw_route_entry_key)

        nhg_oid = fvs.get("SAI_ROUTE_ENTRY_ATTR_NEXT_HOP_ID", "")
        assert nhg_oid != ""
        assert nhg_oid != "oid:0x0"

        return nhg_oid

    def check_sub_port_intf_key_existence(self, db, table_name, key):
        db.wait_for_matching_keys(table_name, [key])

    def check_sub_port_intf_fvs(self, db, table_name, key, fv_dict):
        db.wait_for_field_match(table_name, key, fv_dict)

    def check_sub_port_intf_route_entries(self, vrf_oid=None, check_ipv6=True):
        expected_dests = [self.IPV4_TOME_UNDER_TEST,
                          self.IPV4_SUBNET_UNDER_TEST,
                          self.IPV6_TOME_UNDER_TEST,
                          self.IPV6_SUBNET_UNDER_TEST]
        if not check_ipv6:
            expected_dests.pop()
            expected_dests.pop()
        if vrf_oid is None:
            vrf_oid = self.default_vrf_oid
        expected_vrf_oids = [vrf_oid,
                             vrf_oid,
                             vrf_oid,
                             vrf_oid]
        if not check_ipv6:
            expected_vrf_oids.pop()
            expected_vrf_oids.pop()

        def _access_function():
            raw_route_entries = self.asic_db.get_keys(ASIC_ROUTE_ENTRY_TABLE)
            route_dest_vrf_oids = [(json.loads(raw_route_entry)["dest"], json.loads(raw_route_entry)["vr"])
                                        for raw_route_entry in raw_route_entries]
            return (all((dest, vrf_oid) in route_dest_vrf_oids for dest, vrf_oid in zip(expected_dests, expected_vrf_oids)), None)

        wait_for_result(_access_function)

    def check_sub_port_intf_vrf_bind_kernel(self, dvs, port_name, vrf_name):
        (ec, out) = dvs.runcmd(['bash', '-c', "ip link show {} | grep {}".format(port_name, vrf_name)])
        assert ec == 0
        assert vrf_name in out

    def check_sub_port_intf_vrf_nobind_kernel(self, dvs, port_name, vrf_name=None):
        if vrf_name is not None:
            (ec, out) = dvs.runcmd(['bash', '-c', "ip link show {} | grep {}".format(port_name, vrf_name)])
            assert ec == 1
            assert vrf_name not in out

        (ec, out) = dvs.runcmd(['bash', '-c', "ip link show {} | grep master".format(port_name)])
        assert ec == 1
        assert "master" not in out

    def check_sub_port_intf_removal_kernel(self, dvs, port_name):
        (ec, out) = dvs.runcmd(['bash', '-c', "ip link show {}".format(port_name)])
        assert ec == 1
        assert port_name in out
        assert "does not exist" in out

    def check_sub_port_intf_key_removal(self, db, table_name, key):
        db.wait_for_deleted_keys(table_name, [key])

    def check_sub_port_intf_route_entries_removal(self, removed_route_entries):
        def _access_function():
            raw_route_entries = self.asic_db.get_keys(ASIC_ROUTE_ENTRY_TABLE)
            status = all(str(json.loads(raw_route_entry)["dest"])
                         not in removed_route_entries
                         for raw_route_entry in raw_route_entries)
            return (status, None)

        wait_for_result(_access_function)

    def _test_sub_port_intf_creation(self, dvs, sub_port_intf_name, vrf_name=None):
        substrs = sub_port_intf_name.split(VLAN_SUB_INTERFACE_SEPARATOR)
        parent_port = substrs[0]
        vlan_id = substrs[1]
        if parent_port.startswith(ETHERNET_PREFIX):
            state_tbl_name = STATE_PORT_TABLE_NAME
            phy_ports = [parent_port]
        else:
            assert parent_port.startswith(LAG_PREFIX)
            state_tbl_name = STATE_LAG_TABLE_NAME
            phy_ports = self.LAG_MEMBERS_UNDER_TEST

        vrf_oid = self.default_vrf_oid
        old_rif_oids = self.get_oids(ASIC_RIF_TABLE)

        self.set_parent_port_admin_status(dvs, parent_port, "up")
        # Add lag members to test physical port host interface vlan tag attribute
        if parent_port.startswith(LAG_PREFIX):
            self.add_lag_members(parent_port, self.LAG_MEMBERS_UNDER_TEST)
            self.asic_db.wait_for_n_keys(ASIC_LAG_MEMBER_TABLE, len(self.LAG_MEMBERS_UNDER_TEST))
        if vrf_name:
            self.create_vrf(vrf_name)
            vrf_oid = self.get_newly_created_oid(ASIC_VIRTUAL_ROUTER_TABLE, [vrf_oid])
        self.create_sub_port_intf_profile(sub_port_intf_name, vrf_name)

        # Verify that sub port interface state ok is pushed to STATE_DB by Intfmgrd
        fv_dict = {
            "state": "ok",
        }
        self.check_sub_port_intf_fvs(self.state_db, state_tbl_name, sub_port_intf_name, fv_dict)

        # Verify vrf name sub port interface bound to in STATE_DB INTERFACE_TABLE
        fv_dict = {
            "vrf": vrf_name if vrf_name else "",
        }
        self.check_sub_port_intf_fvs(self.state_db, STATE_INTERFACE_TABLE_NAME, sub_port_intf_name, fv_dict)

        # If bound to non-default vrf, verify sub port interface vrf binding in linux kernel,
        # and parent port not bound to vrf
        if vrf_name:
            self.check_sub_port_intf_vrf_bind_kernel(dvs, sub_port_intf_name, vrf_name)
            self.check_sub_port_intf_vrf_nobind_kernel(dvs, parent_port, vrf_name)

        # Verify that sub port interface configuration is synced to APPL_DB INTF_TABLE by Intfmgrd
        fv_dict = {
            ADMIN_STATUS: "up",
        }
        if vrf_name:
            fv_dict[VRF_NAME if vrf_name.startswith(VRF_PREFIX) else VNET_NAME] = vrf_name
        self.check_sub_port_intf_fvs(self.app_db, APP_INTF_TABLE_NAME, sub_port_intf_name, fv_dict)

        # Verify that a sub port router interface entry is created in ASIC_DB
        fv_dict = {
            "SAI_ROUTER_INTERFACE_ATTR_TYPE": "SAI_ROUTER_INTERFACE_TYPE_SUB_PORT",
            "SAI_ROUTER_INTERFACE_ATTR_OUTER_VLAN_ID": "{}".format(vlan_id),
            "SAI_ROUTER_INTERFACE_ATTR_ADMIN_V4_STATE": "true",
            "SAI_ROUTER_INTERFACE_ATTR_ADMIN_V6_STATE": "true",
            "SAI_ROUTER_INTERFACE_ATTR_MTU": DEFAULT_MTU,
            "SAI_ROUTER_INTERFACE_ATTR_VIRTUAL_ROUTER_ID": vrf_oid,
        }
        rif_oid = self.get_newly_created_oid(ASIC_RIF_TABLE, old_rif_oids)
        self.check_sub_port_intf_fvs(self.asic_db, ASIC_RIF_TABLE, rif_oid, fv_dict)

        # Verify physical port host interface vlan tag attribute
        fv_dict = {
            "SAI_HOSTIF_ATTR_VLAN_TAG": "SAI_HOSTIF_VLAN_TAG_KEEP",
        }
        for phy_port in phy_ports:
            hostif_oid = dvs.asicdb.hostifnamemap[phy_port]
            self.check_sub_port_intf_fvs(self.asic_db, ASIC_HOSTIF_TABLE, hostif_oid, fv_dict)

        # Remove a sub port interface
        self.remove_sub_port_intf_profile(sub_port_intf_name)
        self.check_sub_port_intf_profile_removal(rif_oid)

        # Remove lag members from lag parent port
        if parent_port.startswith(LAG_PREFIX):
            self.remove_lag_members(parent_port, self.LAG_MEMBERS_UNDER_TEST)
            self.asic_db.wait_for_n_keys(ASIC_LAG_MEMBER_TABLE, 0)

        # Remove vrf if created
        if vrf_name:
            self.remove_vrf(vrf_name)
            self.check_vrf_removal(vrf_oid)

    def test_sub_port_intf_creation(self, dvs):
        self.connect_dbs(dvs)

        self._test_sub_port_intf_creation(dvs, self.SUB_PORT_INTERFACE_UNDER_TEST)
        self._test_sub_port_intf_creation(dvs, self.LAG_SUB_PORT_INTERFACE_UNDER_TEST)

        self._test_sub_port_intf_creation(dvs, self.SUB_PORT_INTERFACE_UNDER_TEST, self.VRF_UNDER_TEST)
        self._test_sub_port_intf_creation(dvs, self.LAG_SUB_PORT_INTERFACE_UNDER_TEST, self.VRF_UNDER_TEST)

<<<<<<< HEAD
        self._test_sub_port_intf_creation(dvs, self.SUB_PORT_INTERFACE_UNDER_TEST, self.VNET_UNDER_TEST)
        self._test_sub_port_intf_creation(dvs, self.LAG_SUB_PORT_INTERFACE_UNDER_TEST, self.VNET_UNDER_TEST)

    def _test_sub_port_intf_add_ip_addrs(self, dvs, sub_port_intf_name, vrf_name=""):
=======
    def _test_sub_port_intf_add_ip_addrs(self, dvs, sub_port_intf_name, vrf_name=None):
>>>>>>> d3a64304
        substrs = sub_port_intf_name.split(VLAN_SUB_INTERFACE_SEPARATOR)
        parent_port = substrs[0]

        vrf_oid = self.default_vrf_oid
        old_rif_oids = self.get_oids(ASIC_RIF_TABLE)

        self.set_parent_port_admin_status(dvs, parent_port, "up")
        if vrf_name:
            self.create_vrf(vrf_name)
            vrf_oid = self.get_newly_created_oid(ASIC_VIRTUAL_ROUTER_TABLE, [vrf_oid])
        self.create_sub_port_intf_profile(sub_port_intf_name, vrf_name)

        self.add_sub_port_intf_ip_addr(sub_port_intf_name, self.IPV4_ADDR_UNDER_TEST)
        if not vrf_name.startswith(VNET_PREFIX):
            self.add_sub_port_intf_ip_addr(sub_port_intf_name, self.IPV6_ADDR_UNDER_TEST)

        rif_oid = self.get_newly_created_oid(ASIC_RIF_TABLE, old_rif_oids)

        # Verify that ip address state ok is pushed to STATE_DB INTERFACE_TABLE by Intfmgrd
        fv_dict = {
            "state": "ok",
        }
        self.check_sub_port_intf_fvs(self.state_db, STATE_INTERFACE_TABLE_NAME,
                                     sub_port_intf_name + "|" + self.IPV4_ADDR_UNDER_TEST, fv_dict)
        if not vrf_name.startswith(VNET_PREFIX):
            self.check_sub_port_intf_fvs(self.state_db, STATE_INTERFACE_TABLE_NAME,
                                         sub_port_intf_name + "|" + self.IPV6_ADDR_UNDER_TEST, fv_dict)

        # Verify that ip address configuration is synced to APPL_DB INTF_TABLE by Intfmgrd
        fv_dict = {
            "scope": "global",
            "family": "IPv4",
        }
        self.check_sub_port_intf_fvs(self.app_db, APP_INTF_TABLE_NAME,
                                     sub_port_intf_name + ":" + self.IPV4_ADDR_UNDER_TEST, fv_dict)
        if not vrf_name.startswith(VNET_PREFIX):
            fv_dict["family"] = "IPv6"
            self.check_sub_port_intf_fvs(self.app_db, APP_INTF_TABLE_NAME,
                                         sub_port_intf_name + ":" + self.IPV6_ADDR_UNDER_TEST, fv_dict)

        # Verify that an IPv4 ip2me route entry is created in ASIC_DB
        # Verify that an IPv4 subnet route entry is created in ASIC_DB
        # Verify that an IPv6 ip2me route entry is created in ASIC_DB for non-vnet case
        # Verify that an IPv6 subnet route entry is created in ASIC_DB for non-vnet case
        self.check_sub_port_intf_route_entries(vrf_oid, check_ipv6=True if not vrf_name.startswith(VNET_PREFIX) else False)

        # Remove IP addresses
        ip_addrs = [
            self.IPV4_ADDR_UNDER_TEST,
        ]
        self.remove_sub_port_intf_ip_addr(sub_port_intf_name, self.IPV4_ADDR_UNDER_TEST)
        if not vrf_name.startswith(VNET_PREFIX):
            ip_addrs.append(self.IPV6_ADDR_UNDER_TEST)
            self.remove_sub_port_intf_ip_addr(sub_port_intf_name, self.IPV6_ADDR_UNDER_TEST)
        self.check_sub_port_intf_ip_addr_removal(sub_port_intf_name, ip_addrs)

        # Remove a sub port interface
        self.remove_sub_port_intf_profile(sub_port_intf_name)
        self.check_sub_port_intf_profile_removal(rif_oid)

        # Remove vrf if created
        if vrf_name:
            self.remove_vrf(vrf_name)
            self.check_vrf_removal(vrf_oid)

    def test_sub_port_intf_add_ip_addrs(self, dvs):
        self.connect_dbs(dvs)

        self._test_sub_port_intf_add_ip_addrs(dvs, self.SUB_PORT_INTERFACE_UNDER_TEST)
        self._test_sub_port_intf_add_ip_addrs(dvs, self.LAG_SUB_PORT_INTERFACE_UNDER_TEST)

        self._test_sub_port_intf_add_ip_addrs(dvs, self.SUB_PORT_INTERFACE_UNDER_TEST, self.VRF_UNDER_TEST)
        self._test_sub_port_intf_add_ip_addrs(dvs, self.LAG_SUB_PORT_INTERFACE_UNDER_TEST, self.VRF_UNDER_TEST)

<<<<<<< HEAD
        self._test_sub_port_intf_add_ip_addrs(dvs, self.SUB_PORT_INTERFACE_UNDER_TEST, self.VNET_UNDER_TEST)
        self._test_sub_port_intf_add_ip_addrs(dvs, self.LAG_SUB_PORT_INTERFACE_UNDER_TEST, self.VNET_UNDER_TEST)

    def _test_sub_port_intf_admin_status_change(self, dvs, sub_port_intf_name, vrf_name=""):
=======
    def _test_sub_port_intf_admin_status_change(self, dvs, sub_port_intf_name, vrf_name=None):
>>>>>>> d3a64304
        substrs = sub_port_intf_name.split(VLAN_SUB_INTERFACE_SEPARATOR)
        parent_port = substrs[0]

        vrf_oid = self.default_vrf_oid
        old_rif_oids = self.get_oids(ASIC_RIF_TABLE)

        self.set_parent_port_admin_status(dvs, parent_port, "up")
        if vrf_name:
            self.create_vrf(vrf_name)
            vrf_oid = self.get_newly_created_oid(ASIC_VIRTUAL_ROUTER_TABLE, [vrf_oid])
        self.create_sub_port_intf_profile(sub_port_intf_name, vrf_name)

        self.add_sub_port_intf_ip_addr(sub_port_intf_name, self.IPV4_ADDR_UNDER_TEST)
        if not vrf_name.startswith(VNET_PREFIX):
            self.add_sub_port_intf_ip_addr(sub_port_intf_name, self.IPV6_ADDR_UNDER_TEST)

        fv_dict = {
            ADMIN_STATUS: "up",
        }
        if vrf_name:
            fv_dict[VRF_NAME if vrf_name.startswith(VRF_PREFIX) else VNET_NAME] = vrf_name
        self.check_sub_port_intf_fvs(self.app_db, APP_INTF_TABLE_NAME, sub_port_intf_name, fv_dict)

        fv_dict = {
            "SAI_ROUTER_INTERFACE_ATTR_ADMIN_V4_STATE": "true",
            "SAI_ROUTER_INTERFACE_ATTR_ADMIN_V6_STATE": "true",
            "SAI_ROUTER_INTERFACE_ATTR_MTU": DEFAULT_MTU,
            "SAI_ROUTER_INTERFACE_ATTR_VIRTUAL_ROUTER_ID": vrf_oid,
        }
        rif_oid = self.get_newly_created_oid(ASIC_RIF_TABLE, old_rif_oids)
        self.check_sub_port_intf_fvs(self.asic_db, ASIC_RIF_TABLE, rif_oid, fv_dict)

        # Change sub port interface admin status to down
        self.set_sub_port_intf_admin_status(sub_port_intf_name, "down")

        # Verify that sub port interface admin status change is synced to APP_DB by Intfmgrd
        fv_dict = {
            ADMIN_STATUS: "down",
        }
        if vrf_name:
            fv_dict[VRF_NAME if vrf_name.startswith(VRF_PREFIX) else VNET_NAME] = vrf_name
        self.check_sub_port_intf_fvs(self.app_db, APP_INTF_TABLE_NAME, sub_port_intf_name, fv_dict)

        # Verify that sub port router interface entry in ASIC_DB has the updated admin status
        fv_dict = {
            "SAI_ROUTER_INTERFACE_ATTR_ADMIN_V4_STATE": "false",
            "SAI_ROUTER_INTERFACE_ATTR_ADMIN_V6_STATE": "false",
            "SAI_ROUTER_INTERFACE_ATTR_MTU": DEFAULT_MTU,
            "SAI_ROUTER_INTERFACE_ATTR_VIRTUAL_ROUTER_ID": vrf_oid,
        }
        rif_oid = self.get_newly_created_oid(ASIC_RIF_TABLE, old_rif_oids)
        self.check_sub_port_intf_fvs(self.asic_db, ASIC_RIF_TABLE, rif_oid, fv_dict)

        # Change sub port interface admin status to up
        self.set_sub_port_intf_admin_status(sub_port_intf_name, "up")

        # Verify that sub port interface admin status change is synced to APP_DB by Intfmgrd
        fv_dict = {
            ADMIN_STATUS: "up",
        }
        if vrf_name:
            fv_dict[VRF_NAME if vrf_name.startswith(VRF_PREFIX) else VNET_NAME] = vrf_name
        self.check_sub_port_intf_fvs(self.app_db, APP_INTF_TABLE_NAME, sub_port_intf_name, fv_dict)

        # Verify that sub port router interface entry in ASIC_DB has the updated admin status
        fv_dict = {
            "SAI_ROUTER_INTERFACE_ATTR_ADMIN_V4_STATE": "true",
            "SAI_ROUTER_INTERFACE_ATTR_ADMIN_V6_STATE": "true",
            "SAI_ROUTER_INTERFACE_ATTR_MTU": DEFAULT_MTU,
            "SAI_ROUTER_INTERFACE_ATTR_VIRTUAL_ROUTER_ID": vrf_oid,
        }
        rif_oid = self.get_newly_created_oid(ASIC_RIF_TABLE, old_rif_oids)
        self.check_sub_port_intf_fvs(self.asic_db, ASIC_RIF_TABLE, rif_oid, fv_dict)

        # Remove IP addresses
        ip_addrs = [
            self.IPV4_ADDR_UNDER_TEST,
        ]
        self.remove_sub_port_intf_ip_addr(sub_port_intf_name, self.IPV4_ADDR_UNDER_TEST)
        if not vrf_name.startswith(VNET_PREFIX):
            ip_addrs.append(self.IPV6_ADDR_UNDER_TEST)
            self.remove_sub_port_intf_ip_addr(sub_port_intf_name, self.IPV6_ADDR_UNDER_TEST)
        self.check_sub_port_intf_ip_addr_removal(sub_port_intf_name, ip_addrs)

        # Remove a sub port interface
        self.remove_sub_port_intf_profile(sub_port_intf_name)
        self.check_sub_port_intf_profile_removal(rif_oid)

        # Remove vrf if created
        if vrf_name:
            self.remove_vrf(vrf_name)
            self.check_vrf_removal(vrf_oid)

    def test_sub_port_intf_admin_status_change(self, dvs):
        self.connect_dbs(dvs)

        self._test_sub_port_intf_admin_status_change(dvs, self.SUB_PORT_INTERFACE_UNDER_TEST)
        self._test_sub_port_intf_admin_status_change(dvs, self.LAG_SUB_PORT_INTERFACE_UNDER_TEST)

        self._test_sub_port_intf_admin_status_change(dvs, self.SUB_PORT_INTERFACE_UNDER_TEST, self.VRF_UNDER_TEST)
        self._test_sub_port_intf_admin_status_change(dvs, self.LAG_SUB_PORT_INTERFACE_UNDER_TEST, self.VRF_UNDER_TEST)

<<<<<<< HEAD
        self._test_sub_port_intf_admin_status_change(dvs, self.SUB_PORT_INTERFACE_UNDER_TEST, self.VNET_UNDER_TEST)
        self._test_sub_port_intf_admin_status_change(dvs, self.LAG_SUB_PORT_INTERFACE_UNDER_TEST, self.VNET_UNDER_TEST)

    def _test_sub_port_intf_remove_ip_addrs(self, dvs, sub_port_intf_name, vrf_name=""):
=======
    def _test_sub_port_intf_remove_ip_addrs(self, dvs, sub_port_intf_name, vrf_name=None):
>>>>>>> d3a64304
        substrs = sub_port_intf_name.split(VLAN_SUB_INTERFACE_SEPARATOR)
        parent_port = substrs[0]

        old_rif_oids = self.get_oids(ASIC_RIF_TABLE)

        self.set_parent_port_admin_status(dvs, parent_port, "up")
        if vrf_name:
            self.create_vrf(vrf_name)
            self.asic_db.wait_for_n_keys(ASIC_VIRTUAL_ROUTER_TABLE, 2)
        self.create_sub_port_intf_profile(sub_port_intf_name, vrf_name)

        self.add_sub_port_intf_ip_addr(sub_port_intf_name, self.IPV4_ADDR_UNDER_TEST)
        if not vrf_name.startswith(VNET_PREFIX):
            self.add_sub_port_intf_ip_addr(sub_port_intf_name, self.IPV6_ADDR_UNDER_TEST)

        rif_oid = self.get_newly_created_oid(ASIC_RIF_TABLE, old_rif_oids)

        # Remove IPv4 address
        self.remove_sub_port_intf_ip_addr(sub_port_intf_name, self.IPV4_ADDR_UNDER_TEST)

        # Verify that IPv4 address state ok is removed from STATE_DB INTERFACE_TABLE by Intfmgrd
        self.check_sub_port_intf_key_removal(self.state_db, STATE_INTERFACE_TABLE_NAME,
                                             sub_port_intf_name + "|" + self.IPV4_ADDR_UNDER_TEST)

        # Verify that IPv4 address configuration is removed from APPL_DB INTF_TABLE by Intfmgrd
        self.check_sub_port_intf_key_removal(self.app_db, APP_INTF_TABLE_NAME,
                                             sub_port_intf_name + ":" + self.IPV4_ADDR_UNDER_TEST)

        # Verify that IPv4 subnet route entry is removed from ASIC_DB
        # Verify that IPv4 ip2me route entry is removed from ASIC_DB
        removed_route_entries = set([self.IPV4_TOME_UNDER_TEST, self.IPV4_SUBNET_UNDER_TEST])
        self.check_sub_port_intf_route_entries_removal(removed_route_entries)

        # Remove IPv6 address for non-vnet cases
        if not vrf_name.startswith(VNET_PREFIX):
            self.remove_sub_port_intf_ip_addr(sub_port_intf_name, self.IPV6_ADDR_UNDER_TEST)

            # Verify that IPv6 address state ok is removed from STATE_DB INTERFACE_TABLE by Intfmgrd
            self.check_sub_port_intf_key_removal(self.state_db, STATE_INTERFACE_TABLE_NAME,
                                                 sub_port_intf_name + "|" + self.IPV6_ADDR_UNDER_TEST)

            # Verify that IPv6 address configuration is removed from APPL_DB INTF_TABLE by Intfmgrd
            self.check_sub_port_intf_key_removal(self.app_db, APP_INTF_TABLE_NAME,
                                                 sub_port_intf_name + ":" + self.IPV6_ADDR_UNDER_TEST)

            # Verify that IPv6 subnet route entry is removed from ASIC_DB
            # Verify that IPv6 ip2me route entry is removed from ASIC_DB
            removed_route_entries.update([self.IPV6_TOME_UNDER_TEST, self.IPV6_SUBNET_UNDER_TEST])
            self.check_sub_port_intf_route_entries_removal(removed_route_entries)

        # Verify that sub port router interface entry still exists in ASIC_DB
        self.check_sub_port_intf_key_existence(self.asic_db, ASIC_RIF_TABLE, rif_oid)

        # Remove a sub port interface
        self.remove_sub_port_intf_profile(sub_port_intf_name)
        self.check_sub_port_intf_profile_removal(rif_oid)

        # Remove vrf if created
        if vrf_name:
            self.remove_vrf(vrf_name)
            self.asic_db.wait_for_n_keys(ASIC_VIRTUAL_ROUTER_TABLE, 1)

    def test_sub_port_intf_remove_ip_addrs(self, dvs):
        self.connect_dbs(dvs)

        self._test_sub_port_intf_remove_ip_addrs(dvs, self.SUB_PORT_INTERFACE_UNDER_TEST)
        self._test_sub_port_intf_remove_ip_addrs(dvs, self.LAG_SUB_PORT_INTERFACE_UNDER_TEST)

        self._test_sub_port_intf_remove_ip_addrs(dvs, self.SUB_PORT_INTERFACE_UNDER_TEST, self.VRF_UNDER_TEST)
        self._test_sub_port_intf_remove_ip_addrs(dvs, self.LAG_SUB_PORT_INTERFACE_UNDER_TEST, self.VRF_UNDER_TEST)

<<<<<<< HEAD
        self._test_sub_port_intf_remove_ip_addrs(dvs, self.SUB_PORT_INTERFACE_UNDER_TEST, self.VNET_UNDER_TEST)
        self._test_sub_port_intf_remove_ip_addrs(dvs, self.LAG_SUB_PORT_INTERFACE_UNDER_TEST, self.VNET_UNDER_TEST)

    def _test_sub_port_intf_removal(self, dvs, sub_port_intf_name, vrf_name=""):
=======
    def _test_sub_port_intf_removal(self, dvs, sub_port_intf_name, vrf_name=None):
>>>>>>> d3a64304
        substrs = sub_port_intf_name.split(VLAN_SUB_INTERFACE_SEPARATOR)
        parent_port = substrs[0]
        if parent_port.startswith(ETHERNET_PREFIX):
            state_tbl_name = STATE_PORT_TABLE_NAME
            phy_ports = [parent_port]
        else:
            assert parent_port.startswith(LAG_PREFIX)
            state_tbl_name = STATE_LAG_TABLE_NAME
            phy_ports = self.LAG_MEMBERS_UNDER_TEST

        old_rif_oids = self.get_oids(ASIC_RIF_TABLE)

        self.set_parent_port_admin_status(dvs, parent_port, "up")
        # Add lag members to test physical port host interface vlan tag attribute
        if parent_port.startswith(LAG_PREFIX):
            self.add_lag_members(parent_port, self.LAG_MEMBERS_UNDER_TEST)
            self.asic_db.wait_for_n_keys(ASIC_LAG_MEMBER_TABLE, len(self.LAG_MEMBERS_UNDER_TEST))
        if vrf_name:
            self.create_vrf(vrf_name)
            self.asic_db.wait_for_n_keys(ASIC_VIRTUAL_ROUTER_TABLE, 2)
        self.create_sub_port_intf_profile(sub_port_intf_name, vrf_name)

        self.add_sub_port_intf_ip_addr(sub_port_intf_name, self.IPV4_ADDR_UNDER_TEST)
        if not vrf_name.startswith(VNET_PREFIX):
            self.add_sub_port_intf_ip_addr(sub_port_intf_name, self.IPV6_ADDR_UNDER_TEST)

        rif_oid = self.get_newly_created_oid(ASIC_RIF_TABLE, old_rif_oids)

        fv_dict = {
            "state": "ok",
        }
        self.check_sub_port_intf_fvs(self.state_db, state_tbl_name, sub_port_intf_name, fv_dict)

        fv_dict = {
            "vrf": vrf_name if vrf_name else "",
        }
        self.check_sub_port_intf_fvs(self.state_db, STATE_INTERFACE_TABLE_NAME, sub_port_intf_name, fv_dict)

        if vrf_name:
            self.check_sub_port_intf_vrf_bind_kernel(dvs, sub_port_intf_name, vrf_name)
            self.check_sub_port_intf_vrf_nobind_kernel(dvs, parent_port, vrf_name)

        fv_dict = {
            ADMIN_STATUS: "up",
        }
        if vrf_name:
            fv_dict[VRF_NAME if vrf_name.startswith(VRF_PREFIX) else VNET_NAME] = vrf_name
        self.check_sub_port_intf_fvs(self.app_db, APP_INTF_TABLE_NAME, sub_port_intf_name, fv_dict)

        # Remove IP addresses
        ip_addrs = [
            self.IPV4_ADDR_UNDER_TEST,
        ]
        self.remove_sub_port_intf_ip_addr(sub_port_intf_name, self.IPV4_ADDR_UNDER_TEST)
        if not vrf_name.startswith(VNET_PREFIX):
            ip_addrs.append(self.IPV6_ADDR_UNDER_TEST)
            self.remove_sub_port_intf_ip_addr(sub_port_intf_name, self.IPV6_ADDR_UNDER_TEST)
        self.check_sub_port_intf_ip_addr_removal(sub_port_intf_name, ip_addrs)

        # Remove a sub port interface
        self.remove_sub_port_intf_profile(sub_port_intf_name)
        self.check_sub_port_intf_profile_removal(rif_oid)

        # Verify that sub port interface state ok is removed from STATE_DB by Intfmgrd
        self.check_sub_port_intf_key_removal(self.state_db, state_tbl_name, sub_port_intf_name)

        # Verify sub port interface not exist in linux kernel
        self.check_sub_port_intf_removal_kernel(dvs, sub_port_intf_name)
        # If bound to non-default vrf, verify parent port not bound to vrf
        if vrf_name:
            self.check_sub_port_intf_vrf_nobind_kernel(dvs, parent_port, vrf_name)

        # Verify vrf name sub port interface bound to is removed from STATE_DB INTERFACE_TABLE
        self.check_sub_port_intf_key_removal(self.state_db, STATE_INTERFACE_TABLE_NAME, sub_port_intf_name)

        # Verify that sub port interface configuration is removed from APP_DB by Intfmgrd
        self.check_sub_port_intf_key_removal(self.app_db, APP_INTF_TABLE_NAME, sub_port_intf_name)

        # Verify that sub port router interface entry is removed from ASIC_DB
        self.check_sub_port_intf_key_removal(self.asic_db, ASIC_RIF_TABLE, rif_oid)

        # Verify physical port host interface vlan tag attribute
        fv_dict = {
            "SAI_HOSTIF_ATTR_VLAN_TAG": "SAI_HOSTIF_VLAN_TAG_STRIP",
        }
        for phy_port in phy_ports:
            hostif_oid = dvs.asicdb.hostifnamemap[phy_port]
            self.check_sub_port_intf_fvs(self.asic_db, ASIC_HOSTIF_TABLE, hostif_oid, fv_dict)

        # Remove lag members from lag parent port
        if parent_port.startswith(LAG_PREFIX):
            self.remove_lag_members(parent_port, self.LAG_MEMBERS_UNDER_TEST)
            self.asic_db.wait_for_n_keys(ASIC_LAG_MEMBER_TABLE, 0)

        # Remove vrf if created
        if vrf_name:
            self.remove_vrf(vrf_name)
            self.asic_db.wait_for_n_keys(ASIC_VIRTUAL_ROUTER_TABLE, 1)

    def test_sub_port_intf_removal(self, dvs):
        self.connect_dbs(dvs)

        self._test_sub_port_intf_removal(dvs, self.SUB_PORT_INTERFACE_UNDER_TEST)
        self._test_sub_port_intf_removal(dvs, self.LAG_SUB_PORT_INTERFACE_UNDER_TEST)

        self._test_sub_port_intf_removal(dvs, self.SUB_PORT_INTERFACE_UNDER_TEST, self.VRF_UNDER_TEST)
        self._test_sub_port_intf_removal(dvs, self.LAG_SUB_PORT_INTERFACE_UNDER_TEST, self.VRF_UNDER_TEST)

<<<<<<< HEAD
        self._test_sub_port_intf_removal(dvs, self.SUB_PORT_INTERFACE_UNDER_TEST, self.VNET_UNDER_TEST)
        self._test_sub_port_intf_removal(dvs, self.LAG_SUB_PORT_INTERFACE_UNDER_TEST, self.VNET_UNDER_TEST)

    def _test_sub_port_intf_mtu(self, dvs, sub_port_intf_name, vrf_name=""):
=======
    def _test_sub_port_intf_mtu(self, dvs, sub_port_intf_name, vrf_name=None):
>>>>>>> d3a64304
        substrs = sub_port_intf_name.split(VLAN_SUB_INTERFACE_SEPARATOR)
        parent_port = substrs[0]

        vrf_oid = self.default_vrf_oid
        old_rif_oids = self.get_oids(ASIC_RIF_TABLE)

        self.set_parent_port_admin_status(dvs, parent_port, "up")
        if vrf_name:
            self.create_vrf(vrf_name)
            vrf_oid = self.get_newly_created_oid(ASIC_VIRTUAL_ROUTER_TABLE, [vrf_oid])
        self.create_sub_port_intf_profile(sub_port_intf_name, vrf_name)

        rif_oid = self.get_newly_created_oid(ASIC_RIF_TABLE, old_rif_oids)

        # Change parent port mtu
        mtu = "8888"
        dvs.set_mtu(parent_port, mtu)

        # Verify that sub port router interface entry in ASIC_DB has the updated mtu
        fv_dict = {
            "SAI_ROUTER_INTERFACE_ATTR_MTU": mtu,
            "SAI_ROUTER_INTERFACE_ATTR_VIRTUAL_ROUTER_ID": vrf_oid,
        }
        self.check_sub_port_intf_fvs(self.asic_db, ASIC_RIF_TABLE, rif_oid, fv_dict)

        # Restore parent port mtu
        dvs.set_mtu(parent_port, DEFAULT_MTU)

        # Verify that sub port router interface entry in ASIC_DB has the default mtu
        fv_dict = {
            "SAI_ROUTER_INTERFACE_ATTR_MTU": DEFAULT_MTU,
            "SAI_ROUTER_INTERFACE_ATTR_VIRTUAL_ROUTER_ID": vrf_oid,
        }
        self.check_sub_port_intf_fvs(self.asic_db, ASIC_RIF_TABLE, rif_oid, fv_dict)

        # Remove a sub port interface
        self.remove_sub_port_intf_profile(sub_port_intf_name)
        self.check_sub_port_intf_profile_removal(rif_oid)

        # Remove vrf if created
        if vrf_name:
            self.remove_vrf(vrf_name)
            self.check_vrf_removal(vrf_oid)

    def test_sub_port_intf_mtu(self, dvs):
        self.connect_dbs(dvs)

        self._test_sub_port_intf_mtu(dvs, self.SUB_PORT_INTERFACE_UNDER_TEST)
        self._test_sub_port_intf_mtu(dvs, self.LAG_SUB_PORT_INTERFACE_UNDER_TEST)

        self._test_sub_port_intf_mtu(dvs, self.SUB_PORT_INTERFACE_UNDER_TEST, self.VRF_UNDER_TEST)
        self._test_sub_port_intf_mtu(dvs, self.LAG_SUB_PORT_INTERFACE_UNDER_TEST, self.VRF_UNDER_TEST)

<<<<<<< HEAD
        self._test_sub_port_intf_mtu(dvs, self.SUB_PORT_INTERFACE_UNDER_TEST, self.VNET_UNDER_TEST)
        self._test_sub_port_intf_mtu(dvs, self.LAG_SUB_PORT_INTERFACE_UNDER_TEST, self.VNET_UNDER_TEST)

    def create_nhg_router_intfs(self, dvs, parent_port_prefix, parent_port_idx_base, vlan_id, nhop_num, vrf_name=""):
=======
    def create_nhg_router_intfs(self, dvs, parent_port_prefix, parent_port_idx_base, vlan_id, nhop_num, vrf_name=None):
>>>>>>> d3a64304
        ifnames = []
        parent_port_idx = parent_port_idx_base
        for i in range(0, nhop_num):
            if vlan_id != 0:
                port_name = "{}{}.{}".format(parent_port_prefix, parent_port_idx, vlan_id)
            else:
                port_name = "{}{}".format(parent_port_prefix, parent_port_idx)
            ip_addr = "10.{}.{}.0/31".format(parent_port_idx, vlan_id)
            if vlan_id != 0:
                self.create_sub_port_intf_profile(port_name, vrf_name)
                self.add_sub_port_intf_ip_addr(port_name, ip_addr)
            else:
                dvs.add_ip_address(port_name, ip_addr, vrf_name)

            ifnames.append(port_name)

            parent_port_idx += (4 if parent_port_prefix == ETHERNET_PREFIX else 1)
        return ifnames

    def create_nhg_next_hop_objs(self, dvs, parent_port_prefix, parent_port_idx_base, vlan_id, nhop_num):
        nhop_ips = []
        parent_port_idx = parent_port_idx_base
        for i in range(0, nhop_num):
            if vlan_id != 0:
                port_name = "{}{}.{}".format(parent_port_prefix, parent_port_idx, vlan_id)
            else:
                port_name = "{}{}".format(parent_port_prefix, parent_port_idx)
            nhop_ip = "10.{}.{}.1".format(parent_port_idx, vlan_id)
            nhop_mac = "00:00:00:{:02d}:{}:01".format(parent_port_idx, vlan_id)
            dvs.runcmd("ip neigh add " + nhop_ip + " lladdr " + nhop_mac + " dev " + port_name)

            nhop_ips.append(nhop_ip)

            parent_port_idx += (4 if parent_port_prefix == ETHERNET_PREFIX else 1)
        return nhop_ips

    def remove_nhg_router_intfs(self, dvs, parent_port_prefix, parent_port_idx_base, vlan_id, nhop_num):
        parent_port_idx = parent_port_idx_base
        for i in range(0, nhop_num):
            if vlan_id != 0:
                port_name = "{}{}.{}".format(parent_port_prefix, parent_port_idx, vlan_id)
            else:
                port_name = "{}{}".format(parent_port_prefix, parent_port_idx)
            ip_addr = "10.{}.{}.0/31".format(parent_port_idx, vlan_id)
            if vlan_id != 0:
                # Remove IP address on sub port interface
                self.remove_sub_port_intf_ip_addr(port_name, ip_addr)
                # Remove sub port interface
                self.remove_sub_port_intf_profile(port_name)
            else:
                dvs.remove_ip_address(port_name, ip_addr)

            parent_port_idx += (4 if parent_port_prefix == ETHERNET_PREFIX else 1)

    def remove_nhg_next_hop_objs(self, dvs, parent_port_prefix, parent_port_idx_base, vlan_id, nhop_num):
        parent_port_idx = parent_port_idx_base
        for i in range(0, nhop_num):
            if vlan_id != 0:
                port_name = "{}{}.{}".format(parent_port_prefix, parent_port_idx, vlan_id)
            else:
                port_name = "{}{}".format(parent_port_prefix, parent_port_idx)
            nhop_ip = "10.{}.{}.1".format(parent_port_idx, vlan_id)
            dvs.runcmd("ip neigh del " + nhop_ip + " dev " + port_name)

            parent_port_idx += (4 if parent_port_prefix == ETHERNET_PREFIX else 1)

    def check_nhg_members_on_parent_port_oper_status_change(self, dvs, parent_port_prefix, parent_port_idx_base, status,
                                                            nhg_oid, nhop_num, create_intf_on_parent_port):
        parent_port_idx = parent_port_idx_base
        for i in range(0, nhop_num):
            port_name = "{}{}".format(parent_port_prefix, parent_port_idx)
            self.set_parent_port_oper_status(dvs, port_name, status)

            # Verify parent port oper status
            fv_dict = {
                "oper_status" : status,
            }
            if parent_port_prefix == ETHERNET_PREFIX:
                self.check_sub_port_intf_fvs(self.app_db, APP_PORT_TABLE_NAME, port_name, fv_dict)
            else:
                self.check_sub_port_intf_fvs(self.app_db, APP_LAG_TABLE_NAME, port_name, fv_dict)

            # Verify next hop group member # in ASIC_DB
            if status == "up":
                nhg_member_oids = self.asic_db.wait_for_n_keys(ASIC_NEXT_HOP_GROUP_MEMBER_TABLE,
                                                               1 + i if create_intf_on_parent_port == False else (1 + i) * 2)
            else:
                assert status == "down"
                nhg_member_oids = self.asic_db.wait_for_n_keys(ASIC_NEXT_HOP_GROUP_MEMBER_TABLE,
                                                               (nhop_num - 1) - i if create_intf_on_parent_port == False else
                                                               ((nhop_num - 1) - i) * 2)

            # Verify that next hop group members in ASIC_DB all
            # belong to the next hop group of the specified oid
            fv_dict = {
                "SAI_NEXT_HOP_GROUP_MEMBER_ATTR_NEXT_HOP_GROUP_ID": nhg_oid,
            }
            for nhg_member_oid in nhg_member_oids:
                self.check_sub_port_intf_fvs(self.asic_db, ASIC_NEXT_HOP_GROUP_MEMBER_TABLE, nhg_member_oid, fv_dict)

            parent_port_idx += (4 if parent_port_prefix == ETHERNET_PREFIX else 1)

    def _test_sub_port_intf_nhg_accel(self, dvs, sub_port_intf_name, nhop_num=3, create_intf_on_parent_port=False, vrf_name=None):
        substrs = sub_port_intf_name.split(VLAN_SUB_INTERFACE_SEPARATOR)
        parent_port = substrs[0]
        vlan_id = substrs[1]
        assert len(vlan_id) == 2

        if parent_port.startswith(ETHERNET_PREFIX):
            parent_port_prefix = ETHERNET_PREFIX
        else:
            assert parent_port.startswith(LAG_PREFIX)
            parent_port_prefix = LAG_PREFIX
        parent_port_idx_base = self.get_parent_port_index(parent_port)

        vrf_oid = self.default_vrf_oid

        # Set parent ports admin status up
        parent_port_idx = parent_port_idx_base
        for i in range(0, nhop_num):
            port_name = "{}{}".format(parent_port_prefix, parent_port_idx)
            self.set_parent_port_admin_status(dvs, port_name, "up")

            parent_port_idx += (4 if parent_port_prefix == ETHERNET_PREFIX else 1)

        if vrf_name:
            self.create_vrf(vrf_name)
            vrf_oid = self.get_newly_created_oid(ASIC_VIRTUAL_ROUTER_TABLE, [vrf_oid])

        ifnames = []
        # Create sub port interfaces
        ifnames.extend(self.create_nhg_router_intfs(dvs, parent_port_prefix, parent_port_idx_base, int(vlan_id), nhop_num, vrf_name))

        # Create router interfaces on parent ports
        if create_intf_on_parent_port == True:
            ifnames.extend(self.create_nhg_router_intfs(dvs, parent_port_prefix, parent_port_idx_base, 0, nhop_num, vrf_name))

        nhop_ips = []
        nhop_cnt = len(self.asic_db.get_keys(ASIC_NEXT_HOP_TABLE))
        # Create next hop objects on sub port interfaces
        nhop_ips.extend(self.create_nhg_next_hop_objs(dvs, parent_port_prefix, parent_port_idx_base, int(vlan_id), nhop_num))

        # Create next hop objects on router interfaces
        if create_intf_on_parent_port == True:
            nhop_ips.extend(self.create_nhg_next_hop_objs(dvs, parent_port_prefix, parent_port_idx_base, 0, nhop_num))

        self.asic_db.wait_for_n_keys(ASIC_NEXT_HOP_TABLE, nhop_cnt + nhop_num if create_intf_on_parent_port == False else nhop_cnt + nhop_num * 2)

        # Create multi-next-hop route entry
        rt_tbl = swsscommon.ProducerStateTable(self.app_db.db_connection, APP_ROUTE_TABLE_NAME)
        fvs = swsscommon.FieldValuePairs([("nexthop", ",".join(nhop_ips)), ("ifname", ",".join(ifnames))])
        ip_prefix = "2.2.2.0/24"
        rt_tbl.set(vrf_name + APPL_DB_SEPARATOR + ip_prefix if vrf_name else ip_prefix, fvs)

        # Verify route entry created in ASIC_DB and get next hop group oid
        nhg_oid = self.get_ip_prefix_nhg_oid(ip_prefix, vrf_oid)

        # Verify next hop group of the specified oid created in ASIC_DB
        self.check_sub_port_intf_key_existence(self.asic_db, ASIC_NEXT_HOP_GROUP_TABLE, nhg_oid)

        # Verify next hop group members created in ASIC_DB
        nhg_member_oids = self.asic_db.wait_for_n_keys(ASIC_NEXT_HOP_GROUP_MEMBER_TABLE,
                                                       nhop_num if create_intf_on_parent_port == False else nhop_num * 2)

        # Verify that next hop group members all belong to the next hop group of the specified oid
        fv_dict = {
            "SAI_NEXT_HOP_GROUP_MEMBER_ATTR_NEXT_HOP_GROUP_ID": nhg_oid,
        }
        for nhg_member_oid in nhg_member_oids:
            self.check_sub_port_intf_fvs(self.asic_db, ASIC_NEXT_HOP_GROUP_MEMBER_TABLE, nhg_member_oid, fv_dict)

        # Bring parent ports oper status down one at a time, and verify next hop group members
        self.check_nhg_members_on_parent_port_oper_status_change(dvs, parent_port_prefix, parent_port_idx_base, "down",
                                                                 nhg_oid, nhop_num, create_intf_on_parent_port)

        # Bring parent ports oper status up one at a time, and verify next hop group members
        self.check_nhg_members_on_parent_port_oper_status_change(dvs, parent_port_prefix, parent_port_idx_base, "up",
                                                                 nhg_oid, nhop_num, create_intf_on_parent_port)

        # Clean up
        rif_cnt = len(self.asic_db.get_keys(ASIC_RIF_TABLE))

        # Remove ecmp route entry
        rt_tbl._del(vrf_name + APPL_DB_SEPARATOR + ip_prefix if vrf_name else ip_prefix)

        # Remove sub port interfaces
        self.remove_nhg_router_intfs(dvs, parent_port_prefix, parent_port_idx_base, int(vlan_id), nhop_num)

        # Remove router interfaces on parent ports
        if create_intf_on_parent_port == True:
            self.remove_nhg_router_intfs(dvs, parent_port_prefix, parent_port_idx_base, 0, nhop_num)

        # Removal of router interfaces indicates the proper removal of nhg, nhg members, next hop objects, and neighbor entries
        self.asic_db.wait_for_n_keys(ASIC_RIF_TABLE, rif_cnt - nhop_num if create_intf_on_parent_port == False else rif_cnt - nhop_num * 2)

        # Remove vrf if created
        if vrf_name:
            self.remove_vrf(vrf_name)
            self.check_vrf_removal(vrf_oid)

        # Make sure parent port is oper status up
        parent_port_idx = parent_port_idx_base
        for i in range(0, nhop_num):
            port_name = "{}{}".format(parent_port_prefix, parent_port_idx)
            self.set_parent_port_oper_status(dvs, port_name, "up")

            parent_port_idx += (4 if parent_port_prefix == ETHERNET_PREFIX else 1)

    def test_sub_port_intf_nhg_accel(self, dvs):
        self.connect_dbs(dvs)

        self._test_sub_port_intf_nhg_accel(dvs, self.SUB_PORT_INTERFACE_UNDER_TEST)
        self._test_sub_port_intf_nhg_accel(dvs, self.SUB_PORT_INTERFACE_UNDER_TEST, create_intf_on_parent_port=True)
        self._test_sub_port_intf_nhg_accel(dvs, self.LAG_SUB_PORT_INTERFACE_UNDER_TEST)
        self._test_sub_port_intf_nhg_accel(dvs, self.LAG_SUB_PORT_INTERFACE_UNDER_TEST, create_intf_on_parent_port=True)

        self._test_sub_port_intf_nhg_accel(dvs, self.SUB_PORT_INTERFACE_UNDER_TEST, vrf_name=self.VRF_UNDER_TEST)
        self._test_sub_port_intf_nhg_accel(dvs, self.SUB_PORT_INTERFACE_UNDER_TEST,
                                           create_intf_on_parent_port=True, vrf_name=self.VRF_UNDER_TEST)
        self._test_sub_port_intf_nhg_accel(dvs, self.LAG_SUB_PORT_INTERFACE_UNDER_TEST, vrf_name=self.VRF_UNDER_TEST)
        self._test_sub_port_intf_nhg_accel(dvs, self.LAG_SUB_PORT_INTERFACE_UNDER_TEST,
                                           create_intf_on_parent_port=True, vrf_name=self.VRF_UNDER_TEST)

    def _test_sub_port_intf_oper_down_with_pending_neigh_route_tasks(self, dvs, sub_port_intf_name, nhop_num=3,
                                                                     create_intf_on_parent_port=False, vrf_name=None):
        substrs = sub_port_intf_name.split(VLAN_SUB_INTERFACE_SEPARATOR)
        parent_port = substrs[0]
        vlan_id = substrs[1]
        assert len(vlan_id) == 2

        if parent_port.startswith(ETHERNET_PREFIX):
            parent_port_prefix = ETHERNET_PREFIX
        else:
            assert parent_port.startswith(LAG_PREFIX)
            parent_port_prefix = LAG_PREFIX
        parent_port_idx_base = self.get_parent_port_index(parent_port)

        vrf_oid = self.default_vrf_oid

        # Set parent ports admin status up
        parent_port_idx = parent_port_idx_base
        for i in range(0, nhop_num):
            port_name = "{}{}".format(parent_port_prefix, parent_port_idx)
            self.set_parent_port_admin_status(dvs, port_name, "up")

            parent_port_idx += (4 if parent_port_prefix == ETHERNET_PREFIX else 1)

        if vrf_name:
            self.create_vrf(vrf_name)
            vrf_oid = self.get_newly_created_oid(ASIC_VIRTUAL_ROUTER_TABLE, [vrf_oid])

        ifnames = []
        # Create sub port interfaces
        ifnames.extend(self.create_nhg_router_intfs(dvs, parent_port_prefix, parent_port_idx_base, int(vlan_id), nhop_num, vrf_name))
        # Create router interfaces on parent ports
        if create_intf_on_parent_port == True:
            ifnames.extend(self.create_nhg_router_intfs(dvs, parent_port_prefix, parent_port_idx_base, 0, nhop_num, vrf_name))

        # Bring parent port oper status down one at a time
        # Verify next hop group members created after processing pending tasks
        parent_port_idx = parent_port_idx_base
        for i in range(0, nhop_num):
            port_name = "{}{}".format(parent_port_prefix, parent_port_idx)
            self.set_parent_port_oper_status(dvs, port_name, "down")

            # Verify parent port oper status down
            fv_dict = {
                "oper_status" : "down",
            }
            if parent_port_prefix == ETHERNET_PREFIX:
                self.check_sub_port_intf_fvs(self.app_db, APP_PORT_TABLE_NAME, port_name, fv_dict)
            else:
                self.check_sub_port_intf_fvs(self.app_db, APP_LAG_TABLE_NAME, port_name, fv_dict)

            # Mimic pending neighbor task
            nhop_ips = []
            nhop_cnt = len(self.asic_db.get_keys(ASIC_NEXT_HOP_TABLE))
            # Create next hop objects on sub port interfaces
            nhop_ips.extend(self.create_nhg_next_hop_objs(dvs, parent_port_prefix, parent_port_idx_base, int(vlan_id), nhop_num))
            # Create next hop objects on router interfaces
            if create_intf_on_parent_port == True:
                nhop_ips.extend(self.create_nhg_next_hop_objs(dvs, parent_port_prefix, parent_port_idx_base, 0, nhop_num))
            self.asic_db.wait_for_n_keys(ASIC_NEXT_HOP_TABLE, nhop_cnt + nhop_num if create_intf_on_parent_port == False else nhop_cnt + nhop_num * 2)

            # Mimic pending multi-next-hop route entry task
            rt_tbl = swsscommon.ProducerStateTable(self.app_db.db_connection, APP_ROUTE_TABLE_NAME)
            fvs = swsscommon.FieldValuePairs([("nexthop", ",".join(nhop_ips)), ("ifname", ",".join(ifnames))])
            ip_prefix = "2.2.2.0/24"
            rt_tbl.set(vrf_name + APPL_DB_SEPARATOR + ip_prefix if vrf_name else ip_prefix, fvs)

            # Verify route entry created in ASIC_DB and get next hop group oid
            nhg_oid = self.get_ip_prefix_nhg_oid(ip_prefix, vrf_oid)

            # Verify next hop group of the specified oid created in ASIC_DB
            self.check_sub_port_intf_key_existence(self.asic_db, ASIC_NEXT_HOP_GROUP_TABLE, nhg_oid)

            # Verify next hop group member # created in ASIC_DB
            nhg_member_oids = self.asic_db.wait_for_n_keys(ASIC_NEXT_HOP_GROUP_MEMBER_TABLE,
                                                           (nhop_num - 1) - i if create_intf_on_parent_port == False else ((nhop_num - 1) - i) * 2)

            # Verify that next hop group members all belong to the next hop group of the specified oid
            fv_dict = {
                "SAI_NEXT_HOP_GROUP_MEMBER_ATTR_NEXT_HOP_GROUP_ID": nhg_oid,
            }
            for nhg_member_oid in nhg_member_oids:
                self.check_sub_port_intf_fvs(self.asic_db, ASIC_NEXT_HOP_GROUP_MEMBER_TABLE, nhg_member_oid, fv_dict)

            nhop_cnt = len(self.asic_db.get_keys(ASIC_NEXT_HOP_TABLE))
            # Remove next hop objects on sub port interfaces
            self.remove_nhg_next_hop_objs(dvs, parent_port_prefix, parent_port_idx_base, int(vlan_id), nhop_num)
            # Remove next hop objects on router interfaces
            if create_intf_on_parent_port == True:
                self.remove_nhg_next_hop_objs(dvs, parent_port_prefix, parent_port_idx_base, 0, nhop_num)
            # Remove ecmp route entry
            rt_tbl._del(vrf_name + APPL_DB_SEPARATOR + ip_prefix if vrf_name else ip_prefix)
            # Removal of next hop objects indicates the proper removal of route entry, nhg, and nhg members
            self.asic_db.wait_for_n_keys(ASIC_NEXT_HOP_TABLE, nhop_cnt - nhop_num if create_intf_on_parent_port == False else nhop_cnt - nhop_num * 2)

            parent_port_idx += (4 if parent_port_prefix == ETHERNET_PREFIX else 1)

        # Clean up
        rif_cnt = len(self.asic_db.get_keys(ASIC_RIF_TABLE))
        # Remove sub port interfaces
        self.remove_nhg_router_intfs(dvs, parent_port_prefix, parent_port_idx_base, int(vlan_id), nhop_num)
        # Remove router interfaces on parent ports
        if create_intf_on_parent_port == True:
            self.remove_nhg_router_intfs(dvs, parent_port_prefix, parent_port_idx_base, 0, nhop_num)
        self.asic_db.wait_for_n_keys(ASIC_RIF_TABLE, rif_cnt - nhop_num if create_intf_on_parent_port == False else rif_cnt - nhop_num * 2)

        # Remove vrf if created
        if vrf_name:
            self.remove_vrf(vrf_name)
            self.check_vrf_removal(vrf_oid)

        # Make sure parent port oper status is up
        parent_port_idx = parent_port_idx_base
        for i in range(0, nhop_num):
            port_name = "{}{}".format(parent_port_prefix, parent_port_idx)
            self.set_parent_port_oper_status(dvs, port_name, "up")

            parent_port_idx += (4 if parent_port_prefix == ETHERNET_PREFIX else 1)

    def test_sub_port_intf_oper_down_with_pending_neigh_route_tasks(self, dvs):
        self.connect_dbs(dvs)

        self._test_sub_port_intf_oper_down_with_pending_neigh_route_tasks(dvs, self.SUB_PORT_INTERFACE_UNDER_TEST)
        self._test_sub_port_intf_oper_down_with_pending_neigh_route_tasks(dvs, self.SUB_PORT_INTERFACE_UNDER_TEST, create_intf_on_parent_port=True)
        self._test_sub_port_intf_oper_down_with_pending_neigh_route_tasks(dvs, self.LAG_SUB_PORT_INTERFACE_UNDER_TEST)
        self._test_sub_port_intf_oper_down_with_pending_neigh_route_tasks(dvs, self.LAG_SUB_PORT_INTERFACE_UNDER_TEST, create_intf_on_parent_port=True)

        self._test_sub_port_intf_oper_down_with_pending_neigh_route_tasks(dvs, self.SUB_PORT_INTERFACE_UNDER_TEST, vrf_name=self.VRF_UNDER_TEST)
        self._test_sub_port_intf_oper_down_with_pending_neigh_route_tasks(dvs, self.SUB_PORT_INTERFACE_UNDER_TEST,
                                                                          create_intf_on_parent_port=True, vrf_name=self.VRF_UNDER_TEST)
        self._test_sub_port_intf_oper_down_with_pending_neigh_route_tasks(dvs, self.LAG_SUB_PORT_INTERFACE_UNDER_TEST, vrf_name=self.VRF_UNDER_TEST)
        self._test_sub_port_intf_oper_down_with_pending_neigh_route_tasks(dvs, self.LAG_SUB_PORT_INTERFACE_UNDER_TEST,
                                                                          create_intf_on_parent_port=True, vrf_name=self.VRF_UNDER_TEST)


# Add Dummy always-pass test at end as workaroud
# for issue when Flaky fail on final test it invokes module tear-down before retrying
def test_nonflaky_dummy():
    pass<|MERGE_RESOLUTION|>--- conflicted
+++ resolved
@@ -397,14 +397,10 @@
         self._test_sub_port_intf_creation(dvs, self.SUB_PORT_INTERFACE_UNDER_TEST, self.VRF_UNDER_TEST)
         self._test_sub_port_intf_creation(dvs, self.LAG_SUB_PORT_INTERFACE_UNDER_TEST, self.VRF_UNDER_TEST)
 
-<<<<<<< HEAD
         self._test_sub_port_intf_creation(dvs, self.SUB_PORT_INTERFACE_UNDER_TEST, self.VNET_UNDER_TEST)
         self._test_sub_port_intf_creation(dvs, self.LAG_SUB_PORT_INTERFACE_UNDER_TEST, self.VNET_UNDER_TEST)
 
-    def _test_sub_port_intf_add_ip_addrs(self, dvs, sub_port_intf_name, vrf_name=""):
-=======
     def _test_sub_port_intf_add_ip_addrs(self, dvs, sub_port_intf_name, vrf_name=None):
->>>>>>> d3a64304
         substrs = sub_port_intf_name.split(VLAN_SUB_INTERFACE_SEPARATOR)
         parent_port = substrs[0]
 
@@ -479,14 +475,10 @@
         self._test_sub_port_intf_add_ip_addrs(dvs, self.SUB_PORT_INTERFACE_UNDER_TEST, self.VRF_UNDER_TEST)
         self._test_sub_port_intf_add_ip_addrs(dvs, self.LAG_SUB_PORT_INTERFACE_UNDER_TEST, self.VRF_UNDER_TEST)
 
-<<<<<<< HEAD
         self._test_sub_port_intf_add_ip_addrs(dvs, self.SUB_PORT_INTERFACE_UNDER_TEST, self.VNET_UNDER_TEST)
         self._test_sub_port_intf_add_ip_addrs(dvs, self.LAG_SUB_PORT_INTERFACE_UNDER_TEST, self.VNET_UNDER_TEST)
 
-    def _test_sub_port_intf_admin_status_change(self, dvs, sub_port_intf_name, vrf_name=""):
-=======
     def _test_sub_port_intf_admin_status_change(self, dvs, sub_port_intf_name, vrf_name=None):
->>>>>>> d3a64304
         substrs = sub_port_intf_name.split(VLAN_SUB_INTERFACE_SEPARATOR)
         parent_port = substrs[0]
 
@@ -589,14 +581,10 @@
         self._test_sub_port_intf_admin_status_change(dvs, self.SUB_PORT_INTERFACE_UNDER_TEST, self.VRF_UNDER_TEST)
         self._test_sub_port_intf_admin_status_change(dvs, self.LAG_SUB_PORT_INTERFACE_UNDER_TEST, self.VRF_UNDER_TEST)
 
-<<<<<<< HEAD
         self._test_sub_port_intf_admin_status_change(dvs, self.SUB_PORT_INTERFACE_UNDER_TEST, self.VNET_UNDER_TEST)
         self._test_sub_port_intf_admin_status_change(dvs, self.LAG_SUB_PORT_INTERFACE_UNDER_TEST, self.VNET_UNDER_TEST)
 
-    def _test_sub_port_intf_remove_ip_addrs(self, dvs, sub_port_intf_name, vrf_name=""):
-=======
     def _test_sub_port_intf_remove_ip_addrs(self, dvs, sub_port_intf_name, vrf_name=None):
->>>>>>> d3a64304
         substrs = sub_port_intf_name.split(VLAN_SUB_INTERFACE_SEPARATOR)
         parent_port = substrs[0]
 
@@ -668,14 +656,10 @@
         self._test_sub_port_intf_remove_ip_addrs(dvs, self.SUB_PORT_INTERFACE_UNDER_TEST, self.VRF_UNDER_TEST)
         self._test_sub_port_intf_remove_ip_addrs(dvs, self.LAG_SUB_PORT_INTERFACE_UNDER_TEST, self.VRF_UNDER_TEST)
 
-<<<<<<< HEAD
         self._test_sub_port_intf_remove_ip_addrs(dvs, self.SUB_PORT_INTERFACE_UNDER_TEST, self.VNET_UNDER_TEST)
         self._test_sub_port_intf_remove_ip_addrs(dvs, self.LAG_SUB_PORT_INTERFACE_UNDER_TEST, self.VNET_UNDER_TEST)
 
-    def _test_sub_port_intf_removal(self, dvs, sub_port_intf_name, vrf_name=""):
-=======
     def _test_sub_port_intf_removal(self, dvs, sub_port_intf_name, vrf_name=None):
->>>>>>> d3a64304
         substrs = sub_port_intf_name.split(VLAN_SUB_INTERFACE_SEPARATOR)
         parent_port = substrs[0]
         if parent_port.startswith(ETHERNET_PREFIX):
@@ -784,14 +768,10 @@
         self._test_sub_port_intf_removal(dvs, self.SUB_PORT_INTERFACE_UNDER_TEST, self.VRF_UNDER_TEST)
         self._test_sub_port_intf_removal(dvs, self.LAG_SUB_PORT_INTERFACE_UNDER_TEST, self.VRF_UNDER_TEST)
 
-<<<<<<< HEAD
         self._test_sub_port_intf_removal(dvs, self.SUB_PORT_INTERFACE_UNDER_TEST, self.VNET_UNDER_TEST)
         self._test_sub_port_intf_removal(dvs, self.LAG_SUB_PORT_INTERFACE_UNDER_TEST, self.VNET_UNDER_TEST)
 
-    def _test_sub_port_intf_mtu(self, dvs, sub_port_intf_name, vrf_name=""):
-=======
     def _test_sub_port_intf_mtu(self, dvs, sub_port_intf_name, vrf_name=None):
->>>>>>> d3a64304
         substrs = sub_port_intf_name.split(VLAN_SUB_INTERFACE_SEPARATOR)
         parent_port = substrs[0]
 
@@ -845,14 +825,10 @@
         self._test_sub_port_intf_mtu(dvs, self.SUB_PORT_INTERFACE_UNDER_TEST, self.VRF_UNDER_TEST)
         self._test_sub_port_intf_mtu(dvs, self.LAG_SUB_PORT_INTERFACE_UNDER_TEST, self.VRF_UNDER_TEST)
 
-<<<<<<< HEAD
         self._test_sub_port_intf_mtu(dvs, self.SUB_PORT_INTERFACE_UNDER_TEST, self.VNET_UNDER_TEST)
         self._test_sub_port_intf_mtu(dvs, self.LAG_SUB_PORT_INTERFACE_UNDER_TEST, self.VNET_UNDER_TEST)
 
-    def create_nhg_router_intfs(self, dvs, parent_port_prefix, parent_port_idx_base, vlan_id, nhop_num, vrf_name=""):
-=======
     def create_nhg_router_intfs(self, dvs, parent_port_prefix, parent_port_idx_base, vlan_id, nhop_num, vrf_name=None):
->>>>>>> d3a64304
         ifnames = []
         parent_port_idx = parent_port_idx_base
         for i in range(0, nhop_num):
