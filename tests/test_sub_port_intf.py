--- conflicted
+++ resolved
@@ -9,11 +9,8 @@
 CFG_VLAN_SUB_INTF_TABLE_NAME = "VLAN_SUB_INTERFACE"
 CFG_PORT_TABLE_NAME = "PORT"
 CFG_LAG_TABLE_NAME = "PORTCHANNEL"
-<<<<<<< HEAD
+CFG_LAG_MEMBER_TABLE_NAME = "PORTCHANNEL_MEMBER"
 CFG_VRF_TABLE_NAME = "VRF"
-=======
-CFG_LAG_MEMBER_TABLE_NAME = "PORTCHANNEL_MEMBER"
->>>>>>> c49668ed
 
 STATE_PORT_TABLE_NAME = "PORT_TABLE"
 STATE_LAG_TABLE_NAME = "LAG_TABLE"
@@ -29,12 +26,9 @@
 ASIC_NEXT_HOP_TABLE = "ASIC_STATE:SAI_OBJECT_TYPE_NEXT_HOP"
 ASIC_NEXT_HOP_GROUP_TABLE = "ASIC_STATE:SAI_OBJECT_TYPE_NEXT_HOP_GROUP"
 ASIC_NEXT_HOP_GROUP_MEMBER_TABLE = "ASIC_STATE:SAI_OBJECT_TYPE_NEXT_HOP_GROUP_MEMBER"
-<<<<<<< HEAD
-ASIC_VIRTUAL_ROUTER_TABLE = "ASIC_STATE:SAI_OBJECT_TYPE_VIRTUAL_ROUTER"
-=======
 ASIC_LAG_MEMBER_TABLE = "ASIC_STATE:SAI_OBJECT_TYPE_LAG_MEMBER"
 ASIC_HOSTIF_TABLE = "ASIC_STATE:SAI_OBJECT_TYPE_HOSTIF"
->>>>>>> c49668ed
+ASIC_VIRTUAL_ROUTER_TABLE = "ASIC_STATE:SAI_OBJECT_TYPE_VIRTUAL_ROUTER"
 
 ADMIN_STATUS = "admin_status"
 VRF_NAME = "vrf_name"
@@ -132,18 +126,16 @@
 
         self.config_db.create_entry(CFG_VLAN_SUB_INTF_TABLE_NAME, sub_port_intf_name, fvs)
 
-<<<<<<< HEAD
     def remove_vrf(self, vrf_name):
         self.config_db.delete_entry(CFG_VRF_TABLE_NAME, vrf_name)
 
     def check_vrf_removal(self, vrf_oid):
         self.asic_db.wait_for_deleted_keys(ASIC_VIRTUAL_ROUTER_TABLE, [vrf_oid])
-=======
+
     def remove_lag_members(self, lag, members):
         for member in members:
             key = "{}|{}".format(lag, member)
             self.config_db.delete_entry(CFG_LAG_MEMBER_TABLE_NAME, key)
->>>>>>> c49668ed
 
     def remove_sub_port_intf_profile(self, sub_port_intf_name):
         self.config_db.delete_entry(CFG_VLAN_SUB_INTF_TABLE_NAME, sub_port_intf_name)
@@ -275,18 +267,14 @@
         old_rif_oids = self.get_oids(ASIC_RIF_TABLE)
 
         self.set_parent_port_admin_status(dvs, parent_port, "up")
-<<<<<<< HEAD
-        if vrf_name:
-            self.create_vrf(vrf_name)
-            vrf_oid = self.get_newly_created_oid(ASIC_VIRTUAL_ROUTER_TABLE, [vrf_oid])
-        self.create_sub_port_intf_profile(sub_port_intf_name, vrf_name)
-=======
         # Add lag members to test physical port host interface vlan tag attribute
         if parent_port.startswith(LAG_PREFIX):
             self.add_lag_members(parent_port, self.LAG_MEMBERS_UNDER_TEST)
             self.asic_db.wait_for_n_keys(ASIC_LAG_MEMBER_TABLE, len(self.LAG_MEMBERS_UNDER_TEST))
-        self.create_sub_port_intf_profile(sub_port_intf_name)
->>>>>>> c49668ed
+        if vrf_name:
+            self.create_vrf(vrf_name)
+            vrf_oid = self.get_newly_created_oid(ASIC_VIRTUAL_ROUTER_TABLE, [vrf_oid])
+        self.create_sub_port_intf_profile(sub_port_intf_name, vrf_name)
 
         # Verify that sub port interface state ok is pushed to STATE_DB by Intfmgrd
         fv_dict = {
@@ -338,17 +326,15 @@
         self.remove_sub_port_intf_profile(sub_port_intf_name)
         self.check_sub_port_intf_profile_removal(rif_oid)
 
-<<<<<<< HEAD
-        # Remove vrf if created
-        if vrf_name:
-            self.remove_vrf(vrf_name)
-            self.check_vrf_removal(vrf_oid)
-=======
         # Remove lag members from lag parent port
         if parent_port.startswith(LAG_PREFIX):
             self.remove_lag_members(parent_port, self.LAG_MEMBERS_UNDER_TEST)
             self.asic_db.wait_for_n_keys(ASIC_LAG_MEMBER_TABLE, 0)
->>>>>>> c49668ed
+
+        # Remove vrf if created
+        if vrf_name:
+            self.remove_vrf(vrf_name)
+            self.check_vrf_removal(vrf_oid)
 
     def test_sub_port_intf_creation(self, dvs):
         self.connect_dbs(dvs)
@@ -611,18 +597,14 @@
         old_rif_oids = self.get_oids(ASIC_RIF_TABLE)
 
         self.set_parent_port_admin_status(dvs, parent_port, "up")
-<<<<<<< HEAD
-        if vrf_name:
-            self.create_vrf(vrf_name)
-            self.asic_db.wait_for_n_keys(ASIC_VIRTUAL_ROUTER_TABLE, 2)
-        self.create_sub_port_intf_profile(sub_port_intf_name, vrf_name)
-=======
         # Add lag members to test physical port host interface vlan tag attribute
         if parent_port.startswith(LAG_PREFIX):
             self.add_lag_members(parent_port, self.LAG_MEMBERS_UNDER_TEST)
             self.asic_db.wait_for_n_keys(ASIC_LAG_MEMBER_TABLE, len(self.LAG_MEMBERS_UNDER_TEST))
-        self.create_sub_port_intf_profile(sub_port_intf_name)
->>>>>>> c49668ed
+        if vrf_name:
+            self.create_vrf(vrf_name)
+            self.asic_db.wait_for_n_keys(ASIC_VIRTUAL_ROUTER_TABLE, 2)
+        self.create_sub_port_intf_profile(sub_port_intf_name, vrf_name)
 
         self.add_sub_port_intf_ip_addr(sub_port_intf_name, self.IPV4_ADDR_UNDER_TEST)
         self.add_sub_port_intf_ip_addr(sub_port_intf_name, self.IPV6_ADDR_UNDER_TEST)
@@ -679,12 +661,6 @@
         # Verify that sub port router interface entry is removed from ASIC_DB
         self.check_sub_port_intf_key_removal(self.asic_db, ASIC_RIF_TABLE, rif_oid)
 
-<<<<<<< HEAD
-        # Remove vrf if created
-        if vrf_name:
-            self.remove_vrf(vrf_name)
-            self.asic_db.wait_for_n_keys(ASIC_VIRTUAL_ROUTER_TABLE, 1)
-=======
         # Verify physical port host interface vlan tag attribute
         fv_dict = {
             "SAI_HOSTIF_ATTR_VLAN_TAG": "SAI_HOSTIF_VLAN_TAG_STRIP",
@@ -697,7 +673,11 @@
         if parent_port.startswith(LAG_PREFIX):
             self.remove_lag_members(parent_port, self.LAG_MEMBERS_UNDER_TEST)
             self.asic_db.wait_for_n_keys(ASIC_LAG_MEMBER_TABLE, 0)
->>>>>>> c49668ed
+
+        # Remove vrf if created
+        if vrf_name:
+            self.remove_vrf(vrf_name)
+            self.asic_db.wait_for_n_keys(ASIC_VIRTUAL_ROUTER_TABLE, 1)
 
     def test_sub_port_intf_removal(self, dvs):
         self.connect_dbs(dvs)
