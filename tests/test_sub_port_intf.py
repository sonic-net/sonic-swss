--- conflicted
+++ resolved
@@ -510,10 +510,9 @@
         self._test_sub_port_intf_add_ip_addrs(dvs, self.SUB_PORT_INTERFACE_UNDER_TEST, self.VRF_UNDER_TEST)
         self._test_sub_port_intf_add_ip_addrs(dvs, self.LAG_SUB_PORT_INTERFACE_UNDER_TEST, self.VRF_UNDER_TEST)
 
-<<<<<<< HEAD
         self._test_sub_port_intf_add_ip_addrs(dvs, self.SUB_PORT_INTERFACE_UNDER_TEST, self.VNET_UNDER_TEST)
         self._test_sub_port_intf_add_ip_addrs(dvs, self.LAG_SUB_PORT_INTERFACE_UNDER_TEST, self.VNET_UNDER_TEST)
-=======
+
     def _test_sub_port_intf_appl_db_proc_seq(self, dvs, sub_port_intf_name, admin_up, vrf_name=None):
         substrs = sub_port_intf_name.split(VLAN_SUB_INTERFACE_SEPARATOR)
         parent_port = substrs[0]
@@ -573,7 +572,6 @@
 
         self._test_sub_port_intf_appl_db_proc_seq(dvs, self.LAG_SUB_PORT_INTERFACE_UNDER_TEST, admin_up=True, vrf_name=self.VRF_UNDER_TEST)
         self._test_sub_port_intf_appl_db_proc_seq(dvs, self.LAG_SUB_PORT_INTERFACE_UNDER_TEST, admin_up=False, vrf_name=self.VRF_UNDER_TEST)
->>>>>>> 5488c897
 
     def _test_sub_port_intf_admin_status_change(self, dvs, sub_port_intf_name, vrf_name=None):
         substrs = sub_port_intf_name.split(VLAN_SUB_INTERFACE_SEPARATOR)
