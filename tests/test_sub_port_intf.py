import json
import time
import pytest

from dvslib.dvs_common import wait_for_result
from swsscommon import swsscommon

DEFAULT_MTU = "9100"

CFG_VLAN_SUB_INTF_TABLE_NAME = "VLAN_SUB_INTERFACE"
CFG_PORT_TABLE_NAME = "PORT"
CFG_LAG_TABLE_NAME = "PORTCHANNEL"
CFG_LAG_MEMBER_TABLE_NAME = "PORTCHANNEL_MEMBER"
CFG_VRF_TABLE_NAME = "VRF"

STATE_PORT_TABLE_NAME = "PORT_TABLE"
STATE_LAG_TABLE_NAME = "LAG_TABLE"
STATE_INTERFACE_TABLE_NAME = "INTERFACE_TABLE"

APP_INTF_TABLE_NAME = "INTF_TABLE"
APP_ROUTE_TABLE_NAME = "ROUTE_TABLE"
APP_PORT_TABLE_NAME = "PORT_TABLE"
APP_LAG_TABLE_NAME = "LAG_TABLE"
APP_NEIGH_TABLE_NAME = "NEIGH_TABLE"

ASIC_RIF_TABLE = "ASIC_STATE:SAI_OBJECT_TYPE_ROUTER_INTERFACE"
ASIC_ROUTE_ENTRY_TABLE = "ASIC_STATE:SAI_OBJECT_TYPE_ROUTE_ENTRY"
ASIC_NEXT_HOP_TABLE = "ASIC_STATE:SAI_OBJECT_TYPE_NEXT_HOP"
ASIC_NEXT_HOP_GROUP_TABLE = "ASIC_STATE:SAI_OBJECT_TYPE_NEXT_HOP_GROUP"
ASIC_NEXT_HOP_GROUP_MEMBER_TABLE = "ASIC_STATE:SAI_OBJECT_TYPE_NEXT_HOP_GROUP_MEMBER"
ASIC_LAG_MEMBER_TABLE = "ASIC_STATE:SAI_OBJECT_TYPE_LAG_MEMBER"
ASIC_HOSTIF_TABLE = "ASIC_STATE:SAI_OBJECT_TYPE_HOSTIF"
<<<<<<< HEAD
ASIC_MIRROR_SESSION_TABLE = "ASIC_STATE:SAI_OBJECT_TYPE_MIRROR_SESSION"
ASIC_LAG_TABLE = "ASIC_STATE:SAI_OBJECT_TYPE_LAG"
ASIC_VLAN_MEMBER_TABLE = "ASIC_STATE:SAI_OBJECT_TYPE_VLAN_MEMBER"
ASIC_VLAN_TABLE = "ASIC_STATE:SAI_OBJECT_TYPE_VLAN"
ASIC_FDB_ENTRY_TABLE = "ASIC_STATE:SAI_OBJECT_TYPE_FDB_ENTRY"

ADMIN_STATUS = "admin_status"
UP = "up"
DOWN = "down"
=======
ASIC_VIRTUAL_ROUTER_TABLE = "ASIC_STATE:SAI_OBJECT_TYPE_VIRTUAL_ROUTER"
ASIC_PORT_TABLE = "ASIC_STATE:SAI_OBJECT_TYPE_PORT"
ASIC_LAG_TABLE = "ASIC_STATE:SAI_OBJECT_TYPE_LAG"

ADMIN_STATUS = "admin_status"
VRF_NAME = "vrf_name"
>>>>>>> c703ae3c

ETHERNET_PREFIX = "Ethernet"
LAG_PREFIX = "PortChannel"
VLAN_PREFIX = "Vlan"

VLAN_SUB_INTERFACE_SEPARATOR = "."
APPL_DB_SEPARATOR = ":"

INACTIVE = "inactive"
ACTIVE = "active"
TPID_802_1Q = "0x8100"
STATUS = "status"
MONITOR_PORT = "monitor_port"
DST_MAC = "dst_mac"
ROUTE_PREFIX = "route_prefix"
VLAN_ID = "vlan_id"
NEXT_HOP_IP = "next_hop_ip"


class TestSubPortIntf(object):
    SUB_PORT_INTERFACE_UNDER_TEST = "Ethernet64.10"
    LAG_SUB_PORT_INTERFACE_UNDER_TEST = "PortChannel1.20"
    LAG_MEMBERS_UNDER_TEST = ["Ethernet68", "Ethernet72"]

    IPV4_ADDR_UNDER_TEST = "10.0.0.33/31"
    IPV4_TOME_UNDER_TEST = "10.0.0.33/32"
    IPV4_SUBNET_UNDER_TEST = "10.0.0.32/31"
    IPV4_NEXT_HOP_UNDER_TEST = "10.0.0.32"

    IPV6_ADDR_UNDER_TEST = "fc00::41/126"
    IPV6_TOME_UNDER_TEST = "fc00::41/128"
    IPV6_SUBNET_UNDER_TEST = "fc00::40/126"

    VRF_UNDER_TEST = "Vrf0"

    def connect_dbs(self, dvs):
        self.app_db = dvs.get_app_db()
        self.asic_db = dvs.get_asic_db()
        self.config_db = dvs.get_config_db()
        self.state_db = dvs.get_state_db()
        dvs.setup_db()

<<<<<<< HEAD
        self.src_mac = dvs.runcmd("bash -c \"ip link show eth0 | grep ether | awk '{print $2}'\"")[1].strip().upper()
=======
        self.default_vrf_oid = self.get_default_vrf_oid()

        phy_port = self.SUB_PORT_INTERFACE_UNDER_TEST.split(VLAN_SUB_INTERFACE_SEPARATOR)[0]

        self.port_fvs = {}
        self.port_fvs[phy_port] = self.app_db.get_entry(APP_PORT_TABLE_NAME, phy_port)

        self.buf_pg_fvs = {}
        for key in self.config_db.get_keys("BUFFER_PG"):
            if phy_port in key:
                self.buf_pg_fvs[key] = self.config_db.get_entry("BUFFER_PG", key)

        self.buf_q_fvs = {}
        for key in self.config_db.get_keys("BUFFER_QUEUE"):
            if phy_port in key:
                self.buf_q_fvs[key] = self.config_db.get_entry("BUFFER_QUEUE", key)
>>>>>>> c703ae3c

    def get_parent_port_index(self, port_name):
        if port_name.startswith(ETHERNET_PREFIX):
            idx = int(port_name[len(ETHERNET_PREFIX):])
        else:
            assert port_name.startswith(LAG_PREFIX)
            idx = int(port_name[len(LAG_PREFIX):])
        return idx

    def set_parent_port_oper_status(self, dvs, port_name, status):
        if port_name.startswith(ETHERNET_PREFIX):
            srv_idx = self.get_parent_port_index(port_name) // 4
            dvs.servers[srv_idx].runcmd("ip link set dev eth0 " + status)
        else:
            assert port_name.startswith(LAG_PREFIX)
            dvs.runcmd("bash -c 'echo " + ("1" if status == "up" else "0") +
                       " > /sys/class/net/" + port_name + "/carrier'")
        time.sleep(1)

    def set_parent_port_admin_status(self, dvs, port_name, status):
        fvs = {ADMIN_STATUS: status}

        if port_name.startswith(ETHERNET_PREFIX):
            tbl_name = CFG_PORT_TABLE_NAME
        else:
            assert port_name.startswith(LAG_PREFIX)
            tbl_name = CFG_LAG_TABLE_NAME
        self.config_db.create_entry(tbl_name, port_name, fvs)
        time.sleep(1)

        if port_name.startswith(ETHERNET_PREFIX):
            self.set_parent_port_oper_status(dvs, port_name, "down")
            self.set_parent_port_oper_status(dvs, port_name, "up")
        else:
            self.set_parent_port_oper_status(dvs, port_name, "up")

    def create_vrf(self, vrf_name):
        self.config_db.create_entry(CFG_VRF_TABLE_NAME, vrf_name, {"NULL": "NULL"})

    def create_sub_port_intf_profile(self, sub_port_intf_name, vrf_name=None):
        fvs = {ADMIN_STATUS: "up"}
        if vrf_name:
            fvs[VRF_NAME] = vrf_name

        self.config_db.create_entry(CFG_VLAN_SUB_INTF_TABLE_NAME, sub_port_intf_name, fvs)

    def create_phy_port_appl_db(self, dvs, port_name):
        assert port_name in self.port_fvs

        hostif_cnt = len(self.asic_db.get_keys(ASIC_HOSTIF_TABLE))

        fvs = swsscommon.FieldValuePairs(list(self.port_fvs[port_name].items()))
        tbl = swsscommon.ProducerStateTable(self.app_db.db_connection, APP_PORT_TABLE_NAME)
        tbl.set(port_name, fvs)

        self.asic_db.wait_for_n_keys(ASIC_HOSTIF_TABLE, hostif_cnt + 1)
        dvs.asicdb._generate_oid_to_interface_mapping()

        for key, fvs in self.buf_pg_fvs.items():
            if port_name in key:
                self.config_db.create_entry("BUFFER_PG", key, fvs)

        for key, fvs in self.buf_q_fvs.items():
            if port_name in key:
                self.config_db.create_entry("BUFFER_QUEUE", key, fvs)

    def add_lag_members(self, lag, members):
        fvs = {"NULL": "NULL"}

        for member in members:
            key = "{}|{}".format(lag, member)
            self.config_db.create_entry(CFG_LAG_MEMBER_TABLE_NAME, key, fvs)

    def create_sub_port_intf_profile_appl_db(self, sub_port_intf_name, admin_status, vrf_name=None):
        pairs = [
            (ADMIN_STATUS, admin_status),
            ("mtu", "0"),
        ]
        if vrf_name:
            pairs.append((VRF_NAME, vrf_name))
        fvs = swsscommon.FieldValuePairs(pairs)

        tbl = swsscommon.ProducerStateTable(self.app_db.db_connection, APP_INTF_TABLE_NAME)
        tbl.set(sub_port_intf_name, fvs)

    def add_sub_port_intf_ip_addr(self, sub_port_intf_name, ip_addr):
        fvs = {"NULL": "NULL"}

        key = "{}|{}".format(sub_port_intf_name, ip_addr)
        self.config_db.create_entry(CFG_VLAN_SUB_INTF_TABLE_NAME, key, fvs)

    def add_sub_port_intf_ip_addr_appl_db(self, sub_port_intf_name, ip_addr):
        pairs = [
            ("scope", "global"),
            ("family", "IPv4" if "." in ip_addr else "IPv6"),
        ]
        fvs = swsscommon.FieldValuePairs(pairs)

        tbl = swsscommon.ProducerStateTable(self.app_db.db_connection, APP_INTF_TABLE_NAME)
        tbl.set(sub_port_intf_name + APPL_DB_SEPARATOR + ip_addr, fvs)

<<<<<<< HEAD
    def add_neigh_appl_db(self, intf_name, ip_addr, mac_addr):
        pairs = [
            ("neigh", mac_addr),
            ("family", "IPv4" if "." in ip_addr else "IPv6"),
        ]
        fvs = swsscommon.FieldValuePairs(pairs)

        tbl = swsscommon.ProducerStateTable(self.app_db.db_connection, APP_NEIGH_TABLE_NAME)
        tbl.set(intf_name + APPL_DB_SEPARATOR + ip_addr, fvs)

    def add_route_appl_db(self, ip_prefix, nhop_ips, ifnames):
        fvs = swsscommon.FieldValuePairs([("nexthop", ",".join(nhop_ips)), ("ifname", ",".join(ifnames))])

        tbl = swsscommon.ProducerStateTable(self.app_db.db_connection, APP_ROUTE_TABLE_NAME)
        tbl.set(ip_prefix, fvs)
=======
    def add_route_appl_db(self, ip_prefix, nhop_ips, ifnames, vrf_name=None):
        fvs = swsscommon.FieldValuePairs([("nexthop", ",".join(nhop_ips)), ("ifname", ",".join(ifnames))])

        tbl = swsscommon.ProducerStateTable(self.app_db.db_connection, APP_ROUTE_TABLE_NAME)
        tbl.set(vrf_name + APPL_DB_SEPARATOR + ip_prefix if vrf_name else ip_prefix, fvs)
>>>>>>> c703ae3c

    def set_sub_port_intf_admin_status(self, sub_port_intf_name, status):
        fvs = {ADMIN_STATUS: status}

        self.config_db.create_entry(CFG_VLAN_SUB_INTF_TABLE_NAME, sub_port_intf_name, fvs)

<<<<<<< HEAD
    def remove_lag(self, lag):
        self.config_db.delete_entry(CFG_LAG_TABLE_NAME, lag)

=======
    def remove_vrf(self, vrf_name):
        self.config_db.delete_entry(CFG_VRF_TABLE_NAME, vrf_name)

    def check_vrf_removal(self, vrf_oid):
        self.asic_db.wait_for_deleted_keys(ASIC_VIRTUAL_ROUTER_TABLE, [vrf_oid])

    def remove_parent_port_appl_db(self, port_name):
        if port_name.startswith(ETHERNET_PREFIX):
            tbl_name = APP_PORT_TABLE_NAME

            for key in self.buf_pg_fvs:
                if port_name in key:
                    self.config_db.delete_entry("BUFFER_PG", key)

            for key in self.buf_q_fvs:
                if port_name in key:
                    self.config_db.delete_entry("BUFFER_QUEUE", key)
        else:
            assert port_name.startswith(LAG_PREFIX)
            tbl_name = APP_LAG_TABLE_NAME
        tbl = swsscommon.ProducerStateTable(self.app_db.db_connection, tbl_name)
        tbl._del(port_name)

    def remove_lag(self, lag):
        self.config_db.delete_entry(CFG_LAG_TABLE_NAME, lag)

    def check_lag_removal(self, lag_oid):
        self.asic_db.wait_for_deleted_keys(ASIC_LAG_TABLE, [lag_oid])

>>>>>>> c703ae3c
    def remove_lag_members(self, lag, members):
        for member in members:
            key = "{}|{}".format(lag, member)
            self.config_db.delete_entry(CFG_LAG_MEMBER_TABLE_NAME, key)

    def remove_sub_port_intf_profile(self, sub_port_intf_name):
        self.config_db.delete_entry(CFG_VLAN_SUB_INTF_TABLE_NAME, sub_port_intf_name)

    def check_sub_port_intf_profile_removal(self, rif_oid):
        self.asic_db.wait_for_deleted_keys(ASIC_RIF_TABLE, [rif_oid])

    def remove_sub_port_intf_profile_appl_db(self, sub_port_intf_name):
        tbl = swsscommon.ProducerStateTable(self.app_db.db_connection, APP_INTF_TABLE_NAME)
        tbl._del(sub_port_intf_name)

    def remove_sub_port_intf_ip_addr(self, sub_port_intf_name, ip_addr):
        key = "{}|{}".format(sub_port_intf_name, ip_addr)
        self.config_db.delete_entry(CFG_VLAN_SUB_INTF_TABLE_NAME, key)

    def check_sub_port_intf_ip_addr_removal(self, sub_port_intf_name, ip_addrs):
        interfaces = ["{}:{}".format(sub_port_intf_name, addr) for addr in ip_addrs]
        self.app_db.wait_for_deleted_keys(APP_INTF_TABLE_NAME, interfaces)

    def remove_sub_port_intf_ip_addr_appl_db(self, sub_port_intf_name, ip_addr):
        tbl = swsscommon.ProducerStateTable(self.app_db.db_connection, APP_INTF_TABLE_NAME)
        tbl._del(sub_port_intf_name + APPL_DB_SEPARATOR + ip_addr)

<<<<<<< HEAD
    def remove_neigh_appl_db(self, intf_name, ip_addr):
        tbl = swsscommon.ProducerStateTable(self.app_db.db_connection, APP_NEIGH_TABLE_NAME)
        tbl._del(intf_name + APPL_DB_SEPARATOR + ip_addr)

    def remove_route_appl_db(self, ip_prefix):
        tbl = swsscommon.ProducerStateTable(self.app_db.db_connection, APP_ROUTE_TABLE_NAME)
        tbl._del(ip_prefix)
=======
    def remove_route_appl_db(self, ip_prefix, vrf_name=None):
        tbl = swsscommon.ProducerStateTable(self.app_db.db_connection, APP_ROUTE_TABLE_NAME)
        tbl._del(vrf_name + APPL_DB_SEPARATOR + ip_prefix if vrf_name else ip_prefix)
>>>>>>> c703ae3c

    def get_oids(self, table):
        return self.asic_db.get_keys(table)

    def get_newly_created_oid(self, table, old_oids):
        new_oids = self.asic_db.wait_for_n_keys(table, len(old_oids) + 1)
        oid = [ids for ids in new_oids if ids not in old_oids]
        return oid[0]

    def get_default_vrf_oid(self):
        oids = self.get_oids(ASIC_VIRTUAL_ROUTER_TABLE)
        assert len(oids) == 1, "Wrong # of default vrfs: %d, expected #: 1." % (len(oids))
        return oids[0]

    def get_ip_prefix_nhg_oid(self, ip_prefix, vrf_oid=None):
        if vrf_oid is None:
            vrf_oid = self.default_vrf_oid

        def _access_function():
            route_entry_found = False

            raw_route_entry_keys = self.asic_db.get_keys(ASIC_ROUTE_ENTRY_TABLE)
            for raw_route_entry_key in raw_route_entry_keys:
                route_entry_key = json.loads(raw_route_entry_key)
                if route_entry_key["dest"] == ip_prefix:
                    route_entry_found = True
                    assert route_entry_key["vr"] == vrf_oid
                    break

            return (route_entry_found, raw_route_entry_key)

        (route_entry_found, raw_route_entry_key) = wait_for_result(_access_function)

        fvs = self.asic_db.get_entry(ASIC_ROUTE_ENTRY_TABLE, raw_route_entry_key)

        nhg_oid = fvs.get("SAI_ROUTE_ENTRY_ATTR_NEXT_HOP_ID", "")
        assert nhg_oid != ""
        assert nhg_oid != "oid:0x0"

        return nhg_oid

    def check_sub_port_intf_key_existence(self, db, table_name, key):
        db.wait_for_matching_keys(table_name, [key])

    def check_sub_port_intf_fvs(self, db, table_name, key, fv_dict):
        db.wait_for_field_match(table_name, key, fv_dict)

    def check_sub_port_intf_route_entries(self, vrf_oid=None):
        expected_dests = [self.IPV4_TOME_UNDER_TEST,
                          self.IPV4_SUBNET_UNDER_TEST,
                          self.IPV6_TOME_UNDER_TEST,
                          self.IPV6_SUBNET_UNDER_TEST]
        if vrf_oid is None:
            vrf_oid = self.default_vrf_oid
        expected_vrf_oids = [vrf_oid,
                             vrf_oid,
                             vrf_oid,
                             vrf_oid]

        def _access_function():
            raw_route_entries = self.asic_db.get_keys(ASIC_ROUTE_ENTRY_TABLE)
            route_dest_vrf_oids = [(json.loads(raw_route_entry)["dest"], json.loads(raw_route_entry)["vr"])
                                        for raw_route_entry in raw_route_entries]
            return (all((dest, vrf_oid) in route_dest_vrf_oids for dest, vrf_oid in zip(expected_dests, expected_vrf_oids)), None)

        wait_for_result(_access_function)

    def check_sub_port_intf_vrf_bind_kernel(self, dvs, port_name, vrf_name):
        (ec, out) = dvs.runcmd(['bash', '-c', "ip link show {} | grep {}".format(port_name, vrf_name)])
        assert ec == 0
        assert vrf_name in out

    def check_sub_port_intf_vrf_nobind_kernel(self, dvs, port_name, vrf_name=None):
        if vrf_name is not None:
            (ec, out) = dvs.runcmd(['bash', '-c', "ip link show {} | grep {}".format(port_name, vrf_name)])
            assert ec == 1
            assert vrf_name not in out

        (ec, out) = dvs.runcmd(['bash', '-c', "ip link show {} | grep master".format(port_name)])
        assert ec == 1
        assert "master" not in out

    def check_sub_port_intf_removal_kernel(self, dvs, port_name):
        (ec, out) = dvs.runcmd(['bash', '-c', "ip link show {}".format(port_name)])
        assert ec == 1
        assert port_name in out
        assert "does not exist" in out

    def check_sub_port_intf_key_removal(self, db, table_name, key):
        db.wait_for_deleted_keys(table_name, [key])

    def check_sub_port_intf_route_entries_removal(self, removed_route_entries):
        def _access_function():
            raw_route_entries = self.asic_db.get_keys(ASIC_ROUTE_ENTRY_TABLE)
            status = all(str(json.loads(raw_route_entry)["dest"])
                         not in removed_route_entries
                         for raw_route_entry in raw_route_entries)
            return (status, None)

        wait_for_result(_access_function)

    def _test_sub_port_intf_creation(self, dvs, sub_port_intf_name, vrf_name=None):
        substrs = sub_port_intf_name.split(VLAN_SUB_INTERFACE_SEPARATOR)
        parent_port = substrs[0]
        vlan_id = substrs[1]
        if parent_port.startswith(ETHERNET_PREFIX):
            state_tbl_name = STATE_PORT_TABLE_NAME
            phy_ports = [parent_port]
            parent_port_oid = dvs.asicdb.portnamemap[parent_port]
        else:
            assert parent_port.startswith(LAG_PREFIX)
            state_tbl_name = STATE_LAG_TABLE_NAME
            phy_ports = self.LAG_MEMBERS_UNDER_TEST
            old_lag_oids = self.get_oids(ASIC_LAG_TABLE)

        vrf_oid = self.default_vrf_oid
        old_rif_oids = self.get_oids(ASIC_RIF_TABLE)

        self.set_parent_port_admin_status(dvs, parent_port, "up")
        if parent_port.startswith(LAG_PREFIX):
            parent_port_oid = self.get_newly_created_oid(ASIC_LAG_TABLE, old_lag_oids)
            # Add lag members to test physical port host interface vlan tag attribute
            self.add_lag_members(parent_port, self.LAG_MEMBERS_UNDER_TEST)
            self.asic_db.wait_for_n_keys(ASIC_LAG_MEMBER_TABLE, len(self.LAG_MEMBERS_UNDER_TEST))
        if vrf_name:
            self.create_vrf(vrf_name)
            vrf_oid = self.get_newly_created_oid(ASIC_VIRTUAL_ROUTER_TABLE, [vrf_oid])
        self.create_sub_port_intf_profile(sub_port_intf_name, vrf_name)

        # Verify that sub port interface state ok is pushed to STATE_DB by Intfmgrd
        fv_dict = {
            "state": "ok",
        }
        self.check_sub_port_intf_fvs(self.state_db, state_tbl_name, sub_port_intf_name, fv_dict)

        # Verify vrf name sub port interface bound to in STATE_DB INTERFACE_TABLE
        fv_dict = {
            "vrf": vrf_name if vrf_name else "",
        }
        self.check_sub_port_intf_fvs(self.state_db, STATE_INTERFACE_TABLE_NAME, sub_port_intf_name, fv_dict)

        # If bound to non-default vrf, verify sub port interface vrf binding in linux kernel,
        # and parent port not bound to vrf
        if vrf_name:
            self.check_sub_port_intf_vrf_bind_kernel(dvs, sub_port_intf_name, vrf_name)
            self.check_sub_port_intf_vrf_nobind_kernel(dvs, parent_port, vrf_name)

        # Verify that sub port interface configuration is synced to APPL_DB INTF_TABLE by Intfmgrd
        fv_dict = {
            ADMIN_STATUS: "up",
        }
        if vrf_name:
            fv_dict[VRF_NAME] = vrf_name
        self.check_sub_port_intf_fvs(self.app_db, APP_INTF_TABLE_NAME, sub_port_intf_name, fv_dict)

        # Verify that a sub port router interface entry is created in ASIC_DB
        fv_dict = {
            "SAI_ROUTER_INTERFACE_ATTR_TYPE": "SAI_ROUTER_INTERFACE_TYPE_SUB_PORT",
            "SAI_ROUTER_INTERFACE_ATTR_OUTER_VLAN_ID": "{}".format(vlan_id),
            "SAI_ROUTER_INTERFACE_ATTR_ADMIN_V4_STATE": "true",
            "SAI_ROUTER_INTERFACE_ATTR_ADMIN_V6_STATE": "true",
            "SAI_ROUTER_INTERFACE_ATTR_MTU": DEFAULT_MTU,
            "SAI_ROUTER_INTERFACE_ATTR_VIRTUAL_ROUTER_ID": vrf_oid,
            "SAI_ROUTER_INTERFACE_ATTR_PORT_ID": parent_port_oid,
        }
        rif_oid = self.get_newly_created_oid(ASIC_RIF_TABLE, old_rif_oids)
        self.check_sub_port_intf_fvs(self.asic_db, ASIC_RIF_TABLE, rif_oid, fv_dict)

        # Verify physical port host interface vlan tag attribute
        fv_dict = {
            "SAI_HOSTIF_ATTR_VLAN_TAG": "SAI_HOSTIF_VLAN_TAG_KEEP",
        }
        for phy_port in phy_ports:
            hostif_oid = dvs.asicdb.hostifnamemap[phy_port]
            self.check_sub_port_intf_fvs(self.asic_db, ASIC_HOSTIF_TABLE, hostif_oid, fv_dict)

        # Remove a sub port interface
        self.remove_sub_port_intf_profile(sub_port_intf_name)
        self.check_sub_port_intf_profile_removal(rif_oid)

        # Remove vrf if created
        if vrf_name:
            self.remove_vrf(vrf_name)
            self.check_vrf_removal(vrf_oid)

        if parent_port.startswith(LAG_PREFIX):
            # Remove lag members from lag parent port
            self.remove_lag_members(parent_port, self.LAG_MEMBERS_UNDER_TEST)
            self.asic_db.wait_for_n_keys(ASIC_LAG_MEMBER_TABLE, 0)

            # Remove lag
            self.remove_lag(parent_port)
            self.check_lag_removal(parent_port_oid)

    def test_sub_port_intf_creation(self, dvs):
        self.connect_dbs(dvs)

        self._test_sub_port_intf_creation(dvs, self.SUB_PORT_INTERFACE_UNDER_TEST)
        self._test_sub_port_intf_creation(dvs, self.LAG_SUB_PORT_INTERFACE_UNDER_TEST)

        self._test_sub_port_intf_creation(dvs, self.SUB_PORT_INTERFACE_UNDER_TEST, self.VRF_UNDER_TEST)
        self._test_sub_port_intf_creation(dvs, self.LAG_SUB_PORT_INTERFACE_UNDER_TEST, self.VRF_UNDER_TEST)

    def _test_sub_port_intf_add_ip_addrs(self, dvs, sub_port_intf_name, vrf_name=None):
        substrs = sub_port_intf_name.split(VLAN_SUB_INTERFACE_SEPARATOR)
        parent_port = substrs[0]

        vrf_oid = self.default_vrf_oid
        old_rif_oids = self.get_oids(ASIC_RIF_TABLE)

        self.set_parent_port_admin_status(dvs, parent_port, "up")
        if vrf_name:
            self.create_vrf(vrf_name)
            vrf_oid = self.get_newly_created_oid(ASIC_VIRTUAL_ROUTER_TABLE, [vrf_oid])
        self.create_sub_port_intf_profile(sub_port_intf_name, vrf_name)

        self.add_sub_port_intf_ip_addr(sub_port_intf_name, self.IPV4_ADDR_UNDER_TEST)
        self.add_sub_port_intf_ip_addr(sub_port_intf_name, self.IPV6_ADDR_UNDER_TEST)

        rif_oid = self.get_newly_created_oid(ASIC_RIF_TABLE, old_rif_oids)

        # Verify that ip address state ok is pushed to STATE_DB INTERFACE_TABLE by Intfmgrd
        fv_dict = {
            "state": "ok",
        }
        self.check_sub_port_intf_fvs(self.state_db, STATE_INTERFACE_TABLE_NAME,
                                     sub_port_intf_name + "|" + self.IPV4_ADDR_UNDER_TEST, fv_dict)
        self.check_sub_port_intf_fvs(self.state_db, STATE_INTERFACE_TABLE_NAME,
                                     sub_port_intf_name + "|" + self.IPV6_ADDR_UNDER_TEST, fv_dict)

        # Verify that ip address configuration is synced to APPL_DB INTF_TABLE by Intfmgrd
        fv_dict = {
            "scope": "global",
            "family": "IPv4",
        }
        self.check_sub_port_intf_fvs(self.app_db, APP_INTF_TABLE_NAME,
                                     sub_port_intf_name + ":" + self.IPV4_ADDR_UNDER_TEST, fv_dict)
        fv_dict["family"] = "IPv6"
        self.check_sub_port_intf_fvs(self.app_db, APP_INTF_TABLE_NAME,
                                     sub_port_intf_name + ":" + self.IPV6_ADDR_UNDER_TEST, fv_dict)

        # Verify that an IPv4 ip2me route entry is created in ASIC_DB
        # Verify that an IPv4 subnet route entry is created in ASIC_DB
        # Verify that an IPv6 ip2me route entry is created in ASIC_DB
        # Verify that an IPv6 subnet route entry is created in ASIC_DB
        self.check_sub_port_intf_route_entries(vrf_oid)

        # Remove IP addresses
        self.remove_sub_port_intf_ip_addr(sub_port_intf_name, self.IPV4_ADDR_UNDER_TEST)
        self.remove_sub_port_intf_ip_addr(sub_port_intf_name, self.IPV6_ADDR_UNDER_TEST)
        self.check_sub_port_intf_ip_addr_removal(sub_port_intf_name,
                                                 [self.IPV4_ADDR_UNDER_TEST,
                                                  self.IPV6_ADDR_UNDER_TEST])

        # Remove a sub port interface
        self.remove_sub_port_intf_profile(sub_port_intf_name)
        self.check_sub_port_intf_profile_removal(rif_oid)

        # Remove vrf if created
        if vrf_name:
            self.remove_vrf(vrf_name)
            self.check_vrf_removal(vrf_oid)

        # Remove lag
        if parent_port.startswith(LAG_PREFIX):
            self.remove_lag(parent_port)
            self.asic_db.wait_for_n_keys(ASIC_LAG_TABLE, 0)

    def test_sub_port_intf_add_ip_addrs(self, dvs):
        self.connect_dbs(dvs)

        self._test_sub_port_intf_add_ip_addrs(dvs, self.SUB_PORT_INTERFACE_UNDER_TEST)
        self._test_sub_port_intf_add_ip_addrs(dvs, self.LAG_SUB_PORT_INTERFACE_UNDER_TEST)

        self._test_sub_port_intf_add_ip_addrs(dvs, self.SUB_PORT_INTERFACE_UNDER_TEST, self.VRF_UNDER_TEST)
        self._test_sub_port_intf_add_ip_addrs(dvs, self.LAG_SUB_PORT_INTERFACE_UNDER_TEST, self.VRF_UNDER_TEST)

    def _test_sub_port_intf_appl_db_proc_seq(self, dvs, sub_port_intf_name, admin_up, vrf_name=None):
        substrs = sub_port_intf_name.split(VLAN_SUB_INTERFACE_SEPARATOR)
        parent_port = substrs[0]
        vlan_id = substrs[1]

        vrf_oid = self.default_vrf_oid
        old_rif_oids = self.get_oids(ASIC_RIF_TABLE)
        old_lag_oids = self.get_oids(ASIC_LAG_TABLE)

        self.set_parent_port_admin_status(dvs, parent_port, "up")
        if parent_port.startswith(ETHERNET_PREFIX):
            parent_port_oid = dvs.asicdb.portnamemap[parent_port]
        else:
            assert parent_port.startswith(LAG_PREFIX)
            parent_port_oid = self.get_newly_created_oid(ASIC_LAG_TABLE, old_lag_oids)
        if vrf_name:
            self.create_vrf(vrf_name)
            vrf_oid = self.get_newly_created_oid(ASIC_VIRTUAL_ROUTER_TABLE, [vrf_oid])

        # Create ip address configuration in APPL_DB before creating configuration for sub port interface itself
        self.add_sub_port_intf_ip_addr_appl_db(sub_port_intf_name, self.IPV4_ADDR_UNDER_TEST)
        self.add_sub_port_intf_ip_addr_appl_db(sub_port_intf_name, self.IPV6_ADDR_UNDER_TEST)
        time.sleep(2)

        # Create sub port interface configuration in APPL_DB
        self.create_sub_port_intf_profile_appl_db(sub_port_intf_name, "up" if admin_up == True else "down", vrf_name)

        # Verify that a sub port router interface entry is created in ASIC_DB
        fv_dict = {
            "SAI_ROUTER_INTERFACE_ATTR_TYPE": "SAI_ROUTER_INTERFACE_TYPE_SUB_PORT",
            "SAI_ROUTER_INTERFACE_ATTR_OUTER_VLAN_ID": "{}".format(vlan_id),
            "SAI_ROUTER_INTERFACE_ATTR_ADMIN_V4_STATE": "true" if admin_up == True else "false",
            "SAI_ROUTER_INTERFACE_ATTR_ADMIN_V6_STATE": "true" if admin_up == True else "false",
            "SAI_ROUTER_INTERFACE_ATTR_MTU": DEFAULT_MTU,
            "SAI_ROUTER_INTERFACE_ATTR_VIRTUAL_ROUTER_ID": vrf_oid,
            "SAI_ROUTER_INTERFACE_ATTR_PORT_ID": parent_port_oid,
        }
        rif_oid = self.get_newly_created_oid(ASIC_RIF_TABLE, old_rif_oids)
        self.check_sub_port_intf_fvs(self.asic_db, ASIC_RIF_TABLE, rif_oid, fv_dict)

        # Remove ip addresses from APPL_DB
        self.remove_sub_port_intf_ip_addr_appl_db(sub_port_intf_name, self.IPV4_ADDR_UNDER_TEST)
        self.remove_sub_port_intf_ip_addr_appl_db(sub_port_intf_name, self.IPV6_ADDR_UNDER_TEST)
        # Remove sub port interface from APPL_DB
        self.remove_sub_port_intf_profile_appl_db(sub_port_intf_name)
        self.check_sub_port_intf_profile_removal(rif_oid)

        # Remove vrf if created
        if vrf_name:
            self.remove_vrf(vrf_name)
            self.check_vrf_removal(vrf_oid)

        # Remove lag
        if parent_port.startswith(LAG_PREFIX):
            self.remove_lag(parent_port)
            self.check_lag_removal(parent_port_oid)

    def test_sub_port_intf_appl_db_proc_seq(self, dvs):
        self.connect_dbs(dvs)

        self._test_sub_port_intf_appl_db_proc_seq(dvs, self.SUB_PORT_INTERFACE_UNDER_TEST, admin_up=True)
        self._test_sub_port_intf_appl_db_proc_seq(dvs, self.SUB_PORT_INTERFACE_UNDER_TEST, admin_up=False)

        self._test_sub_port_intf_appl_db_proc_seq(dvs, self.LAG_SUB_PORT_INTERFACE_UNDER_TEST, admin_up=True)
        self._test_sub_port_intf_appl_db_proc_seq(dvs, self.LAG_SUB_PORT_INTERFACE_UNDER_TEST, admin_up=False)

        self._test_sub_port_intf_appl_db_proc_seq(dvs, self.SUB_PORT_INTERFACE_UNDER_TEST, admin_up=True, vrf_name=self.VRF_UNDER_TEST)
        self._test_sub_port_intf_appl_db_proc_seq(dvs, self.SUB_PORT_INTERFACE_UNDER_TEST, admin_up=False, vrf_name=self.VRF_UNDER_TEST)

        self._test_sub_port_intf_appl_db_proc_seq(dvs, self.LAG_SUB_PORT_INTERFACE_UNDER_TEST, admin_up=True, vrf_name=self.VRF_UNDER_TEST)
        self._test_sub_port_intf_appl_db_proc_seq(dvs, self.LAG_SUB_PORT_INTERFACE_UNDER_TEST, admin_up=False, vrf_name=self.VRF_UNDER_TEST)

    def _test_sub_port_intf_admin_status_change(self, dvs, sub_port_intf_name, vrf_name=None):
        substrs = sub_port_intf_name.split(VLAN_SUB_INTERFACE_SEPARATOR)
        parent_port = substrs[0]

        vrf_oid = self.default_vrf_oid
        old_rif_oids = self.get_oids(ASIC_RIF_TABLE)

        self.set_parent_port_admin_status(dvs, parent_port, "up")
        if vrf_name:
            self.create_vrf(vrf_name)
            vrf_oid = self.get_newly_created_oid(ASIC_VIRTUAL_ROUTER_TABLE, [vrf_oid])
        self.create_sub_port_intf_profile(sub_port_intf_name, vrf_name)

        self.add_sub_port_intf_ip_addr(sub_port_intf_name, self.IPV4_ADDR_UNDER_TEST)
        self.add_sub_port_intf_ip_addr(sub_port_intf_name, self.IPV6_ADDR_UNDER_TEST)

        fv_dict = {
            ADMIN_STATUS: "up",
        }
        if vrf_name:
            fv_dict[VRF_NAME] = vrf_name
        self.check_sub_port_intf_fvs(self.app_db, APP_INTF_TABLE_NAME, sub_port_intf_name, fv_dict)

        fv_dict = {
            "SAI_ROUTER_INTERFACE_ATTR_ADMIN_V4_STATE": "true",
            "SAI_ROUTER_INTERFACE_ATTR_ADMIN_V6_STATE": "true",
            "SAI_ROUTER_INTERFACE_ATTR_MTU": DEFAULT_MTU,
            "SAI_ROUTER_INTERFACE_ATTR_VIRTUAL_ROUTER_ID": vrf_oid,
        }
        rif_oid = self.get_newly_created_oid(ASIC_RIF_TABLE, old_rif_oids)
        self.check_sub_port_intf_fvs(self.asic_db, ASIC_RIF_TABLE, rif_oid, fv_dict)

        # Change sub port interface admin status to down
        self.set_sub_port_intf_admin_status(sub_port_intf_name, "down")

        # Verify that sub port interface admin status change is synced to APP_DB by Intfmgrd
        fv_dict = {
            ADMIN_STATUS: "down",
        }
        if vrf_name:
            fv_dict[VRF_NAME] = vrf_name
        self.check_sub_port_intf_fvs(self.app_db, APP_INTF_TABLE_NAME, sub_port_intf_name, fv_dict)

        # Verify that sub port router interface entry in ASIC_DB has the updated admin status
        fv_dict = {
            "SAI_ROUTER_INTERFACE_ATTR_ADMIN_V4_STATE": "false",
            "SAI_ROUTER_INTERFACE_ATTR_ADMIN_V6_STATE": "false",
            "SAI_ROUTER_INTERFACE_ATTR_MTU": DEFAULT_MTU,
            "SAI_ROUTER_INTERFACE_ATTR_VIRTUAL_ROUTER_ID": vrf_oid,
        }
        rif_oid = self.get_newly_created_oid(ASIC_RIF_TABLE, old_rif_oids)
        self.check_sub_port_intf_fvs(self.asic_db, ASIC_RIF_TABLE, rif_oid, fv_dict)

        # Change sub port interface admin status to up
        self.set_sub_port_intf_admin_status(sub_port_intf_name, "up")

        # Verify that sub port interface admin status change is synced to APP_DB by Intfmgrd
        fv_dict = {
            ADMIN_STATUS: "up",
        }
        if vrf_name:
            fv_dict[VRF_NAME] = vrf_name
        self.check_sub_port_intf_fvs(self.app_db, APP_INTF_TABLE_NAME, sub_port_intf_name, fv_dict)

        # Verify that sub port router interface entry in ASIC_DB has the updated admin status
        fv_dict = {
            "SAI_ROUTER_INTERFACE_ATTR_ADMIN_V4_STATE": "true",
            "SAI_ROUTER_INTERFACE_ATTR_ADMIN_V6_STATE": "true",
            "SAI_ROUTER_INTERFACE_ATTR_MTU": DEFAULT_MTU,
            "SAI_ROUTER_INTERFACE_ATTR_VIRTUAL_ROUTER_ID": vrf_oid,
        }
        rif_oid = self.get_newly_created_oid(ASIC_RIF_TABLE, old_rif_oids)
        self.check_sub_port_intf_fvs(self.asic_db, ASIC_RIF_TABLE, rif_oid, fv_dict)

        # Remove IP addresses
        self.remove_sub_port_intf_ip_addr(sub_port_intf_name, self.IPV4_ADDR_UNDER_TEST)
        self.remove_sub_port_intf_ip_addr(sub_port_intf_name, self.IPV6_ADDR_UNDER_TEST)
        self.check_sub_port_intf_ip_addr_removal(sub_port_intf_name,
                                                 [self.IPV4_ADDR_UNDER_TEST,
                                                  self.IPV6_ADDR_UNDER_TEST])

        # Remove a sub port interface
        self.remove_sub_port_intf_profile(sub_port_intf_name)
        self.check_sub_port_intf_profile_removal(rif_oid)

        # Remove vrf if created
        if vrf_name:
            self.remove_vrf(vrf_name)
            self.check_vrf_removal(vrf_oid)

        # Remove lag
        if parent_port.startswith(LAG_PREFIX):
            self.remove_lag(parent_port)
            self.asic_db.wait_for_n_keys(ASIC_LAG_TABLE, 0)

    def test_sub_port_intf_admin_status_change(self, dvs):
        self.connect_dbs(dvs)

        self._test_sub_port_intf_admin_status_change(dvs, self.SUB_PORT_INTERFACE_UNDER_TEST)
        self._test_sub_port_intf_admin_status_change(dvs, self.LAG_SUB_PORT_INTERFACE_UNDER_TEST)

        self._test_sub_port_intf_admin_status_change(dvs, self.SUB_PORT_INTERFACE_UNDER_TEST, self.VRF_UNDER_TEST)
        self._test_sub_port_intf_admin_status_change(dvs, self.LAG_SUB_PORT_INTERFACE_UNDER_TEST, self.VRF_UNDER_TEST)

    def _test_sub_port_intf_remove_ip_addrs(self, dvs, sub_port_intf_name, vrf_name=None):
        substrs = sub_port_intf_name.split(VLAN_SUB_INTERFACE_SEPARATOR)
        parent_port = substrs[0]

        old_rif_oids = self.get_oids(ASIC_RIF_TABLE)

        self.set_parent_port_admin_status(dvs, parent_port, "up")
        if vrf_name:
            self.create_vrf(vrf_name)
            self.asic_db.wait_for_n_keys(ASIC_VIRTUAL_ROUTER_TABLE, 2)
        self.create_sub_port_intf_profile(sub_port_intf_name, vrf_name)

        self.add_sub_port_intf_ip_addr(sub_port_intf_name, self.IPV4_ADDR_UNDER_TEST)
        self.add_sub_port_intf_ip_addr(sub_port_intf_name, self.IPV6_ADDR_UNDER_TEST)

        rif_oid = self.get_newly_created_oid(ASIC_RIF_TABLE, old_rif_oids)

        # Remove IPv4 address
        self.remove_sub_port_intf_ip_addr(sub_port_intf_name, self.IPV4_ADDR_UNDER_TEST)

        # Verify that IPv4 address state ok is removed from STATE_DB INTERFACE_TABLE by Intfmgrd
        self.check_sub_port_intf_key_removal(self.state_db, STATE_INTERFACE_TABLE_NAME,
                                             sub_port_intf_name + "|" + self.IPV4_ADDR_UNDER_TEST)

        # Verify that IPv4 address configuration is removed from APPL_DB INTF_TABLE by Intfmgrd
        self.check_sub_port_intf_key_removal(self.app_db, APP_INTF_TABLE_NAME,
                                             sub_port_intf_name + ":" + self.IPV4_ADDR_UNDER_TEST)

        # Verify that IPv4 subnet route entry is removed from ASIC_DB
        # Verify that IPv4 ip2me route entry is removed from ASIC_DB
        removed_route_entries = set([self.IPV4_TOME_UNDER_TEST, self.IPV4_SUBNET_UNDER_TEST])
        self.check_sub_port_intf_route_entries_removal(removed_route_entries)

        # Remove IPv6 address
        self.remove_sub_port_intf_ip_addr(sub_port_intf_name, self.IPV6_ADDR_UNDER_TEST)

        # Verify that IPv6 address state ok is removed from STATE_DB INTERFACE_TABLE by Intfmgrd
        self.check_sub_port_intf_key_removal(self.state_db, STATE_INTERFACE_TABLE_NAME,
                                             sub_port_intf_name + "|" + self.IPV6_ADDR_UNDER_TEST)

        # Verify that IPv6 address configuration is removed from APPL_DB INTF_TABLE by Intfmgrd
        self.check_sub_port_intf_key_removal(self.app_db, APP_INTF_TABLE_NAME,
                                             sub_port_intf_name + ":" + self.IPV6_ADDR_UNDER_TEST)

        # Verify that IPv6 subnet route entry is removed from ASIC_DB
        # Verify that IPv6 ip2me route entry is removed from ASIC_DB
        removed_route_entries.update([self.IPV6_TOME_UNDER_TEST, self.IPV6_SUBNET_UNDER_TEST])
        self.check_sub_port_intf_route_entries_removal(removed_route_entries)

        # Verify that sub port router interface entry still exists in ASIC_DB
        self.check_sub_port_intf_key_existence(self.asic_db, ASIC_RIF_TABLE, rif_oid)

        # Remove a sub port interface
        self.remove_sub_port_intf_profile(sub_port_intf_name)
        self.check_sub_port_intf_profile_removal(rif_oid)

        # Remove vrf if created
        if vrf_name:
            self.remove_vrf(vrf_name)
            self.asic_db.wait_for_n_keys(ASIC_VIRTUAL_ROUTER_TABLE, 1)

        # Remove lag
        if parent_port.startswith(LAG_PREFIX):
            self.remove_lag(parent_port)
            self.asic_db.wait_for_n_keys(ASIC_LAG_TABLE, 0)

    def test_sub_port_intf_remove_ip_addrs(self, dvs):
        self.connect_dbs(dvs)

        self._test_sub_port_intf_remove_ip_addrs(dvs, self.SUB_PORT_INTERFACE_UNDER_TEST)
        self._test_sub_port_intf_remove_ip_addrs(dvs, self.LAG_SUB_PORT_INTERFACE_UNDER_TEST)

        self._test_sub_port_intf_remove_ip_addrs(dvs, self.SUB_PORT_INTERFACE_UNDER_TEST, self.VRF_UNDER_TEST)
        self._test_sub_port_intf_remove_ip_addrs(dvs, self.LAG_SUB_PORT_INTERFACE_UNDER_TEST, self.VRF_UNDER_TEST)

    def _test_sub_port_intf_removal(self, dvs, sub_port_intf_name, removal_seq_test=False, vrf_name=None):
        substrs = sub_port_intf_name.split(VLAN_SUB_INTERFACE_SEPARATOR)
        parent_port = substrs[0]
        vlan_id = substrs[1]
        if parent_port.startswith(ETHERNET_PREFIX):
            state_tbl_name = STATE_PORT_TABLE_NAME
            phy_ports = [parent_port]
            parent_port_oid = dvs.asicdb.portnamemap[parent_port]
            asic_tbl_name = ASIC_PORT_TABLE
        else:
            assert parent_port.startswith(LAG_PREFIX)
            state_tbl_name = STATE_LAG_TABLE_NAME
            phy_ports = self.LAG_MEMBERS_UNDER_TEST
            old_lag_oids = self.get_oids(ASIC_LAG_TABLE)
            asic_tbl_name = ASIC_LAG_TABLE

        vrf_oid = self.default_vrf_oid
        old_rif_oids = self.get_oids(ASIC_RIF_TABLE)

        self.set_parent_port_admin_status(dvs, parent_port, "up")
        if parent_port.startswith(LAG_PREFIX):
            parent_port_oid = self.get_newly_created_oid(ASIC_LAG_TABLE, old_lag_oids)
            if removal_seq_test == False:
                # Add lag members to test physical port host interface vlan tag attribute
                self.add_lag_members(parent_port, self.LAG_MEMBERS_UNDER_TEST)
                self.asic_db.wait_for_n_keys(ASIC_LAG_MEMBER_TABLE, len(self.LAG_MEMBERS_UNDER_TEST))
        if vrf_name:
            self.create_vrf(vrf_name)
            vrf_oid = self.get_newly_created_oid(ASIC_VIRTUAL_ROUTER_TABLE, [vrf_oid])
        self.create_sub_port_intf_profile(sub_port_intf_name, vrf_name)

        self.add_sub_port_intf_ip_addr(sub_port_intf_name, self.IPV4_ADDR_UNDER_TEST)
        self.add_sub_port_intf_ip_addr(sub_port_intf_name, self.IPV6_ADDR_UNDER_TEST)

        fv_dict = {
            "state": "ok",
        }
        self.check_sub_port_intf_fvs(self.state_db, state_tbl_name, sub_port_intf_name, fv_dict)

        fv_dict = {
            "vrf": vrf_name if vrf_name else "",
        }
        self.check_sub_port_intf_fvs(self.state_db, STATE_INTERFACE_TABLE_NAME, sub_port_intf_name, fv_dict)

        if vrf_name:
            self.check_sub_port_intf_vrf_bind_kernel(dvs, sub_port_intf_name, vrf_name)
            self.check_sub_port_intf_vrf_nobind_kernel(dvs, parent_port, vrf_name)

        fv_dict = {
            ADMIN_STATUS: "up",
        }
        if vrf_name:
            fv_dict[VRF_NAME] = vrf_name
        self.check_sub_port_intf_fvs(self.app_db, APP_INTF_TABLE_NAME, sub_port_intf_name, fv_dict)

        if removal_seq_test == True:
            obj_cnt = len(self.asic_db.get_keys(asic_tbl_name))
            # Remove parent port before removing sub port interface
            self.remove_parent_port_appl_db(parent_port)
            time.sleep(2)

            # Verify parent port persists in ASIC_DB
            self.asic_db.wait_for_n_keys(asic_tbl_name, obj_cnt)

            # Remove a sub port interface before removing sub port interface IP addresses
            self.remove_sub_port_intf_profile(sub_port_intf_name)
            time.sleep(2)

            # Verify that sub port interface state ok persists in STATE_DB
            fv_dict = {
                "state": "ok",
            }
            self.check_sub_port_intf_fvs(self.state_db, state_tbl_name, sub_port_intf_name, fv_dict)
            # Verify vrf name sub port interface bound to persists in STATE_DB INTERFACE_TABLE
            fv_dict = {
                "vrf": vrf_name if vrf_name else "",
            }
            self.check_sub_port_intf_fvs(self.state_db, STATE_INTERFACE_TABLE_NAME, sub_port_intf_name, fv_dict)
            # If bound to non-default vrf, verify sub port interface vrf binding in linux kernel,
            # and parent port not bound to vrf
            if vrf_name:
                self.check_sub_port_intf_vrf_bind_kernel(dvs, sub_port_intf_name, vrf_name)
                self.check_sub_port_intf_vrf_nobind_kernel(dvs, parent_port, vrf_name)
            # Verify that sub port interface configuration persists in APPL_DB INTF_TABLE
            fv_dict = {
                ADMIN_STATUS: "up",
            }
            if vrf_name:
                fv_dict[VRF_NAME] = vrf_name
            self.check_sub_port_intf_fvs(self.app_db, APP_INTF_TABLE_NAME, sub_port_intf_name, fv_dict)

            # Verify that a sub port router interface entry persists in ASIC_DB
            fv_dict = {
                "SAI_ROUTER_INTERFACE_ATTR_TYPE": "SAI_ROUTER_INTERFACE_TYPE_SUB_PORT",
                "SAI_ROUTER_INTERFACE_ATTR_OUTER_VLAN_ID": "{}".format(vlan_id),
                "SAI_ROUTER_INTERFACE_ATTR_ADMIN_V4_STATE": "true",
                "SAI_ROUTER_INTERFACE_ATTR_ADMIN_V6_STATE": "true",
                "SAI_ROUTER_INTERFACE_ATTR_MTU": DEFAULT_MTU,
                "SAI_ROUTER_INTERFACE_ATTR_VIRTUAL_ROUTER_ID": vrf_oid,
                "SAI_ROUTER_INTERFACE_ATTR_PORT_ID": parent_port_oid,
            }
            rif_oid = self.get_newly_created_oid(ASIC_RIF_TABLE, old_rif_oids)
            self.check_sub_port_intf_fvs(self.asic_db, ASIC_RIF_TABLE, rif_oid, fv_dict)
        else:
            rif_oid = self.get_newly_created_oid(ASIC_RIF_TABLE, old_rif_oids)

        # Remove IP addresses
        self.remove_sub_port_intf_ip_addr(sub_port_intf_name, self.IPV4_ADDR_UNDER_TEST)
        self.remove_sub_port_intf_ip_addr(sub_port_intf_name, self.IPV6_ADDR_UNDER_TEST)
        self.check_sub_port_intf_ip_addr_removal(sub_port_intf_name,
                                                 [self.IPV4_ADDR_UNDER_TEST,
                                                  self.IPV6_ADDR_UNDER_TEST])

        if removal_seq_test == False:
            # Remove a sub port interface
            self.remove_sub_port_intf_profile(sub_port_intf_name)
        self.check_sub_port_intf_profile_removal(rif_oid)

        # Verify that sub port interface state ok is removed from STATE_DB by Intfmgrd
        self.check_sub_port_intf_key_removal(self.state_db, state_tbl_name, sub_port_intf_name)

        # Verify sub port interface not exist in linux kernel
        self.check_sub_port_intf_removal_kernel(dvs, sub_port_intf_name)
        # If bound to non-default vrf, verify parent port not bound to vrf
        if vrf_name:
            self.check_sub_port_intf_vrf_nobind_kernel(dvs, parent_port, vrf_name)

        # Verify vrf name sub port interface bound to is removed from STATE_DB INTERFACE_TABLE
        self.check_sub_port_intf_key_removal(self.state_db, STATE_INTERFACE_TABLE_NAME, sub_port_intf_name)

        # Verify that sub port interface configuration is removed from APP_DB by Intfmgrd
        self.check_sub_port_intf_key_removal(self.app_db, APP_INTF_TABLE_NAME, sub_port_intf_name)

        # Verify that sub port router interface entry is removed from ASIC_DB
        self.check_sub_port_intf_key_removal(self.asic_db, ASIC_RIF_TABLE, rif_oid)

        if removal_seq_test == True:
            # Verify that parent port is removed from ASIC_DB
            self.asic_db.wait_for_n_keys(asic_tbl_name, obj_cnt - 1)
        else:
            # Verify physical port host interface vlan tag attribute
            fv_dict = {
                "SAI_HOSTIF_ATTR_VLAN_TAG": "SAI_HOSTIF_VLAN_TAG_STRIP",
            }
            for phy_port in phy_ports:
                hostif_oid = dvs.asicdb.hostifnamemap[phy_port]
                self.check_sub_port_intf_fvs(self.asic_db, ASIC_HOSTIF_TABLE, hostif_oid, fv_dict)

        # Remove vrf if created
        if vrf_name:
            self.remove_vrf(vrf_name)
            self.asic_db.wait_for_n_keys(ASIC_VIRTUAL_ROUTER_TABLE, 1)

        if parent_port.startswith(ETHERNET_PREFIX):
            if removal_seq_test == True:
                self.create_phy_port_appl_db(dvs, parent_port)
                self.asic_db.wait_for_n_keys(asic_tbl_name, obj_cnt)
        else:
            if removal_seq_test == False:
                # Remove lag members from lag parent port
                self.remove_lag_members(parent_port, self.LAG_MEMBERS_UNDER_TEST)
                self.asic_db.wait_for_n_keys(ASIC_LAG_MEMBER_TABLE, 0)

            # Remove lag
            self.remove_lag(parent_port)
            self.check_lag_removal(parent_port_oid)

    def test_sub_port_intf_removal(self, dvs):
        self.connect_dbs(dvs)

        self._test_sub_port_intf_removal(dvs, self.SUB_PORT_INTERFACE_UNDER_TEST)
        self._test_sub_port_intf_removal(dvs, self.LAG_SUB_PORT_INTERFACE_UNDER_TEST)

        self._test_sub_port_intf_removal(dvs, self.SUB_PORT_INTERFACE_UNDER_TEST, vrf_name=self.VRF_UNDER_TEST)
        self._test_sub_port_intf_removal(dvs, self.LAG_SUB_PORT_INTERFACE_UNDER_TEST, vrf_name=self.VRF_UNDER_TEST)

        self._test_sub_port_intf_removal(dvs, self.SUB_PORT_INTERFACE_UNDER_TEST, removal_seq_test=True)
        self._test_sub_port_intf_removal(dvs, self.LAG_SUB_PORT_INTERFACE_UNDER_TEST, removal_seq_test=True)

        self._test_sub_port_intf_removal(dvs, self.SUB_PORT_INTERFACE_UNDER_TEST, removal_seq_test=True, vrf_name=self.VRF_UNDER_TEST)
        self._test_sub_port_intf_removal(dvs, self.LAG_SUB_PORT_INTERFACE_UNDER_TEST, removal_seq_test=True, vrf_name=self.VRF_UNDER_TEST)

    def _test_sub_port_intf_mtu(self, dvs, sub_port_intf_name, vrf_name=None):
        substrs = sub_port_intf_name.split(VLAN_SUB_INTERFACE_SEPARATOR)
        parent_port = substrs[0]

        vrf_oid = self.default_vrf_oid
        old_rif_oids = self.get_oids(ASIC_RIF_TABLE)

        self.set_parent_port_admin_status(dvs, parent_port, "up")
        if vrf_name:
            self.create_vrf(vrf_name)
            vrf_oid = self.get_newly_created_oid(ASIC_VIRTUAL_ROUTER_TABLE, [vrf_oid])
        self.create_sub_port_intf_profile(sub_port_intf_name, vrf_name)

        rif_oid = self.get_newly_created_oid(ASIC_RIF_TABLE, old_rif_oids)

        # Change parent port mtu
        mtu = "8888"
        dvs.set_mtu(parent_port, mtu)

        # Verify that sub port router interface entry in ASIC_DB has the updated mtu
        fv_dict = {
            "SAI_ROUTER_INTERFACE_ATTR_MTU": mtu,
            "SAI_ROUTER_INTERFACE_ATTR_VIRTUAL_ROUTER_ID": vrf_oid,
        }
        self.check_sub_port_intf_fvs(self.asic_db, ASIC_RIF_TABLE, rif_oid, fv_dict)

        # Restore parent port mtu
        dvs.set_mtu(parent_port, DEFAULT_MTU)

        # Verify that sub port router interface entry in ASIC_DB has the default mtu
        fv_dict = {
            "SAI_ROUTER_INTERFACE_ATTR_MTU": DEFAULT_MTU,
            "SAI_ROUTER_INTERFACE_ATTR_VIRTUAL_ROUTER_ID": vrf_oid,
        }
        self.check_sub_port_intf_fvs(self.asic_db, ASIC_RIF_TABLE, rif_oid, fv_dict)

        # Remove a sub port interface
        self.remove_sub_port_intf_profile(sub_port_intf_name)
        self.check_sub_port_intf_profile_removal(rif_oid)

        # Remove vrf if created
        if vrf_name:
            self.remove_vrf(vrf_name)
            self.check_vrf_removal(vrf_oid)

        # Remove lag
        if parent_port.startswith(LAG_PREFIX):
            self.remove_lag(parent_port)
            self.asic_db.wait_for_n_keys(ASIC_LAG_TABLE, 0)

    def test_sub_port_intf_mtu(self, dvs):
        self.connect_dbs(dvs)

        self._test_sub_port_intf_mtu(dvs, self.SUB_PORT_INTERFACE_UNDER_TEST)
        self._test_sub_port_intf_mtu(dvs, self.LAG_SUB_PORT_INTERFACE_UNDER_TEST)

        self._test_sub_port_intf_mtu(dvs, self.SUB_PORT_INTERFACE_UNDER_TEST, self.VRF_UNDER_TEST)
        self._test_sub_port_intf_mtu(dvs, self.LAG_SUB_PORT_INTERFACE_UNDER_TEST, self.VRF_UNDER_TEST)

    def create_nhg_router_intfs(self, dvs, parent_port_prefix, parent_port_idx_base, vlan_id, nhop_num, vrf_name=None):
        ifnames = []
        parent_port_idx = parent_port_idx_base
        for i in range(0, nhop_num):
            if vlan_id != 0:
                port_name = "{}{}.{}".format(parent_port_prefix, parent_port_idx, vlan_id)
            else:
                port_name = "{}{}".format(parent_port_prefix, parent_port_idx)
            ip_addr = "10.{}.{}.0/31".format(parent_port_idx, vlan_id)
            if vlan_id != 0:
                self.create_sub_port_intf_profile(port_name, vrf_name)
                self.add_sub_port_intf_ip_addr(port_name, ip_addr)
            else:
                dvs.add_ip_address(port_name, ip_addr, vrf_name)

            ifnames.append(port_name)

            parent_port_idx += (4 if parent_port_prefix == ETHERNET_PREFIX else 1)
        return ifnames

    def create_nhg_next_hop_objs(self, dvs, parent_port_prefix, parent_port_idx_base, vlan_id, nhop_num):
        nhop_ips = []
        parent_port_idx = parent_port_idx_base
        for i in range(0, nhop_num):
            if vlan_id != 0:
                port_name = "{}{}.{}".format(parent_port_prefix, parent_port_idx, vlan_id)
            else:
                port_name = "{}{}".format(parent_port_prefix, parent_port_idx)
            nhop_ip = "10.{}.{}.1".format(parent_port_idx, vlan_id)
            nhop_mac = "00:00:00:{:02d}:{}:01".format(parent_port_idx, vlan_id)
            dvs.runcmd("ip neigh add " + nhop_ip + " lladdr " + nhop_mac + " dev " + port_name)

            nhop_ips.append(nhop_ip)

            parent_port_idx += (4 if parent_port_prefix == ETHERNET_PREFIX else 1)
        return nhop_ips

    def remove_nhg_router_intfs(self, dvs, parent_port_prefix, parent_port_idx_base, vlan_id, nhop_num):
        parent_port_idx = parent_port_idx_base
        for i in range(0, nhop_num):
            if vlan_id != 0:
                port_name = "{}{}.{}".format(parent_port_prefix, parent_port_idx, vlan_id)
            else:
                port_name = "{}{}".format(parent_port_prefix, parent_port_idx)
            ip_addr = "10.{}.{}.0/31".format(parent_port_idx, vlan_id)
            if vlan_id != 0:
                # Remove IP address on sub port interface
                self.remove_sub_port_intf_ip_addr(port_name, ip_addr)
                # Remove sub port interface
                self.remove_sub_port_intf_profile(port_name)
            else:
                dvs.remove_ip_address(port_name, ip_addr)

            parent_port_idx += (4 if parent_port_prefix == ETHERNET_PREFIX else 1)

    def remove_nhg_next_hop_objs(self, dvs, parent_port_prefix, parent_port_idx_base, vlan_id, nhop_num):
        parent_port_idx = parent_port_idx_base
        for i in range(0, nhop_num):
            if vlan_id != 0:
                port_name = "{}{}.{}".format(parent_port_prefix, parent_port_idx, vlan_id)
            else:
                port_name = "{}{}".format(parent_port_prefix, parent_port_idx)
            nhop_ip = "10.{}.{}.1".format(parent_port_idx, vlan_id)
            dvs.runcmd("ip neigh del " + nhop_ip + " dev " + port_name)

            parent_port_idx += (4 if parent_port_prefix == ETHERNET_PREFIX else 1)

    def check_nhg_members_on_parent_port_oper_status_change(self, dvs, parent_port_prefix, parent_port_idx_base, status,
                                                            nhg_oid, nhop_num, create_intf_on_parent_port):
        parent_port_idx = parent_port_idx_base
        for i in range(0, nhop_num):
            port_name = "{}{}".format(parent_port_prefix, parent_port_idx)
            self.set_parent_port_oper_status(dvs, port_name, status)

            # Verify parent port oper status
            fv_dict = {
                "oper_status" : status,
            }
            if parent_port_prefix == ETHERNET_PREFIX:
                self.check_sub_port_intf_fvs(self.app_db, APP_PORT_TABLE_NAME, port_name, fv_dict)
            else:
                self.check_sub_port_intf_fvs(self.app_db, APP_LAG_TABLE_NAME, port_name, fv_dict)

            # Verify next hop group member # in ASIC_DB
            if status == "up":
                nhg_member_oids = self.asic_db.wait_for_n_keys(ASIC_NEXT_HOP_GROUP_MEMBER_TABLE,
                                                               1 + i if create_intf_on_parent_port == False else (1 + i) * 2)
            else:
                assert status == "down"
                nhg_member_oids = self.asic_db.wait_for_n_keys(ASIC_NEXT_HOP_GROUP_MEMBER_TABLE,
                                                               (nhop_num - 1) - i if create_intf_on_parent_port == False else
                                                               ((nhop_num - 1) - i) * 2)

            # Verify that next hop group members in ASIC_DB all
            # belong to the next hop group of the specified oid
            fv_dict = {
                "SAI_NEXT_HOP_GROUP_MEMBER_ATTR_NEXT_HOP_GROUP_ID": nhg_oid,
            }
            for nhg_member_oid in nhg_member_oids:
                self.check_sub_port_intf_fvs(self.asic_db, ASIC_NEXT_HOP_GROUP_MEMBER_TABLE, nhg_member_oid, fv_dict)

            parent_port_idx += (4 if parent_port_prefix == ETHERNET_PREFIX else 1)

    def _test_sub_port_intf_nhg_accel(self, dvs, sub_port_intf_name, nhop_num=3, create_intf_on_parent_port=False, vrf_name=None):
        substrs = sub_port_intf_name.split(VLAN_SUB_INTERFACE_SEPARATOR)
        parent_port = substrs[0]
        vlan_id = substrs[1]
        assert len(vlan_id) == 2

        if parent_port.startswith(ETHERNET_PREFIX):
            parent_port_prefix = ETHERNET_PREFIX
        else:
            assert parent_port.startswith(LAG_PREFIX)
            parent_port_prefix = LAG_PREFIX
        parent_port_idx_base = self.get_parent_port_index(parent_port)

        vrf_oid = self.default_vrf_oid

        # Set parent ports admin status up
        parent_port_idx = parent_port_idx_base
        for i in range(0, nhop_num):
            port_name = "{}{}".format(parent_port_prefix, parent_port_idx)
            self.set_parent_port_admin_status(dvs, port_name, "up")

            parent_port_idx += (4 if parent_port_prefix == ETHERNET_PREFIX else 1)

        if vrf_name:
            self.create_vrf(vrf_name)
            vrf_oid = self.get_newly_created_oid(ASIC_VIRTUAL_ROUTER_TABLE, [vrf_oid])

        ifnames = []
        rif_cnt = len(self.asic_db.get_keys(ASIC_RIF_TABLE))
        # Create sub port interfaces
        ifnames.extend(self.create_nhg_router_intfs(dvs, parent_port_prefix, parent_port_idx_base, int(vlan_id), nhop_num, vrf_name))

        # Create router interfaces on parent ports
        if create_intf_on_parent_port == True:
            ifnames.extend(self.create_nhg_router_intfs(dvs, parent_port_prefix, parent_port_idx_base, 0, nhop_num, vrf_name))

        self.asic_db.wait_for_n_keys(ASIC_RIF_TABLE, rif_cnt + nhop_num if create_intf_on_parent_port == False else rif_cnt + nhop_num * 2)

        nhop_ips = []
        nhop_cnt = len(self.asic_db.get_keys(ASIC_NEXT_HOP_TABLE))
        # Create next hop objects on sub port interfaces
        nhop_ips.extend(self.create_nhg_next_hop_objs(dvs, parent_port_prefix, parent_port_idx_base, int(vlan_id), nhop_num))

        # Create next hop objects on router interfaces
        if create_intf_on_parent_port == True:
            nhop_ips.extend(self.create_nhg_next_hop_objs(dvs, parent_port_prefix, parent_port_idx_base, 0, nhop_num))

        self.asic_db.wait_for_n_keys(ASIC_NEXT_HOP_TABLE, nhop_cnt + nhop_num if create_intf_on_parent_port == False else nhop_cnt + nhop_num * 2)

        # Create multi-next-hop route entry
        ip_prefix = "2.2.2.0/24"
<<<<<<< HEAD
        self.add_route_appl_db(ip_prefix, nhop_ips, ifnames)
=======
        self.add_route_appl_db(ip_prefix, nhop_ips, ifnames, vrf_name)
>>>>>>> c703ae3c

        # Verify route entry created in ASIC_DB and get next hop group oid
        nhg_oid = self.get_ip_prefix_nhg_oid(ip_prefix, vrf_oid)

        # Verify next hop group of the specified oid created in ASIC_DB
        self.check_sub_port_intf_key_existence(self.asic_db, ASIC_NEXT_HOP_GROUP_TABLE, nhg_oid)

        # Verify next hop group members created in ASIC_DB
        nhg_member_oids = self.asic_db.wait_for_n_keys(ASIC_NEXT_HOP_GROUP_MEMBER_TABLE,
                                                       nhop_num if create_intf_on_parent_port == False else nhop_num * 2)

        # Verify that next hop group members all belong to the next hop group of the specified oid
        fv_dict = {
            "SAI_NEXT_HOP_GROUP_MEMBER_ATTR_NEXT_HOP_GROUP_ID": nhg_oid,
        }
        for nhg_member_oid in nhg_member_oids:
            self.check_sub_port_intf_fvs(self.asic_db, ASIC_NEXT_HOP_GROUP_MEMBER_TABLE, nhg_member_oid, fv_dict)

        # Bring parent ports oper status down one at a time, and verify next hop group members
        self.check_nhg_members_on_parent_port_oper_status_change(dvs, parent_port_prefix, parent_port_idx_base, "down",
                                                                 nhg_oid, nhop_num, create_intf_on_parent_port)

        # Bring parent ports oper status up one at a time, and verify next hop group members
        self.check_nhg_members_on_parent_port_oper_status_change(dvs, parent_port_prefix, parent_port_idx_base, "up",
                                                                 nhg_oid, nhop_num, create_intf_on_parent_port)

        # Clean up
        rif_cnt = len(self.asic_db.get_keys(ASIC_RIF_TABLE))

        # Remove ecmp route entry
<<<<<<< HEAD
        self.remove_route_appl_db(ip_prefix)
=======
        self.remove_route_appl_db(ip_prefix, vrf_name)
>>>>>>> c703ae3c

        # Remove sub port interfaces
        self.remove_nhg_router_intfs(dvs, parent_port_prefix, parent_port_idx_base, int(vlan_id), nhop_num)

        # Remove router interfaces on parent ports
        if create_intf_on_parent_port == True:
            self.remove_nhg_router_intfs(dvs, parent_port_prefix, parent_port_idx_base, 0, nhop_num)

        # Removal of router interfaces indicates the proper removal of nhg, nhg members, next hop objects, and neighbor entries
        self.asic_db.wait_for_n_keys(ASIC_RIF_TABLE, rif_cnt - nhop_num if create_intf_on_parent_port == False else rif_cnt - nhop_num * 2)

        # Remove vrf if created
        if vrf_name:
            self.remove_vrf(vrf_name)
            self.check_vrf_removal(vrf_oid)

        parent_port_idx = parent_port_idx_base
        for i in range(0, nhop_num):
            port_name = "{}{}".format(parent_port_prefix, parent_port_idx)
            if parent_port.startswith(ETHERNET_PREFIX):
                # Make sure physical port is oper status up
                self.set_parent_port_oper_status(dvs, port_name, "up")
            else:
                # Remove lag
                self.remove_lag(port_name)
                self.asic_db.wait_for_n_keys(ASIC_LAG_TABLE, nhop_num - 1 - i)

            parent_port_idx += (4 if parent_port_prefix == ETHERNET_PREFIX else 1)

    def test_sub_port_intf_nhg_accel(self, dvs):
        self.connect_dbs(dvs)

        self._test_sub_port_intf_nhg_accel(dvs, self.SUB_PORT_INTERFACE_UNDER_TEST)
        self._test_sub_port_intf_nhg_accel(dvs, self.SUB_PORT_INTERFACE_UNDER_TEST, create_intf_on_parent_port=True)
        self._test_sub_port_intf_nhg_accel(dvs, self.LAG_SUB_PORT_INTERFACE_UNDER_TEST)
        self._test_sub_port_intf_nhg_accel(dvs, self.LAG_SUB_PORT_INTERFACE_UNDER_TEST, create_intf_on_parent_port=True)

        self._test_sub_port_intf_nhg_accel(dvs, self.SUB_PORT_INTERFACE_UNDER_TEST, vrf_name=self.VRF_UNDER_TEST)
        self._test_sub_port_intf_nhg_accel(dvs, self.SUB_PORT_INTERFACE_UNDER_TEST,
                                           create_intf_on_parent_port=True, vrf_name=self.VRF_UNDER_TEST)
        self._test_sub_port_intf_nhg_accel(dvs, self.LAG_SUB_PORT_INTERFACE_UNDER_TEST, vrf_name=self.VRF_UNDER_TEST)
        self._test_sub_port_intf_nhg_accel(dvs, self.LAG_SUB_PORT_INTERFACE_UNDER_TEST,
                                           create_intf_on_parent_port=True, vrf_name=self.VRF_UNDER_TEST)

    def _test_sub_port_intf_oper_down_with_pending_neigh_route_tasks(self, dvs, sub_port_intf_name, nhop_num=3,
                                                                     create_intf_on_parent_port=False, vrf_name=None):
        substrs = sub_port_intf_name.split(VLAN_SUB_INTERFACE_SEPARATOR)
        parent_port = substrs[0]
        vlan_id = substrs[1]
        assert len(vlan_id) == 2

        if parent_port.startswith(ETHERNET_PREFIX):
            parent_port_prefix = ETHERNET_PREFIX
        else:
            assert parent_port.startswith(LAG_PREFIX)
            parent_port_prefix = LAG_PREFIX
        parent_port_idx_base = self.get_parent_port_index(parent_port)

        vrf_oid = self.default_vrf_oid

        # Set parent ports admin status up
        parent_port_idx = parent_port_idx_base
        for i in range(0, nhop_num):
            port_name = "{}{}".format(parent_port_prefix, parent_port_idx)
            self.set_parent_port_admin_status(dvs, port_name, "up")

            parent_port_idx += (4 if parent_port_prefix == ETHERNET_PREFIX else 1)

        if vrf_name:
            self.create_vrf(vrf_name)
            vrf_oid = self.get_newly_created_oid(ASIC_VIRTUAL_ROUTER_TABLE, [vrf_oid])

        ifnames = []
        rif_cnt = len(self.asic_db.get_keys(ASIC_RIF_TABLE))
        # Create sub port interfaces
        ifnames.extend(self.create_nhg_router_intfs(dvs, parent_port_prefix, parent_port_idx_base, int(vlan_id), nhop_num, vrf_name))
        # Create router interfaces on parent ports
        if create_intf_on_parent_port == True:
            ifnames.extend(self.create_nhg_router_intfs(dvs, parent_port_prefix, parent_port_idx_base, 0, nhop_num, vrf_name))
        self.asic_db.wait_for_n_keys(ASIC_RIF_TABLE, rif_cnt + nhop_num if create_intf_on_parent_port == False else rif_cnt + nhop_num * 2)

        # Bring parent port oper status down one at a time
        # Verify next hop group members created after processing pending tasks
        parent_port_idx = parent_port_idx_base
        for i in range(0, nhop_num):
            port_name = "{}{}".format(parent_port_prefix, parent_port_idx)
            self.set_parent_port_oper_status(dvs, port_name, "down")

            # Verify parent port oper status down
            fv_dict = {
                "oper_status" : "down",
            }
            if parent_port_prefix == ETHERNET_PREFIX:
                self.check_sub_port_intf_fvs(self.app_db, APP_PORT_TABLE_NAME, port_name, fv_dict)
            else:
                self.check_sub_port_intf_fvs(self.app_db, APP_LAG_TABLE_NAME, port_name, fv_dict)

            # Mimic pending neighbor task
            nhop_ips = []
            nhop_cnt = len(self.asic_db.get_keys(ASIC_NEXT_HOP_TABLE))
            # Create next hop objects on sub port interfaces
            nhop_ips.extend(self.create_nhg_next_hop_objs(dvs, parent_port_prefix, parent_port_idx_base, int(vlan_id), nhop_num))
            # Create next hop objects on router interfaces
            if create_intf_on_parent_port == True:
                nhop_ips.extend(self.create_nhg_next_hop_objs(dvs, parent_port_prefix, parent_port_idx_base, 0, nhop_num))
            self.asic_db.wait_for_n_keys(ASIC_NEXT_HOP_TABLE, nhop_cnt + nhop_num if create_intf_on_parent_port == False else nhop_cnt + nhop_num * 2)

            # Mimic pending multi-next-hop route entry task
            ip_prefix = "2.2.2.0/24"
<<<<<<< HEAD
            self.add_route_appl_db(ip_prefix, nhop_ips, ifnames)
=======
            self.add_route_appl_db(ip_prefix, nhop_ips, ifnames, vrf_name)
>>>>>>> c703ae3c

            # Verify route entry created in ASIC_DB and get next hop group oid
            nhg_oid = self.get_ip_prefix_nhg_oid(ip_prefix, vrf_oid)

            # Verify next hop group of the specified oid created in ASIC_DB
            self.check_sub_port_intf_key_existence(self.asic_db, ASIC_NEXT_HOP_GROUP_TABLE, nhg_oid)

            # Verify next hop group member # created in ASIC_DB
            nhg_member_oids = self.asic_db.wait_for_n_keys(ASIC_NEXT_HOP_GROUP_MEMBER_TABLE,
                                                           (nhop_num - 1) - i if create_intf_on_parent_port == False else ((nhop_num - 1) - i) * 2)

            # Verify that next hop group members all belong to the next hop group of the specified oid
            fv_dict = {
                "SAI_NEXT_HOP_GROUP_MEMBER_ATTR_NEXT_HOP_GROUP_ID": nhg_oid,
            }
            for nhg_member_oid in nhg_member_oids:
                self.check_sub_port_intf_fvs(self.asic_db, ASIC_NEXT_HOP_GROUP_MEMBER_TABLE, nhg_member_oid, fv_dict)

            nhop_cnt = len(self.asic_db.get_keys(ASIC_NEXT_HOP_TABLE))
            # Remove next hop objects on sub port interfaces
            self.remove_nhg_next_hop_objs(dvs, parent_port_prefix, parent_port_idx_base, int(vlan_id), nhop_num)
            # Remove next hop objects on router interfaces
            if create_intf_on_parent_port == True:
                self.remove_nhg_next_hop_objs(dvs, parent_port_prefix, parent_port_idx_base, 0, nhop_num)
            # Remove ecmp route entry
<<<<<<< HEAD
            self.remove_route_appl_db(ip_prefix)
=======
            self.remove_route_appl_db(ip_prefix, vrf_name)
>>>>>>> c703ae3c
            # Removal of next hop objects indicates the proper removal of route entry, nhg, and nhg members
            self.asic_db.wait_for_n_keys(ASIC_NEXT_HOP_TABLE, nhop_cnt - nhop_num if create_intf_on_parent_port == False else nhop_cnt - nhop_num * 2)

            parent_port_idx += (4 if parent_port_prefix == ETHERNET_PREFIX else 1)

        # Clean up
        rif_cnt = len(self.asic_db.get_keys(ASIC_RIF_TABLE))
        # Remove sub port interfaces
        self.remove_nhg_router_intfs(dvs, parent_port_prefix, parent_port_idx_base, int(vlan_id), nhop_num)
        # Remove router interfaces on parent ports
        if create_intf_on_parent_port == True:
            self.remove_nhg_router_intfs(dvs, parent_port_prefix, parent_port_idx_base, 0, nhop_num)
        self.asic_db.wait_for_n_keys(ASIC_RIF_TABLE, rif_cnt - nhop_num if create_intf_on_parent_port == False else rif_cnt - nhop_num * 2)

        # Remove vrf if created
        if vrf_name:
            self.remove_vrf(vrf_name)
            self.check_vrf_removal(vrf_oid)

        parent_port_idx = parent_port_idx_base
        for i in range(0, nhop_num):
            port_name = "{}{}".format(parent_port_prefix, parent_port_idx)
            if parent_port.startswith(ETHERNET_PREFIX):
                # Make sure physical port oper status is up
                self.set_parent_port_oper_status(dvs, port_name, "up")
            else:
                # Remove lag
                self.remove_lag(port_name)
                self.asic_db.wait_for_n_keys(ASIC_LAG_TABLE, nhop_num - 1 - i)

            parent_port_idx += (4 if parent_port_prefix == ETHERNET_PREFIX else 1)

    def test_sub_port_intf_oper_down_with_pending_neigh_route_tasks(self, dvs):
        self.connect_dbs(dvs)

        self._test_sub_port_intf_oper_down_with_pending_neigh_route_tasks(dvs, self.SUB_PORT_INTERFACE_UNDER_TEST)
        self._test_sub_port_intf_oper_down_with_pending_neigh_route_tasks(dvs, self.SUB_PORT_INTERFACE_UNDER_TEST, create_intf_on_parent_port=True)
        self._test_sub_port_intf_oper_down_with_pending_neigh_route_tasks(dvs, self.LAG_SUB_PORT_INTERFACE_UNDER_TEST)
        self._test_sub_port_intf_oper_down_with_pending_neigh_route_tasks(dvs, self.LAG_SUB_PORT_INTERFACE_UNDER_TEST, create_intf_on_parent_port=True)

<<<<<<< HEAD
    def _test_sub_port_intf_mirror(self, dvs, sub_port_intf_name):
        session_name = "TEST_SESSION"
        src_ip = "1.1.1.1"
        dst_ip = "2.2.2.2"
        gre_type= "0x6558"
        dscp = "8"
        ttl = "100"
        queue = "0"
        self.dvs_mirror.create_erspan_session(session_name, src_ip, dst_ip, gre_type, dscp, ttl, queue)
        self.dvs_mirror.verify_session_status(session_name, INACTIVE)

        substrs = sub_port_intf_name.split(VLAN_SUB_INTERFACE_SEPARATOR)
        parent_port = substrs[0]
        vlan_id = substrs[1]
        parent_port_idx = self.get_parent_port_index(parent_port)
        dst_mac = "00:00:00:{:02d}:{}:01".format(parent_port_idx, vlan_id)
        if parent_port.startswith(ETHERNET_PREFIX):
            phy_port = parent_port
        else:
            assert parent_port.startswith(LAG_PREFIX)
            phy_port = self.LAG_MEMBERS_UNDER_TEST[0]
        phy_port_oid = dvs.asicdb.portnamemap[phy_port]

        self.set_parent_port_admin_status(dvs, parent_port, UP)
        if parent_port.startswith(LAG_PREFIX):
            self.add_lag_members(parent_port, [phy_port])
            self.asic_db.wait_for_n_keys(ASIC_LAG_MEMBER_TABLE, 1)
        self.create_sub_port_intf_profile(sub_port_intf_name)
        time.sleep(2)
        self.dvs_mirror.verify_session_status(session_name, INACTIVE)

        self.add_sub_port_intf_ip_addr(sub_port_intf_name, self.IPV4_ADDR_UNDER_TEST)
        time.sleep(2)
        self.dvs_mirror.verify_session_status(session_name, INACTIVE)

        self.add_neigh_appl_db(sub_port_intf_name, self.IPV4_NEXT_HOP_UNDER_TEST, dst_mac)
        time.sleep(2)
        self.dvs_mirror.verify_session_status(session_name, INACTIVE)

        ip_prefix = "2.2.2.0/24"
        self.add_route_appl_db(ip_prefix, [self.IPV4_NEXT_HOP_UNDER_TEST], [sub_port_intf_name])

        fv_dict_asic_db = {
            "SAI_MIRROR_SESSION_ATTR_MONITOR_PORT": phy_port_oid,
            "SAI_MIRROR_SESSION_ATTR_TYPE": "SAI_MIRROR_SESSION_TYPE_ENHANCED_REMOTE",
            "SAI_MIRROR_SESSION_ATTR_ERSPAN_ENCAPSULATION_TYPE": "SAI_ERSPAN_ENCAPSULATION_TYPE_MIRROR_L3_GRE_TUNNEL",
            "SAI_MIRROR_SESSION_ATTR_IPHDR_VERSION": "4",
            "SAI_MIRROR_SESSION_ATTR_TOS": "{}".format(int(dscp) << 2),
            "SAI_MIRROR_SESSION_ATTR_TTL": ttl,
            "SAI_MIRROR_SESSION_ATTR_SRC_IP_ADDRESS": src_ip,
            "SAI_MIRROR_SESSION_ATTR_DST_IP_ADDRESS": dst_ip,
            "SAI_MIRROR_SESSION_ATTR_DST_MAC_ADDRESS": dst_mac,
            "SAI_MIRROR_SESSION_ATTR_SRC_MAC_ADDRESS": self.src_mac,
            "SAI_MIRROR_SESSION_ATTR_GRE_PROTOCOL_TYPE": "{}".format(int(gre_type, 0)),
            "SAI_MIRROR_SESSION_ATTR_VLAN_HEADER_VALID": "true",
            "SAI_MIRROR_SESSION_ATTR_VLAN_TPID": "{}".format(int(TPID_802_1Q, 0)),
            "SAI_MIRROR_SESSION_ATTR_VLAN_ID": vlan_id,
            "SAI_MIRROR_SESSION_ATTR_VLAN_PRI": "0",
            "SAI_MIRROR_SESSION_ATTR_VLAN_CFI": "0",
        }
        fv_dict_state_db = {
            STATUS: ACTIVE,
            MONITOR_PORT: phy_port,
            DST_MAC: dst_mac,
            ROUTE_PREFIX: ip_prefix,
            VLAN_ID: vlan_id,
            NEXT_HOP_IP: "{}@{}".format(self.IPV4_NEXT_HOP_UNDER_TEST, sub_port_intf_name),
        }
        self.dvs_mirror.verify_session(dvs, session_name, fv_dict_asic_db, fv_dict_state_db)

        # Test ip prefix removal
        self.remove_route_appl_db(ip_prefix)
        self.dvs_mirror.verify_session_status(session_name, INACTIVE)
        self.asic_db.wait_for_n_keys(ASIC_MIRROR_SESSION_TABLE, 0)

        # Restore ip prefix
        self.add_route_appl_db(ip_prefix, [self.IPV4_NEXT_HOP_UNDER_TEST], [sub_port_intf_name])
        self.dvs_mirror.verify_session(dvs, session_name, fv_dict_asic_db, fv_dict_state_db)

        # Test neighbor mac change
        self.add_neigh_appl_db(sub_port_intf_name, self.IPV4_NEXT_HOP_UNDER_TEST, "02:04:06:08:10:12")
        fv_dict_asic_db["SAI_MIRROR_SESSION_ATTR_DST_MAC_ADDRESS"] = "02:04:06:08:10:12"
        fv_dict_state_db[DST_MAC] = "02:04:06:08:10:12"
        self.dvs_mirror.verify_session(dvs, session_name, fv_dict_asic_db, fv_dict_state_db)

        # Restore neighbor mac
        self.add_neigh_appl_db(sub_port_intf_name, self.IPV4_NEXT_HOP_UNDER_TEST, dst_mac)
        fv_dict_asic_db["SAI_MIRROR_SESSION_ATTR_DST_MAC_ADDRESS"] = dst_mac
        fv_dict_state_db[DST_MAC] = dst_mac
        self.dvs_mirror.verify_session(dvs, session_name, fv_dict_asic_db, fv_dict_state_db)

        if parent_port.startswith(LAG_PREFIX):
            # Test lag member removal that deactivates mirror session
            self.remove_lag_members(parent_port, [phy_port])
            self.dvs_mirror.verify_session_status(session_name, INACTIVE)
            self.asic_db.wait_for_n_keys(ASIC_MIRROR_SESSION_TABLE, 0)

            # Restore lag member that activates mirror session
            self.add_lag_members(parent_port, self.LAG_MEMBERS_UNDER_TEST[1:2])
            fv_dict_asic_db["SAI_MIRROR_SESSION_ATTR_MONITOR_PORT"] = dvs.asicdb.portnamemap[self.LAG_MEMBERS_UNDER_TEST[1]]
            fv_dict_state_db[MONITOR_PORT] = self.LAG_MEMBERS_UNDER_TEST[1]
            self.dvs_mirror.verify_session(dvs, session_name, fv_dict_asic_db, fv_dict_state_db)

            # Add lag member
            self.add_lag_members(parent_port, [phy_port])
            # Monitor port stays unchanged
            self.dvs_mirror.verify_session(dvs, session_name, fv_dict_asic_db, fv_dict_state_db)

            # Test lag member removal that triggers monitor port update
            self.remove_lag_members(parent_port, self.LAG_MEMBERS_UNDER_TEST[1:2])
            fv_dict_asic_db["SAI_MIRROR_SESSION_ATTR_MONITOR_PORT"] = phy_port_oid
            fv_dict_state_db[MONITOR_PORT] = phy_port
            self.dvs_mirror.verify_session(dvs, session_name, fv_dict_asic_db, fv_dict_state_db)

        # Test mirror session removal
        self.dvs_mirror.remove_mirror_session(session_name)
        self.dvs_mirror.verify_no_mirror()

        # Clean up
        self.remove_route_appl_db(ip_prefix)
        self.remove_neigh_appl_db(sub_port_intf_name, "10.0.0.32")
        self.remove_sub_port_intf_ip_addr(sub_port_intf_name, self.IPV4_ADDR_UNDER_TEST)
        self.remove_sub_port_intf_profile(sub_port_intf_name)

        if parent_port.startswith(LAG_PREFIX):
            # Remove lag member from lag parent port
            self.remove_lag_members(parent_port, [phy_port])
            self.asic_db.wait_for_n_keys(ASIC_LAG_MEMBER_TABLE, 0)
            # Remove lag
            self.remove_lag(parent_port)
            self.asic_db.wait_for_n_keys(ASIC_LAG_TABLE, 0)

    @pytest.mark.usefixtures('dvs_mirror_manager')
    def test_sub_port_intf_mirror(self, dvs):
        self.connect_dbs(dvs)

        self._test_sub_port_intf_mirror(dvs, self.SUB_PORT_INTERFACE_UNDER_TEST)
        self._test_sub_port_intf_mirror(dvs, self.LAG_SUB_PORT_INTERFACE_UNDER_TEST)

    def _test_sub_port_intf_mirror_dest_direct_subnet(self, dvs, sub_port_intf_name):
        session_name = "TEST_SESSION"
        src_ip = "1.1.1.1"
        dst_ip = self.IPV4_NEXT_HOP_UNDER_TEST
        gre_type= "0x6558"
        dscp = "8"
        ttl = "100"
        queue = "0"
        self.dvs_mirror.create_erspan_session(session_name, src_ip, dst_ip, gre_type, dscp, ttl, queue)
        self.dvs_mirror.verify_session_status(session_name, INACTIVE)

        substrs = sub_port_intf_name.split(VLAN_SUB_INTERFACE_SEPARATOR)
        parent_port = substrs[0]
        vlan_id = substrs[1]
        parent_port_idx = self.get_parent_port_index(parent_port)
        dst_mac = "00:00:00:{:02d}:{}:01".format(parent_port_idx, vlan_id)
        if parent_port.startswith(ETHERNET_PREFIX):
            phy_port = parent_port
        else:
            assert parent_port.startswith(LAG_PREFIX)
            phy_port = self.LAG_MEMBERS_UNDER_TEST[0]
        phy_port_oid = dvs.asicdb.portnamemap[phy_port]

        self.set_parent_port_admin_status(dvs, parent_port, UP)
        if parent_port.startswith(LAG_PREFIX):
            self.add_lag_members(parent_port, [phy_port])
            self.asic_db.wait_for_n_keys(ASIC_LAG_MEMBER_TABLE, 1)
        self.create_sub_port_intf_profile(sub_port_intf_name)
        time.sleep(2)
        self.dvs_mirror.verify_session_status(session_name, INACTIVE)

        self.add_sub_port_intf_ip_addr(sub_port_intf_name, self.IPV4_ADDR_UNDER_TEST)
        time.sleep(2)
        self.dvs_mirror.verify_session_status(session_name, INACTIVE)

        self.add_neigh_appl_db(sub_port_intf_name, self.IPV4_NEXT_HOP_UNDER_TEST, dst_mac)

        fv_dict_asic_db = {
            "SAI_MIRROR_SESSION_ATTR_MONITOR_PORT": phy_port_oid,
            "SAI_MIRROR_SESSION_ATTR_TYPE": "SAI_MIRROR_SESSION_TYPE_ENHANCED_REMOTE",
            "SAI_MIRROR_SESSION_ATTR_ERSPAN_ENCAPSULATION_TYPE": "SAI_ERSPAN_ENCAPSULATION_TYPE_MIRROR_L3_GRE_TUNNEL",
            "SAI_MIRROR_SESSION_ATTR_IPHDR_VERSION": "4",
            "SAI_MIRROR_SESSION_ATTR_TOS": "{}".format(int(dscp) << 2),
            "SAI_MIRROR_SESSION_ATTR_TTL": ttl,
            "SAI_MIRROR_SESSION_ATTR_SRC_IP_ADDRESS": src_ip,
            "SAI_MIRROR_SESSION_ATTR_DST_IP_ADDRESS": dst_ip,
            "SAI_MIRROR_SESSION_ATTR_DST_MAC_ADDRESS": dst_mac,
            "SAI_MIRROR_SESSION_ATTR_SRC_MAC_ADDRESS": self.src_mac,
            "SAI_MIRROR_SESSION_ATTR_GRE_PROTOCOL_TYPE": "{}".format(int(gre_type, 0)),
            "SAI_MIRROR_SESSION_ATTR_VLAN_HEADER_VALID": "true",
            "SAI_MIRROR_SESSION_ATTR_VLAN_TPID": "{}".format(int(TPID_802_1Q, 0)),
            "SAI_MIRROR_SESSION_ATTR_VLAN_ID": vlan_id,
            "SAI_MIRROR_SESSION_ATTR_VLAN_PRI": "0",
            "SAI_MIRROR_SESSION_ATTR_VLAN_CFI": "0",
        }
        fv_dict_state_db = {
            STATUS: ACTIVE,
            MONITOR_PORT: phy_port,
            DST_MAC: dst_mac,
            ROUTE_PREFIX: self.IPV4_SUBNET_UNDER_TEST,
            VLAN_ID: vlan_id,
            NEXT_HOP_IP: "{}@{}".format("0.0.0.0", sub_port_intf_name),
        }
        self.dvs_mirror.verify_session(dvs, session_name, fv_dict_asic_db, fv_dict_state_db)

        if parent_port.startswith(ETHERNET_PREFIX):
            # Mimic host interface oper status down that causes frr to withdraw
            # directly connected subnet prefix
            self.remove_route_appl_db(self.IPV4_SUBNET_UNDER_TEST)
        else:
            # Oper down lag
            self.set_parent_port_oper_status(dvs, parent_port, DOWN)
        self.dvs_mirror.verify_session_status(session_name, INACTIVE)
        self.asic_db.wait_for_n_keys(ASIC_MIRROR_SESSION_TABLE, 0)

        if parent_port.startswith(ETHERNET_PREFIX):
            # Mimic host interface oper status up
            self.add_route_appl_db(self.IPV4_SUBNET_UNDER_TEST, ["0.0.0.0"], [sub_port_intf_name])
        else:
            # Oper up lag
            self.set_parent_port_oper_status(dvs, parent_port, UP)
        self.dvs_mirror.verify_session(dvs, session_name, fv_dict_asic_db, fv_dict_state_db)

        # Remove mirror session
        self.dvs_mirror.remove_mirror_session(session_name)
        self.dvs_mirror.verify_no_mirror()

        # Clean up
        self.remove_neigh_appl_db(sub_port_intf_name, self.IPV4_NEXT_HOP_UNDER_TEST)
        self.remove_sub_port_intf_ip_addr(sub_port_intf_name, self.IPV4_ADDR_UNDER_TEST)
        self.remove_sub_port_intf_profile(sub_port_intf_name)

        if parent_port.startswith(LAG_PREFIX):
            # Remove lag member from lag parent port
            self.remove_lag_members(parent_port, [phy_port])
            self.asic_db.wait_for_n_keys(ASIC_LAG_MEMBER_TABLE, 0)
            # Remove lag
            self.remove_lag(parent_port)
            self.asic_db.wait_for_n_keys(ASIC_LAG_TABLE, 0)

    @pytest.mark.usefixtures('dvs_mirror_manager')
    def test_sub_port_intf_mirror_dest_direct_subnet(self, dvs):
        self.connect_dbs(dvs)

        self._test_sub_port_intf_mirror_dest_direct_subnet(dvs, self.SUB_PORT_INTERFACE_UNDER_TEST)
        self._test_sub_port_intf_mirror_dest_direct_subnet(dvs, self.LAG_SUB_PORT_INTERFACE_UNDER_TEST)

    def create_mirror_router_intfs(self, dvs):
        ifnames = []
        monitor_ports = []
        ip_addrs = []
        nhop_ips = []
        dst_macs = []
        vlan_ids = []

        rif_cnt = len(self.asic_db.get_keys(ASIC_RIF_TABLE))
        nhop_cnt = len(self.asic_db.get_keys(ASIC_NEXT_HOP_TABLE))
        vlan_cnt = len(self.asic_db.get_keys(ASIC_VLAN_TABLE))
        vlan_member_cnt = len(self.asic_db.get_keys(ASIC_VLAN_MEMBER_TABLE))
        fdb_cnt = len(self.asic_db.get_keys(ASIC_FDB_ENTRY_TABLE))

        sub_port_intf_names = [
            self.SUB_PORT_INTERFACE_UNDER_TEST,
            self.LAG_SUB_PORT_INTERFACE_UNDER_TEST,
        ]
        for intf_name in sub_port_intf_names:
            ifnames.append(intf_name)

            substrs = intf_name.split(VLAN_SUB_INTERFACE_SEPARATOR)
            parent_port = substrs[0]
            vlan_id = int(substrs[1])
            vlan_ids.append("{}".format(vlan_id))

            self.set_parent_port_admin_status(dvs, parent_port, UP)
            if parent_port.startswith(ETHERNET_PREFIX):
                monitor_ports.append(parent_port)
            else:
                # Add lag member
                self.add_lag_members(parent_port, self.LAG_MEMBERS_UNDER_TEST[:1])
                self.asic_db.wait_for_n_keys(ASIC_LAG_MEMBER_TABLE, 1)
                monitor_ports.append(self.LAG_MEMBERS_UNDER_TEST[0])
            self.create_sub_port_intf_profile(intf_name)
            rif_cnt += 1
            self.asic_db.wait_for_n_keys(ASIC_RIF_TABLE, rif_cnt)

            parent_port_idx = self.get_parent_port_index(parent_port)
            ip_addr = "10.{}.{}.0/31".format(parent_port_idx, vlan_id)
            self.add_sub_port_intf_ip_addr(intf_name, ip_addr)
            ip_addrs.append(ip_addr)

            nhop_ip = "10.{}.{}.1".format(parent_port_idx, vlan_id)
            dst_mac = "00:00:00:{:02d}:{:02d}:01".format(parent_port_idx, vlan_id)
            self.add_neigh_appl_db(intf_name, nhop_ip, dst_mac)
            nhop_cnt += 1
            self.asic_db.wait_for_n_keys(ASIC_NEXT_HOP_TABLE, nhop_cnt)
            nhop_ips.append(nhop_ip)
            dst_macs.append(dst_mac)

        intf_names = [
            self.SUB_PORT_INTERFACE_UNDER_TEST.split(VLAN_SUB_INTERFACE_SEPARATOR)[0],
            self.LAG_SUB_PORT_INTERFACE_UNDER_TEST.split(VLAN_SUB_INTERFACE_SEPARATOR)[0],
            VLAN_PREFIX + self.SUB_PORT_INTERFACE_UNDER_TEST.split(VLAN_SUB_INTERFACE_SEPARATOR)[1],
            VLAN_PREFIX + self.LAG_SUB_PORT_INTERFACE_UNDER_TEST.split(VLAN_SUB_INTERFACE_SEPARATOR)[1],
        ]
        vlan_member_idx = 76
        for intf_name in intf_names:
            ifnames.append(intf_name)

            port_idx = 0
            vlan_id = 0
            if intf_name.startswith(VLAN_PREFIX):
                vlan_id = int(intf_name[len(VLAN_PREFIX):])
                # Add vlan
                dvs.create_vlan("{}".format(vlan_id))
                vlan_cnt += 1
                self.asic_db.wait_for_n_keys(ASIC_VLAN_TABLE, vlan_cnt)
                # Add vlan member
                vlan_member = "{}{}".format(ETHERNET_PREFIX, vlan_member_idx)
                dvs.create_vlan_member("{}".format(vlan_id), vlan_member)
                vlan_member_cnt += 1
                self.asic_db.wait_for_n_keys(ASIC_VLAN_MEMBER_TABLE, vlan_member_cnt)

                dvs.set_interface_status(intf_name, UP)
                monitor_ports.append(vlan_member)
                vlan_member_idx += 4
            else:
                port_idx = self.get_parent_port_index(intf_name)
                if intf_name.startswith(ETHERNET_PREFIX):
                    monitor_ports.append(intf_name)
                else:
                    monitor_ports.append(self.LAG_MEMBERS_UNDER_TEST[0])
            vlan_ids.append("{}".format(vlan_id))

            ip_addr = "10.{}.{}.0/{}".format(port_idx, vlan_id, 28 if intf_name.startswith(VLAN_PREFIX) else 31)
            dvs.add_ip_address(intf_name, ip_addr)
            rif_cnt += 1
            self.asic_db.wait_for_n_keys(ASIC_RIF_TABLE, rif_cnt)
            ip_addrs.append(ip_addr)

            nhop_ip = "10.{}.{}.1".format(port_idx, vlan_id)
            dst_mac = "00:00:00:{:02d}:{:02d}:01".format(port_idx, vlan_id)
            if intf_name.startswith(VLAN_PREFIX):
                # Add fdb entry to vlan
                dvs.create_fdb("{}".format(vlan_id), dst_mac.replace(":", "-"), vlan_member)
                fdb_cnt += 1
                self.asic_db.wait_for_n_keys(ASIC_FDB_ENTRY_TABLE, fdb_cnt)
            self.add_neigh_appl_db(intf_name, nhop_ip, dst_mac)
            nhop_cnt += 1
            self.asic_db.wait_for_n_keys(ASIC_NEXT_HOP_TABLE, nhop_cnt)
            nhop_ips.append(nhop_ip)
            dst_macs.append(dst_mac)

        return (ifnames, monitor_ports, ip_addrs, nhop_ips, dst_macs, vlan_ids)

    def remove_mirror_router_intfs(self, dvs, ifnames, monitor_ports, ip_addrs, nhop_ips, dst_macs, vlan_ids):
        intf_cnt = len(ifnames)

        nhop_cnt = len(self.asic_db.get_keys(ASIC_NEXT_HOP_TABLE))
        rif_cnt = len(self.asic_db.get_keys(ASIC_RIF_TABLE))
        for i in range(0, intf_cnt):
            self.remove_neigh_appl_db(ifnames[i], nhop_ips[i])
            self.asic_db.wait_for_n_keys(ASIC_NEXT_HOP_TABLE, nhop_cnt - 1 - i)

            if VLAN_SUB_INTERFACE_SEPARATOR in ifnames[i]:
                self.remove_sub_port_intf_ip_addr(ifnames[i], ip_addrs[i])
                self.remove_sub_port_intf_profile(ifnames[i])
            else:
                dvs.remove_ip_address(ifnames[i], ip_addrs[i])
            self.asic_db.wait_for_n_keys(ASIC_RIF_TABLE, rif_cnt - 1 - i)

        self.remove_lag_members(self.LAG_SUB_PORT_INTERFACE_UNDER_TEST.split(VLAN_SUB_INTERFACE_SEPARATOR)[0], self.LAG_MEMBERS_UNDER_TEST[:1])
        self.remove_lag(self.LAG_SUB_PORT_INTERFACE_UNDER_TEST.split(VLAN_SUB_INTERFACE_SEPARATOR)[0])
        self.asic_db.wait_for_n_keys(ASIC_LAG_MEMBER_TABLE, 0)
        self.asic_db.wait_for_n_keys(ASIC_LAG_TABLE, 0)

        vlan_cnt = len(self.asic_db.get_keys(ASIC_VLAN_TABLE))
        vlan_member_cnt = len(self.asic_db.get_keys(ASIC_VLAN_MEMBER_TABLE))
        fdb_cnt = len(self.asic_db.get_keys(ASIC_FDB_ENTRY_TABLE))
        for i in range(0, intf_cnt):
            if ifnames[i].startswith(VLAN_PREFIX):
                # Remove fdb entry
                dvs.remove_fdb(vlan_ids[i], dst_macs[i].replace(":", "-"))
                fdb_cnt -= 1
                self.asic_db.wait_for_n_keys(ASIC_FDB_ENTRY_TABLE, fdb_cnt)

                dvs.remove_vlan_member(vlan_ids[i], monitor_ports[i])
                vlan_member_cnt -= 1
                self.asic_db.wait_for_n_keys(ASIC_VLAN_MEMBER_TABLE, vlan_member_cnt)

                dvs.remove_vlan(vlan_ids[i])
                vlan_cnt -= 1
                self.asic_db.wait_for_n_keys(ASIC_VLAN_TABLE, vlan_cnt)

    def _test_sub_port_intf_mirror_nhg_change(self, dvs, sub_port_intf_name):
        session_name = "TEST_SESSION"
        src_ip = "1.1.1.1"
        dst_ip = "2.2.2.2"
        gre_type= "0x6558"
        dscp = "8"
        ttl = "100"
        queue = "0"
        self.dvs_mirror.create_erspan_session(session_name, src_ip, dst_ip, gre_type, dscp, ttl, queue)
        self.dvs_mirror.verify_session_status(session_name, INACTIVE)

        # Create router interfaces for nhg change test
        (ifnames, monitor_ports, ip_addrs, nhop_ips, dst_macs, vlan_ids) = self.create_mirror_router_intfs(dvs)

        intf_cnt = len(ifnames)
        sub_port_intf_idx = ifnames.index(sub_port_intf_name)

        ip_prefix = "2.2.2.0/24"
        self.add_route_appl_db(ip_prefix, [nhop_ips[sub_port_intf_idx]], [sub_port_intf_name])
        fv_dict_asic_db = {
            "SAI_MIRROR_SESSION_ATTR_MONITOR_PORT": dvs.asicdb.portnamemap[monitor_ports[sub_port_intf_idx]],
            "SAI_MIRROR_SESSION_ATTR_TYPE": "SAI_MIRROR_SESSION_TYPE_ENHANCED_REMOTE",
            "SAI_MIRROR_SESSION_ATTR_ERSPAN_ENCAPSULATION_TYPE": "SAI_ERSPAN_ENCAPSULATION_TYPE_MIRROR_L3_GRE_TUNNEL",
            "SAI_MIRROR_SESSION_ATTR_IPHDR_VERSION": "4",
            "SAI_MIRROR_SESSION_ATTR_TOS": "{}".format(int(dscp) << 2),
            "SAI_MIRROR_SESSION_ATTR_TTL": ttl,
            "SAI_MIRROR_SESSION_ATTR_SRC_IP_ADDRESS": src_ip,
            "SAI_MIRROR_SESSION_ATTR_DST_IP_ADDRESS": dst_ip,
            "SAI_MIRROR_SESSION_ATTR_DST_MAC_ADDRESS": dst_macs[sub_port_intf_idx],
            "SAI_MIRROR_SESSION_ATTR_SRC_MAC_ADDRESS": self.src_mac,
            "SAI_MIRROR_SESSION_ATTR_GRE_PROTOCOL_TYPE": "{}".format(int(gre_type, 0)),
            "SAI_MIRROR_SESSION_ATTR_VLAN_HEADER_VALID": "true",
            "SAI_MIRROR_SESSION_ATTR_VLAN_TPID": "{}".format(int(TPID_802_1Q, 0)),
            "SAI_MIRROR_SESSION_ATTR_VLAN_ID": vlan_ids[sub_port_intf_idx],
            "SAI_MIRROR_SESSION_ATTR_VLAN_PRI": "0",
            "SAI_MIRROR_SESSION_ATTR_VLAN_CFI": "0",
        }
        fv_dict_state_db = {
            STATUS: ACTIVE,
            MONITOR_PORT: monitor_ports[sub_port_intf_idx],
            DST_MAC: dst_macs[sub_port_intf_idx],
            ROUTE_PREFIX: ip_prefix,
            VLAN_ID: vlan_ids[sub_port_intf_idx],
            NEXT_HOP_IP: "{}@{}".format(nhop_ips[sub_port_intf_idx], sub_port_intf_name),
        }
        self.dvs_mirror.verify_session(dvs, session_name, fv_dict_asic_db, fv_dict_state_db)

        for i in range(0, intf_cnt):
            if ifnames[i] == sub_port_intf_name:
                continue

            # Add next hop object i to next hop group
            self.add_route_appl_db(ip_prefix, [nhop_ips[sub_port_intf_idx], nhop_ips[i]], [sub_port_intf_name, ifnames[i]])
            time.sleep(2)
            self.dvs_mirror.verify_session(dvs, session_name, fv_dict_asic_db, fv_dict_state_db)

            # Remove next hop object on sub port interface from next hop group
            self.add_route_appl_db(ip_prefix, [nhop_ips[i]], [ifnames[i]])

            fv_dict_asic_db["SAI_MIRROR_SESSION_ATTR_MONITOR_PORT"] = dvs.asicdb.portnamemap[monitor_ports[i]]
            fv_dict_asic_db["SAI_MIRROR_SESSION_ATTR_DST_MAC_ADDRESS"] = dst_macs[i]
            fv_dict_asic_db["SAI_MIRROR_SESSION_ATTR_VLAN_HEADER_VALID"] = "false" if int(vlan_ids[i]) == 0 else "true"
            if int(vlan_ids[i]) != 0:
                fv_dict_asic_db["SAI_MIRROR_SESSION_ATTR_VLAN_ID"] = vlan_ids[i]

            fv_dict_state_db[MONITOR_PORT] = monitor_ports[i]
            fv_dict_state_db[DST_MAC] = dst_macs[i]
            fv_dict_state_db[VLAN_ID] = vlan_ids[i]
            fv_dict_state_db[NEXT_HOP_IP] = "{}@{}".format(nhop_ips[i], ifnames[i])
            self.dvs_mirror.verify_session(dvs, session_name, fv_dict_asic_db, fv_dict_state_db)

            # Restore next hop object on sub port interface
            self.add_route_appl_db(ip_prefix, [nhop_ips[sub_port_intf_idx], nhop_ips[i]], [sub_port_intf_name, ifnames[i]])
            time.sleep(2)
            self.dvs_mirror.verify_session(dvs, session_name, fv_dict_asic_db, fv_dict_state_db)

            # Remove next hop object i from next hop group
            self.add_route_appl_db(ip_prefix, [nhop_ips[sub_port_intf_idx]], [sub_port_intf_name])

            fv_dict_asic_db["SAI_MIRROR_SESSION_ATTR_MONITOR_PORT"] = dvs.asicdb.portnamemap[monitor_ports[sub_port_intf_idx]]
            fv_dict_asic_db["SAI_MIRROR_SESSION_ATTR_DST_MAC_ADDRESS"] = dst_macs[sub_port_intf_idx]
            fv_dict_asic_db["SAI_MIRROR_SESSION_ATTR_VLAN_HEADER_VALID"] = "true"
            fv_dict_asic_db["SAI_MIRROR_SESSION_ATTR_VLAN_ID"] = vlan_ids[sub_port_intf_idx]

            fv_dict_state_db[MONITOR_PORT] = monitor_ports[sub_port_intf_idx]
            fv_dict_state_db[DST_MAC] = dst_macs[sub_port_intf_idx]
            fv_dict_state_db[VLAN_ID] = vlan_ids[sub_port_intf_idx]
            fv_dict_state_db[NEXT_HOP_IP] = "{}@{}".format(nhop_ips[sub_port_intf_idx], sub_port_intf_name)
            self.dvs_mirror.verify_session(dvs, session_name, fv_dict_asic_db, fv_dict_state_db)

        # Remove mirror session
        self.dvs_mirror.remove_mirror_session(session_name)
        self.dvs_mirror.verify_no_mirror()

        # Clean up
        self.remove_route_appl_db(ip_prefix)
        self.remove_mirror_router_intfs(dvs, ifnames, monitor_ports, ip_addrs, nhop_ips, dst_macs, vlan_ids)

    @pytest.mark.usefixtures('dvs_mirror_manager')
    def test_sub_port_intf_mirror_nhg_change(self, dvs):
        self.connect_dbs(dvs)

        self._test_sub_port_intf_mirror_nhg_change(dvs, self.SUB_PORT_INTERFACE_UNDER_TEST)
        self._test_sub_port_intf_mirror_nhg_change(dvs, self.LAG_SUB_PORT_INTERFACE_UNDER_TEST)

    def _test_sub_port_intf_mirror_lpm_change(self, dvs, sub_port_intf_name):
        session_name = "TEST_SESSION"
        src_ip = "1.1.1.1"
        dst_ip = "2.2.2.2"
        gre_type= "0x6558"
        dscp = "8"
        ttl = "100"
        queue = "0"
        self.dvs_mirror.create_erspan_session(session_name, src_ip, dst_ip, gre_type, dscp, ttl, queue)
        self.dvs_mirror.verify_session_status(session_name, INACTIVE)

        # Create router interfaces for lpm change test
        (ifnames, monitor_ports, ip_addrs, nhop_ips, dst_macs, vlan_ids) = self.create_mirror_router_intfs(dvs)

        intf_cnt = len(ifnames)
        sub_port_intf_idx = ifnames.index(sub_port_intf_name)

        ip_prefix = "2.2.2.0/24"
        self.add_route_appl_db(ip_prefix, [nhop_ips[sub_port_intf_idx]], [sub_port_intf_name])
        fv_dict_asic_db = {
            "SAI_MIRROR_SESSION_ATTR_MONITOR_PORT": dvs.asicdb.portnamemap[monitor_ports[sub_port_intf_idx]],
            "SAI_MIRROR_SESSION_ATTR_TYPE": "SAI_MIRROR_SESSION_TYPE_ENHANCED_REMOTE",
            "SAI_MIRROR_SESSION_ATTR_ERSPAN_ENCAPSULATION_TYPE": "SAI_ERSPAN_ENCAPSULATION_TYPE_MIRROR_L3_GRE_TUNNEL",
            "SAI_MIRROR_SESSION_ATTR_IPHDR_VERSION": "4",
            "SAI_MIRROR_SESSION_ATTR_TOS": "{}".format(int(dscp) << 2),
            "SAI_MIRROR_SESSION_ATTR_TTL": ttl,
            "SAI_MIRROR_SESSION_ATTR_SRC_IP_ADDRESS": src_ip,
            "SAI_MIRROR_SESSION_ATTR_DST_IP_ADDRESS": dst_ip,
            "SAI_MIRROR_SESSION_ATTR_DST_MAC_ADDRESS": dst_macs[sub_port_intf_idx],
            "SAI_MIRROR_SESSION_ATTR_SRC_MAC_ADDRESS": self.src_mac,
            "SAI_MIRROR_SESSION_ATTR_GRE_PROTOCOL_TYPE": "{}".format(int(gre_type, 0)),
            "SAI_MIRROR_SESSION_ATTR_VLAN_HEADER_VALID": "true",
            "SAI_MIRROR_SESSION_ATTR_VLAN_TPID": "{}".format(int(TPID_802_1Q, 0)),
            "SAI_MIRROR_SESSION_ATTR_VLAN_ID": vlan_ids[sub_port_intf_idx],
            "SAI_MIRROR_SESSION_ATTR_VLAN_PRI": "0",
            "SAI_MIRROR_SESSION_ATTR_VLAN_CFI": "0",
        }
        fv_dict_state_db = {
            STATUS: ACTIVE,
            MONITOR_PORT: monitor_ports[sub_port_intf_idx],
            DST_MAC: dst_macs[sub_port_intf_idx],
            ROUTE_PREFIX: ip_prefix,
            VLAN_ID: vlan_ids[sub_port_intf_idx],
            NEXT_HOP_IP: "{}@{}".format(nhop_ips[sub_port_intf_idx], sub_port_intf_name),
        }
        self.dvs_mirror.verify_session(dvs, session_name, fv_dict_asic_db, fv_dict_state_db)

        for i in range(0, intf_cnt):
            if ifnames[i] == sub_port_intf_name:
                continue

            # Lpm points to next hop object i
            ip_prefix = "2.2.2.0/28"
            self.add_route_appl_db(ip_prefix, [nhop_ips[i]], [ifnames[i]])

            fv_dict_asic_db["SAI_MIRROR_SESSION_ATTR_MONITOR_PORT"] = dvs.asicdb.portnamemap[monitor_ports[i]]
            fv_dict_asic_db["SAI_MIRROR_SESSION_ATTR_DST_MAC_ADDRESS"] = dst_macs[i]
            fv_dict_asic_db["SAI_MIRROR_SESSION_ATTR_VLAN_HEADER_VALID"] = "false" if int(vlan_ids[i]) == 0 else "true"
            if int(vlan_ids[i]) != 0:
                fv_dict_asic_db["SAI_MIRROR_SESSION_ATTR_VLAN_ID"] = vlan_ids[i]

            fv_dict_state_db[MONITOR_PORT] = monitor_ports[i]
            fv_dict_state_db[DST_MAC] = dst_macs[i]
            fv_dict_state_db[ROUTE_PREFIX] = ip_prefix
            fv_dict_state_db[VLAN_ID] = vlan_ids[i]
            fv_dict_state_db[NEXT_HOP_IP] = "{}@{}".format(nhop_ips[i], ifnames[i])
            self.dvs_mirror.verify_session(dvs, session_name, fv_dict_asic_db, fv_dict_state_db)

            # Remove lpm pointing to next hop object i
            # This restores lpm pointing to next hop object on sub port interface
            self.remove_route_appl_db(ip_prefix)

            fv_dict_asic_db["SAI_MIRROR_SESSION_ATTR_MONITOR_PORT"] = dvs.asicdb.portnamemap[monitor_ports[sub_port_intf_idx]]
            fv_dict_asic_db["SAI_MIRROR_SESSION_ATTR_DST_MAC_ADDRESS"] = dst_macs[sub_port_intf_idx]
            fv_dict_asic_db["SAI_MIRROR_SESSION_ATTR_VLAN_HEADER_VALID"] = "true"
            fv_dict_asic_db["SAI_MIRROR_SESSION_ATTR_VLAN_ID"] = vlan_ids[sub_port_intf_idx]

            fv_dict_state_db[MONITOR_PORT] = monitor_ports[sub_port_intf_idx]
            fv_dict_state_db[DST_MAC] = dst_macs[sub_port_intf_idx]
            ip_prefix = "2.2.2.0/24"
            fv_dict_state_db[ROUTE_PREFIX] = ip_prefix
            fv_dict_state_db[VLAN_ID] = vlan_ids[sub_port_intf_idx]
            fv_dict_state_db[NEXT_HOP_IP] = "{}@{}".format(nhop_ips[sub_port_intf_idx], sub_port_intf_name)
            self.dvs_mirror.verify_session(dvs, session_name, fv_dict_asic_db, fv_dict_state_db)

        # Remove mirror session
        self.dvs_mirror.remove_mirror_session(session_name)
        self.dvs_mirror.verify_no_mirror()

        # Clean up
        self.remove_route_appl_db(ip_prefix)
        self.remove_mirror_router_intfs(dvs, ifnames, monitor_ports, ip_addrs, nhop_ips, dst_macs, vlan_ids)

    @pytest.mark.usefixtures('dvs_mirror_manager')
    def test_sub_port_intf_mirror_lpm_change(self, dvs):
        self.connect_dbs(dvs)

        self._test_sub_port_intf_mirror_lpm_change(dvs, self.SUB_PORT_INTERFACE_UNDER_TEST)
        self._test_sub_port_intf_mirror_lpm_change(dvs, self.LAG_SUB_PORT_INTERFACE_UNDER_TEST)
=======
        self._test_sub_port_intf_oper_down_with_pending_neigh_route_tasks(dvs, self.SUB_PORT_INTERFACE_UNDER_TEST, vrf_name=self.VRF_UNDER_TEST)
        self._test_sub_port_intf_oper_down_with_pending_neigh_route_tasks(dvs, self.SUB_PORT_INTERFACE_UNDER_TEST,
                                                                          create_intf_on_parent_port=True, vrf_name=self.VRF_UNDER_TEST)
        self._test_sub_port_intf_oper_down_with_pending_neigh_route_tasks(dvs, self.LAG_SUB_PORT_INTERFACE_UNDER_TEST, vrf_name=self.VRF_UNDER_TEST)
        self._test_sub_port_intf_oper_down_with_pending_neigh_route_tasks(dvs, self.LAG_SUB_PORT_INTERFACE_UNDER_TEST,
                                                                          create_intf_on_parent_port=True, vrf_name=self.VRF_UNDER_TEST)
>>>>>>> c703ae3c


# Add Dummy always-pass test at end as workaroud
# for issue when Flaky fail on final test it invokes module tear-down before retrying
def test_nonflaky_dummy():
    pass<|MERGE_RESOLUTION|>--- conflicted
+++ resolved
@@ -30,9 +30,10 @@
 ASIC_NEXT_HOP_GROUP_MEMBER_TABLE = "ASIC_STATE:SAI_OBJECT_TYPE_NEXT_HOP_GROUP_MEMBER"
 ASIC_LAG_MEMBER_TABLE = "ASIC_STATE:SAI_OBJECT_TYPE_LAG_MEMBER"
 ASIC_HOSTIF_TABLE = "ASIC_STATE:SAI_OBJECT_TYPE_HOSTIF"
-<<<<<<< HEAD
+ASIC_VIRTUAL_ROUTER_TABLE = "ASIC_STATE:SAI_OBJECT_TYPE_VIRTUAL_ROUTER"
+ASIC_PORT_TABLE = "ASIC_STATE:SAI_OBJECT_TYPE_PORT"
+ASIC_LAG_TABLE = "ASIC_STATE:SAI_OBJECT_TYPE_LAG"
 ASIC_MIRROR_SESSION_TABLE = "ASIC_STATE:SAI_OBJECT_TYPE_MIRROR_SESSION"
-ASIC_LAG_TABLE = "ASIC_STATE:SAI_OBJECT_TYPE_LAG"
 ASIC_VLAN_MEMBER_TABLE = "ASIC_STATE:SAI_OBJECT_TYPE_VLAN_MEMBER"
 ASIC_VLAN_TABLE = "ASIC_STATE:SAI_OBJECT_TYPE_VLAN"
 ASIC_FDB_ENTRY_TABLE = "ASIC_STATE:SAI_OBJECT_TYPE_FDB_ENTRY"
@@ -40,14 +41,7 @@
 ADMIN_STATUS = "admin_status"
 UP = "up"
 DOWN = "down"
-=======
-ASIC_VIRTUAL_ROUTER_TABLE = "ASIC_STATE:SAI_OBJECT_TYPE_VIRTUAL_ROUTER"
-ASIC_PORT_TABLE = "ASIC_STATE:SAI_OBJECT_TYPE_PORT"
-ASIC_LAG_TABLE = "ASIC_STATE:SAI_OBJECT_TYPE_LAG"
-
-ADMIN_STATUS = "admin_status"
 VRF_NAME = "vrf_name"
->>>>>>> c703ae3c
 
 ETHERNET_PREFIX = "Ethernet"
 LAG_PREFIX = "PortChannel"
@@ -90,9 +84,8 @@
         self.state_db = dvs.get_state_db()
         dvs.setup_db()
 
-<<<<<<< HEAD
         self.src_mac = dvs.runcmd("bash -c \"ip link show eth0 | grep ether | awk '{print $2}'\"")[1].strip().upper()
-=======
+
         self.default_vrf_oid = self.get_default_vrf_oid()
 
         phy_port = self.SUB_PORT_INTERFACE_UNDER_TEST.split(VLAN_SUB_INTERFACE_SEPARATOR)[0]
@@ -109,7 +102,6 @@
         for key in self.config_db.get_keys("BUFFER_QUEUE"):
             if phy_port in key:
                 self.buf_q_fvs[key] = self.config_db.get_entry("BUFFER_QUEUE", key)
->>>>>>> c703ae3c
 
     def get_parent_port_index(self, port_name):
         if port_name.startswith(ETHERNET_PREFIX):
@@ -211,7 +203,6 @@
         tbl = swsscommon.ProducerStateTable(self.app_db.db_connection, APP_INTF_TABLE_NAME)
         tbl.set(sub_port_intf_name + APPL_DB_SEPARATOR + ip_addr, fvs)
 
-<<<<<<< HEAD
     def add_neigh_appl_db(self, intf_name, ip_addr, mac_addr):
         pairs = [
             ("neigh", mac_addr),
@@ -222,29 +213,17 @@
         tbl = swsscommon.ProducerStateTable(self.app_db.db_connection, APP_NEIGH_TABLE_NAME)
         tbl.set(intf_name + APPL_DB_SEPARATOR + ip_addr, fvs)
 
-    def add_route_appl_db(self, ip_prefix, nhop_ips, ifnames):
-        fvs = swsscommon.FieldValuePairs([("nexthop", ",".join(nhop_ips)), ("ifname", ",".join(ifnames))])
-
-        tbl = swsscommon.ProducerStateTable(self.app_db.db_connection, APP_ROUTE_TABLE_NAME)
-        tbl.set(ip_prefix, fvs)
-=======
     def add_route_appl_db(self, ip_prefix, nhop_ips, ifnames, vrf_name=None):
         fvs = swsscommon.FieldValuePairs([("nexthop", ",".join(nhop_ips)), ("ifname", ",".join(ifnames))])
 
         tbl = swsscommon.ProducerStateTable(self.app_db.db_connection, APP_ROUTE_TABLE_NAME)
         tbl.set(vrf_name + APPL_DB_SEPARATOR + ip_prefix if vrf_name else ip_prefix, fvs)
->>>>>>> c703ae3c
 
     def set_sub_port_intf_admin_status(self, sub_port_intf_name, status):
         fvs = {ADMIN_STATUS: status}
 
         self.config_db.create_entry(CFG_VLAN_SUB_INTF_TABLE_NAME, sub_port_intf_name, fvs)
 
-<<<<<<< HEAD
-    def remove_lag(self, lag):
-        self.config_db.delete_entry(CFG_LAG_TABLE_NAME, lag)
-
-=======
     def remove_vrf(self, vrf_name):
         self.config_db.delete_entry(CFG_VRF_TABLE_NAME, vrf_name)
 
@@ -274,7 +253,6 @@
     def check_lag_removal(self, lag_oid):
         self.asic_db.wait_for_deleted_keys(ASIC_LAG_TABLE, [lag_oid])
 
->>>>>>> c703ae3c
     def remove_lag_members(self, lag, members):
         for member in members:
             key = "{}|{}".format(lag, member)
@@ -302,19 +280,13 @@
         tbl = swsscommon.ProducerStateTable(self.app_db.db_connection, APP_INTF_TABLE_NAME)
         tbl._del(sub_port_intf_name + APPL_DB_SEPARATOR + ip_addr)
 
-<<<<<<< HEAD
     def remove_neigh_appl_db(self, intf_name, ip_addr):
         tbl = swsscommon.ProducerStateTable(self.app_db.db_connection, APP_NEIGH_TABLE_NAME)
         tbl._del(intf_name + APPL_DB_SEPARATOR + ip_addr)
 
-    def remove_route_appl_db(self, ip_prefix):
-        tbl = swsscommon.ProducerStateTable(self.app_db.db_connection, APP_ROUTE_TABLE_NAME)
-        tbl._del(ip_prefix)
-=======
     def remove_route_appl_db(self, ip_prefix, vrf_name=None):
         tbl = swsscommon.ProducerStateTable(self.app_db.db_connection, APP_ROUTE_TABLE_NAME)
         tbl._del(vrf_name + APPL_DB_SEPARATOR + ip_prefix if vrf_name else ip_prefix)
->>>>>>> c703ae3c
 
     def get_oids(self, table):
         return self.asic_db.get_keys(table)
@@ -1238,11 +1210,7 @@
 
         # Create multi-next-hop route entry
         ip_prefix = "2.2.2.0/24"
-<<<<<<< HEAD
-        self.add_route_appl_db(ip_prefix, nhop_ips, ifnames)
-=======
         self.add_route_appl_db(ip_prefix, nhop_ips, ifnames, vrf_name)
->>>>>>> c703ae3c
 
         # Verify route entry created in ASIC_DB and get next hop group oid
         nhg_oid = self.get_ip_prefix_nhg_oid(ip_prefix, vrf_oid)
@@ -1273,11 +1241,7 @@
         rif_cnt = len(self.asic_db.get_keys(ASIC_RIF_TABLE))
 
         # Remove ecmp route entry
-<<<<<<< HEAD
-        self.remove_route_appl_db(ip_prefix)
-=======
         self.remove_route_appl_db(ip_prefix, vrf_name)
->>>>>>> c703ae3c
 
         # Remove sub port interfaces
         self.remove_nhg_router_intfs(dvs, parent_port_prefix, parent_port_idx_base, int(vlan_id), nhop_num)
@@ -1387,11 +1351,7 @@
 
             # Mimic pending multi-next-hop route entry task
             ip_prefix = "2.2.2.0/24"
-<<<<<<< HEAD
-            self.add_route_appl_db(ip_prefix, nhop_ips, ifnames)
-=======
             self.add_route_appl_db(ip_prefix, nhop_ips, ifnames, vrf_name)
->>>>>>> c703ae3c
 
             # Verify route entry created in ASIC_DB and get next hop group oid
             nhg_oid = self.get_ip_prefix_nhg_oid(ip_prefix, vrf_oid)
@@ -1417,11 +1377,7 @@
             if create_intf_on_parent_port == True:
                 self.remove_nhg_next_hop_objs(dvs, parent_port_prefix, parent_port_idx_base, 0, nhop_num)
             # Remove ecmp route entry
-<<<<<<< HEAD
-            self.remove_route_appl_db(ip_prefix)
-=======
             self.remove_route_appl_db(ip_prefix, vrf_name)
->>>>>>> c703ae3c
             # Removal of next hop objects indicates the proper removal of route entry, nhg, and nhg members
             self.asic_db.wait_for_n_keys(ASIC_NEXT_HOP_TABLE, nhop_cnt - nhop_num if create_intf_on_parent_port == False else nhop_cnt - nhop_num * 2)
 
@@ -1462,7 +1418,13 @@
         self._test_sub_port_intf_oper_down_with_pending_neigh_route_tasks(dvs, self.LAG_SUB_PORT_INTERFACE_UNDER_TEST)
         self._test_sub_port_intf_oper_down_with_pending_neigh_route_tasks(dvs, self.LAG_SUB_PORT_INTERFACE_UNDER_TEST, create_intf_on_parent_port=True)
 
-<<<<<<< HEAD
+        self._test_sub_port_intf_oper_down_with_pending_neigh_route_tasks(dvs, self.SUB_PORT_INTERFACE_UNDER_TEST, vrf_name=self.VRF_UNDER_TEST)
+        self._test_sub_port_intf_oper_down_with_pending_neigh_route_tasks(dvs, self.SUB_PORT_INTERFACE_UNDER_TEST,
+                                                                          create_intf_on_parent_port=True, vrf_name=self.VRF_UNDER_TEST)
+        self._test_sub_port_intf_oper_down_with_pending_neigh_route_tasks(dvs, self.LAG_SUB_PORT_INTERFACE_UNDER_TEST, vrf_name=self.VRF_UNDER_TEST)
+        self._test_sub_port_intf_oper_down_with_pending_neigh_route_tasks(dvs, self.LAG_SUB_PORT_INTERFACE_UNDER_TEST,
+                                                                          create_intf_on_parent_port=True, vrf_name=self.VRF_UNDER_TEST)
+
     def _test_sub_port_intf_mirror(self, dvs, sub_port_intf_name):
         session_name = "TEST_SESSION"
         src_ip = "1.1.1.1"
@@ -2059,14 +2021,6 @@
 
         self._test_sub_port_intf_mirror_lpm_change(dvs, self.SUB_PORT_INTERFACE_UNDER_TEST)
         self._test_sub_port_intf_mirror_lpm_change(dvs, self.LAG_SUB_PORT_INTERFACE_UNDER_TEST)
-=======
-        self._test_sub_port_intf_oper_down_with_pending_neigh_route_tasks(dvs, self.SUB_PORT_INTERFACE_UNDER_TEST, vrf_name=self.VRF_UNDER_TEST)
-        self._test_sub_port_intf_oper_down_with_pending_neigh_route_tasks(dvs, self.SUB_PORT_INTERFACE_UNDER_TEST,
-                                                                          create_intf_on_parent_port=True, vrf_name=self.VRF_UNDER_TEST)
-        self._test_sub_port_intf_oper_down_with_pending_neigh_route_tasks(dvs, self.LAG_SUB_PORT_INTERFACE_UNDER_TEST, vrf_name=self.VRF_UNDER_TEST)
-        self._test_sub_port_intf_oper_down_with_pending_neigh_route_tasks(dvs, self.LAG_SUB_PORT_INTERFACE_UNDER_TEST,
-                                                                          create_intf_on_parent_port=True, vrf_name=self.VRF_UNDER_TEST)
->>>>>>> c703ae3c
 
 
 # Add Dummy always-pass test at end as workaroud
