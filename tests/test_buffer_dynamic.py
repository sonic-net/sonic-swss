--- conflicted
+++ resolved
@@ -148,14 +148,11 @@
         cable_lengths['Ethernet0'] = cable_length
         self.config_db.update_entry('CABLE_LENGTH', 'AZURE', cable_lengths)
 
-<<<<<<< HEAD
     def check_queues_after_port_startup(self, dvs):
         self.app_db.wait_for_field_match("BUFFER_QUEUE_TABLE", "{}:0-2".format("Ethernet0"), {"profile": "egress_lossy_profile"})
         self.app_db.wait_for_field_match("BUFFER_QUEUE_TABLE", "{}:3-4".format("Ethernet0"), {"profile": "egress_lossless_profile"})
         self.app_db.wait_for_field_match("BUFFER_QUEUE_TABLE", "{}:5-6".format("Ethernet0"), {"profile": "egress_lossy_profile"})
 
-=======
->>>>>>> fd0cafeb
     def test_changeSpeed(self, dvs, testlog):
         self.setup_db(dvs)
 
