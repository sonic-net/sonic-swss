import time
import pytest

# Counter keys on ConfigDB
PORT_KEY                  =   "PORT"
QUEUE_KEY                 =   "QUEUE"
RIF_KEY                   =   "RIF"
BUFFER_POOL_WATERMARK_KEY =   "BUFFER_POOL_WATERMARK"
PORT_BUFFER_DROP_KEY      =   "PORT_BUFFER_DROP"
PG_WATERMARK_KEY          =   "PG_WATERMARK"
<<<<<<< HEAD
ACL_KEY                   =   "ACL"
=======
TUNNEL_KEY                =   "TUNNEL"
>>>>>>> e14a071c

# Counter stats on FlexCountersDB
PORT_STAT                  =   "PORT_STAT_COUNTER"
QUEUE_STAT                 =   "QUEUE_STAT_COUNTER"
RIF_STAT                   =   "RIF_STAT_COUNTER"
BUFFER_POOL_WATERMARK_STAT =   "BUFFER_POOL_WATERMARK_STAT_COUNTER"
PORT_BUFFER_DROP_STAT      =   "PORT_BUFFER_DROP_STAT"
PG_WATERMARK_STAT          =   "PG_WATERMARK_STAT_COUNTER"
<<<<<<< HEAD
ACL_STAT                   =   "ACL_STAT_COUNTER"
=======
TUNNEL_STAT                =   "TUNNEL_STAT_COUNTER"
>>>>>>> e14a071c

# Counter maps on CountersDB
PORT_MAP                  =   "COUNTERS_PORT_NAME_MAP"
QUEUE_MAP                 =   "COUNTERS_QUEUE_NAME_MAP"
RIF_MAP                   =   "COUNTERS_RIF_NAME_MAP"
BUFFER_POOL_WATERMARK_MAP =   "COUNTERS_BUFFER_POOL_NAME_MAP"
PORT_BUFFER_DROP_MAP      =   "COUNTERS_PORT_NAME_MAP"
PG_WATERMARK_MAP          =   "COUNTERS_PG_NAME_MAP"
<<<<<<< HEAD
ACL_MAP                   =   "ACL_COUNTER_RULE_MAP"
=======
TUNNEL_MAP                =   "COUNTERS_TUNNEL_NAME_MAP"
>>>>>>> e14a071c

TUNNEL_TYPE_MAP           =   "COUNTERS_TUNNEL_TYPE_MAP"
NUMBER_OF_RETRIES         =   10
CPU_PORT_OID              = "0x0"

counter_type_dict = {"port_counter":[PORT_KEY, PORT_STAT, PORT_MAP],
                     "queue_counter":[QUEUE_KEY, QUEUE_STAT, QUEUE_MAP],
                     "rif_counter":[RIF_KEY, RIF_STAT, RIF_MAP],
                     "buffer_pool_watermark_counter":[BUFFER_POOL_WATERMARK_KEY, BUFFER_POOL_WATERMARK_STAT, BUFFER_POOL_WATERMARK_MAP],
                     "port_buffer_drop_counter":[PORT_BUFFER_DROP_KEY, PORT_BUFFER_DROP_STAT, PORT_BUFFER_DROP_MAP],
                     "pg_watermark_counter":[PG_WATERMARK_KEY, PG_WATERMARK_STAT, PG_WATERMARK_MAP],
<<<<<<< HEAD
                     "acl_counter":[ACL_KEY, ACL_STAT, ACL_MAP]}
=======
                     "vxlan_tunnel_counter":[TUNNEL_KEY, TUNNEL_STAT, TUNNEL_MAP]}

>>>>>>> e14a071c

class TestFlexCounters(object):

    def setup_dbs(self, dvs):
        self.config_db = dvs.get_config_db()
        self.flex_db = dvs.get_flex_db()
        self.counters_db = dvs.get_counters_db()

    def wait_for_table(self, table):
        for retry in range(NUMBER_OF_RETRIES):
            counters_keys = self.counters_db.db_connection.hgetall(table)
            if len(counters_keys) > 0:
                return
            else:
                time.sleep(1)

        assert False, str(table) + " not created in Counters DB"

    def wait_for_id_list(self, stat, name, oid):
        for retry in range(NUMBER_OF_RETRIES):
            id_list = self.flex_db.db_connection.hgetall("FLEX_COUNTER_TABLE:" + stat + ":" + oid).items()
            if len(id_list) > 0:
                return
            else:
                time.sleep(1)

        assert False, "No ID list for counter " + str(name)

    def verify_no_flex_counters_tables(self, counter_stat):
        counters_stat_keys = self.flex_db.get_keys("FLEX_COUNTER_TABLE:" + counter_stat)
        assert len(counters_stat_keys) == 0, "FLEX_COUNTER_TABLE:" + str(counter_stat) + " tables exist before enabling the flex counter group"

    def verify_no_flex_counters_tables_after_delete(self, counter_stat):
        for retry in range(NUMBER_OF_RETRIES):
            counters_stat_keys = self.flex_db.get_keys("FLEX_COUNTER_TABLE:" + counter_stat + ":")
            if len(counters_stat_keys) == 0:
                return
            else:
                time.sleep(1)
        assert False, "FLEX_COUNTER_TABLE:" + str(counter_stat) + " tables exist after removing the entries"

    def verify_flex_counters_populated(self, map, stat):
        counters_keys = self.counters_db.db_connection.hgetall(map)
        for counter_entry in counters_keys.items():
            name = counter_entry[0]
            oid = counter_entry[1]
            self.wait_for_id_list(stat, name, oid)

    def verify_tunnel_type_vxlan(self, name_map, type_map):
        counters_keys = self.counters_db.db_connection.hgetall(name_map)
        for counter_entry in counters_keys.items():
            oid = counter_entry[1]
            fvs = self.counters_db.get_entry(type_map, "")
            assert fvs != {}
            assert fvs.get(oid) == "SAI_TUNNEL_TYPE_VXLAN"

    def verify_only_phy_ports_created(self):
        port_counters_keys = self.counters_db.db_connection.hgetall(PORT_MAP)
        port_counters_stat_keys = self.flex_db.get_keys("FLEX_COUNTER_TABLE:" + PORT_STAT)
        for port_stat in port_counters_stat_keys:
            assert port_stat in dict(port_counters_keys.items()).values(), "Non PHY port created on PORT_STAT_COUNTER group: {}".format(port_stat)

    def enable_flex_counter_group(self, group, map):
        group_stats_entry = {"FLEX_COUNTER_STATUS": "enable"}
        self.config_db.create_entry("FLEX_COUNTER_TABLE", group, group_stats_entry)
        self.wait_for_table(map)

    @pytest.mark.parametrize("counter_type", counter_type_dict.keys())
    def test_flex_counters(self, dvs, counter_type):
        """
        The test will check there are no flex counters tables on FlexCounter DB when the counters are disabled.
        After enabling each counter group, the test will check the flow of creating flex counters tables on FlexCounter DB.
        For some counter types the MAPS on COUNTERS DB will be created as well after enabling the counter group, this will be also verified on this test.
        """
        self.setup_dbs(dvs)
        counter_key = counter_type_dict[counter_type][0]
        counter_stat = counter_type_dict[counter_type][1]
        counter_map = counter_type_dict[counter_type][2]

        self.verify_no_flex_counters_tables(counter_stat)

        if counter_type == "rif_counter":
            self.config_db.db_connection.hset('INTERFACE|Ethernet0', "NULL", "NULL")
            self.config_db.db_connection.hset('INTERFACE|Ethernet0|192.168.0.1/24', "NULL", "NULL")
        elif counter_type == "acl_counter":
            self.config_db.create_entry('ACL_TABLE', 'DATAACL',
                {
                    'STAGE': 'INGRESS',
                    'PORTS': 'Ethernet0',
                    'TYPE': 'L3'
                }
            )
            self.config_db.create_entry('ACL_RULE', 'DATAACL|RULE0',
                {
                    'MATCH_ETHER_TYPE': '2048',
                    'PACKET_ACTION': 'FORWARD',
                    'PRIORITY': '9999'
                }
            )

        if counter_type == "vxlan_tunnel_counter":
            self.config_db.db_connection.hset("VLAN|Vlan10", "vlanid", "10")
            self.config_db.db_connection.hset("VXLAN_TUNNEL|vtep1", "src_ip", "1.1.1.1")
            self.config_db.db_connection.hset("VXLAN_TUNNEL_MAP|vtep1|map_100_Vlan10", "vlan", "Vlan10")
            self.config_db.db_connection.hset("VXLAN_TUNNEL_MAP|vtep1|map_100_Vlan10", "vni", "100")

        self.enable_flex_counter_group(counter_key, counter_map)
        self.verify_flex_counters_populated(counter_map, counter_stat)

        if counter_type == "port_counter":
            self.verify_only_phy_ports_created()

        if counter_type == "rif_counter":
            self.config_db.db_connection.hdel('INTERFACE|Ethernet0|192.168.0.1/24', "NULL")
<<<<<<< HEAD
        elif counter_type == "acl_counter":
            self.config_db.delete_entry('ACL_RULE', 'DATAACL|RULE0')
            self.config_db.delete_entry('ACL_TABLE', 'DATAACL')
=======

        if counter_type == "vxlan_tunnel_counter":
            self.verify_tunnel_type_vxlan(counter_map, TUNNEL_TYPE_MAP)
            self.config_db.delete_entry("VLAN","Vlan10")
            self.config_db.delete_entry("VLAN_TUNNEL","vtep1")
            self.config_db.delete_entry("VLAN_TUNNEL_MAP","vtep1|map_100_Vlan10")
            self.verify_no_flex_counters_tables_after_delete(counter_stat)
>>>>>>> e14a071c
<|MERGE_RESOLUTION|>--- conflicted
+++ resolved
@@ -8,11 +8,8 @@
 BUFFER_POOL_WATERMARK_KEY =   "BUFFER_POOL_WATERMARK"
 PORT_BUFFER_DROP_KEY      =   "PORT_BUFFER_DROP"
 PG_WATERMARK_KEY          =   "PG_WATERMARK"
-<<<<<<< HEAD
 ACL_KEY                   =   "ACL"
-=======
 TUNNEL_KEY                =   "TUNNEL"
->>>>>>> e14a071c
 
 # Counter stats on FlexCountersDB
 PORT_STAT                  =   "PORT_STAT_COUNTER"
@@ -21,11 +18,8 @@
 BUFFER_POOL_WATERMARK_STAT =   "BUFFER_POOL_WATERMARK_STAT_COUNTER"
 PORT_BUFFER_DROP_STAT      =   "PORT_BUFFER_DROP_STAT"
 PG_WATERMARK_STAT          =   "PG_WATERMARK_STAT_COUNTER"
-<<<<<<< HEAD
 ACL_STAT                   =   "ACL_STAT_COUNTER"
-=======
 TUNNEL_STAT                =   "TUNNEL_STAT_COUNTER"
->>>>>>> e14a071c
 
 # Counter maps on CountersDB
 PORT_MAP                  =   "COUNTERS_PORT_NAME_MAP"
@@ -34,11 +28,8 @@
 BUFFER_POOL_WATERMARK_MAP =   "COUNTERS_BUFFER_POOL_NAME_MAP"
 PORT_BUFFER_DROP_MAP      =   "COUNTERS_PORT_NAME_MAP"
 PG_WATERMARK_MAP          =   "COUNTERS_PG_NAME_MAP"
-<<<<<<< HEAD
 ACL_MAP                   =   "ACL_COUNTER_RULE_MAP"
-=======
 TUNNEL_MAP                =   "COUNTERS_TUNNEL_NAME_MAP"
->>>>>>> e14a071c
 
 TUNNEL_TYPE_MAP           =   "COUNTERS_TUNNEL_TYPE_MAP"
 NUMBER_OF_RETRIES         =   10
@@ -50,12 +41,9 @@
                      "buffer_pool_watermark_counter":[BUFFER_POOL_WATERMARK_KEY, BUFFER_POOL_WATERMARK_STAT, BUFFER_POOL_WATERMARK_MAP],
                      "port_buffer_drop_counter":[PORT_BUFFER_DROP_KEY, PORT_BUFFER_DROP_STAT, PORT_BUFFER_DROP_MAP],
                      "pg_watermark_counter":[PG_WATERMARK_KEY, PG_WATERMARK_STAT, PG_WATERMARK_MAP],
-<<<<<<< HEAD
                      "acl_counter":[ACL_KEY, ACL_STAT, ACL_MAP]}
-=======
                      "vxlan_tunnel_counter":[TUNNEL_KEY, TUNNEL_STAT, TUNNEL_MAP]}
 
->>>>>>> e14a071c
 
 class TestFlexCounters(object):
 
@@ -167,19 +155,14 @@
 
         if counter_type == "port_counter":
             self.verify_only_phy_ports_created()
-
-        if counter_type == "rif_counter":
+        else if counter_type == "rif_counter":
             self.config_db.db_connection.hdel('INTERFACE|Ethernet0|192.168.0.1/24', "NULL")
-<<<<<<< HEAD
         elif counter_type == "acl_counter":
             self.config_db.delete_entry('ACL_RULE', 'DATAACL|RULE0')
             self.config_db.delete_entry('ACL_TABLE', 'DATAACL')
-=======
-
-        if counter_type == "vxlan_tunnel_counter":
+        else if counter_type == "vxlan_tunnel_counter":
             self.verify_tunnel_type_vxlan(counter_map, TUNNEL_TYPE_MAP)
             self.config_db.delete_entry("VLAN","Vlan10")
             self.config_db.delete_entry("VLAN_TUNNEL","vtep1")
             self.config_db.delete_entry("VLAN_TUNNEL_MAP","vtep1|map_100_Vlan10")
-            self.verify_no_flex_counters_tables_after_delete(counter_stat)
->>>>>>> e14a071c
+            self.verify_no_flex_counters_tables_after_delete(counter_stat)