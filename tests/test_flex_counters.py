--- conflicted
+++ resolved
@@ -572,21 +572,6 @@
         self.config_db.delete_entry('FLOW_COUNTER_ROUTE_PATTERN', '1.1.0.0/16')
         self.set_flex_counter_group_status(meta_data['key'], meta_data['group_name'], 'disable')
 
-<<<<<<< HEAD
-    def test_create_remove_buffer_pg_counter(self, dvs):
-        """
-        Test steps:
-            1. Enable PG flex counters.
-            2. Configure new buffer prioriy group for a port
-            3. Verify counter is automatically created
-            4. Remove the new buffer prioriy group for the port
-            5. Verify counter is automatically removed
-
-        Args:
-            dvs (object): virtual switch object
-        """
-        self.setup_dbs(dvs)
-=======
         # remove ip address
         self.remove_ip_address("Ethernet0", "10.0.0.0/31")
 
@@ -730,7 +715,6 @@
             dvs (object): virtual switch object
         """
         self.setup_dbs(dvs)
->>>>>>> 7e4e6180
         meta_data = counter_group_meta['pg_watermark_counter']
 
         self.set_flex_counter_group_status(meta_data['key'], meta_data['name_map'])
