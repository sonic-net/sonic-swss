# This test suite covers the functionality of mirror feature in SwSS
import distro
import pytest
import time

from swsscommon import swsscommon
from distutils.version import StrictVersion

APPL_ROUTE_TABLE_NAME = "ROUTE_TABLE"

ACTIVE = "active"
INACTIVE = "inactive"
NEXTHOP = "nexthop"
IFNAME = "ifname"

class TestMirror(object):
    def setup_db(self, dvs):
        self.pdb = swsscommon.DBConnector(0, dvs.redis_sock, 0)
        self.adb = swsscommon.DBConnector(1, dvs.redis_sock, 0)
        self.cdb = swsscommon.DBConnector(4, dvs.redis_sock, 0)
        self.sdb = swsscommon.DBConnector(6, dvs.redis_sock, 0)

    def set_lag_oper_status(self, dvs, port_name, status):
        dvs.runcmd("bash -c 'echo " + ("1" if status == "up" else "0") + \
                " > /sys/class/net/" + port_name + "/carrier'")
        time.sleep(1)

    def set_interface_status(self, dvs, interface, admin_status):
        if interface.startswith("PortChannel"):
            tbl_name = "PORTCHANNEL"
        elif interface.startswith("Vlan"):
            tbl_name = "VLAN"
        else:
            tbl_name = "PORT"
        tbl = swsscommon.Table(self.cdb, tbl_name)
        fvs = swsscommon.FieldValuePairs([("admin_status", admin_status)])
        tbl.set(interface, fvs)
        time.sleep(1)

        # when using FRR, route cannot be inserted if the neighbor is not
        # connected. thus it is mandatory to force the interface up manually
        if interface.startswith("PortChannel"):
            self.set_lag_oper_status(dvs, interface, admin_status)

    def add_ip_address(self, interface, ip):
        if interface.startswith("PortChannel"):
            tbl_name = "PORTCHANNEL_INTERFACE"
        elif interface.startswith("Vlan"):
            tbl_name = "VLAN_INTERFACE"
        else:
            tbl_name = "INTERFACE"
        tbl = swsscommon.Table(self.cdb, tbl_name)
        fvs = swsscommon.FieldValuePairs([("NULL", "NULL")])
        tbl.set(interface + "|" + ip, fvs)
        tbl.set(interface, fvs)
        time.sleep(1)

    def remove_ip_address(self, interface, ip):
        if interface.startswith("PortChannel"):
            tbl_name = "PORTCHANNEL_INTERFACE"
        elif interface.startswith("Vlan"):
            tbl_name = "VLAN_INTERFACE"
        else:
            tbl_name = "INTERFACE"
        tbl = swsscommon.Table(self.cdb, tbl_name)
        tbl._del(interface + "|" + ip)
        tbl._del(interface)
        time.sleep(1)

    def add_neighbor(self, interface, ip, mac):
        tbl = swsscommon.ProducerStateTable(self.pdb, "NEIGH_TABLE")
        fvs = swsscommon.FieldValuePairs([("neigh", mac),
                                          ("family", "IPv4")])
        tbl.set(interface + ":" + ip, fvs)
        time.sleep(1)

    def remove_neighbor(self, interface, ip):
        tbl = swsscommon.ProducerStateTable(self.pdb, "NEIGH_TABLE")
        tbl._del(interface + ":" + ip)
        time.sleep(1)

    def add_route(self, dvs, prefix, nexthop):
        dvs.runcmd("ip route add " + prefix + " via " + nexthop)
        time.sleep(1)

    def add_route_appl_db(self, dvs, prefix, nexthops, ifnames):
        fvs = swsscommon.FieldValuePairs([(NEXTHOP, ",".join(nexthops)),
                                          (IFNAME, ",".join(ifnames))])

        tbl = swsscommon.ProducerStateTable(self.pdb, APPL_ROUTE_TABLE_NAME)
        tbl.set(prefix, fvs)
        time.sleep(1)

    def remove_route(self, dvs, prefix):
        dvs.runcmd("ip route del " + prefix)
        time.sleep(1)

    def remove_route_appl_db(self, dvs, prefix):
        tbl = swsscommon.ProducerStateTable(self.pdb, APPL_ROUTE_TABLE_NAME)
        tbl._del(prefix)
        time.sleep(1)

    def create_mirror_session(self, name, src, dst, gre, dscp, ttl, queue):
        tbl = swsscommon.Table(self.cdb, "MIRROR_SESSION")
        fvs = swsscommon.FieldValuePairs([("src_ip", src),
                                          ("dst_ip", dst),
                                          ("gre_type", gre),
                                          ("dscp", dscp),
                                          ("ttl", ttl),
                                          ("queue", queue)])
        tbl.set(name, fvs)
        time.sleep(1)

    def remove_mirror_session(self, name):
        tbl = swsscommon.Table(self.cdb, "MIRROR_SESSION")
        tbl._del(name)
        time.sleep(1)

    def get_mirror_session_status(self, name):
        return self.get_mirror_session_state(name)["status"]

    def get_mirror_session_state(self, name):
        tbl = swsscommon.Table(self.sdb, "MIRROR_SESSION_TABLE")
        (status, fvs) = tbl.get(name)
        assert status == True
        assert len(fvs) > 0
        return { fv[0]: fv[1] for fv in fvs }


    def test_MirrorAddRemove(self, dvs, testlog):
        """
        This test covers the basic mirror session creation and removal operations
        Operation flow:
        1. Create mirror session
           The session remains inactive because no nexthop/neighbor exists
        2. Bring up port; assign IP; create neighbor; create route
           The session remains inactive until the route is created
        3. Remove route; remove neighbor; remove IP; bring down port
           The session becomes inactive again till the end
        4. Remove miror session
        """
        self.setup_db(dvs)

        session = "TEST_SESSION"

        # create mirror session
        self.create_mirror_session(session, "1.1.1.1", "2.2.2.2", "0x6558", "8", "100", "0")
        assert self.get_mirror_session_state(session)["status"] == "inactive"

        # bring up Ethernet16
        self.set_interface_status(dvs, "Ethernet16", "up")
        assert self.get_mirror_session_state(session)["status"] == "inactive"

        # add IP address to Ethernet16
        self.add_ip_address("Ethernet16", "10.0.0.0/31")
        assert self.get_mirror_session_state(session)["status"] == "inactive"

        # add neighbor to Ethernet16
        self.add_neighbor("Ethernet16", "10.0.0.1", "02:04:06:08:10:12")
        assert self.get_mirror_session_state(session)["status"] == "inactive"

        # add route to mirror destination via 10.0.0.1
        self.add_route(dvs, "2.2.2.2", "10.0.0.1")
        assert self.get_mirror_session_state(session)["status"] == "active"
        assert self.get_mirror_session_state(session)["monitor_port"] == "Ethernet16"
        assert self.get_mirror_session_state(session)["dst_mac"] == "02:04:06:08:10:12"
        assert self.get_mirror_session_state(session)["route_prefix"] == "2.2.2.2/32"

        # check asic database
        tbl = swsscommon.Table(self.adb, "ASIC_STATE:SAI_OBJECT_TYPE_MIRROR_SESSION")
        mirror_entries = tbl.getKeys()
        assert len(mirror_entries) == 1

        (status, fvs) = tbl.get(mirror_entries[0])
        assert status == True
        assert len(fvs) == 11
        for fv in fvs:
            if fv[0] == "SAI_MIRROR_SESSION_ATTR_MONITOR_PORT":
                assert dvs.asicdb.portoidmap[fv[1]] == "Ethernet16"
            elif fv[0] == "SAI_MIRROR_SESSION_ATTR_TYPE":
                assert fv[1] == "SAI_MIRROR_SESSION_TYPE_ENHANCED_REMOTE"
            elif fv[0] == "SAI_MIRROR_SESSION_ATTR_ERSPAN_ENCAPSULATION_TYPE":
                assert fv[1] == "SAI_ERSPAN_ENCAPSULATION_TYPE_MIRROR_L3_GRE_TUNNEL"
            elif fv[0] == "SAI_MIRROR_SESSION_ATTR_IPHDR_VERSION":
                assert fv[1] == "4"
            elif fv[0] == "SAI_MIRROR_SESSION_ATTR_TOS":
                assert fv[1] == "32"
            elif fv[0] == "SAI_MIRROR_SESSION_ATTR_TTL":
                assert fv[1] == "100"
            elif fv[0] == "SAI_MIRROR_SESSION_ATTR_SRC_IP_ADDRESS":
                assert fv[1] == "1.1.1.1"
            elif fv[0] == "SAI_MIRROR_SESSION_ATTR_DST_IP_ADDRESS":
                assert fv[1] == "2.2.2.2"
            elif fv[0] == "SAI_MIRROR_SESSION_ATTR_SRC_MAC_ADDRESS":
                assert fv[1] == dvs.runcmd("bash -c \"ip link show eth0 | grep ether | awk '{print $2}'\"")[1].strip().upper()
            elif fv[0] == "SAI_MIRROR_SESSION_ATTR_DST_MAC_ADDRESS":
                assert fv[1] == "02:04:06:08:10:12"
            elif fv[0] == "SAI_MIRROR_SESSION_ATTR_GRE_PROTOCOL_TYPE":
                assert fv[1] == "25944" # 0x6558
            else:
                assert False

        # remove route
        self.remove_route(dvs, "2.2.2.2")
        assert self.get_mirror_session_state(session)["status"] == "inactive"

        # remove neighbor
        self.remove_neighbor("Ethernet16", "10.0.0.1")
        assert self.get_mirror_session_state(session)["status"] == "inactive"

        # remove IP address
        self.remove_ip_address("Ethernet16", "10.0.0.0/31")
        assert self.get_mirror_session_state(session)["status"] == "inactive"

        # bring down Ethernet16
        self.set_interface_status(dvs, "Ethernet16", "down")
        assert self.get_mirror_session_state(session)["status"] == "inactive"

        # remove mirror session
        self.remove_mirror_session(session)

    def create_vlan(self, dvs, vlan):
        #dvs.runcmd("ip link del Bridge")
        #dvs.runcmd("ip link add Bridge up type bridge")
        tbl = swsscommon.Table(self.cdb, "VLAN")
        fvs = swsscommon.FieldValuePairs([("vlanid", vlan)])
        tbl.set("Vlan" + vlan, fvs)
        time.sleep(1)

    def remove_vlan(self, vlan):
        tbl = swsscommon.Table(self.cdb, "VLAN")
        tbl._del("Vlan" + vlan)
        time.sleep(1)

    def create_vlan_member(self, vlan, interface):
        tbl = swsscommon.Table(self.cdb, "VLAN_MEMBER")
        fvs = swsscommon.FieldValuePairs([("tagging_mode", "untagged")])
        tbl.set("Vlan" + vlan + "|" + interface, fvs)
        time.sleep(1)

    def remove_vlan_member(self, vlan, interface):
        tbl = swsscommon.Table(self.cdb, "VLAN_MEMBER")
        tbl._del("Vlan" + vlan + "|" + interface)
        time.sleep(1)

    def create_fdb(self, vlan, mac, interface):
        tbl = swsscommon.ProducerStateTable(self.pdb, "FDB_TABLE")
        fvs = swsscommon.FieldValuePairs([("port", interface),
                                          ("type", "dynamic")])
        tbl.set("Vlan" + vlan + ":" + mac, fvs)
        time.sleep(1)

    def remove_fdb(self, vlan, mac):
        tbl = swsscommon.ProducerStateTable(self.pdb, "FDB_TABLE")
        tbl._del("Vlan" + vlan + ":" + mac)
        time.sleep(1)


    # Ignore testcase in Debian Jessie
    # TODO: Remove this skip if Jessie support is no longer needed
    @pytest.mark.skipif(StrictVersion(distro.linux_distribution()[1]) <= StrictVersion('8.9'), reason="Debian 8.9 or before has no support")
    def test_MirrorToVlanAddRemove(self, dvs, testlog):
        """
        This test covers basic mirror session creation and removal operation
        with destination port sits in a VLAN
        Opeartion flow:
        1. Create mirror session
        2. Create VLAN; assign IP; create neighbor; create FDB
           The session should be up only at this time.
        3. Remove FDB; remove neighbor; remove IP; remove VLAN
        4. Remove mirror session
        """
        self.setup_db(dvs)

        session = "TEST_SESSION"

        # create mirror session
        self.create_mirror_session(session, "5.5.5.5", "6.6.6.6", "0x6558", "8", "100", "0")
        assert self.get_mirror_session_state(session)["status"] == "inactive"

        # create vlan; create vlan member
        self.create_vlan(dvs, "6")
        self.create_vlan_member("6", "Ethernet4")

        # bring up vlan and member
        self.set_interface_status(dvs, "Vlan6", "up")
        self.set_interface_status(dvs, "Ethernet4", "up")

        # add ip address to vlan 6
        self.add_ip_address("Vlan6", "6.6.6.0/24")
        assert self.get_mirror_session_state(session)["status"] == "inactive"

        # create neighbor to vlan 6
        self.add_neighbor("Vlan6", "6.6.6.6", "66:66:66:66:66:66")
        assert self.get_mirror_session_state(session)["status"] == "inactive"

        # create fdb entry to ethernet4
        self.create_fdb("6", "66-66-66-66-66-66", "Ethernet4")
        assert self.get_mirror_session_state(session)["status"] == "active"

        # check asic database
        tbl = swsscommon.Table(self.adb, "ASIC_STATE:SAI_OBJECT_TYPE_MIRROR_SESSION")
        mirror_entries = tbl.getKeys()
        assert len(mirror_entries) == 1

        (status, fvs) = tbl.get(mirror_entries[0])
        assert status == True
        assert len(fvs) == 16
        for fv in fvs:
            if fv[0] == "SAI_MIRROR_SESSION_ATTR_MONITOR_PORT":
                assert dvs.asicdb.portoidmap[fv[1]] == "Ethernet4"
            elif fv[0] == "SAI_MIRROR_SESSION_ATTR_TYPE":
                assert fv[1] == "SAI_MIRROR_SESSION_TYPE_ENHANCED_REMOTE"
            elif fv[0] == "SAI_MIRROR_SESSION_ATTR_ERSPAN_ENCAPSULATION_TYPE":
                assert fv[1] == "SAI_ERSPAN_ENCAPSULATION_TYPE_MIRROR_L3_GRE_TUNNEL"
            elif fv[0] == "SAI_MIRROR_SESSION_ATTR_IPHDR_VERSION":
                assert fv[1] == "4"
            elif fv[0] == "SAI_MIRROR_SESSION_ATTR_TOS":
                assert fv[1] == "32"
            elif fv[0] == "SAI_MIRROR_SESSION_ATTR_TTL":
                assert fv[1] == "100"
            elif fv[0] == "SAI_MIRROR_SESSION_ATTR_SRC_IP_ADDRESS":
                assert fv[1] == "5.5.5.5"
            elif fv[0] == "SAI_MIRROR_SESSION_ATTR_DST_IP_ADDRESS":
                assert fv[1] == "6.6.6.6"
            elif fv[0] == "SAI_MIRROR_SESSION_ATTR_SRC_MAC_ADDRESS":
                assert fv[1] == dvs.runcmd("bash -c \"ip link show eth0 | grep ether | awk '{print $2}'\"")[1].strip().upper()
            elif fv[0] == "SAI_MIRROR_SESSION_ATTR_DST_MAC_ADDRESS":
                assert fv[1] == "66:66:66:66:66:66"
            elif fv[0] == "SAI_MIRROR_SESSION_ATTR_GRE_PROTOCOL_TYPE":
                assert fv[1] == "25944" # 0x6558
            elif fv[0] == "SAI_MIRROR_SESSION_ATTR_VLAN_HEADER_VALID":
                assert fv[1] == "true"
            elif fv[0] == "SAI_MIRROR_SESSION_ATTR_VLAN_TPID":
                assert fv[1] == "33024"
            elif fv[0] == "SAI_MIRROR_SESSION_ATTR_VLAN_ID":
                assert fv[1] == "6"
            elif fv[0] == "SAI_MIRROR_SESSION_ATTR_VLAN_PRI":
                assert fv[1] == "0"
            elif fv[0] == "SAI_MIRROR_SESSION_ATTR_VLAN_CFI":
                assert fv[1] == "0"
            else:
                assert False

        # remove fdb entry
        self.remove_fdb("6", "66-66-66-66-66-66")
        assert self.get_mirror_session_state(session)["status"] == "inactive"

        # remove neighbor
        self.remove_neighbor("Vlan6", "6.6.6.6")
        assert self.get_mirror_session_state(session)["status"] == "inactive"

        # remove ip address
        self.remove_ip_address("Vlan6", "6.6.6.0/24")
        assert self.get_mirror_session_state(session)["status"] == "inactive"

        # bring down vlan and member
        self.set_interface_status(dvs, "Ethernet4", "down")
        self.set_interface_status(dvs, "Vlan6", "down")

        # remove vlan member; remove vlan
        self.remove_vlan_member("6", "Ethernet4")
        self.remove_vlan("6")

        # remove mirror session
        self.remove_mirror_session(session)

    def create_port_channel(self, dvs, channel):
        tbl = swsscommon.ProducerStateTable(self.pdb, "LAG_TABLE")
        fvs = swsscommon.FieldValuePairs([("admin", "up"), ("mtu", "9100")])
        tbl.set("PortChannel" + channel, fvs)
        dvs.runcmd("ip link add PortChannel" + channel + " type bond")
        tbl = swsscommon.Table(self.sdb, "LAG_TABLE")
        fvs = swsscommon.FieldValuePairs([("state", "ok")])
        tbl.set("PortChannel" + channel, fvs)
        time.sleep(1)

    def remove_port_channel(self, dvs, channel):
        tbl = swsscommon.Table(self.cdb, "PORTCHANNEL")
        tbl._del("PortChannel" + channel)
        tbl = swsscommon.ProducerStateTable(self.pdb, "LAG_TABLE")
        tbl._del("PortChannel" + channel)
        tbl = swsscommon.Table(self.sdb, "LAG_TABLE")
        tbl._del("PortChannel" + channel)
        time.sleep(1)

    def create_port_channel_member(self, channel, interface):
        tbl = swsscommon.ProducerStateTable(self.pdb, "LAG_MEMBER_TABLE")
        fvs = swsscommon.FieldValuePairs([("status", "enabled")])
        tbl.set("PortChannel" + channel + ":" + interface, fvs)
        time.sleep(1)

    def remove_port_channel_member(self, channel, interface):
        tbl = swsscommon.ProducerStateTable(self.pdb, "LAG_MEMBER_TABLE")
        tbl._del("PortChannel" + channel + ":" + interface)
        time.sleep(1)


    def test_MirrorToLagAddRemove(self, dvs, testlog):
        """
        This test covers basic mirror session creation and removal operations
        with destination port sits in a LAG
        Operation flow:
        1. Create mirror sesion
        2. Create LAG; assign IP; create directly connected neighbor
           The session shoudl be up only at this time.
        3. Remove neighbor; remove IP; remove LAG
        4. Remove mirror session

        """
        self.setup_db(dvs)

        session = "TEST_SESSION"

        # create mirror session
        self.create_mirror_session(session, "10.10.10.10", "11.11.11.11", "0x6558", "8", "100", "0")
        assert self.get_mirror_session_state(session)["status"] == "inactive"

        # create port channel; create port channel member
        self.create_port_channel(dvs, "008")
        self.create_port_channel_member("008", "Ethernet88")

        # bring up port channel and port channel member
        self.set_interface_status(dvs, "PortChannel008", "up")
        self.set_interface_status(dvs, "Ethernet88", "up")

        # add ip address to port channel 008
        self.add_ip_address("PortChannel008", "11.11.11.0/24")
        assert self.get_mirror_session_state(session)["status"] == "inactive"

        # create neighbor to port channel 008
        self.add_neighbor("PortChannel008", "11.11.11.11", "88:88:88:88:88:88")
        assert self.get_mirror_session_state(session)["status"] == "active"

        # check asic database
        tbl = swsscommon.Table(self.adb, "ASIC_STATE:SAI_OBJECT_TYPE_MIRROR_SESSION")
        assert len(tbl.getKeys()) == 1

        (status, fvs) = tbl.get(tbl.getKeys()[0])
        assert status == True
        for fv in fvs:
            if fv[0] == "SAI_MIRROR_SESSION_ATTR_MONITOR_PORT":
                assert dvs.asicdb.portoidmap[fv[1]] == "Ethernet88"
            elif fv[0] == "SAI_MIRROR_SESSION_ATTR_DST_MAC_ADDRESS":
                assert fv[1] == "88:88:88:88:88:88"

        # remove neighbor
        self.remove_neighbor("PortChannel008", "11.11.11.11")
        assert self.get_mirror_session_state(session)["status"] == "inactive"

        # remove ip address
        self.remove_ip_address("PortChannel008", "11.11.11.0/24")
        assert self.get_mirror_session_state(session)["status"] == "inactive"

        # bring down port channel and port channel member
        self.set_interface_status(dvs, "PortChannel008", "down")
        self.set_interface_status(dvs, "Ethernet88", "down")

        # remove port channel member; remove port channel
        self.remove_port_channel_member("008", "Ethernet88")
        self.remove_port_channel(dvs, "008")

        # remove mirror session
        self.remove_mirror_session(session)


    # Ignore testcase in Debian Jessie
    # TODO: Remove this skip if Jessie support is no longer needed
    @pytest.mark.skipif(StrictVersion(distro.linux_distribution()[1]) <= StrictVersion('8.9'), reason="Debian 8.9 or before has no support")
    def test_MirrorDestMoveVlan(self, dvs, testlog):
        """
        This test tests mirror session destination move from non-VLAN to VLAN
        and back to non-VLAN port
        1. Create mirror session
        2. Enable non-VLAN monitor port
        3. Create VLAN; move to VLAN without FDB entry
        4. Create FDB entry
        5. Remove FDB entry
        6. Remove VLAN; move to non-VLAN
        7. Disable non-VLAN monitor port
        8. Remove mirror session
        """
        self.setup_db(dvs)

        session = "TEST_SESSION"

        # create mirror session
        self.create_mirror_session(session, "7.7.7.7", "8.8.8.8", "0x6558", "8", "100", "0")
        assert self.get_mirror_session_state(session)["status"] == "inactive"

        # bring up port; add ip; add neighbor; add route
        self.set_interface_status(dvs, "Ethernet32", "up")
        self.add_ip_address("Ethernet32", "80.0.0.0/31")
        self.add_neighbor("Ethernet32", "80.0.0.1", "02:04:06:08:10:12")
        self.add_route(dvs, "8.8.0.0/16", "80.0.0.1")
        assert self.get_mirror_session_state(session)["status"] == "active"

        # check monitor port
        tbl = swsscommon.Table(self.adb, "ASIC_STATE:SAI_OBJECT_TYPE_MIRROR_SESSION")
        assert len(tbl.getKeys()) == 1
        (status, fvs) = tbl.get(tbl.getKeys()[0])
        assert status == True
        for fv in fvs:
            if fv[0] == "SAI_MIRROR_SESSION_ATTR_MONITOR_PORT":
                assert dvs.asicdb.portoidmap[fv[1]] == "Ethernet32"
            elif fv[0] == "SAI_MIRROR_SESSION_ATTR_VLAN_HEADER_VALID":
                assert fv[1] == "false"

        # mirror session move round 1
        # create vlan; create vlan member; bring up vlan and member
        self.create_vlan(dvs, "9")
        self.create_vlan_member("9", "Ethernet48")
        self.set_interface_status(dvs, "Vlan9", "up")
        self.set_interface_status(dvs, "Ethernet48", "up")
        assert self.get_mirror_session_state(session)["status"] == "active"

        # add ip address to vlan 9
        self.add_ip_address("Vlan9", "8.8.8.0/24")
        assert self.get_mirror_session_state(session)["status"] == "inactive"

        # create neighbor to vlan 9
        self.add_neighbor("Vlan9", "8.8.8.8", "88:88:88:88:88:88")
        assert self.get_mirror_session_state(session)["status"] == "inactive"

        # create fdb entry to ethernet48
        self.create_fdb("9", "88-88-88-88-88-88", "Ethernet48")
        assert self.get_mirror_session_state(session)["status"] == "active"

        # check monitor port
        tbl = swsscommon.Table(self.adb, "ASIC_STATE:SAI_OBJECT_TYPE_MIRROR_SESSION")
        assert len(tbl.getKeys()) == 1
        (status, fvs) = tbl.get(tbl.getKeys()[0])
        assert status == True
        for fv in fvs:
            if fv[0] == "SAI_MIRROR_SESSION_ATTR_MONITOR_PORT":
                assert dvs.asicdb.portoidmap[fv[1]] == "Ethernet48"
            elif fv[0] == "SAI_MIRROR_SESSION_ATTR_VLAN_HEADER_VALID":
                assert fv[1] == "true"
            elif fv[0] == "SAI_MIRROR_SESSION_ATTR_VLAN_TPID":
                assert fv[1] == "33024"
            elif fv[0] == "SAI_MIRROR_SESSION_ATTR_VLAN_ID":
                assert fv[1] == "9"
            elif fv[0] == "SAI_MIRROR_SESSION_ATTR_VLAN_PRI":
                assert fv[1] == "0"
            elif fv[0] == "SAI_MIRROR_SESSION_ATTR_VLAN_CFI":
                assert fv[1] == "0"

        # mirror session move round 2
        # remove fdb entry
        self.remove_fdb("9", "88-88-88-88-88-88")
        assert self.get_mirror_session_state(session)["status"] == "inactive"

        # remove neighbor
        self.remove_neighbor("Vlan9", "8.8.8.8")
        assert self.get_mirror_session_state(session)["status"] == "inactive"

        # remove ip address
        self.remove_ip_address("Vlan9", "8.8.8.0/24")
        assert self.get_mirror_session_state(session)["status"] == "active"

        # check monitor port
        tbl = swsscommon.Table(self.adb, "ASIC_STATE:SAI_OBJECT_TYPE_MIRROR_SESSION")
        assert len(tbl.getKeys()) == 1
        (status, fvs) = tbl.get(tbl.getKeys()[0])
        assert status == True
        for fv in fvs:
            if fv[0] == "SAI_MIRROR_SESSION_ATTR_MONITOR_PORT":
                assert dvs.asicdb.portoidmap[fv[1]] == "Ethernet32"
            elif fv[0] == "SAI_MIRROR_SESSION_ATTR_VLAN_HEADER_VALID":
                assert fv[1] == "false"

        # bring down vlan and member; remove vlan member; remove vlan
        self.set_interface_status(dvs, "Ethernet48", "down")
        self.set_interface_status(dvs, "Vlan9", "down")
        self.remove_vlan_member("9", "Ethernet48")
        self.remove_vlan("9")

        # remove route; remove neighbor; remove ip; bring down port
        self.remove_route(dvs, "8.8.8.0/24")
        self.remove_neighbor("Ethernet32", "80.0.0.1")
        self.remove_ip_address("Ethernet32", "80.0.0.0/31")
        self.set_interface_status(dvs, "Ethernet32", "down")

        # remove mirror session
        self.remove_mirror_session(session)


    def test_MirrorDestMoveLag(self, dvs, testlog):
        """
        This test tests mirror session destination move from non-LAG to LAG
        and back to non-LAG port
        1. Create mirror session
        2. Enable non-LAG monitor port
        3. Create LAG; move to LAG with one member
        4. Remove LAG member
        5. Create LAG member
        6. Remove LAG; move to non-LAG
        7. Disable non-LAG monitor port
        8. Remove mirror session
        """
        self.setup_db(dvs)

        session = "TEST_SESSION"

        # create mirror session
        self.create_mirror_session(session, "12.12.12.12", "13.13.13.13", "0x6558", "8", "100", "0")
        assert self.get_mirror_session_state(session)["status"] == "inactive"

        # bring up port; add ip; add neighbor; add route
        self.set_interface_status(dvs, "Ethernet64", "up")
        self.add_ip_address("Ethernet64", "100.0.0.0/31")
        self.add_neighbor("Ethernet64", "100.0.0.1", "02:04:06:08:10:12")
        self.add_route(dvs, "13.13.0.0/16", "100.0.0.1")
        assert self.get_mirror_session_state(session)["status"] == "active"

        # check monitor port
        tbl = swsscommon.Table(self.adb, "ASIC_STATE:SAI_OBJECT_TYPE_MIRROR_SESSION")
        assert len(tbl.getKeys()) == 1
        (status, fvs) = tbl.get(tbl.getKeys()[0])
        assert status == True
        for fv in fvs:
            if fv[0] == "SAI_MIRROR_SESSION_ATTR_MONITOR_PORT":
                assert dvs.asicdb.portoidmap[fv[1]] == "Ethernet64"
            if fv[0] == "SAI_MIRROR_SESSION_ATTR_DST_MAC_ADDRESS":
                assert fv[1] == "02:04:06:08:10:12"

        # mirror session move round 1
        # create port channel; create port channel member; bring up
        self.create_port_channel(dvs, "080")
        self.create_port_channel_member("080", "Ethernet32")
        self.set_interface_status(dvs, "PortChannel080", "up")
        self.set_interface_status(dvs, "Ethernet32", "up")

        # add ip address to port channel 080; create neighbor to port channel 080
        self.add_ip_address("PortChannel080", "200.0.0.0/31")
        self.add_neighbor("PortChannel080", "200.0.0.1", "12:10:08:06:04:02")
        assert self.get_mirror_session_state(session)["status"] == "active"

        # add route
        self.add_route(dvs, "13.13.13.0/24", "200.0.0.1")
        assert self.get_mirror_session_state(session)["status"] == "active"

        # check monitor port
        tbl = swsscommon.Table(self.adb, "ASIC_STATE:SAI_OBJECT_TYPE_MIRROR_SESSION")
        assert len(tbl.getKeys()) == 1
        (status, fvs) = tbl.get(tbl.getKeys()[0])
        assert status == True
        for fv in fvs:
            if fv[0] == "SAI_MIRROR_SESSION_ATTR_MONITOR_PORT":
                assert dvs.asicdb.portoidmap[fv[1]] == "Ethernet32"
            if fv[0] == "SAI_MIRROR_SESSION_ATTR_DST_MAC_ADDRESS":
                assert fv[1] == "12:10:08:06:04:02"

        # mirror session move round 2
        # remove port channel member
        self.remove_port_channel_member("080", "Ethernet32")
        assert self.get_mirror_session_state(session)["status"] == "inactive"

        # mirror session move round 3
        # create port channel member
        self.create_port_channel_member("080", "Ethernet32")
        assert self.get_mirror_session_state(session)["status"] == "active"

        # check monitor port
        tbl = swsscommon.Table(self.adb, "ASIC_STATE:SAI_OBJECT_TYPE_MIRROR_SESSION")
        assert len(tbl.getKeys()) == 1
        (status, fvs) = tbl.get(tbl.getKeys()[0])
        assert status == True
        for fv in fvs:
            if fv[0] == "SAI_MIRROR_SESSION_ATTR_MONITOR_PORT":
                assert dvs.asicdb.portoidmap[fv[1]] == "Ethernet32"
            if fv[0] == "SAI_MIRROR_SESSION_ATTR_DST_MAC_ADDRESS":
                assert fv[1] == "12:10:08:06:04:02"

        # mirror session move round 4
        # remove route
        self.remove_route(dvs, "13.13.13.0/24")
        assert self.get_mirror_session_state(session)["status"] == "active"

        port_oid = ""
        # check monitor port
        tbl = swsscommon.Table(self.adb, "ASIC_STATE:SAI_OBJECT_TYPE_MIRROR_SESSION")
        assert len(tbl.getKeys()) == 1
        (status, fvs) = tbl.get(tbl.getKeys()[0])
        assert status == True
        for fv in fvs:
            if fv[0] == "SAI_MIRROR_SESSION_ATTR_MONITOR_PORT":
                assert dvs.asicdb.portoidmap[fv[1]] == "Ethernet64"
            if fv[0] == "SAI_MIRROR_SESSION_ATTR_DST_MAC_ADDRESS":
                assert fv[1] == "02:04:06:08:10:12"

        # remove neighbor; remove ip address to port channel 080
        self.remove_neighbor("PortChannel080", "200.0.0.1")
        self.remove_ip_address("PortChannel080", "200.0.0.0/31")

        # bring down; remove port channel member; remove port channel
        self.set_interface_status(dvs, "Ethernet32", "down")
        self.set_interface_status(dvs, "PortChannel080", "down")
        self.remove_port_channel_member("080", "Ethernet32")
        self.remove_port_channel(dvs, "080")
        assert self.get_mirror_session_state(session)["status"] == "active"

        # remove route; remove neighbor; remove ip; bring down port
        self.remove_route(dvs, "13.13.0.0/16")
        self.remove_neighbor("Ethernet64", "100.0.0.1")
        self.remove_ip_address("Ethernet64", "100.0.0.0/31")
        self.set_interface_status(dvs, "Ethernet64", "down")
        assert self.get_mirror_session_state(session)["status"] == "inactive"

        # remove mirror session
        self.remove_mirror_session(session)


    def create_acl_table(self, table, interfaces):
        tbl = swsscommon.Table(self.cdb, "ACL_TABLE")
        fvs = swsscommon.FieldValuePairs([("policy_desc", "mirror_test"),
                                          ("type", "mirror"),
                                          ("ports", ",".join(interfaces))])
        tbl.set(table, fvs)
        time.sleep(1)

    def remove_acl_table(self, table):
        tbl = swsscommon.Table(self.cdb, "ACL_TABLE")
        tbl._del(table)
        time.sleep(1)

    def create_mirror_acl_dscp_rule(self, table, rule, dscp, session, stage=None):
        action_name = "mirror_action"
        action_name_map = {
            "ingress": "MIRROR_INGRESS_ACTION",
            "egress": "MIRROR_EGRESS_ACTION"
        }
        if stage is not None: # else it should be treated as ingress by default in orchagent
            assert stage in ('ingress', 'egress'), "invalid stage input {}".format(stage)
            action_name = action_name_map[stage]
        tbl = swsscommon.Table(self.cdb, "ACL_RULE")
        fvs = swsscommon.FieldValuePairs([("priority", "1000"),
                                          (action_name, session),
                                          ("DSCP", dscp)])
        tbl.set(table + "|" + rule, fvs)
        time.sleep(1)

    def remove_mirror_acl_dscp_rule(self, table, rule):
        tbl = swsscommon.Table(self.cdb, "ACL_RULE")
        tbl._del(table + "|" + rule)
        time.sleep(1)

    def test_AclBindMirrorPerStage(self, dvs, testlog):
        """
        This test configures mirror rules with specifying explicitely
        the mirror action stage (ingress, egress) and verifies ASIC db
        entry set with correct mirror action
        """
        self.setup_db(dvs)

        session = "MIRROR_SESSION"
        acl_table = "MIRROR_TABLE"
        acl_rule = "MIRROR_RULE"

        # bring up port; assign ip; create neighbor; create route
        self.set_interface_status(dvs, "Ethernet32", "up")
        self.add_ip_address("Ethernet32", "20.0.0.0/31")
        self.add_neighbor("Ethernet32", "20.0.0.1", "02:04:06:08:10:12")
        self.add_route(dvs, "4.4.4.4", "20.0.0.1")

        # create mirror session
        self.create_mirror_session(session, "3.3.3.3", "4.4.4.4", "0x6558", "8", "100", "0")
        assert self.get_mirror_session_state(session)["status"] == "active"

        # assert mirror session in asic database
        tbl = swsscommon.Table(self.adb, "ASIC_STATE:SAI_OBJECT_TYPE_MIRROR_SESSION")
        assert len(tbl.getKeys()) == 1
        mirror_session_oid = tbl.getKeys()[0]

        # create acl table
        self.create_acl_table(acl_table, ["Ethernet0", "Ethernet4"])

        for stage, asic_attr in (("ingress", "SAI_ACL_ENTRY_ATTR_ACTION_MIRROR_INGRESS"),
                                 ("egress", "SAI_ACL_ENTRY_ATTR_ACTION_MIRROR_EGRESS")):
            # create acl rule with dscp value 48
            self.create_mirror_acl_dscp_rule(acl_table, acl_rule, "48", session, stage=stage)

            # assert acl rule is created
            tbl = swsscommon.Table(self.adb, "ASIC_STATE:SAI_OBJECT_TYPE_ACL_ENTRY")
            rule_entries = [k for k in tbl.getKeys() if k not in dvs.asicdb.default_acl_entries]
            assert len(rule_entries) == 1

            (status, fvs) = tbl.get(rule_entries[0])
            assert status == True

            asic_attr_found = False
            for fv in fvs:
                if fv[0] == asic_attr:
                    asic_attr_found = True

            assert asic_attr_found == True

            # remove acl rule
            self.remove_mirror_acl_dscp_rule(acl_table, acl_rule)

        # remove acl table
        self.remove_acl_table(acl_table)

        # remove mirror session
        self.remove_mirror_session(session)

        # assert no mirror session in asic database
        tbl = swsscommon.Table(self.adb, "ASIC_STATE:SAI_OBJECT_TYPE_MIRROR_SESSION")
        assert len(tbl.getKeys()) == 0

        # remove route; remove neighbor; remove ip; bring down port
        self.remove_route(dvs, "4.4.4.4")
        self.remove_neighbor("Ethernet32", "20.0.0.1")
        self.remove_ip_address("Ethernet32", "20.0.0.0/31")
        self.set_interface_status(dvs, "Ethernet32", "down")

    def test_AclBindMirror(self, dvs, testlog):
        """
        This test tests ACL associated with mirror session with DSCP value
        The DSCP value is tested on both with mask and without mask
        """
        self.setup_db(dvs)

        session = "MIRROR_SESSION"
        acl_table = "MIRROR_TABLE"
        acl_rule = "MIRROR_RULE"

        # bring up port; assign ip; create neighbor; create route
        self.set_interface_status(dvs, "Ethernet32", "up")
        self.add_ip_address("Ethernet32", "20.0.0.0/31")
        self.add_neighbor("Ethernet32", "20.0.0.1", "02:04:06:08:10:12")
        self.add_route(dvs, "4.4.4.4", "20.0.0.1")

        # create mirror session
        self.create_mirror_session(session, "3.3.3.3", "4.4.4.4", "0x6558", "8", "100", "0")
        assert self.get_mirror_session_state(session)["status"] == "active"

        # assert mirror session in asic database
        tbl = swsscommon.Table(self.adb, "ASIC_STATE:SAI_OBJECT_TYPE_MIRROR_SESSION")
        assert len(tbl.getKeys()) == 1
        mirror_session_oid = tbl.getKeys()[0]

        # create acl table
        self.create_acl_table(acl_table, ["Ethernet0", "Ethernet4"])

        # create acl rule with dscp value 48
        self.create_mirror_acl_dscp_rule(acl_table, acl_rule, "48", session)

        # assert acl rule is created
        tbl = swsscommon.Table(self.adb, "ASIC_STATE:SAI_OBJECT_TYPE_ACL_ENTRY")
        rule_entries = [k for k in tbl.getKeys() if k not in dvs.asicdb.default_acl_entries]
        assert len(rule_entries) == 1

        (status, fvs) = tbl.get(rule_entries[0])
        assert status == True
        for fv in fvs:
            if fv[0] == "SAI_ACL_ENTRY_ATTR_FIELD_DSCP":
                assert fv[1] == "48&mask:0x3f"
            if fv[0] == "SAI_ACL_ENTRY_ATTR_ACTION_MIRROR_INGRESS":
                assert fv[1] == "1:" + mirror_session_oid

        # remove acl rule
        self.remove_mirror_acl_dscp_rule(acl_table, acl_rule)

        # create acl rule with dscp value 16/16
        self.create_mirror_acl_dscp_rule(acl_table, acl_rule, "16/16", session)

        # assert acl rule is created
        tbl = swsscommon.Table(self.adb, "ASIC_STATE:SAI_OBJECT_TYPE_ACL_ENTRY")
        rule_entries = [k for k in tbl.getKeys() if k not in dvs.asicdb.default_acl_entries]
        assert len(rule_entries) == 1

        (status, fvs) = tbl.get(rule_entries[0])
        assert status == True
        for fv in fvs:
            if fv[0] == "SAI_ACL_ENTRY_ATTR_FIELD_DSCP":
                assert fv[1] == "16&mask:0x10"
            if fv[0] == "SAI_ACL_ENTRY_ATTR_ACTION_MIRROR_INGRESS":
                assert fv[1] == "1:" + mirror_session_oid

        # remove acl rule
        self.remove_mirror_acl_dscp_rule(acl_table, acl_rule)

        # remove acl table
        self.remove_acl_table(acl_table)

        # remove mirror session
        self.remove_mirror_session(session)

        # assert no mirror session in asic database
        tbl = swsscommon.Table(self.adb, "ASIC_STATE:SAI_OBJECT_TYPE_MIRROR_SESSION")
        assert len(tbl.getKeys()) == 0

        # remove route; remove neighbor; remove ip; bring down port
        self.remove_route(dvs, "4.4.4.4")
        self.remove_neighbor("Ethernet32", "20.0.0.1")
        self.remove_ip_address("Ethernet32", "20.0.0.0/31")
        self.set_interface_status(dvs, "Ethernet32", "down")

    def test_MirrorToPortDestDirectSubnetSessionStatus(self, dvs, testlog):
        self.setup_db(dvs)

        session = "TEST_SESSION"
        src_ip = "1.1.1.1"
        dst_ip = "2.2.2.2"
        gre_type= "0x6558"
        dscp = "8"
        ttl = "100"
        queue = "0"

        PORT_UNDER_TEST = "Ethernet16"
        PORT_ADDR_UNDER_TEST = "2.2.2.1/30"
        DIRECT_SUBNET_UNDER_TEST = "2.2.2.0/30"

        # Create mirror session
        self.create_mirror_session(session, src_ip, dst_ip, gre_type, dscp, ttl, queue)
        assert self.get_mirror_session_status(session) == INACTIVE

        self.set_interface_status(dvs, PORT_UNDER_TEST, "up")
        assert self.get_mirror_session_status(session) == INACTIVE

        self.add_ip_address(PORT_UNDER_TEST, PORT_ADDR_UNDER_TEST)
        assert self.get_mirror_session_status(session) == INACTIVE

        self.add_neighbor(PORT_UNDER_TEST, dst_ip, "02:04:06:08:10:12")
        assert self.get_mirror_session_status(session) == ACTIVE
<<<<<<< HEAD

        # Mimic host interface oper status down that causes frr to withdraw
        # directly connected subnet prefix
        rt_tbl = swsscommon.ProducerStateTable(self.pdb, APPL_ROUTE_TABLE_NAME)
        rt_tbl._del(DIRECT_SUBNET_UNDER_TEST)
        time.sleep(1)
        assert self.get_mirror_session_status(session) == INACTIVE

        # Mimic host interface oper status up
        fvs = swsscommon.FieldValuePairs([(NEXTHOP, "0.0.0.0"),
                                          (IFNAME, PORT_UNDER_TEST)])
        rt_tbl.set(DIRECT_SUBNET_UNDER_TEST, fvs)
        time.sleep(1)
        assert self.get_mirror_session_status(session) == ACTIVE
=======
        tbl = swsscommon.Table(self.adb, "ASIC_STATE:SAI_OBJECT_TYPE_MIRROR_SESSION")
        assert len(tbl.getKeys()) == 1

        # Mimic host interface oper status down that causes frr to withdraw
        # directly connected subnet prefix
        self.remove_route_appl_db(dvs, DIRECT_SUBNET_UNDER_TEST)
        assert self.get_mirror_session_status(session) == INACTIVE
        tbl = swsscommon.Table(self.adb, "ASIC_STATE:SAI_OBJECT_TYPE_MIRROR_SESSION")
        assert len(tbl.getKeys()) == 0

        # Mimic host interface oper status up
        self.add_route_appl_db(dvs, DIRECT_SUBNET_UNDER_TEST, ["0.0.0.0"], [PORT_UNDER_TEST])
        assert self.get_mirror_session_status(session) == ACTIVE
        tbl = swsscommon.Table(self.adb, "ASIC_STATE:SAI_OBJECT_TYPE_MIRROR_SESSION")
        assert len(tbl.getKeys()) == 1
>>>>>>> 583c9c3f

        # Clean up
        self.remove_neighbor(PORT_UNDER_TEST, dst_ip)
        assert self.get_mirror_session_status(session) == INACTIVE
<<<<<<< HEAD
=======
        tbl = swsscommon.Table(self.adb, "ASIC_STATE:SAI_OBJECT_TYPE_MIRROR_SESSION")
        assert len(tbl.getKeys()) == 0
>>>>>>> 583c9c3f

        self.remove_ip_address(PORT_UNDER_TEST, PORT_ADDR_UNDER_TEST)
        assert self.get_mirror_session_status(session) == INACTIVE

        self.set_interface_status(dvs, PORT_UNDER_TEST, "down")
        assert self.get_mirror_session_status(session) == INACTIVE

        # Remove mirror session
        self.remove_mirror_session(session)

    def test_MirrorToLagDestDirectSubnetSessionStatus(self, dvs, testlog):
        self.setup_db(dvs)

        session = "TEST_SESSION"
        src_ip = "10.10.10.10"
        dst_ip = "11.11.11.11"
        gre_type= "0x6558"
        dscp = "8"
        ttl = "100"
        queue = "0"

        LAG_INDEX_UNDER_TEST = "008"
        LAG_UNDER_TEST = "PortChannel" + LAG_INDEX_UNDER_TEST
        LAG_MEMBER_UNDER_TEST = "Ethernet88"
        LAG_ADDR_UNDER_TEST = "11.11.11.1/28"
        DIRECT_SUBNET_UNDER_TEST = "11.11.11.0/28"

        # Create mirror session
        self.create_mirror_session(session, src_ip, dst_ip, gre_type, dscp, ttl, queue)
        assert self.get_mirror_session_status(session) == INACTIVE

        # Create lag
        self.create_port_channel(dvs, LAG_INDEX_UNDER_TEST)
        # Add lag member
        self.create_port_channel_member(LAG_INDEX_UNDER_TEST, LAG_MEMBER_UNDER_TEST)

        # Admin up lag
        self.set_interface_status(dvs, LAG_UNDER_TEST, "up")
        assert self.get_mirror_session_status(session) == INACTIVE

        self.add_ip_address(LAG_UNDER_TEST, LAG_ADDR_UNDER_TEST)
        assert self.get_mirror_session_status(session) == INACTIVE

        self.add_neighbor(LAG_UNDER_TEST, dst_ip, "88:88:88:88:88:88")
        assert self.get_mirror_session_status(session) == ACTIVE
<<<<<<< HEAD
=======
        tbl = swsscommon.Table(self.adb, "ASIC_STATE:SAI_OBJECT_TYPE_MIRROR_SESSION")
        assert len(tbl.getKeys()) == 1
>>>>>>> 583c9c3f

        # Oper down lag
        self.set_lag_oper_status(dvs, LAG_UNDER_TEST, "down")
        assert self.get_mirror_session_status(session) == INACTIVE
<<<<<<< HEAD
=======
        tbl = swsscommon.Table(self.adb, "ASIC_STATE:SAI_OBJECT_TYPE_MIRROR_SESSION")
        assert len(tbl.getKeys()) == 0
>>>>>>> 583c9c3f

        # Oper up lag
        self.set_lag_oper_status(dvs, LAG_UNDER_TEST, "up")
        assert self.get_mirror_session_status(session) == ACTIVE
<<<<<<< HEAD
=======
        tbl = swsscommon.Table(self.adb, "ASIC_STATE:SAI_OBJECT_TYPE_MIRROR_SESSION")
        assert len(tbl.getKeys()) == 1
>>>>>>> 583c9c3f

        # Clean up
        self.remove_neighbor(LAG_UNDER_TEST, dst_ip)
        assert self.get_mirror_session_status(session) == INACTIVE
<<<<<<< HEAD
=======
        tbl = swsscommon.Table(self.adb, "ASIC_STATE:SAI_OBJECT_TYPE_MIRROR_SESSION")
        assert len(tbl.getKeys()) == 0
>>>>>>> 583c9c3f

        self.remove_ip_address(LAG_UNDER_TEST, LAG_ADDR_UNDER_TEST)
        assert self.get_mirror_session_status(session) == INACTIVE

        self.remove_port_channel_member(LAG_INDEX_UNDER_TEST, LAG_MEMBER_UNDER_TEST)
        self.remove_port_channel(dvs, LAG_INDEX_UNDER_TEST)

        # Remove mirror session
        self.remove_mirror_session(session)


# Add Dummy always-pass test at end as workaroud
# for issue when Flaky fail on final test it invokes module tear-down before retrying
def test_nonflaky_dummy():
    pass<|MERGE_RESOLUTION|>--- conflicted
+++ resolved
@@ -33,7 +33,7 @@
         else:
             tbl_name = "PORT"
         tbl = swsscommon.Table(self.cdb, tbl_name)
-        fvs = swsscommon.FieldValuePairs([("admin_status", admin_status)])
+        fvs = swsscommon.FieldValuePairs([("admin_status", "up")])
         tbl.set(interface, fvs)
         time.sleep(1)
 
@@ -924,22 +924,6 @@
 
         self.add_neighbor(PORT_UNDER_TEST, dst_ip, "02:04:06:08:10:12")
         assert self.get_mirror_session_status(session) == ACTIVE
-<<<<<<< HEAD
-
-        # Mimic host interface oper status down that causes frr to withdraw
-        # directly connected subnet prefix
-        rt_tbl = swsscommon.ProducerStateTable(self.pdb, APPL_ROUTE_TABLE_NAME)
-        rt_tbl._del(DIRECT_SUBNET_UNDER_TEST)
-        time.sleep(1)
-        assert self.get_mirror_session_status(session) == INACTIVE
-
-        # Mimic host interface oper status up
-        fvs = swsscommon.FieldValuePairs([(NEXTHOP, "0.0.0.0"),
-                                          (IFNAME, PORT_UNDER_TEST)])
-        rt_tbl.set(DIRECT_SUBNET_UNDER_TEST, fvs)
-        time.sleep(1)
-        assert self.get_mirror_session_status(session) == ACTIVE
-=======
         tbl = swsscommon.Table(self.adb, "ASIC_STATE:SAI_OBJECT_TYPE_MIRROR_SESSION")
         assert len(tbl.getKeys()) == 1
 
@@ -955,16 +939,12 @@
         assert self.get_mirror_session_status(session) == ACTIVE
         tbl = swsscommon.Table(self.adb, "ASIC_STATE:SAI_OBJECT_TYPE_MIRROR_SESSION")
         assert len(tbl.getKeys()) == 1
->>>>>>> 583c9c3f
 
         # Clean up
         self.remove_neighbor(PORT_UNDER_TEST, dst_ip)
         assert self.get_mirror_session_status(session) == INACTIVE
-<<<<<<< HEAD
-=======
         tbl = swsscommon.Table(self.adb, "ASIC_STATE:SAI_OBJECT_TYPE_MIRROR_SESSION")
         assert len(tbl.getKeys()) == 0
->>>>>>> 583c9c3f
 
         self.remove_ip_address(PORT_UNDER_TEST, PORT_ADDR_UNDER_TEST)
         assert self.get_mirror_session_status(session) == INACTIVE
@@ -1010,38 +990,26 @@
 
         self.add_neighbor(LAG_UNDER_TEST, dst_ip, "88:88:88:88:88:88")
         assert self.get_mirror_session_status(session) == ACTIVE
-<<<<<<< HEAD
-=======
-        tbl = swsscommon.Table(self.adb, "ASIC_STATE:SAI_OBJECT_TYPE_MIRROR_SESSION")
-        assert len(tbl.getKeys()) == 1
->>>>>>> 583c9c3f
+        tbl = swsscommon.Table(self.adb, "ASIC_STATE:SAI_OBJECT_TYPE_MIRROR_SESSION")
+        assert len(tbl.getKeys()) == 1
 
         # Oper down lag
         self.set_lag_oper_status(dvs, LAG_UNDER_TEST, "down")
         assert self.get_mirror_session_status(session) == INACTIVE
-<<<<<<< HEAD
-=======
         tbl = swsscommon.Table(self.adb, "ASIC_STATE:SAI_OBJECT_TYPE_MIRROR_SESSION")
         assert len(tbl.getKeys()) == 0
->>>>>>> 583c9c3f
 
         # Oper up lag
         self.set_lag_oper_status(dvs, LAG_UNDER_TEST, "up")
         assert self.get_mirror_session_status(session) == ACTIVE
-<<<<<<< HEAD
-=======
-        tbl = swsscommon.Table(self.adb, "ASIC_STATE:SAI_OBJECT_TYPE_MIRROR_SESSION")
-        assert len(tbl.getKeys()) == 1
->>>>>>> 583c9c3f
+        tbl = swsscommon.Table(self.adb, "ASIC_STATE:SAI_OBJECT_TYPE_MIRROR_SESSION")
+        assert len(tbl.getKeys()) == 1
 
         # Clean up
         self.remove_neighbor(LAG_UNDER_TEST, dst_ip)
         assert self.get_mirror_session_status(session) == INACTIVE
-<<<<<<< HEAD
-=======
         tbl = swsscommon.Table(self.adb, "ASIC_STATE:SAI_OBJECT_TYPE_MIRROR_SESSION")
         assert len(tbl.getKeys()) == 0
->>>>>>> 583c9c3f
 
         self.remove_ip_address(LAG_UNDER_TEST, LAG_ADDR_UNDER_TEST)
         assert self.get_mirror_session_status(session) == INACTIVE
