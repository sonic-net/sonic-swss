#define private public // make Directory::m_values available to clean it.
#include "directory.h"
#undef private
#define protected public
#include "orch.h"
#undef protected
#include "ut_helper.h"
#include "mock_orchagent_main.h"
#include "mock_table.h"

extern string gMySwitchType;


namespace qosorch_test
{
    using namespace std;

    shared_ptr<swss::DBConnector> m_app_db;
    shared_ptr<swss::DBConnector> m_config_db;
    shared_ptr<swss::DBConnector> m_state_db;
    shared_ptr<swss::DBConnector> m_chassis_app_db;

    int sai_remove_qos_map_count;
    int sai_remove_wred_profile_count;
    int sai_remove_scheduler_count;
    int sai_set_wred_attribute_count;
    sai_object_id_t switch_dscp_to_tc_map_id;

    sai_remove_scheduler_fn old_remove_scheduler;
    sai_scheduler_api_t ut_sai_scheduler_api, *pold_sai_scheduler_api;
    sai_create_wred_fn old_create_wred;
    sai_remove_wred_fn old_remove_wred;
    sai_set_wred_attribute_fn old_set_wred_attribute;
    sai_wred_api_t ut_sai_wred_api, *pold_sai_wred_api;
    sai_remove_qos_map_fn old_remove_qos_map;
    sai_qos_map_api_t ut_sai_qos_map_api, *pold_sai_qos_map_api;
    sai_set_switch_attribute_fn old_set_switch_attribute_fn;
    sai_switch_api_t ut_sai_switch_api, *pold_sai_switch_api;

    typedef struct
    {
        sai_uint32_t green_max_drop_probability;
        sai_uint32_t yellow_max_drop_probability;
        sai_uint32_t red_max_drop_probability;
    } qos_wred_max_drop_probability_t;

    sai_status_t _ut_stub_sai_set_switch_attribute(sai_object_id_t switch_id, const sai_attribute_t *attr)
    {
        auto rc = old_set_switch_attribute_fn(switch_id, attr);
        if (rc == SAI_STATUS_SUCCESS && attr->id == SAI_SWITCH_ATTR_QOS_DSCP_TO_TC_MAP)
            switch_dscp_to_tc_map_id = attr->value.oid;
        return rc;
    }

    sai_status_t _ut_stub_sai_remove_qos_map(sai_object_id_t qos_map_id)
    {
        auto rc = old_remove_qos_map(qos_map_id);
        if (rc == SAI_STATUS_SUCCESS)
            sai_remove_qos_map_count++;
        return rc;
    }

    bool testing_wred_thresholds;
    WredMapHandler::qos_wred_thresholds_t saiThresholds;
    qos_wred_max_drop_probability_t saiMaxDropProbabilities;
    void _ut_stub_sai_check_wred_attributes(const sai_attribute_t &attr)
    {
        if (!testing_wred_thresholds)
        {
            return;
        }

        switch (attr.id)
        {
        case SAI_WRED_ATTR_GREEN_MAX_THRESHOLD:
            ASSERT_TRUE(!saiThresholds.green_min_threshold || saiThresholds.green_min_threshold < attr.value.u32);
            saiThresholds.green_max_threshold = attr.value.u32;
            break;
        case SAI_WRED_ATTR_GREEN_MIN_THRESHOLD:
            ASSERT_TRUE(!saiThresholds.green_max_threshold || saiThresholds.green_max_threshold > attr.value.u32);
            saiThresholds.green_min_threshold = attr.value.u32;
            break;
        case SAI_WRED_ATTR_YELLOW_MAX_THRESHOLD:
            ASSERT_TRUE(!saiThresholds.yellow_min_threshold || saiThresholds.yellow_min_threshold < attr.value.u32);
            saiThresholds.yellow_max_threshold = attr.value.u32;
            break;
        case SAI_WRED_ATTR_YELLOW_MIN_THRESHOLD:
            ASSERT_TRUE(!saiThresholds.yellow_max_threshold || saiThresholds.yellow_max_threshold > attr.value.u32);
            saiThresholds.yellow_min_threshold = attr.value.u32;
            break;
        case SAI_WRED_ATTR_RED_MAX_THRESHOLD:
            ASSERT_TRUE(!saiThresholds.red_min_threshold || saiThresholds.red_min_threshold < attr.value.u32);
            saiThresholds.red_max_threshold = attr.value.u32;
            break;
        case SAI_WRED_ATTR_RED_MIN_THRESHOLD:
            ASSERT_TRUE(!saiThresholds.red_max_threshold || saiThresholds.red_max_threshold > attr.value.u32);
            saiThresholds.red_min_threshold = attr.value.u32;
            break;
        case SAI_WRED_ATTR_GREEN_DROP_PROBABILITY:
            saiMaxDropProbabilities.green_max_drop_probability = attr.value.u32;
            break;
        case SAI_WRED_ATTR_YELLOW_DROP_PROBABILITY:
            saiMaxDropProbabilities.yellow_max_drop_probability = attr.value.u32;
            break;
        case SAI_WRED_ATTR_RED_DROP_PROBABILITY:
            saiMaxDropProbabilities.red_max_drop_probability = attr.value.u32;
            break;
        default:
            break;
        }
    }

    void checkWredProfileEqual(const string &name, WredMapHandler::qos_wred_thresholds_t &thresholds)
    {
        auto &oaThresholds = WredMapHandler::m_wredProfiles[name];

        ASSERT_EQ(oaThresholds.green_min_threshold, thresholds.green_min_threshold);
        ASSERT_EQ(oaThresholds.green_max_threshold, thresholds.green_max_threshold);
        ASSERT_EQ(oaThresholds.yellow_min_threshold, thresholds.yellow_min_threshold);
        ASSERT_EQ(oaThresholds.yellow_max_threshold, thresholds.yellow_max_threshold);
        ASSERT_EQ(oaThresholds.red_min_threshold, thresholds.red_min_threshold);
        ASSERT_EQ(oaThresholds.red_max_threshold, thresholds.red_max_threshold);
    }

    void updateWredProfileAndCheck(vector<FieldValueTuple> &thresholdsVector, WredMapHandler::qos_wred_thresholds_t &thresholdsValue)
    {
        std::deque<KeyOpFieldsValuesTuple> entries;
        entries.push_back({"AZURE", "SET", thresholdsVector});
        auto consumer = dynamic_cast<Consumer *>(gQosOrch->getExecutor(CFG_WRED_PROFILE_TABLE_NAME));
        consumer->addToSync(entries);
        entries.clear();
        static_cast<Orch *>(gQosOrch)->doTask();
        checkWredProfileEqual("AZURE", saiThresholds);
        checkWredProfileEqual("AZURE", thresholdsValue);
    }

    void updateWrongWredProfileAndCheck(vector<FieldValueTuple> &thresholdsVector)
    {
        std::deque<KeyOpFieldsValuesTuple> entries;
        vector<string> ts;
        entries.push_back({"AZURE", "SET", thresholdsVector});
        auto consumer = dynamic_cast<Consumer *>(gQosOrch->getExecutor(CFG_WRED_PROFILE_TABLE_NAME));
        consumer->addToSync(entries);
        entries.clear();
        auto current_sai_wred_set_count = sai_set_wred_attribute_count;
        static_cast<Orch *>(gQosOrch)->doTask();
        ASSERT_EQ(current_sai_wred_set_count, sai_set_wred_attribute_count);
        static_cast<Orch *>(gQosOrch)->dumpPendingTasks(ts);
        ASSERT_TRUE(ts.empty());
    }

    void updateMaxDropProbabilityAndCheck(string name, vector<FieldValueTuple> &maxDropProbabilityVector, qos_wred_max_drop_probability_t &maxDropProbabilities)
    {
        std::deque<KeyOpFieldsValuesTuple> entries;
        vector<string> ts;
        entries.push_back({name, "SET", maxDropProbabilityVector});
        auto consumer = dynamic_cast<Consumer *>(gQosOrch->getExecutor(CFG_WRED_PROFILE_TABLE_NAME));
        consumer->addToSync(entries);
        entries.clear();
        saiMaxDropProbabilities.green_max_drop_probability = 0;
        saiMaxDropProbabilities.yellow_max_drop_probability = 0;
        saiMaxDropProbabilities.red_max_drop_probability = 0;
        static_cast<Orch *>(gQosOrch)->doTask();
        ASSERT_EQ(saiMaxDropProbabilities.green_max_drop_probability, maxDropProbabilities.green_max_drop_probability);
        ASSERT_EQ(saiMaxDropProbabilities.yellow_max_drop_probability, maxDropProbabilities.yellow_max_drop_probability);
        ASSERT_EQ(saiMaxDropProbabilities.red_max_drop_probability, maxDropProbabilities.red_max_drop_probability);
    }

    sai_status_t _ut_stub_sai_create_wred(
        _Out_ sai_object_id_t *wred_id,
        _In_ sai_object_id_t switch_id,
        _In_ uint32_t attr_count,
        _In_ const sai_attribute_t *attr_list)
    {
        auto rc = old_create_wred(wred_id, switch_id, attr_count, attr_list);
        if (rc == SAI_STATUS_SUCCESS)
        {
            for (uint32_t i = 0; i < attr_count; i++)
            {
                _ut_stub_sai_check_wred_attributes(attr_list[i]);
            }
        }
        return rc;
    }

    sai_status_t _ut_stub_sai_remove_wred(sai_object_id_t wred_id)
    {
        auto rc = old_remove_wred(wred_id);
        if (rc == SAI_STATUS_SUCCESS)
            sai_remove_wred_profile_count++;
        return rc;
    }

    sai_status_t _ut_stub_sai_set_wred_attribute(
        _In_ sai_object_id_t wred_id,
        _In_ const sai_attribute_t *attr)
    {
        auto rc = old_set_wred_attribute(wred_id, attr);
        if (rc == SAI_STATUS_SUCCESS)
        {
            _ut_stub_sai_check_wred_attributes(*attr);
        }
        sai_set_wred_attribute_count++;
        return rc;
    }

    sai_status_t _ut_stub_sai_remove_scheduler(sai_object_id_t scheduler_id)
    {
        auto rc = old_remove_scheduler(scheduler_id);
        if (rc == SAI_STATUS_SUCCESS)
            sai_remove_scheduler_count++;
        return rc;
    }

    struct QosOrchTest : public ::testing::Test
    {
        QosOrchTest()
        {
        }

        void CheckDependency(const string &referencingTableName, const string &referencingObjectName, const string &field, const string &dependentTableName, const string &dependentObjectName="")
        {
            auto &qosTypeMaps = QosOrch::getTypeMap();
            auto &referencingTable = (*qosTypeMaps[referencingTableName]);
            auto &dependentTable = (*qosTypeMaps[dependentTableName]);

            if (dependentObjectName.empty())
            {
                ASSERT_TRUE(referencingTable[referencingObjectName].m_objsReferencingByMe[field].empty());
                ASSERT_EQ(dependentTable[dependentObjectName].m_objsDependingOnMe.count(referencingObjectName), 0);
            }
            else
            {
                ASSERT_EQ(referencingTable[referencingObjectName].m_objsReferencingByMe[field], dependentTableName + ":" + dependentObjectName);
                ASSERT_EQ(dependentTable[dependentObjectName].m_objsDependingOnMe.count(referencingObjectName), 1);
            }
        }

        void RemoveItem(const string &table, const string &key)
        {
            std::deque<KeyOpFieldsValuesTuple> entries;
            entries.push_back({key, "DEL", {}});
            auto consumer = dynamic_cast<Consumer *>(gQosOrch->getExecutor(table));
            consumer->addToSync(entries);
        }

        template<typename sai_api_t, typename sai_remove_func> void ReplaceSaiRemoveApi(sai_api_t* &sai_api,
                                                                                        sai_api_t &ut_sai_api,
                                                                                        sai_api_t* &pold_sai_api,
                                                                                        sai_remove_func ut_remove,
                                                                                        sai_remove_func &sai_remove,
                                                                                        sai_remove_func &old_remove,
                                                                                        sai_remove_func &put_remove)
        {
            old_remove = sai_remove;
            pold_sai_api = sai_api;
            ut_sai_api = *pold_sai_api;
            sai_api = &ut_sai_api;
            put_remove = ut_remove;
        }

        void SetUp() override
        {
            ASSERT_EQ(sai_route_api, nullptr);
            map<string, string> profile = {
                { "SAI_VS_SWITCH_TYPE", "SAI_VS_SWITCH_TYPE_BCM56850" },
                { "KV_DEVICE_MAC_ADDRESS", "20:03:04:05:06:00" }
            };

            ut_helper::initSaiApi(profile);

            // Hack SAI APIs
            ReplaceSaiRemoveApi<sai_qos_map_api_t, sai_remove_qos_map_fn>(sai_qos_map_api, ut_sai_qos_map_api, pold_sai_qos_map_api,
                                                                          _ut_stub_sai_remove_qos_map, sai_qos_map_api->remove_qos_map,
                                                                          old_remove_qos_map, ut_sai_qos_map_api.remove_qos_map);
            ReplaceSaiRemoveApi<sai_scheduler_api_t, sai_remove_scheduler_fn>(sai_scheduler_api, ut_sai_scheduler_api, pold_sai_scheduler_api,
                                                                              _ut_stub_sai_remove_scheduler, sai_scheduler_api->remove_scheduler,
                                                                              old_remove_scheduler, ut_sai_scheduler_api.remove_scheduler);
            ReplaceSaiRemoveApi<sai_wred_api_t, sai_remove_wred_fn>(sai_wred_api, ut_sai_wred_api, pold_sai_wred_api,
                                                                    _ut_stub_sai_remove_wred, sai_wred_api->remove_wred,
                                                                    old_remove_wred, ut_sai_wred_api.remove_wred);
            // Mock other wred APIs
            old_create_wred = pold_sai_wred_api->create_wred;
            ut_sai_wred_api.create_wred = _ut_stub_sai_create_wred;
            old_set_wred_attribute = pold_sai_wred_api->set_wred_attribute;
            ut_sai_wred_api.set_wred_attribute = _ut_stub_sai_set_wred_attribute;

            // Mock switch API
            pold_sai_switch_api = sai_switch_api;
            ut_sai_switch_api = *pold_sai_switch_api;
            old_set_switch_attribute_fn = pold_sai_switch_api->set_switch_attribute;
            sai_switch_api = &ut_sai_switch_api;
            ut_sai_switch_api.set_switch_attribute = _ut_stub_sai_set_switch_attribute;

            // Init switch and create dependencies
            m_app_db = make_shared<swss::DBConnector>("APPL_DB", 0);
            m_config_db = make_shared<swss::DBConnector>("CONFIG_DB", 0);
            m_state_db = make_shared<swss::DBConnector>("STATE_DB", 0);
            if(gMySwitchType == "voq")
                m_chassis_app_db = make_shared<swss::DBConnector>("CHASSIS_APP_DB", 0);

            sai_attribute_t attr;

            attr.id = SAI_SWITCH_ATTR_INIT_SWITCH;
            attr.value.booldata = true;

            auto status = sai_switch_api->create_switch(&gSwitchId, 1, &attr);
            ASSERT_EQ(status, SAI_STATUS_SUCCESS);

            // Get switch source MAC address
            attr.id = SAI_SWITCH_ATTR_SRC_MAC_ADDRESS;
            status = sai_switch_api->get_switch_attribute(gSwitchId, 1, &attr);

            ASSERT_EQ(status, SAI_STATUS_SUCCESS);

            gMacAddress = attr.value.mac;

            // Get the default virtual router ID
            attr.id = SAI_SWITCH_ATTR_DEFAULT_VIRTUAL_ROUTER_ID;
            status = sai_switch_api->get_switch_attribute(gSwitchId, 1, &attr);

            ASSERT_EQ(status, SAI_STATUS_SUCCESS);

            gVirtualRouterId = attr.value.oid;

            ASSERT_EQ(gCrmOrch, nullptr);
            gCrmOrch = new CrmOrch(m_config_db.get(), CFG_CRM_TABLE_NAME);

            TableConnector stateDbSwitchTable(m_state_db.get(), "SWITCH_CAPABILITY");
            TableConnector conf_asic_sensors(m_config_db.get(), CFG_ASIC_SENSORS_TABLE_NAME);
            TableConnector app_switch_table(m_app_db.get(),  APP_SWITCH_TABLE_NAME);

            vector<TableConnector> switch_tables = {
                conf_asic_sensors,
                app_switch_table
            };

            ASSERT_EQ(gSwitchOrch, nullptr);
            gSwitchOrch = new SwitchOrch(m_app_db.get(), switch_tables, stateDbSwitchTable);

            // Create dependencies ...

            const int portsorch_base_pri = 40;

            vector<table_name_with_pri_t> ports_tables = {
                { APP_PORT_TABLE_NAME, portsorch_base_pri + 5 },
                { APP_VLAN_TABLE_NAME, portsorch_base_pri + 2 },
                { APP_VLAN_MEMBER_TABLE_NAME, portsorch_base_pri },
                { APP_LAG_TABLE_NAME, portsorch_base_pri + 4 },
                { APP_LAG_MEMBER_TABLE_NAME, portsorch_base_pri }
            };

            vector<string> flex_counter_tables = {
                CFG_FLEX_COUNTER_TABLE_NAME
            };
            auto* flexCounterOrch = new FlexCounterOrch(m_config_db.get(), flex_counter_tables);
            gDirectory.set(flexCounterOrch);

            ASSERT_EQ(gPortsOrch, nullptr);
            gPortsOrch = new PortsOrch(m_app_db.get(), m_state_db.get(), ports_tables, m_chassis_app_db.get());

            ASSERT_EQ(gVrfOrch, nullptr);
            gVrfOrch = new VRFOrch(m_app_db.get(), APP_VRF_TABLE_NAME, m_state_db.get(), STATE_VRF_OBJECT_TABLE_NAME);

            ASSERT_EQ(gIntfsOrch, nullptr);
            gIntfsOrch = new IntfsOrch(m_app_db.get(), APP_INTF_TABLE_NAME, gVrfOrch, m_chassis_app_db.get());

            const int fdborch_pri = 20;

            vector<table_name_with_pri_t> app_fdb_tables = {
                { APP_FDB_TABLE_NAME,        FdbOrch::fdborch_pri},
                { APP_VXLAN_FDB_TABLE_NAME,  FdbOrch::fdborch_pri},
                { APP_MCLAG_FDB_TABLE_NAME,  fdborch_pri}
            };

            TableConnector stateDbFdb(m_state_db.get(), STATE_FDB_TABLE_NAME);
            TableConnector stateMclagDbFdb(m_state_db.get(), STATE_MCLAG_REMOTE_FDB_TABLE_NAME);
            ASSERT_EQ(gFdbOrch, nullptr);
            gFdbOrch = new FdbOrch(m_app_db.get(), app_fdb_tables, stateDbFdb, stateMclagDbFdb, gPortsOrch);

            ASSERT_EQ(gNeighOrch, nullptr);
            gNeighOrch = new NeighOrch(m_app_db.get(), APP_NEIGH_TABLE_NAME, gIntfsOrch, gFdbOrch, gPortsOrch, m_chassis_app_db.get());

            vector<string> qos_tables = {
                CFG_TC_TO_QUEUE_MAP_TABLE_NAME,
                CFG_SCHEDULER_TABLE_NAME,
                CFG_DSCP_TO_TC_MAP_TABLE_NAME,
                CFG_MPLS_TC_TO_TC_MAP_TABLE_NAME,
                CFG_DOT1P_TO_TC_MAP_TABLE_NAME,
                CFG_QUEUE_TABLE_NAME,
                CFG_PORT_QOS_MAP_TABLE_NAME,
                CFG_WRED_PROFILE_TABLE_NAME,
                CFG_TC_TO_PRIORITY_GROUP_MAP_TABLE_NAME,
                CFG_PFC_PRIORITY_TO_PRIORITY_GROUP_MAP_TABLE_NAME,
                CFG_PFC_PRIORITY_TO_QUEUE_MAP_TABLE_NAME,
                CFG_DSCP_TO_FC_MAP_TABLE_NAME,
                CFG_EXP_TO_FC_MAP_TABLE_NAME
            };
            gQosOrch = new QosOrch(m_config_db.get(), qos_tables);

            // Recreate buffer orch to read populated data
            vector<string> buffer_tables = { APP_BUFFER_POOL_TABLE_NAME,
                                             APP_BUFFER_PROFILE_TABLE_NAME,
                                             APP_BUFFER_QUEUE_TABLE_NAME,
                                             APP_BUFFER_PG_TABLE_NAME,
                                             APP_BUFFER_PORT_INGRESS_PROFILE_LIST_NAME,
                                             APP_BUFFER_PORT_EGRESS_PROFILE_LIST_NAME };

            gBufferOrch = new BufferOrch(m_app_db.get(), m_config_db.get(), m_state_db.get(), buffer_tables);

            Table portTable = Table(m_app_db.get(), APP_PORT_TABLE_NAME);

            // Get SAI default ports to populate DB
            auto ports = ut_helper::getInitialSaiPorts();

            // Populate pot table with SAI ports
            for (const auto &it : ports)
            {
                portTable.set(it.first, it.second);
            }

            // Set PortConfigDone
            portTable.set("PortConfigDone", { { "count", to_string(ports.size()) } });
            gPortsOrch->addExistingData(&portTable);
            static_cast<Orch *>(gPortsOrch)->doTask();

            portTable.set("PortInitDone", { { "lanes", "0" } });
            gPortsOrch->addExistingData(&portTable);
            static_cast<Orch *>(gPortsOrch)->doTask();

            Table tcToQueueMapTable = Table(m_config_db.get(), CFG_TC_TO_QUEUE_MAP_TABLE_NAME);
            Table scheduleTable = Table(m_config_db.get(), CFG_SCHEDULER_TABLE_NAME);
            Table dscpToTcMapTable = Table(m_config_db.get(), CFG_DSCP_TO_TC_MAP_TABLE_NAME);
            Table dot1pToTcMapTable = Table(m_config_db.get(), CFG_DOT1P_TO_TC_MAP_TABLE_NAME);
            Table queueTable = Table(m_config_db.get(), CFG_QUEUE_TABLE_NAME);
            Table portQosMapTable = Table(m_config_db.get(), CFG_PORT_QOS_MAP_TABLE_NAME);
            Table wredProfileTable = Table(m_config_db.get(), CFG_WRED_PROFILE_TABLE_NAME);
            Table tcToPgMapTable = Table(m_config_db.get(), CFG_TC_TO_PRIORITY_GROUP_MAP_TABLE_NAME);
            Table pfcPriorityToPgMapTable = Table(m_config_db.get(), CFG_PFC_PRIORITY_TO_PRIORITY_GROUP_MAP_TABLE_NAME);
            Table pfcPriorityToQueueMapTable = Table(m_config_db.get(), CFG_PFC_PRIORITY_TO_QUEUE_MAP_TABLE_NAME);
            Table dscpToFcMapTable = Table(m_config_db.get(), CFG_DSCP_TO_FC_MAP_TABLE_NAME);
            Table expToFcMapTable = Table(m_config_db.get(), CFG_EXP_TO_FC_MAP_TABLE_NAME);

            scheduleTable.set("scheduler.1",
                              {
                                  {"type", "DWRR"},
                                  {"weight", "15"}
                              });

            scheduleTable.set("scheduler.0",
                              {
                                  {"type", "DWRR"},
                                  {"weight", "14"}
                              });

            wredProfileTable.set("AZURE_LOSSLESS",
                                 {
                                     {"ecn", "ecn_all"},
                                     {"green_drop_probability", "5"},
                                     {"green_max_threshold", "2097152"},
                                     {"green_min_threshold", "1048576"},
                                     {"wred_green_enable", "true"},
                                     {"yellow_drop_probability", "5"},
                                     {"yellow_max_threshold", "2097152"},
                                     {"yellow_min_threshold", "1048576"},
                                     {"wred_yellow_enable", "true"},
                                     {"red_drop_probability", "5"},
                                     {"red_max_threshold", "2097152"},
                                     {"red_min_threshold", "1048576"},
                                     {"wred_red_enable", "true"}
                                 });

            tcToQueueMapTable.set("AZURE",
                                  {
                                      {"0", "0"},
                                      {"1", "1"}
                                  });

            dscpToTcMapTable.set("AZURE",
                                 {
                                     {"0", "0"},
                                     {"1", "1"}
                                 });

            tcToPgMapTable.set("AZURE",
                               {
                                   {"0", "0"},
                                   {"1", "1"}
                               });

            dot1pToTcMapTable.set("AZURE",
                              {
                                  {"0", "0"},
                                  {"1", "1"}
                              });

            pfcPriorityToPgMapTable.set("AZURE",
                                    {
                                        {"0", "0"},
                                        {"1", "1"}
                                    });

            pfcPriorityToQueueMapTable.set("AZURE",
                                       {
                                           {"0", "0"},
                                           {"1", "1"}
                                       });

            dot1pToTcMapTable.set("AZURE",
                                  {
                                      {"0", "0"},
                                      {"1", "1"}
                                  });

            gQosOrch->addExistingData(&tcToQueueMapTable);
            gQosOrch->addExistingData(&dscpToTcMapTable);
            gQosOrch->addExistingData(&tcToPgMapTable);
            gQosOrch->addExistingData(&pfcPriorityToPgMapTable);
            gQosOrch->addExistingData(&pfcPriorityToQueueMapTable);
            gQosOrch->addExistingData(&scheduleTable);
            gQosOrch->addExistingData(&wredProfileTable);

            static_cast<Orch *>(gQosOrch)->doTask();
        }

        void TearDown() override
        {
            auto qos_maps = QosOrch::getTypeMap();
            for (auto &i : qos_maps)
            {
                i.second->clear();
            }

            gDirectory.m_values.clear();

            delete gCrmOrch;
            gCrmOrch = nullptr;

            delete gSwitchOrch;
            gSwitchOrch = nullptr;

            delete gVrfOrch;
            gVrfOrch = nullptr;

            delete gIntfsOrch;
            gIntfsOrch = nullptr;

            delete gNeighOrch;
            gNeighOrch = nullptr;

            delete gFdbOrch;
            gFdbOrch = nullptr;

            delete gPortsOrch;
            gPortsOrch = nullptr;

            delete gQosOrch;
            gQosOrch = nullptr;

            sai_qos_map_api = pold_sai_qos_map_api;
            sai_scheduler_api = pold_sai_scheduler_api;
            sai_wred_api = pold_sai_wred_api;
            sai_switch_api = pold_sai_switch_api;
            ut_helper::uninitSaiApi();
        }
    };

    TEST_F(QosOrchTest, QosOrchTestPortQosMapRemoveOneField)
    {
        Table portQosMapTable = Table(m_config_db.get(), CFG_PORT_QOS_MAP_TABLE_NAME);

        portQosMapTable.set("Ethernet0",
                            {
                                {"dscp_to_tc_map", "AZURE"},
                                {"pfc_to_pg_map", "AZURE"},
                                {"pfc_to_queue_map", "AZURE"},
                                {"tc_to_pg_map", "AZURE"},
                                {"tc_to_queue_map", "AZURE"},
                                {"pfc_enable", "3,4"}
                            });
        gQosOrch->addExistingData(&portQosMapTable);
        static_cast<Orch *>(gQosOrch)->doTask();

        // Check whether the dependencies have been recorded
        CheckDependency(CFG_PORT_QOS_MAP_TABLE_NAME, "Ethernet0", "dscp_to_tc_map", CFG_DSCP_TO_TC_MAP_TABLE_NAME, "AZURE");
        CheckDependency(CFG_PORT_QOS_MAP_TABLE_NAME, "Ethernet0", "pfc_to_pg_map", CFG_PFC_PRIORITY_TO_PRIORITY_GROUP_MAP_TABLE_NAME, "AZURE");
        CheckDependency(CFG_PORT_QOS_MAP_TABLE_NAME, "Ethernet0", "pfc_to_queue_map", CFG_PFC_PRIORITY_TO_QUEUE_MAP_TABLE_NAME, "AZURE");
        CheckDependency(CFG_PORT_QOS_MAP_TABLE_NAME, "Ethernet0", "tc_to_pg_map", CFG_TC_TO_PRIORITY_GROUP_MAP_TABLE_NAME, "AZURE");
        CheckDependency(CFG_PORT_QOS_MAP_TABLE_NAME, "Ethernet0", "tc_to_queue_map", CFG_TC_TO_QUEUE_MAP_TABLE_NAME, "AZURE");

        // Try removing AZURE from DSCP_TO_TC_MAP while it is still referenced
        RemoveItem(CFG_DSCP_TO_TC_MAP_TABLE_NAME, "AZURE");
        auto current_sai_remove_qos_map_count = sai_remove_qos_map_count;
        static_cast<Orch *>(gQosOrch)->doTask();
        ASSERT_EQ(current_sai_remove_qos_map_count, sai_remove_qos_map_count);
        // Dependency is not cleared
        CheckDependency(CFG_PORT_QOS_MAP_TABLE_NAME, "Ethernet0", "dscp_to_tc_map", CFG_DSCP_TO_TC_MAP_TABLE_NAME, "AZURE");

        // Remove dscp_to_tc_map from Ethernet0 via resetting the entry with field dscp_to_tc_map removed
        std::deque<KeyOpFieldsValuesTuple> entries;
        entries.push_back({"Ethernet0", "SET",
                           {
                               {"pfc_to_pg_map", "AZURE"},
                               {"pfc_to_queue_map", "AZURE"},
                               {"tc_to_pg_map", "AZURE"},
                               {"tc_to_queue_map", "AZURE"},
                               {"pfc_enable", "3,4"}
                           }});
        auto consumer = dynamic_cast<Consumer *>(gQosOrch->getExecutor(CFG_PORT_QOS_MAP_TABLE_NAME));
        consumer->addToSync(entries);
        entries.clear();
        // Drain PORT_QOS_MAP table
        static_cast<Orch *>(gQosOrch)->doTask();
        // Drain DSCP_TO_TC_MAP table
        static_cast<Orch *>(gQosOrch)->doTask();
        ASSERT_EQ(current_sai_remove_qos_map_count + 1, sai_remove_qos_map_count);
        ASSERT_EQ((*QosOrch::getTypeMap()[CFG_DSCP_TO_TC_MAP_TABLE_NAME]).count("AZURE"), 0);
        // Dependency of dscp_to_tc_map should be cleared
        CheckDependency(CFG_PORT_QOS_MAP_TABLE_NAME, "Ethernet0", "dscp_to_tc_map", CFG_DSCP_TO_TC_MAP_TABLE_NAME);
        // Dependencies of other items are not touched
        CheckDependency(CFG_PORT_QOS_MAP_TABLE_NAME, "Ethernet0", "pfc_to_pg_map", CFG_PFC_PRIORITY_TO_PRIORITY_GROUP_MAP_TABLE_NAME, "AZURE");
        CheckDependency(CFG_PORT_QOS_MAP_TABLE_NAME, "Ethernet0", "pfc_to_queue_map", CFG_PFC_PRIORITY_TO_QUEUE_MAP_TABLE_NAME, "AZURE");
        CheckDependency(CFG_PORT_QOS_MAP_TABLE_NAME, "Ethernet0", "tc_to_pg_map", CFG_TC_TO_PRIORITY_GROUP_MAP_TABLE_NAME, "AZURE");
        CheckDependency(CFG_PORT_QOS_MAP_TABLE_NAME, "Ethernet0", "tc_to_queue_map", CFG_TC_TO_QUEUE_MAP_TABLE_NAME, "AZURE");
    }

    TEST_F(QosOrchTest, QosOrchTestQueueRemoveWredProfile)
    {
        std::deque<KeyOpFieldsValuesTuple> entries;
        Table queueTable = Table(m_config_db.get(), CFG_QUEUE_TABLE_NAME);

        queueTable.set("Ethernet0|3",
                       {
                           {"scheduler", "scheduler.1"},
                           {"wred_profile", "AZURE_LOSSLESS"}
                       });
        gQosOrch->addExistingData(&queueTable);
        static_cast<Orch *>(gQosOrch)->doTask();

        CheckDependency(CFG_QUEUE_TABLE_NAME, "Ethernet0|3", "scheduler", CFG_SCHEDULER_TABLE_NAME, "scheduler.1");
        CheckDependency(CFG_QUEUE_TABLE_NAME, "Ethernet0|3", "wred_profile", CFG_WRED_PROFILE_TABLE_NAME, "AZURE_LOSSLESS");

        // Try removing scheduler from WRED_PROFILE table while it is still referenced
        RemoveItem(CFG_WRED_PROFILE_TABLE_NAME, "AZURE_LOSSLESS");
        auto current_sai_remove_wred_profile_count = sai_remove_wred_profile_count;
        static_cast<Orch *>(gQosOrch)->doTask();
        ASSERT_EQ(current_sai_remove_wred_profile_count, sai_remove_wred_profile_count);
        // Make sure the dependency is untouched
        CheckDependency(CFG_QUEUE_TABLE_NAME, "Ethernet0|3", "wred_profile", CFG_WRED_PROFILE_TABLE_NAME, "AZURE_LOSSLESS");

        // Remove wred_profile from Ethernet0 queue 3
        entries.push_back({"Ethernet0|3", "SET",
                           {
                               {"scheduler", "scheduler.1"}
                           }});
        auto consumer = dynamic_cast<Consumer *>(gQosOrch->getExecutor(CFG_QUEUE_TABLE_NAME));
        consumer->addToSync(entries);
        entries.clear();
        // Drain QUEUE table
        static_cast<Orch *>(gQosOrch)->doTask();
        // Drain WRED_PROFILE table
        static_cast<Orch *>(gQosOrch)->doTask();
        // Make sure the dependency is cleared
        CheckDependency(CFG_QUEUE_TABLE_NAME, "Ethernet0|3", "wred_profile", CFG_WRED_PROFILE_TABLE_NAME);
        // And the sai remove API has been called
        ASSERT_EQ(current_sai_remove_wred_profile_count + 1, sai_remove_wred_profile_count);
        ASSERT_EQ((*QosOrch::getTypeMap()[CFG_WRED_PROFILE_TABLE_NAME]).count("AZURE_LOSSLESS"), 0);
        // Other field should be untouched
        CheckDependency(CFG_QUEUE_TABLE_NAME, "Ethernet0|3", "scheduler", CFG_SCHEDULER_TABLE_NAME, "scheduler.1");
    }

    TEST_F(QosOrchTest, QosOrchTestQueueRemoveScheduler)
    {
        std::deque<KeyOpFieldsValuesTuple> entries;
        Table queueTable = Table(m_config_db.get(), CFG_QUEUE_TABLE_NAME);

        queueTable.set("Ethernet0|3",
                       {
                           {"scheduler", "scheduler.1"},
                           {"wred_profile", "AZURE_LOSSLESS"}
                       });
        gQosOrch->addExistingData(&queueTable);
        static_cast<Orch *>(gQosOrch)->doTask();

        CheckDependency(CFG_QUEUE_TABLE_NAME, "Ethernet0|3", "scheduler", CFG_SCHEDULER_TABLE_NAME, "scheduler.1");
        CheckDependency(CFG_QUEUE_TABLE_NAME, "Ethernet0|3", "wred_profile", CFG_WRED_PROFILE_TABLE_NAME, "AZURE_LOSSLESS");

        // Try removing scheduler from QUEUE table while it is still referenced
        RemoveItem(CFG_SCHEDULER_TABLE_NAME, "scheduler.1");
        auto current_sai_remove_scheduler_count = sai_remove_scheduler_count;
        static_cast<Orch *>(gQosOrch)->doTask();
        ASSERT_EQ(current_sai_remove_scheduler_count, sai_remove_scheduler_count);
        // Make sure the dependency is untouched
        CheckDependency(CFG_QUEUE_TABLE_NAME, "Ethernet0|3", "scheduler", CFG_SCHEDULER_TABLE_NAME, "scheduler.1");

        // Remove scheduler from Ethernet0 queue 3
        entries.push_back({"Ethernet0|3", "SET",
                           {
                               {"wred_profile", "AZURE_LOSSLESS"}
                           }});
        auto consumer = dynamic_cast<Consumer *>(gQosOrch->getExecutor(CFG_QUEUE_TABLE_NAME));
        consumer->addToSync(entries);
        entries.clear();
        // Drain QUEUE table
        static_cast<Orch *>(gQosOrch)->doTask();
        // Drain SCHEDULER table
        static_cast<Orch *>(gQosOrch)->doTask();
        // Make sure the dependency is cleared
        CheckDependency(CFG_QUEUE_TABLE_NAME, "Ethernet0|3", "scheduler", CFG_SCHEDULER_TABLE_NAME);
        // And the sai remove API has been called
        ASSERT_EQ(current_sai_remove_scheduler_count + 1, sai_remove_scheduler_count);
        ASSERT_EQ((*QosOrch::getTypeMap()[CFG_SCHEDULER_TABLE_NAME]).count("scheduler.1"), 0);
        // Other field should be untouched
        CheckDependency(CFG_QUEUE_TABLE_NAME, "Ethernet0|3", "wred_profile", CFG_WRED_PROFILE_TABLE_NAME, "AZURE_LOSSLESS");
    }

    TEST_F(QosOrchTest, QosOrchTestQueueReplaceFieldAndRemoveObject)
    {
        std::deque<KeyOpFieldsValuesTuple> entries;
        Table queueTable = Table(m_config_db.get(), CFG_QUEUE_TABLE_NAME);
        auto queueConsumer = dynamic_cast<Consumer *>(gQosOrch->getExecutor(CFG_QUEUE_TABLE_NAME));
        auto wredProfileConsumer = dynamic_cast<Consumer *>(gQosOrch->getExecutor(CFG_WRED_PROFILE_TABLE_NAME));
        auto schedulerConsumer = dynamic_cast<Consumer *>(gQosOrch->getExecutor(CFG_SCHEDULER_TABLE_NAME));

        queueTable.set("Ethernet0|3",
                       {
                           {"scheduler", "scheduler.1"},
                           {"wred_profile", "AZURE_LOSSLESS"}
                       });
        gQosOrch->addExistingData(&queueTable);
        static_cast<Orch *>(gQosOrch)->doTask();

        CheckDependency(CFG_QUEUE_TABLE_NAME, "Ethernet0|3", "scheduler", CFG_SCHEDULER_TABLE_NAME, "scheduler.1");
        CheckDependency(CFG_QUEUE_TABLE_NAME, "Ethernet0|3", "wred_profile", CFG_WRED_PROFILE_TABLE_NAME, "AZURE_LOSSLESS");

        // Try replacing scheduler in QUEUE table: scheduler.1 => scheduler.0
        entries.push_back({"Ethernet0|3", "SET",
                           {
                               {"scheduler", "scheduler.0"},
                               {"wred_profile", "AZURE_LOSSLESS"}
                           }});
        queueConsumer->addToSync(entries);
        entries.clear();
        // Drain QUEUE table
        static_cast<Orch *>(gQosOrch)->doTask();
        // Make sure the dependency is updated
        CheckDependency(CFG_QUEUE_TABLE_NAME, "Ethernet0|3", "scheduler", CFG_SCHEDULER_TABLE_NAME, "scheduler.0");
        // And the other field is not touched
        CheckDependency(CFG_QUEUE_TABLE_NAME, "Ethernet0|3", "wred_profile", CFG_WRED_PROFILE_TABLE_NAME, "AZURE_LOSSLESS");

        RemoveItem(CFG_SCHEDULER_TABLE_NAME, "scheduler.1");
        auto current_sai_remove_scheduler_count = sai_remove_scheduler_count;
        static_cast<Orch *>(gQosOrch)->doTask();
        ASSERT_EQ(++current_sai_remove_scheduler_count, sai_remove_scheduler_count);
        ASSERT_EQ((*QosOrch::getTypeMap()[CFG_SCHEDULER_TABLE_NAME]).count("scheduler.1"), 0);

        entries.push_back({"AZURE_LOSSLESS_1", "SET",
                           {
                               {"ecn", "ecn_all"},
                               {"green_drop_probability", "5"},
                               {"green_max_threshold", "2097152"},
                               {"green_min_threshold", "1048576"},
                               {"wred_green_enable", "true"},
                               {"yellow_drop_probability", "5"},
                               {"yellow_max_threshold", "2097152"},
                               {"yellow_min_threshold", "1048576"},
                               {"wred_yellow_enable", "true"},
                               {"red_drop_probability", "5"},
                               {"red_max_threshold", "2097152"},
                               {"red_min_threshold", "1048576"},
                               {"wred_red_enable", "true"}
                           }});
        wredProfileConsumer->addToSync(entries);
        entries.clear();
        // Drain WRED_PROFILE table
        static_cast<Orch *>(gQosOrch)->doTask();

        // Replace wred_profile from Ethernet0 queue 3
        entries.push_back({"Ethernet0|3", "SET",
                           {
                               {"scheduler", "scheduler.0"},
                               {"wred_profile", "AZURE_LOSSLESS_1"}
                           }});
        queueConsumer->addToSync(entries);
        entries.clear();
        // Drain QUEUE table
        static_cast<Orch *>(gQosOrch)->doTask();
        // Make sure the dependency is updated
        CheckDependency(CFG_QUEUE_TABLE_NAME, "Ethernet0|3", "wred_profile", CFG_WRED_PROFILE_TABLE_NAME, "AZURE_LOSSLESS_1");
        // And the other field is not touched
        CheckDependency(CFG_QUEUE_TABLE_NAME, "Ethernet0|3", "scheduler", CFG_SCHEDULER_TABLE_NAME, "scheduler.0");

        RemoveItem(CFG_WRED_PROFILE_TABLE_NAME, "AZURE_LOSSLESS");
        // Drain WRED_PROFILE table
        auto current_sai_remove_wred_profile_count = sai_remove_wred_profile_count;
        static_cast<Orch *>(gQosOrch)->doTask();
        ASSERT_EQ(++current_sai_remove_wred_profile_count, sai_remove_wred_profile_count);
        ASSERT_EQ((*QosOrch::getTypeMap()[CFG_WRED_PROFILE_TABLE_NAME]).count("AZURE_LOSSLESS"), 0);

        // Remove object
        entries.push_back({"Ethernet0|3", "DEL", {}});
        queueConsumer->addToSync(entries);
        entries.clear();
        static_cast<Orch *>(gQosOrch)->doTask();

        // Make sure the dependency is updated
        CheckDependency(CFG_QUEUE_TABLE_NAME, "Ethernet0|3", "wred_profile", CFG_WRED_PROFILE_TABLE_NAME);
        CheckDependency(CFG_QUEUE_TABLE_NAME, "Ethernet0|3", "scheduler", CFG_SCHEDULER_TABLE_NAME);

        // Remove scheduler object
        entries.push_back({"scheduler.0", "DEL", {}});
        schedulerConsumer->addToSync(entries);
        entries.clear();
        static_cast<Orch *>(gQosOrch)->doTask();
        ASSERT_EQ(++current_sai_remove_scheduler_count, sai_remove_scheduler_count);
        ASSERT_EQ((*QosOrch::getTypeMap()[CFG_SCHEDULER_TABLE_NAME]).count("scheduler.0"), 0);

        // Remove wred profile object
        entries.push_back({"AZURE_LOSSLESS_1", "DEL", {}});
        wredProfileConsumer->addToSync(entries);
        entries.clear();
        static_cast<Orch *>(gQosOrch)->doTask();
        ASSERT_EQ(++current_sai_remove_wred_profile_count, sai_remove_wred_profile_count);
        ASSERT_EQ((*QosOrch::getTypeMap()[CFG_WRED_PROFILE_TABLE_NAME]).count("AZURE_LOSSLESS_1"), 0);
    }

    TEST_F(QosOrchTest, QosOrchTestPortQosMapReplaceOneFieldAndRemoveObject)
    {
        std::deque<KeyOpFieldsValuesTuple> entries;
        Table portQosMapTable = Table(m_config_db.get(), CFG_PORT_QOS_MAP_TABLE_NAME);

        portQosMapTable.set("Ethernet0",
                            {
                                {"dscp_to_tc_map", "AZURE"},
                                {"pfc_to_pg_map", "AZURE"},
                                {"pfc_to_queue_map", "AZURE"},
                                {"tc_to_pg_map", "AZURE"},
                                {"tc_to_queue_map", "AZURE"},
                                {"pfc_enable", "3,4"}
                            });

        static_cast<Orch *>(gQosOrch)->doTask();

        entries.push_back({"AZURE_1", "SET",
                           {
                               {"1", "0"},
                               {"0", "1"}
                           }});

        auto consumer = dynamic_cast<Consumer *>(gQosOrch->getExecutor(CFG_DSCP_TO_TC_MAP_TABLE_NAME));
        consumer->addToSync(entries);
        entries.clear();
        // Drain DSCP_TO_TC_MAP table
        static_cast<Orch *>(gQosOrch)->doTask();

        entries.push_back({"Ethernet0", "SET",
                           {
                               {"dscp_to_tc_map", "AZURE_1"},
                               {"pfc_to_pg_map", "AZURE"},
                               {"pfc_to_queue_map", "AZURE"},
                               {"tc_to_pg_map", "AZURE"},
                               {"tc_to_queue_map", "AZURE"},
                               {"pfc_enable", "3,4"}
                           }});
        consumer = dynamic_cast<Consumer *>(gQosOrch->getExecutor(CFG_PORT_QOS_MAP_TABLE_NAME));
        consumer->addToSync(entries);
        entries.clear();
        // Drain PORT_QOS_MAP table
        static_cast<Orch *>(gQosOrch)->doTask();
        // Dependency is updated
        CheckDependency(CFG_PORT_QOS_MAP_TABLE_NAME, "Ethernet0", "dscp_to_tc_map", CFG_DSCP_TO_TC_MAP_TABLE_NAME, "AZURE_1");

        // Try removing AZURE from DSCP_TO_TC_MAP
        RemoveItem(CFG_DSCP_TO_TC_MAP_TABLE_NAME, "AZURE");
        auto current_sai_remove_qos_map_count = sai_remove_qos_map_count;
        static_cast<Orch *>(gQosOrch)->doTask();
        ASSERT_EQ(++current_sai_remove_qos_map_count, sai_remove_qos_map_count);
        ASSERT_EQ((*QosOrch::getTypeMap()[CFG_DSCP_TO_TC_MAP_TABLE_NAME]).count("AZURE"), 0);

        // Make sure other dependencies are not touched
        CheckDependency(CFG_PORT_QOS_MAP_TABLE_NAME, "Ethernet0", "pfc_to_pg_map", CFG_PFC_PRIORITY_TO_PRIORITY_GROUP_MAP_TABLE_NAME, "AZURE");
        CheckDependency(CFG_PORT_QOS_MAP_TABLE_NAME, "Ethernet0", "pfc_to_queue_map", CFG_PFC_PRIORITY_TO_QUEUE_MAP_TABLE_NAME, "AZURE");
        CheckDependency(CFG_PORT_QOS_MAP_TABLE_NAME, "Ethernet0", "tc_to_pg_map", CFG_TC_TO_PRIORITY_GROUP_MAP_TABLE_NAME, "AZURE");
        CheckDependency(CFG_PORT_QOS_MAP_TABLE_NAME, "Ethernet0", "tc_to_queue_map", CFG_TC_TO_QUEUE_MAP_TABLE_NAME, "AZURE");

        // Remove port from PORT_QOS_MAP table
        entries.push_back({"Ethernet0", "DEL", {}});
        consumer->addToSync(entries);
        entries.clear();
        static_cast<Orch *>(gQosOrch)->doTask();
        ASSERT_EQ((*QosOrch::getTypeMap()[CFG_PORT_QOS_MAP_TABLE_NAME]).count("Ethernet0"), 0);

        // Make sure the maps can be removed now. Checking anyone should suffice since all the maps are handled in the same way.
        entries.push_back({"AZURE", "DEL", {}});
        consumer = dynamic_cast<Consumer *>(gQosOrch->getExecutor(CFG_PFC_PRIORITY_TO_PRIORITY_GROUP_MAP_TABLE_NAME));
        consumer->addToSync(entries);
        entries.clear();
        static_cast<Orch *>(gQosOrch)->doTask();
        ASSERT_EQ(++current_sai_remove_qos_map_count, sai_remove_qos_map_count);
        ASSERT_EQ((*QosOrch::getTypeMap()[CFG_PFC_PRIORITY_TO_PRIORITY_GROUP_MAP_TABLE_NAME]).count("AZURE"), 0);

        entries.push_back({"AZURE_1", "DEL", {}});
        consumer = dynamic_cast<Consumer *>(gQosOrch->getExecutor(CFG_DSCP_TO_TC_MAP_TABLE_NAME));
        consumer->addToSync(entries);
        entries.clear();
        static_cast<Orch *>(gQosOrch)->doTask();
        ASSERT_EQ(++current_sai_remove_qos_map_count, sai_remove_qos_map_count);
        ASSERT_EQ((*QosOrch::getTypeMap()[CFG_DSCP_TO_TC_MAP_TABLE_NAME]).count("AZURE_1"), 0);
        // Global dscp to tc map should be cleared
        ASSERT_EQ((*QosOrch::getTypeMap()[CFG_DSCP_TO_TC_MAP_TABLE_NAME])["AZURE_1"].m_saiObjectId, SAI_NULL_OBJECT_ID);
    }

    TEST_F(QosOrchTest, QosOrchTestPortQosMapReferencingObjRemoveThenAdd)
    {
        vector<string> ts;
        std::deque<KeyOpFieldsValuesTuple> entries;
        Table portQosMapTable = Table(m_config_db.get(), CFG_PORT_QOS_MAP_TABLE_NAME);

        portQosMapTable.set("Ethernet0",
                            {
                                {"dscp_to_tc_map", "AZURE"}
                            });
        gQosOrch->addExistingData(&portQosMapTable);
        static_cast<Orch *>(gQosOrch)->doTask();
        CheckDependency(CFG_PORT_QOS_MAP_TABLE_NAME, "Ethernet0", "dscp_to_tc_map", CFG_DSCP_TO_TC_MAP_TABLE_NAME, "AZURE");

        // Remove referenced obj
        entries.push_back({"AZURE", "DEL", {}});
        auto dscpToTcMapConsumer = dynamic_cast<Consumer *>(gQosOrch->getExecutor(CFG_DSCP_TO_TC_MAP_TABLE_NAME));
        dscpToTcMapConsumer->addToSync(entries);
        entries.clear();
        // Drain DSCP_TO_TC_MAP table
        static_cast<Orch *>(gQosOrch)->doTask();
        // Make sure the dependency remains
        CheckDependency(CFG_PORT_QOS_MAP_TABLE_NAME, "Ethernet0", "dscp_to_tc_map", CFG_DSCP_TO_TC_MAP_TABLE_NAME, "AZURE");
        // Make sure the notification isn't drained
        static_cast<Orch *>(gQosOrch)->dumpPendingTasks(ts);
        ASSERT_EQ(ts.size(), 1);
        ASSERT_EQ(ts[0], "DSCP_TO_TC_MAP|AZURE|DEL");
        ts.clear();

        // Remove and readd referencing obj
        entries.push_back({"Ethernet0", "DEL", {}});
        entries.push_back({"Ethernet0", "SET",
                           {
                               {"dscp_to_tc_map", "AZURE"}
                           }});
        auto portQosMapConsumer = dynamic_cast<Consumer *>(gQosOrch->getExecutor(CFG_PORT_QOS_MAP_TABLE_NAME));
        portQosMapConsumer->addToSync(entries);
        entries.clear();
        // Drain the PORT_QOS_MAP table
        static_cast<Orch *>(gQosOrch)->doTask();
        // Drain the DSCP_TO_TC_MAP table which contains items need to retry
        static_cast<Orch *>(gQosOrch)->doTask();
        // The dependency should be removed
        CheckDependency(CFG_PORT_QOS_MAP_TABLE_NAME, "Ethernet0", "dscp_to_tc_map", CFG_DSCP_TO_TC_MAP_TABLE_NAME);
        static_cast<Orch *>(gQosOrch)->dumpPendingTasks(ts);
        ASSERT_EQ(ts.size(), 1);
        ASSERT_EQ(ts[0], "PORT_QOS_MAP|Ethernet0|SET|dscp_to_tc_map:AZURE");
        ts.clear();

        // Re-create referenced obj
        entries.push_back({"AZURE", "SET",
                           {
                               {"1", "0"}
                           }});
        dscpToTcMapConsumer->addToSync(entries);
        entries.clear();
        // Drain DSCP_TO_TC_MAP table
        static_cast<Orch *>(gQosOrch)->doTask();
        // Make sure the dependency recovers
        CheckDependency(CFG_PORT_QOS_MAP_TABLE_NAME, "Ethernet0", "dscp_to_tc_map", CFG_DSCP_TO_TC_MAP_TABLE_NAME, "AZURE");

        // All items have been drained
        static_cast<Orch *>(gQosOrch)->dumpPendingTasks(ts);
        ASSERT_TRUE(ts.empty());

        // Remove and recreate the referenced obj
        entries.push_back({"AZURE", "DEL", {}});
        entries.push_back({"AZURE", "SET",
                           {
                               {"1", "0"}
                           }});
        dscpToTcMapConsumer->addToSync(entries);
        entries.clear();
        // Drain DSCP_TO_TC_MAP table
        static_cast<Orch *>(gQosOrch)->doTask();
        // Make sure the dependency remains
        CheckDependency(CFG_PORT_QOS_MAP_TABLE_NAME, "Ethernet0", "dscp_to_tc_map", CFG_DSCP_TO_TC_MAP_TABLE_NAME, "AZURE");
        // Make sure the notification isn't drained
        static_cast<Orch *>(gQosOrch)->dumpPendingTasks(ts);
        ASSERT_EQ(ts.size(), 2);
        ASSERT_EQ(ts[0], "DSCP_TO_TC_MAP|AZURE|DEL");
        ASSERT_EQ(ts[1], "DSCP_TO_TC_MAP|AZURE|SET|1:0");
        ts.clear();
    }

    TEST_F(QosOrchTest, QosOrchTestQueueReferencingObjRemoveThenAdd)
    {
        vector<string> ts;
        std::deque<KeyOpFieldsValuesTuple> entries;
        Table queueTable = Table(m_config_db.get(), CFG_QUEUE_TABLE_NAME);

        queueTable.set("Ethernet0|0",
                       {
                           {"scheduler", "scheduler.0"}
                       });
        gQosOrch->addExistingData(&queueTable);
        static_cast<Orch *>(gQosOrch)->doTask();
        CheckDependency(CFG_QUEUE_TABLE_NAME, "Ethernet0|0", "scheduler", CFG_SCHEDULER_TABLE_NAME, "scheduler.0");

        // Remove referenced obj
        entries.push_back({"scheduler.0", "DEL", {}});
        auto schedulerConsumer = dynamic_cast<Consumer *>(gQosOrch->getExecutor(CFG_SCHEDULER_TABLE_NAME));
        schedulerConsumer->addToSync(entries);
        entries.clear();
        // Drain SCHEDULER table
        static_cast<Orch *>(gQosOrch)->doTask();
        // Make sure the dependency remains
        CheckDependency(CFG_QUEUE_TABLE_NAME, "Ethernet0|0", "scheduler", CFG_SCHEDULER_TABLE_NAME, "scheduler.0");
        static_cast<Orch *>(gQosOrch)->dumpPendingTasks(ts);
        ASSERT_EQ(ts.size(), 1);
        ASSERT_EQ(ts[0], "SCHEDULER|scheduler.0|DEL");
        ts.clear();

        // Remove and readd referencing obj
        entries.push_back({"Ethernet0|0", "DEL", {}});
        entries.push_back({"Ethernet0|0", "SET",
                           {
                               {"scheduler", "scheduler.0"}
                           }});
        auto queueConsumer = dynamic_cast<Consumer *>(gQosOrch->getExecutor(CFG_QUEUE_TABLE_NAME));
        queueConsumer->addToSync(entries);
        entries.clear();
        // Drain QUEUE table
        static_cast<Orch *>(gQosOrch)->doTask();
        // The dependency should be removed
        CheckDependency(CFG_QUEUE_TABLE_NAME, "Ethernet0|0", "scheduler", CFG_SCHEDULER_TABLE_NAME);
        static_cast<Orch *>(gQosOrch)->dumpPendingTasks(ts);
        ASSERT_EQ(ts.size(), 1);
        ASSERT_EQ(ts[0], "QUEUE|Ethernet0|0|SET|scheduler:scheduler.0");
        ts.clear();

        // Re-create referenced obj
        entries.push_back({"scheduler.0", "SET",
                           {
                               {"type", "DWRR"},
                               {"weight", "14"}
                           }});
        schedulerConsumer->addToSync(entries);
        entries.clear();
        // Drain SCHEDULER table
        static_cast<Orch *>(gQosOrch)->doTask();
        // Drain QUEUE table
        static_cast<Orch *>(gQosOrch)->doTask();
        // Make sure the dependency recovers
        CheckDependency(CFG_QUEUE_TABLE_NAME, "Ethernet0|0", "scheduler", CFG_SCHEDULER_TABLE_NAME, "scheduler.0");

        // All items have been drained
        static_cast<Orch *>(gQosOrch)->dumpPendingTasks(ts);
        ASSERT_TRUE(ts.empty());

        // Remove and then re-add the referenced obj
        entries.push_back({"scheduler.0", "DEL", {}});
        entries.push_back({"scheduler.0", "SET",
                           {
                               {"type", "DWRR"},
                               {"weight", "14"}
                           }});
        schedulerConsumer->addToSync(entries);
        entries.clear();
        // Drain SCHEDULER table
        static_cast<Orch *>(gQosOrch)->doTask();
        // Make sure the dependency remains
        CheckDependency(CFG_QUEUE_TABLE_NAME, "Ethernet0|0", "scheduler", CFG_SCHEDULER_TABLE_NAME, "scheduler.0");
        static_cast<Orch *>(gQosOrch)->dumpPendingTasks(ts);
        ASSERT_EQ(ts.size(), 2);
        ASSERT_EQ(ts[0], "SCHEDULER|scheduler.0|DEL");
        ASSERT_EQ(ts[1], "SCHEDULER|scheduler.0|SET|type:DWRR|weight:14");
        ts.clear();
    }

    TEST_F(QosOrchTest, QosOrchTestGlobalDscpToTcMap)
    {
        // Create a new dscp to tc map
        std::deque<KeyOpFieldsValuesTuple> entries;
        entries.push_back({"AZURE", "SET",
                           {
                               {"1", "0"},
                               {"0", "1"}
                           }});

        auto consumer = dynamic_cast<Consumer *>(gQosOrch->getExecutor(CFG_DSCP_TO_TC_MAP_TABLE_NAME));
        consumer->addToSync(entries);
        entries.clear();

        entries.push_back({"global", "SET",
                            {
                                {"dscp_to_tc_map", "AZURE"}
                            }});
        consumer = dynamic_cast<Consumer *>(gQosOrch->getExecutor(CFG_PORT_QOS_MAP_TABLE_NAME));
        consumer->addToSync(entries);
        entries.clear();

        // Drain DSCP_TO_TC_MAP and PORT_QOS_MAP table
        static_cast<Orch *>(gQosOrch)->doTask();
        // Check DSCP_TO_TC_MAP|AZURE is applied to switch
        ASSERT_EQ((*QosOrch::getTypeMap()[CFG_DSCP_TO_TC_MAP_TABLE_NAME])["AZURE"].m_saiObjectId, switch_dscp_to_tc_map_id);

        // Remove global DSCP_TO_TC_MAP
        entries.push_back({"global", "DEL", {}});
        consumer = dynamic_cast<Consumer *>(gQosOrch->getExecutor(CFG_PORT_QOS_MAP_TABLE_NAME));
        consumer->addToSync(entries);
        entries.clear();
        // Drain PORT_QOS_TABLE table
        static_cast<Orch *>(gQosOrch)->doTask();
        // Check switch_level dscp_to_tc_map is set to NULL
        ASSERT_EQ(SAI_NULL_OBJECT_ID, switch_dscp_to_tc_map_id);

        entries.push_back({"AZURE", "DEL", {}});
        consumer = dynamic_cast<Consumer *>(gQosOrch->getExecutor(CFG_DSCP_TO_TC_MAP_TABLE_NAME));
        consumer->addToSync(entries);
        entries.clear();

        auto current_sai_remove_qos_map_count = sai_remove_qos_map_count;
        // Drain DSCP_TO_TC_MAP table
        static_cast<Orch *>(gQosOrch)->doTask();
        // Check DSCP_TO_TC_MAP|AZURE is removed, and the switch_level dscp_to_tc_map is set to NULL
        ASSERT_EQ(current_sai_remove_qos_map_count + 1, sai_remove_qos_map_count);
        ASSERT_EQ((*QosOrch::getTypeMap()[CFG_DSCP_TO_TC_MAP_TABLE_NAME]).count("AZURE"), 0);
        
    }

    TEST_F(QosOrchTest, QosOrchTestRetryFirstItem)
    {
        // There was a bug in QosOrch that the 2nd notifications and after can not be handled, eg the 1st one needs to be retried
        // This is to verify the bug has been fixed
        vector<string> ts;
        std::deque<KeyOpFieldsValuesTuple> entries;

        // Try adding dscp_to_tc_map AZURE.1 and AZURE to PORT_QOS_MAP table
        // The object AZURE.1 does not exist so the first item can not be handled and remain in m_toSync.
        entries.push_back({"Ethernet0", "SET",
                           {
                               {"dscp_to_tc_map", "AZURE.1"}
                           }});
        entries.push_back({"Ethernet4", "SET",
                           {
                               {"dscp_to_tc_map", "AZURE"}
                           }});
        auto portQosMapConsumer = dynamic_cast<Consumer *>(gQosOrch->getExecutor(CFG_PORT_QOS_MAP_TABLE_NAME));
        portQosMapConsumer->addToSync(entries);
        entries.clear();
        static_cast<Orch *>(gQosOrch)->doTask();
        // The 2nd notification should be handled. Make sure by checking reference
        CheckDependency(CFG_PORT_QOS_MAP_TABLE_NAME, "Ethernet4", "dscp_to_tc_map", CFG_DSCP_TO_TC_MAP_TABLE_NAME, "AZURE");
        // Make sure there is one item left
        portQosMapConsumer->dumpPendingTasks(ts);
        ASSERT_EQ(ts[0], "PORT_QOS_MAP|Ethernet0|SET|dscp_to_tc_map:AZURE.1");
        ASSERT_EQ(ts.size(), 1);
        ts.clear();

        // Try adding scheduler.0 and scheduler.2 to QUEUE table
        entries.push_back({"Ethernet0|0", "SET",
                           {
                               {"scheduler", "scheduler.2"}
                           }});
        entries.push_back({"Ethernet0|1", "SET",
                           {
                               {"scheduler", "scheduler.0"}
                           }});
        auto queueConsumer = dynamic_cast<Consumer *>(gQosOrch->getExecutor(CFG_QUEUE_TABLE_NAME));
        queueConsumer->addToSync(entries);
        entries.clear();
        static_cast<Orch *>(gQosOrch)->doTask();
        // The 2nd notification should be handled. Make sure by checking reference
        CheckDependency(CFG_QUEUE_TABLE_NAME, "Ethernet0|1", "scheduler", CFG_SCHEDULER_TABLE_NAME, "scheduler.0");
        // Make sure there is one item left
        queueConsumer->dumpPendingTasks(ts);
        ASSERT_EQ(ts[0], "QUEUE|Ethernet0|0|SET|scheduler:scheduler.2");
        ASSERT_EQ(ts.size(), 1);
        ts.clear();

        // Try removing AZURE and adding AZURE.1 to DSCP_TO_TC_MAP table
        entries.push_back({"AZURE", "DEL", {{}}});
        entries.push_back({"AZURE.1", "SET",
                           {
                               {"1", "1"}
                           }});
        auto consumer = dynamic_cast<Consumer *>(gQosOrch->getExecutor(CFG_DSCP_TO_TC_MAP_TABLE_NAME));
        consumer->addToSync(entries);
        entries.clear();
        static_cast<Orch *>(gQosOrch)->doTask();
        // The 2nd notification should be handled. Make sure by checking reference
        CheckDependency(CFG_PORT_QOS_MAP_TABLE_NAME, "Ethernet0", "dscp_to_tc_map", CFG_DSCP_TO_TC_MAP_TABLE_NAME, "AZURE.1");
        // The pending item in PORT_QOS_MAP table should also be handled since the dependency is met
        portQosMapConsumer->dumpPendingTasks(ts);
        ASSERT_TRUE(ts.empty());
        consumer->dumpPendingTasks(ts);
        ASSERT_EQ(ts[0], "DSCP_TO_TC_MAP|AZURE|DEL|:");
        ASSERT_EQ(ts.size(), 1);
        ts.clear();

        entries.push_back({"scheduler.0", "DEL", {{}}});
        entries.push_back({"scheduler.2", "SET",
                           {
                               {"type", "DWRR"},
                               {"weight", "15"}
                           }});
        consumer = dynamic_cast<Consumer *>(gQosOrch->getExecutor(CFG_SCHEDULER_TABLE_NAME));
        consumer->addToSync(entries);
        entries.clear();
        static_cast<Orch *>(gQosOrch)->doTask();
        // We need a second call to "doTask" because scheduler table is handled after queue table
        static_cast<Orch *>(gQosOrch)->doTask();
        // The 2nd notification should be handled. Make sure by checking reference
        CheckDependency(CFG_QUEUE_TABLE_NAME, "Ethernet0|0", "scheduler", CFG_SCHEDULER_TABLE_NAME, "scheduler.2");
        // The pending item in QUEUE table should also be handled since the dependency is met
        queueConsumer->dumpPendingTasks(ts);
        ASSERT_TRUE(ts.empty());
        consumer->dumpPendingTasks(ts);
        ASSERT_EQ(ts[0], "SCHEDULER|scheduler.0|DEL|:");
        ASSERT_EQ(ts.size(), 1);
        ts.clear();
    }

    /*
     * There are 4 ECN ranges
     * -------------------------------------------------------------------------------
     * profile lower     min=1M            max=2M
     * profile upper                                           min=3M          max=4M
     * proile middle            min=1.5M           max=1.5M
     * -------------------------------------------------------------------------------
     *    Test step                                         Test case
     * 1. Initialize a wred profile with value lower set    Wred profile intialization
     * 2. Update the value to upper set                     The new min threshold is greater than the current max threshold
     * 3. Update the value back to lower set                The new max threshold is less than the current min threshold
     * 4. Update the value to middle set                    Normal case to ensure nothing broken
     * 5. Update the value back to lower set                Normal case to ensure nothing broken
     */
    TEST_F(QosOrchTest, QosOrchTestWredThresholdsTest)
    {
        testing_wred_thresholds = true;

        // The order of fields matters when the wred profile is updated from the upper set to the lower set
        // It should be max, min for each color. In this order, the new max is less then the current min
        // QoS orchagent should guarantee that the new min is configured first and then new max
        vector<FieldValueTuple> lowerSetVector = {
            {"ecn", "ecn_all"},
            {"green_drop_probability", "5"},
            {"green_max_threshold", "2097152"},
            {"green_min_threshold", "1048576"},
            {"wred_green_enable", "true"},
            {"yellow_drop_probability", "5"},
            {"yellow_max_threshold", "2097153"},
            {"yellow_min_threshold", "1048577"},
            {"wred_yellow_enable", "true"},
            {"red_drop_probability", "5"},
            {"red_max_threshold", "2097154"},
            {"red_min_threshold", "1048578"},
            {"wred_red_enable", "true"}
        };
        WredMapHandler::qos_wred_thresholds_t lowerThresholds = {
            2097152, //green_max_threshold
            1048576, //green_min_threshold
            2097153, //yellow_max_threshold
            1048577, //yellow_min_threshold
            2097154, //red_max_threshold
            1048578  //red_min_threshold
        };
        // The order of fields matters when the wred profile is updated from the lower set to the upper set
        // It should be min, max for each color, in which the new min is larger then the current max
        // QoS orchagent should guarantee that the new max is configured first and then new min
        vector<FieldValueTuple> upperSetVector = {
            {"ecn", "ecn_all"},
            {"green_drop_probability", "5"},
            {"green_min_threshold", "3145728"},
            {"green_max_threshold", "4194304"},
            {"wred_green_enable", "true"},
            {"yellow_drop_probability", "5"},
            {"yellow_min_threshold", "3145729"},
            {"yellow_max_threshold", "4194305"},
            {"wred_yellow_enable", "true"},
            {"red_drop_probability", "5"},
            {"red_min_threshold", "3145730"},
            {"red_max_threshold", "4194306"},
            {"wred_red_enable", "true"}
        };
        WredMapHandler::qos_wred_thresholds_t upperThresholds = {
            4194304, //green_max_threshold
            3145728, //green_min_threshold
            4194305, //yellow_max_threshold
            3145729, //yellow_min_threshold
            4194306, //red_max_threshold
            3145730  //red_min_threshold
        };
        // Order doesn't matter.
        vector<FieldValueTuple> middleSetVector = {
            {"ecn", "ecn_all"},
            {"green_drop_probability", "5"},
            {"green_min_threshold", "1572864"},
            {"green_max_threshold", "2621440"},
            {"wred_green_enable", "true"},
            {"yellow_drop_probability", "5"},
            {"yellow_min_threshold", "1572865"},
            {"yellow_max_threshold", "2621441"},
            {"wred_yellow_enable", "true"},
            {"red_drop_probability", "5"},
            {"red_min_threshold", "1572866"},
            {"red_max_threshold", "2621442"},
            {"wred_red_enable", "true"}
        };
        WredMapHandler::qos_wred_thresholds_t middleThresholds = {
            2621440, //green_max_threshold
            1572864, //green_min_threshold
            2621441, //yellow_max_threshold
            1572865, //yellow_min_threshold
            2621442, //red_max_threshold
            1572866  //red_min_threshold
        };

        // Wrong profile
        vector<FieldValueTuple> greenWrongVector = {
            {"ecn", "ecn_green"},
            {"green_drop_probability", "5"},
            {"green_min_threshold", "2621440"},
            {"green_max_threshold", "1572864"},
            {"wred_green_enable", "true"}
        };

        vector<FieldValueTuple> yellowWrongVector = {
            {"ecn", "ecn_yellow"},
            {"yellow_drop_probability", "5"},
            {"yellow_min_threshold", "2621441"},
            {"yellow_max_threshold", "1572865"},
            {"wred_yellow_enable", "true"}
        };

        vector<FieldValueTuple> redWrongVector = {
            {"ecn", "ecn_red"},
            {"red_drop_probability", "5"},
            {"red_min_threshold", "2621442"},
            {"red_max_threshold", "1572866"},
            {"wred_red_enable", "true"}
        };

        std::deque<KeyOpFieldsValuesTuple> entries;
        // 1. Initialize
        updateWredProfileAndCheck(lowerSetVector, lowerThresholds);

        // 2. Update the thresholds from the lower set to the upper set
        updateWredProfileAndCheck(upperSetVector, upperThresholds);

        // 3. Update the thresholds from the upper set back to the lower set
        updateWredProfileAndCheck(lowerSetVector, lowerThresholds);

        // 4. Update the thresholds from the lower set to the middle set
        updateWredProfileAndCheck(middleSetVector, middleThresholds);

        // 5. Update the thresholds from the middle set back to the lower set
        updateWredProfileAndCheck(lowerSetVector, lowerThresholds);

        // Wrong parameters
        updateWrongWredProfileAndCheck(greenWrongVector);
        updateWrongWredProfileAndCheck(yellowWrongVector);
        updateWrongWredProfileAndCheck(redWrongVector);

        // Make sure the profiles in orchagent and SAI are not updated by the wrong profile
        checkWredProfileEqual("AZURE", saiThresholds);
        checkWredProfileEqual("AZURE", lowerThresholds);

        testing_wred_thresholds = false;
    }

<<<<<<< HEAD
    TEST_F(QosOrchTest, QosOrchTestWredDropProbability)
    {
        testing_wred_thresholds = true;

        // The order of fields matters when the wred profile is updated from the upper set to the lower set
        // It should be max, min for each color. In this order, the new max is less then the current min
        // QoS orchagent should guarantee that the new min is configured first and then new max
        vector<FieldValueTuple> greenProfile = {
            {"wred_green_enable", "true"},
            {"wred_yellow_enable", "false"},
        };
        qos_wred_max_drop_probability_t greenProbabilities = {
            100, // green_max_drop_probability
            0,   // yellow_max_drop_probability
            0    // red_max_drop_probability
        };
        updateMaxDropProbabilityAndCheck("green_default", greenProfile, greenProbabilities);

        greenProfile.push_back({"green_drop_probability", "5"});
        greenProbabilities.green_max_drop_probability = 5;
        updateMaxDropProbabilityAndCheck("green", greenProfile, greenProbabilities);

        vector<FieldValueTuple> yellowProfile = {
            {"wred_yellow_enable", "true"},
            {"wred_red_enable", "false"},
        };
        qos_wred_max_drop_probability_t yellowProbabilities = {
            0,   // green_max_drop_probability
            100, // yellow_max_drop_probability
            0    // red_max_drop_probability
        };
        updateMaxDropProbabilityAndCheck("yellow_default", yellowProfile, yellowProbabilities);

        yellowProfile.push_back({"yellow_drop_probability", "5"});
        yellowProbabilities.yellow_max_drop_probability = 5;
        updateMaxDropProbabilityAndCheck("yellow", yellowProfile, yellowProbabilities);

        vector<FieldValueTuple> redProfile = {
            {"wred_green_enable", "false"},
            {"wred_red_enable", "true"},
        };
        qos_wred_max_drop_probability_t redProbabilities = {
            0,   // green_max_drop_probability
            0,   // yellow_max_drop_probability
            100  // red_max_drop_probability
        };
        updateMaxDropProbabilityAndCheck("red_default", redProfile, redProbabilities);

        redProfile.push_back({"red_drop_probability", "5"});
        redProbabilities.red_max_drop_probability = 5;
        updateMaxDropProbabilityAndCheck("red", redProfile, redProbabilities);

        testing_wred_thresholds = false;
=======
    /*
     * Make sure empty fields won't cause orchagent crash
     */
    TEST_F(QosOrchTest, QosOrchTestEmptyField)
    {
        // Create a new dscp to tc map
        std::deque<KeyOpFieldsValuesTuple> entries;
        entries.push_back({"Ethernet0", "SET",
                            {
                                {"dscp_to_tc_map", ""}
                            }});
        auto consumer = dynamic_cast<Consumer *>(gQosOrch->getExecutor(CFG_PORT_QOS_MAP_TABLE_NAME));
        consumer->addToSync(entries);
        entries.clear();

        entries.push_back({"Ethernet0|3", "SET",
                           {
                               {"scheduler", ""}
                           }});
        entries.push_back({"Ethernet0|4", "SET",
                           {
                               {"wred_profile", ""}
                           }});
        consumer = dynamic_cast<Consumer *>(gQosOrch->getExecutor(CFG_QUEUE_TABLE_NAME));
        consumer->addToSync(entries);
        entries.clear();

        // Drain DSCP_TO_TC_MAP and PORT_QOS_MAP table
        static_cast<Orch *>(gQosOrch)->doTask();
>>>>>>> b62c7162
    }
}<|MERGE_RESOLUTION|>--- conflicted
+++ resolved
@@ -1372,7 +1372,6 @@
         testing_wred_thresholds = false;
     }
 
-<<<<<<< HEAD
     TEST_F(QosOrchTest, QosOrchTestWredDropProbability)
     {
         testing_wred_thresholds = true;
@@ -1426,7 +1425,9 @@
         updateMaxDropProbabilityAndCheck("red", redProfile, redProbabilities);
 
         testing_wred_thresholds = false;
-=======
+    }
+
+
     /*
      * Make sure empty fields won't cause orchagent crash
      */
@@ -1456,6 +1457,5 @@
 
         // Drain DSCP_TO_TC_MAP and PORT_QOS_MAP table
         static_cast<Orch *>(gQosOrch)->doTask();
->>>>>>> b62c7162
     }
 }