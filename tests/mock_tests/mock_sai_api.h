--- conflicted
+++ resolved
@@ -300,7 +300,6 @@
     ON_CALL(*this, remove_##sai_object_type##s).WillByDefault([this](GENERIC_BULK_REMOVE_PARAMS(sai_object_type)) {            \
         return old_sai_##sai_api_name##_api->remove_##sai_object_type##s(GENERIC_BULK_REMOVE_ARGS(sai_object_type));           \
     });
-<<<<<<< HEAD
 
 #define DEFINE_MOCK_ENTRY_METHODS(sai_api_name, sai_entry_type)                                        \
     MOCK_METHOD3(create_##sai_entry_type##_entry, sai_status_t(CREATE_PARAMS(sai_entry_type)));        \
@@ -390,65 +389,6 @@
         sai_##sai_api_name##_api = old_sai_##sai_api_name##_api;                         \
         delete mock_sai_##sai_api_name##_api;                                            \
     }
-=======
-#define DEFINE_ENTRY_ON_CALL_DEFAULTS(sai_api_name, sai_entry_type) \
-    ON_CALL(*this, create_##sai_entry_type##_entry).WillByDefault([this](CREATE_PARAMS(sai_entry_type)) { \
-        return old_sai_##sai_api_name##_api->create_##sai_entry_type##_entry(CREATE_ARGS(sai_entry_type)); \
-    }); \
-    ON_CALL(*this, remove_##sai_entry_type##_entry).WillByDefault([this](REMOVE_PARAMS(sai_entry_type)) { \
-        return old_sai_##sai_api_name##_api->remove_##sai_entry_type##_entry(REMOVE_ARGS(sai_entry_type)); \
-    }); \
-    ON_CALL(*this, create_##sai_entry_type##_entries).WillByDefault([this](CREATE_BULK_PARAMS(sai_entry_type)) { \
-        return old_sai_##sai_api_name##_api->create_##sai_entry_type##_entries(CREATE_BULK_ARGS(sai_entry_type)); \
-    }); \
-    ON_CALL(*this, remove_##sai_entry_type##_entries).WillByDefault([this](REMOVE_BULK_PARAMS(sai_entry_type)) { \
-        return old_sai_##sai_api_name##_api->remove_##sai_entry_type##_entries(REMOVE_BULK_ARGS(sai_entry_type)); \
-    });
-
-#define DEFINE_MOCK_METHODS(sai_api_name, sai_object_type) \
-    MOCK_METHOD4(create_##sai_object_type, sai_status_t(GENERIC_CREATE_PARAMS(sai_object_type))); \
-    MOCK_METHOD1(remove_##sai_object_type, sai_status_t(GENERIC_REMOVE_PARAMS(sai_object_type))); \
-    MOCK_METHOD2(set_##sai_object_type##_attribute, sai_status_t(sai_object_id_t, const sai_attribute_t *));
-#define DEFINE_MOCK_ENTRY_METHODS(sai_api_name, sai_entry_type) \
-    MOCK_METHOD3(create_##sai_entry_type##_entry, sai_status_t(CREATE_PARAMS(sai_entry_type))); \
-    MOCK_METHOD1(remove_##sai_entry_type##_entry, sai_status_t(REMOVE_PARAMS(sai_entry_type))); \
-    MOCK_METHOD6(create_##sai_entry_type##_entries, sai_status_t(CREATE_BULK_PARAMS(sai_entry_type))); \
-    MOCK_METHOD4(remove_##sai_entry_type##_entries, sai_status_t(REMOVE_BULK_PARAMS(sai_entry_type)));
-
-#define DEFINE_WRAPPER_FUNCTIONS(sai_api_name, sai_object_type) \
-    inline sai_status_t mock_create_##sai_object_type(GENERIC_CREATE_PARAMS(sai_object_type)) { \
-        return mock_sai_##sai_api_name##_api->create_##sai_object_type(GENERIC_CREATE_ARGS(sai_object_type)); \
-    } \
-    inline sai_status_t mock_remove_##sai_object_type(GENERIC_REMOVE_PARAMS(sai_object_type)) { \
-        return mock_sai_##sai_api_name##_api->remove_##sai_object_type(GENERIC_REMOVE_ARGS(sai_object_type)); \
-    } \
-    inline sai_status_t mock_set_##sai_object_type##_attribute(sai_object_id_t oid, const sai_attribute_t *attr) { \
-        return mock_sai_##sai_api_name##_api->set_##sai_object_type##_attribute(oid, attr); \
-    }
-#define DEFINE_ENTRY_WRAPPER_FUNCTIONS(sai_api_name, sai_entry_type) \
-    inline sai_status_t mock_create_##sai_entry_type##_entry(CREATE_PARAMS(sai_entry_type)) { \
-        return mock_sai_##sai_api_name##_api->create_##sai_entry_type##_entry(CREATE_ARGS(sai_entry_type)); \
-    } \
-    inline sai_status_t mock_remove_##sai_entry_type##_entry(REMOVE_PARAMS(sai_entry_type)) { \
-        return mock_sai_##sai_api_name##_api->remove_##sai_entry_type##_entry(REMOVE_ARGS(sai_entry_type)); \
-    } \
-    inline sai_status_t mock_create_##sai_entry_type##_entries(CREATE_BULK_PARAMS(sai_entry_type)) { \
-        return mock_sai_##sai_api_name##_api->create_##sai_entry_type##_entries(CREATE_BULK_ARGS(sai_entry_type)); \
-    } \
-    inline sai_status_t mock_remove_##sai_entry_type##_entries(REMOVE_BULK_PARAMS(sai_entry_type)) { \
-        return mock_sai_##sai_api_name##_api->remove_##sai_entry_type##_entries(REMOVE_BULK_ARGS(sai_entry_type)); \
-    }
-
-#define APPLY_MOCK_FUNCTIONS(sai_api_name, sai_object_type) \
-    sai_##sai_api_name##_api->create_##sai_object_type = mock_create_##sai_object_type; \
-    sai_##sai_api_name##_api->remove_##sai_object_type = mock_remove_##sai_object_type; \
-    sai_##sai_api_name##_api->set_##sai_object_type##_attribute = mock_set_##sai_object_type##_attribute;
-#define APPLY_ENTRY_MOCK_FUNCTIONS(sai_api_name, sai_entry_type) \
-    sai_##sai_api_name##_api->create_##sai_entry_type##_entry = mock_create_##sai_entry_type##_entry; \
-    sai_##sai_api_name##_api->remove_##sai_entry_type##_entry = mock_remove_##sai_entry_type##_entry; \
-    sai_##sai_api_name##_api->create_##sai_entry_type##_entries = mock_create_##sai_entry_type##_entries; \
-    sai_##sai_api_name##_api->remove_##sai_entry_type##_entries = mock_remove_##sai_entry_type##_entries;
->>>>>>> bd737056
 
 // Use this macro when you need to mock both an object type and an entry type in the same SAI API.
 #define DEFINE_SAI_API_COMBINED_MOCK(sai_api_name, sai_object_type, sai_entry_type)      \
