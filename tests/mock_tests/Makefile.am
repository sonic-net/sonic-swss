--- conflicted
+++ resolved
@@ -26,11 +26,8 @@
                 routeorch_ut.cpp \
                 qosorch_ut.cpp \
                 bufferorch_ut.cpp \
-<<<<<<< HEAD
                 buffermgrdyn_ut.cpp \
-=======
                 fdborch/flush_syncd_notif_ut.cpp \
->>>>>>> bbbd5f44
                 copporch_ut.cpp \
                 saispy_ut.cpp \
                 consumer_ut.cpp \
