--- conflicted
+++ resolved
@@ -56,12 +56,9 @@
                 mux_rollback_ut.cpp \
                 warmrestartassist_ut.cpp \
                 test_failure_handling.cpp \
-<<<<<<< HEAD
                 warmrestarthelper_ut.cpp \
+                neighorch_ut.cpp \
                 $(top_srcdir)/warmrestart/warmRestartHelper.cpp \
-=======
-                neighorch_ut.cpp \
->>>>>>> c4fd095e
                 $(top_srcdir)/lib/gearboxutils.cpp \
                 $(top_srcdir)/lib/subintf.cpp \
                 $(top_srcdir)/lib/recorder.cpp \
