FLEX_CTR_DIR = $(top_srcdir)/orchagent/flex_counter
DEBUG_CTR_DIR = $(top_srcdir)/orchagent/debug_counter
P4_ORCH_DIR = $(top_srcdir)/orchagent/p4orch

CFLAGS_SAI = -I /usr/include/sai

<<<<<<< HEAD
TESTS = tests tests_intfmgrd tests_portsyncd tests_response_publisher

noinst_PROGRAMS = tests tests_intfmgrd tests_portsyncd tests_response_publisher
=======
TESTS = tests tests_intfmgrd tests_portsyncd tests_fpmsyncd

noinst_PROGRAMS = tests tests_intfmgrd tests_portsyncd tests_fpmsyncd
>>>>>>> 8de52bf7

LDADD_SAI = -lsaimeta -lsaimetadata -lsaivs -lsairedis

if DEBUG
DBGFLAGS = -ggdb -DDEBUG
else
DBGFLAGS = -g -DNDEBUG
endif

CFLAGS_GTEST =
LDADD_GTEST = -L/usr/src/gtest

## Orchagent Unit Tests

tests_INCLUDES = -I $(FLEX_CTR_DIR) -I $(DEBUG_CTR_DIR) -I $(top_srcdir)/lib -I$(top_srcdir)/cfgmgr -I$(top_srcdir)/orchagent -I$(P4_ORCH_DIR)/tests -I$(top_srcdir)/warmrestart

tests_SOURCES = aclorch_ut.cpp \
                portsorch_ut.cpp \
                routeorch_ut.cpp \
                qosorch_ut.cpp \
                bufferorch_ut.cpp \
                buffermgrdyn_ut.cpp \
                fdborch/flush_syncd_notif_ut.cpp \
                copp_ut.cpp \
                copporch_ut.cpp \
                saispy_ut.cpp \
                consumer_ut.cpp \
                sfloworh_ut.cpp \
                ut_saihelper.cpp \
                mock_orchagent_main.cpp \
                mock_dbconnector.cpp \
                mock_consumerstatetable.cpp \
                common/mock_shell_command.cpp \
                mock_table.cpp \
                mock_hiredis.cpp \
                mock_redisreply.cpp \
                bulker_ut.cpp \
                portmgr_ut.cpp \
                fake_response_publisher.cpp \
                swssnet_ut.cpp \
                flowcounterrouteorch_ut.cpp \
                orchdaemon_ut.cpp \
                warmrestartassist_ut.cpp \
                $(top_srcdir)/lib/gearboxutils.cpp \
                $(top_srcdir)/lib/subintf.cpp \
                $(top_srcdir)/orchagent/orchdaemon.cpp \
                $(top_srcdir)/orchagent/orch.cpp \
                $(top_srcdir)/orchagent/notifications.cpp \
                $(top_srcdir)/orchagent/routeorch.cpp \
                $(top_srcdir)/orchagent/mplsrouteorch.cpp \
                $(top_srcdir)/orchagent/fgnhgorch.cpp \
                $(top_srcdir)/orchagent/nhgbase.cpp \
                $(top_srcdir)/orchagent/nhgorch.cpp \
                $(top_srcdir)/orchagent/cbf/cbfnhgorch.cpp \
                $(top_srcdir)/orchagent/cbf/nhgmaporch.cpp \
                $(top_srcdir)/orchagent/neighorch.cpp \
                $(top_srcdir)/orchagent/intfsorch.cpp \
                $(top_srcdir)/orchagent/portsorch.cpp \
                $(top_srcdir)/orchagent/fabricportsorch.cpp \
                $(top_srcdir)/orchagent/copporch.cpp \
                $(top_srcdir)/orchagent/tunneldecaporch.cpp \
                $(top_srcdir)/orchagent/qosorch.cpp \
                $(top_srcdir)/orchagent/bufferorch.cpp \
                $(top_srcdir)/orchagent/mirrororch.cpp \
                $(top_srcdir)/orchagent/fdborch.cpp \
                $(top_srcdir)/orchagent/aclorch.cpp \
                $(top_srcdir)/orchagent/pbh/pbhcap.cpp \
                $(top_srcdir)/orchagent/pbh/pbhcnt.cpp \
                $(top_srcdir)/orchagent/pbh/pbhmgr.cpp \
                $(top_srcdir)/orchagent/pbh/pbhrule.cpp \
                $(top_srcdir)/orchagent/pbhorch.cpp \
                $(top_srcdir)/orchagent/saihelper.cpp \
                $(top_srcdir)/orchagent/saiattr.cpp \
                $(top_srcdir)/orchagent/switchorch.cpp \
                $(top_srcdir)/orchagent/pfcwdorch.cpp \
                $(top_srcdir)/orchagent/pfcactionhandler.cpp \
                $(top_srcdir)/orchagent/policerorch.cpp \
                $(top_srcdir)/orchagent/crmorch.cpp \
                $(top_srcdir)/orchagent/request_parser.cpp \
                $(top_srcdir)/orchagent/vrforch.cpp \
                $(top_srcdir)/orchagent/countercheckorch.cpp \
                $(top_srcdir)/orchagent/vxlanorch.cpp \
                $(top_srcdir)/orchagent/vnetorch.cpp \
                $(top_srcdir)/orchagent/dtelorch.cpp \
                $(top_srcdir)/orchagent/flexcounterorch.cpp \
                $(top_srcdir)/orchagent/watermarkorch.cpp \
                $(top_srcdir)/orchagent/chassisorch.cpp \
                $(top_srcdir)/orchagent/sfloworch.cpp \
                $(top_srcdir)/orchagent/debugcounterorch.cpp \
                $(top_srcdir)/orchagent/natorch.cpp \
                $(top_srcdir)/orchagent/muxorch.cpp \
                $(top_srcdir)/orchagent/mlagorch.cpp \
                $(top_srcdir)/orchagent/isolationgrouporch.cpp \
                $(top_srcdir)/orchagent/macsecorch.cpp \
                $(top_srcdir)/orchagent/lagid.cpp \
                $(top_srcdir)/orchagent/bfdorch.cpp \
                $(top_srcdir)/orchagent/srv6orch.cpp \
                $(top_srcdir)/orchagent/nvgreorch.cpp \
                $(top_srcdir)/cfgmgr/portmgr.cpp \
                $(top_srcdir)/cfgmgr/buffermgrdyn.cpp \
                $(top_srcdir)/warmrestart/warmRestartAssist.cpp

tests_SOURCES += $(FLEX_CTR_DIR)/flex_counter_manager.cpp $(FLEX_CTR_DIR)/flex_counter_stat_manager.cpp $(FLEX_CTR_DIR)/flow_counter_handler.cpp $(FLEX_CTR_DIR)/flowcounterrouteorch.cpp
tests_SOURCES += $(DEBUG_CTR_DIR)/debug_counter.cpp $(DEBUG_CTR_DIR)/drop_counter.cpp
tests_SOURCES += $(P4_ORCH_DIR)/p4orch.cpp \
		 $(P4_ORCH_DIR)/p4orch_util.cpp \
		 $(P4_ORCH_DIR)/p4oidmapper.cpp \
		 $(P4_ORCH_DIR)/tables_definition_manager.cpp \
		 $(P4_ORCH_DIR)/router_interface_manager.cpp \
		 $(P4_ORCH_DIR)/neighbor_manager.cpp \
		 $(P4_ORCH_DIR)/next_hop_manager.cpp \
		 $(P4_ORCH_DIR)/route_manager.cpp \
		 $(P4_ORCH_DIR)/acl_util.cpp \
		 $(P4_ORCH_DIR)/acl_table_manager.cpp \
		 $(P4_ORCH_DIR)/acl_rule_manager.cpp \
		 $(P4_ORCH_DIR)/wcmp_manager.cpp \
		 $(P4_ORCH_DIR)/mirror_session_manager.cpp \
		 $(P4_ORCH_DIR)/gre_tunnel_manager.cpp \
		 $(P4_ORCH_DIR)/l3_admit_manager.cpp \
		 $(P4_ORCH_DIR)/ext_tables_manager.cpp \
		 $(P4_ORCH_DIR)/tests/mock_sai_switch.cpp

tests_CFLAGS = $(DBGFLAGS) $(AM_CFLAGS) $(CFLAGS_COMMON) $(CFLAGS_GTEST) $(CFLAGS_SAI) 
tests_CPPFLAGS = $(DBGFLAGS) $(AM_CFLAGS) $(CFLAGS_COMMON) $(CFLAGS_GTEST) $(CFLAGS_SAI) $(tests_INCLUDES)
tests_LDADD = $(LDADD_GTEST) $(LDADD_SAI) -lnl-genl-3 -lhiredis -lhiredis -lpthread \
        -lswsscommon -lswsscommon -lgtest -lgtest_main -lzmq -lnl-3 -lnl-route-3 -lgmock -lgmock_main

## portsyncd unit tests

tests_portsyncd_SOURCES = portsyncd/portsyncd_ut.cpp \
                          $(top_srcdir)/portsyncd/linksync.cpp \
                          mock_dbconnector.cpp \
                          common/mock_shell_command.cpp \
                          mock_table.cpp \
                          mock_hiredis.cpp \
                          mock_redisreply.cpp

tests_portsyncd_INCLUDES = -I $(top_srcdir)/portsyncd -I $(top_srcdir)/cfgmgr
tests_portsyncd_CXXFLAGS = -Wl,-wrap,if_nameindex -Wl,-wrap,if_freenameindex
tests_portsyncd_CFLAGS = $(DBGFLAGS) $(AM_CFLAGS) $(CFLAGS_COMMON) $(CFLAGS_GTEST)
tests_portsyncd_CPPFLAGS = $(DBGFLAGS) $(AM_CFLAGS) $(CFLAGS_COMMON) $(CFLAGS_GTEST) $(tests_portsyncd_INCLUDES)
tests_portsyncd_LDADD = $(LDADD_GTEST) -lnl-genl-3 -lhiredis -lhiredis \
        -lswsscommon -lswsscommon -lgtest -lgtest_main -lnl-3 -lnl-route-3 -lpthread

## intfmgrd unit tests

tests_intfmgrd_SOURCES = intfmgrd/add_ipv6_prefix_ut.cpp \
                         $(top_srcdir)/cfgmgr/intfmgr.cpp \
                         $(top_srcdir)/lib/subintf.cpp \
                         $(top_srcdir)/orchagent/orch.cpp \
                         $(top_srcdir)/orchagent/request_parser.cpp \
                         mock_orchagent_main.cpp \
                         mock_dbconnector.cpp \
                         mock_table.cpp \
                         mock_hiredis.cpp \
                         fake_response_publisher.cpp \
                         mock_redisreply.cpp \
                         common/mock_shell_command.cpp

tests_intfmgrd_INCLUDES = $(tests_INCLUDES) -I$(top_srcdir)/cfgmgr -I$(top_srcdir)/lib
tests_intfmgrd_CFLAGS = $(DBGFLAGS) $(AM_CFLAGS) $(CFLAGS_COMMON) $(CFLAGS_GTEST) $(CFLAGS_SAI)
tests_intfmgrd_CPPFLAGS = $(DBGFLAGS) $(AM_CFLAGS) $(CFLAGS_COMMON) $(CFLAGS_GTEST) $(CFLAGS_SAI) $(tests_intfmgrd_INCLUDES)
tests_intfmgrd_LDADD = $(LDADD_GTEST) $(LDADD_SAI) -lnl-genl-3 -lhiredis -lhiredis \
        -lswsscommon -lswsscommon -lgtest -lgtest_main -lzmq -lnl-3 -lnl-route-3 -lpthread

<<<<<<< HEAD
tests_response_publisher_SOURCES = response_publisher/response_publisher_ut.cpp \
                                   $(top_srcdir)/orchagent/response_publisher.cpp \
                                   mock_orchagent_main.cpp \
                                   mock_dbconnector.cpp \
                                   mock_table.cpp \
                                   mock_hiredis.cpp \
                                   mock_redisreply.cpp

tests_response_publisher_INCLUDES = $(tests_INCLUDES)
tests_response_publisher_CFLAGS = $(DBGFLAGS) $(AM_CFLAGS) $(CFLAGS_COMMON) $(CFLAGS_GTEST) $(CFLAGS_SAI)
tests_response_publisher_CPPFLAGS = $(DBGFLAGS) $(AM_CFLAGS) $(CFLAGS_COMMON) $(CFLAGS_GTEST) $(CFLAGS_SAI) $(tests_response_publisher_INCLUDES)
tests_response_publisher_LDADD = $(LDADD_GTEST) $(LDADD_SAI) -lnl-genl-3 -lhiredis -lhiredis \
        -lswsscommon -lswsscommon -lgtest -lgtest_main -lzmq -lnl-3 -lnl-route-3 -lpthread
=======
## fpmsyncd unit tests

tests_fpmsyncd_SOURCES = fpmsyncd/test_fpmlink.cpp \
                         $(top_srcdir)/fpmsyncd/fpmlink.cpp

tests_fpmsyncd_INCLUDES = $(tests_INCLUDES) -I$(top_srcdir)/tests_fpmsyncd -I$(top_srcdir)/lib -I$(top_srcdir)/warmrestart
tests_fpmsyncd_CFLAGS = $(DBGFLAGS) $(AM_CFLAGS) $(CFLAGS_COMMON) $(CFLAGS_GTEST) $(CFLAGS_SAI)
tests_fpmsyncd_CPPFLAGS = $(DBGFLAGS) $(AM_CFLAGS) $(CFLAGS_COMMON) $(CFLAGS_GTEST) $(CFLAGS_SAI) $(tests_fpmsyncd_INCLUDES)
tests_fpmsyncd_LDADD = $(LDADD_GTEST) $(LDADD_SAI) -lnl-genl-3 -lhiredis -lhiredis \
        -lswsscommon -lswsscommon -lgtest -lgtest_main -lzmq -lnl-3 -lnl-route-3 -lpthread -lgmock -lgmock_main
>>>>>>> 8de52bf7
<|MERGE_RESOLUTION|>--- conflicted
+++ resolved
@@ -4,15 +4,9 @@
 
 CFLAGS_SAI = -I /usr/include/sai
 
-<<<<<<< HEAD
-TESTS = tests tests_intfmgrd tests_portsyncd tests_response_publisher
-
-noinst_PROGRAMS = tests tests_intfmgrd tests_portsyncd tests_response_publisher
-=======
-TESTS = tests tests_intfmgrd tests_portsyncd tests_fpmsyncd
-
-noinst_PROGRAMS = tests tests_intfmgrd tests_portsyncd tests_fpmsyncd
->>>>>>> 8de52bf7
+TESTS = tests tests_intfmgrd tests_portsyncd tests_fpmsyncd tests_response_publisher
+
+noinst_PROGRAMS = tests tests_intfmgrd tests_portsyncd tests_fpmsyncd tests_response_publisher
 
 LDADD_SAI = -lsaimeta -lsaimetadata -lsaivs -lsairedis
 
@@ -178,7 +172,19 @@
 tests_intfmgrd_LDADD = $(LDADD_GTEST) $(LDADD_SAI) -lnl-genl-3 -lhiredis -lhiredis \
         -lswsscommon -lswsscommon -lgtest -lgtest_main -lzmq -lnl-3 -lnl-route-3 -lpthread
 
-<<<<<<< HEAD
+## fpmsyncd unit tests
+
+tests_fpmsyncd_SOURCES = fpmsyncd/test_fpmlink.cpp \
+                         $(top_srcdir)/fpmsyncd/fpmlink.cpp
+
+tests_fpmsyncd_INCLUDES = $(tests_INCLUDES) -I$(top_srcdir)/tests_fpmsyncd -I$(top_srcdir)/lib -I$(top_srcdir)/warmrestart
+tests_fpmsyncd_CFLAGS = $(DBGFLAGS) $(AM_CFLAGS) $(CFLAGS_COMMON) $(CFLAGS_GTEST) $(CFLAGS_SAI)
+tests_fpmsyncd_CPPFLAGS = $(DBGFLAGS) $(AM_CFLAGS) $(CFLAGS_COMMON) $(CFLAGS_GTEST) $(CFLAGS_SAI) $(tests_fpmsyncd_INCLUDES)
+tests_fpmsyncd_LDADD = $(LDADD_GTEST) $(LDADD_SAI) -lnl-genl-3 -lhiredis -lhiredis \
+        -lswsscommon -lswsscommon -lgtest -lgtest_main -lzmq -lnl-3 -lnl-route-3 -lpthread -lgmock -lgmock_main
+
+## response publisher unit tests
+
 tests_response_publisher_SOURCES = response_publisher/response_publisher_ut.cpp \
                                    $(top_srcdir)/orchagent/response_publisher.cpp \
                                    mock_orchagent_main.cpp \
@@ -192,15 +198,3 @@
 tests_response_publisher_CPPFLAGS = $(DBGFLAGS) $(AM_CFLAGS) $(CFLAGS_COMMON) $(CFLAGS_GTEST) $(CFLAGS_SAI) $(tests_response_publisher_INCLUDES)
 tests_response_publisher_LDADD = $(LDADD_GTEST) $(LDADD_SAI) -lnl-genl-3 -lhiredis -lhiredis \
         -lswsscommon -lswsscommon -lgtest -lgtest_main -lzmq -lnl-3 -lnl-route-3 -lpthread
-=======
-## fpmsyncd unit tests
-
-tests_fpmsyncd_SOURCES = fpmsyncd/test_fpmlink.cpp \
-                         $(top_srcdir)/fpmsyncd/fpmlink.cpp
-
-tests_fpmsyncd_INCLUDES = $(tests_INCLUDES) -I$(top_srcdir)/tests_fpmsyncd -I$(top_srcdir)/lib -I$(top_srcdir)/warmrestart
-tests_fpmsyncd_CFLAGS = $(DBGFLAGS) $(AM_CFLAGS) $(CFLAGS_COMMON) $(CFLAGS_GTEST) $(CFLAGS_SAI)
-tests_fpmsyncd_CPPFLAGS = $(DBGFLAGS) $(AM_CFLAGS) $(CFLAGS_COMMON) $(CFLAGS_GTEST) $(CFLAGS_SAI) $(tests_fpmsyncd_INCLUDES)
-tests_fpmsyncd_LDADD = $(LDADD_GTEST) $(LDADD_SAI) -lnl-genl-3 -lhiredis -lhiredis \
-        -lswsscommon -lswsscommon -lgtest -lgtest_main -lzmq -lnl-3 -lnl-route-3 -lpthread -lgmock -lgmock_main
->>>>>>> 8de52bf7
