--- conflicted
+++ resolved
@@ -2,11 +2,6 @@
 DEBUG_CTR_DIR = $(top_srcdir)/orchagent/debug_counter
 P4_ORCH_DIR = $(top_srcdir)/orchagent/p4orch
 
-<<<<<<< HEAD
-=======
-INCLUDES = -I $(FLEX_CTR_DIR) -I $(DEBUG_CTR_DIR) -I $(top_srcdir)/lib -I $(top_srcdir)/cfgmgr
-
->>>>>>> 3161eaae
 CFLAGS_SAI = -I /usr/include/sai
 
 TESTS = tests tests_intfmgrd tests_portsyncd
@@ -26,7 +21,7 @@
 
 ## Orchagent Unit Tests
 
-tests_INCLUDES = -I $(FLEX_CTR_DIR) -I $(DEBUG_CTR_DIR) -I $(top_srcdir)/lib -I$(top_srcdir)/orchagent 
+tests_INCLUDES = -I $(FLEX_CTR_DIR) -I $(DEBUG_CTR_DIR) -I $(top_srcdir)/lib -I$(top_srcdir)/cfgmgr -I$(top_srcdir)/orchagent 
 
 tests_SOURCES = aclorch_ut.cpp \
                 portsorch_ut.cpp \
@@ -47,7 +42,6 @@
                 mock_table.cpp \
                 mock_hiredis.cpp \
                 mock_redisreply.cpp \
-                mock_shell_command.cpp \
                 bulker_ut.cpp \
                 portmgr_ut.cpp \
                 fake_response_publisher.cpp \
