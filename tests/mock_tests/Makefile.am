--- conflicted
+++ resolved
@@ -104,13 +104,10 @@
                 $(top_srcdir)/orchagent/srv6orch.cpp \
                 $(top_srcdir)/orchagent/nvgreorch.cpp \
                 $(top_srcdir)/cfgmgr/portmgr.cpp \
-<<<<<<< HEAD
                 $(top_srcdir)/orchagent/dash/dashaclorch.cpp \
-=======
                 $(top_srcdir)/orchagent/dash/dashorch.cpp \
                 $(top_srcdir)/orchagent/dash/dashrouteorch.cpp \
                 $(top_srcdir)/orchagent/dash/dashvnetorch.cpp \
->>>>>>> 6e967e29
                 $(top_srcdir)/cfgmgr/buffermgrdyn.cpp
 
 tests_SOURCES += $(FLEX_CTR_DIR)/flex_counter_manager.cpp $(FLEX_CTR_DIR)/flex_counter_stat_manager.cpp $(FLEX_CTR_DIR)/flow_counter_handler.cpp $(FLEX_CTR_DIR)/flowcounterrouteorch.cpp
