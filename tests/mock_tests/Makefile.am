--- conflicted
+++ resolved
@@ -267,8 +267,4 @@
 tests_response_publisher_CFLAGS = $(DBGFLAGS) $(AM_CFLAGS) $(CFLAGS_COMMON) $(CFLAGS_GTEST) $(CFLAGS_SAI)
 tests_response_publisher_CPPFLAGS = $(DBGFLAGS) $(AM_CFLAGS) $(CFLAGS_COMMON) $(CFLAGS_GTEST) $(CFLAGS_SAI) $(tests_response_publisher_INCLUDES)
 tests_response_publisher_LDADD = $(LDADD_GTEST) $(LDADD_SAI) -lnl-genl-3 -lhiredis -lhiredis \
-<<<<<<< HEAD
         -lswsscommon -lswsscommon -lyaml-cpp -lgtest -lgtest_main -lzmq -lnl-3 -lnl-route-3 -lpthread
-=======
-        -lswsscommon -lswsscommon -lgtest -lgtest_main -lzmq -lnl-3 -lnl-route-3 -lpthread
->>>>>>> 2e2d4e59
