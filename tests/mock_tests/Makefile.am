--- conflicted
+++ resolved
@@ -26,11 +26,8 @@
                 routeorch_ut.cpp \
                 qosorch_ut.cpp \
                 bufferorch_ut.cpp \
-<<<<<<< HEAD
                 buffermgrdyn_ut.cpp \
-=======
                 copporch_ut.cpp \
->>>>>>> 0a9c3833
                 saispy_ut.cpp \
                 consumer_ut.cpp \
                 ut_saihelper.cpp \
