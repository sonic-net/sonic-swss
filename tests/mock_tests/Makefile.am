FLEX_CTR_DIR = $(top_srcdir)/orchagent/flex_counter
DEBUG_CTR_DIR = $(top_srcdir)/orchagent/debug_counter
P4_ORCH_DIR = $(top_srcdir)/orchagent/p4orch
DASH_ORCH_DIR = $(top_srcdir)/orchagent/dash
DASH_PROTO_DIR = $(top_srcdir)/orchagent/dash/proto

CFLAGS = -g -O0
CXXFLAGS = -g -O0

CFLAGS_SAI = -I /usr/include/sai

TESTS = tests tests_intfmgrd tests_teammgrd tests_portsyncd tests_fpmsyncd tests_response_publisher

noinst_PROGRAMS = tests tests_intfmgrd tests_teammgrd tests_portsyncd tests_fpmsyncd tests_response_publisher

LDADD_SAI = -lsaimeta -lsaimetadata -lsaivs -lsairedis

if DEBUG
DBGFLAGS = -ggdb -DDEBUG
else
DBGFLAGS = -g -DNDEBUG
endif

CFLAGS_GTEST =
LDADD_GTEST = -L/usr/src/gtest

## Orchagent Unit Tests

tests_INCLUDES = -I $(FLEX_CTR_DIR) -I $(DEBUG_CTR_DIR) -I $(top_srcdir)/lib -I$(top_srcdir)/cfgmgr -I$(top_srcdir)/orchagent -I$(P4_ORCH_DIR)/tests -I$(DASH_ORCH_DIR) -I$(top_srcdir)/warmrestart

tests_SOURCES = aclorch_ut.cpp \
                aclorch_rule_ut.cpp \
                portsorch_ut.cpp \
                routeorch_ut.cpp \
                qosorch_ut.cpp \
                bufferorch_ut.cpp \
                buffermgrdyn_ut.cpp \
                fdborch/flush_syncd_notif_ut.cpp \
                copp_ut.cpp \
                copporch_ut.cpp \
                saispy_ut.cpp \
                consumer_ut.cpp \
                sfloworh_ut.cpp \
                ut_saihelper.cpp \
                mock_orchagent_main.cpp \
                mock_dbconnector.cpp \
                mock_consumerstatetable.cpp \
                mock_subscriberstatetable.cpp \
                common/mock_shell_command.cpp \
                mock_table.cpp \
                mock_hiredis.cpp \
                mock_redisreply.cpp \
                mock_sai_api.cpp \
                bulker_ut.cpp \
                portmgr_ut.cpp \
                sflowmgrd_ut.cpp \
                fake_response_publisher.cpp \
                swssnet_ut.cpp \
                flowcounterrouteorch_ut.cpp \
                orchdaemon_ut.cpp \
                intfsorch_ut.cpp \
                mux_rollback_ut.cpp \
                warmrestartassist_ut.cpp \
                test_failure_handling.cpp \
                switchorch_ut.cpp \
                warmrestarthelper_ut.cpp \
                neighorch_ut.cpp \
                dashenifwdorch_ut.cpp \
                dashorch_ut.cpp \
                dashvnetorch_ut.cpp \
                dashhaorch_ut.cpp \
                dashrouteorch_ut.cpp \
                dashportmaporch_ut.cpp \
                twamporch_ut.cpp \
                stporch_ut.cpp \
                flexcounter_ut.cpp \
                mock_orch_test.cpp \
                mock_dash_orch_test.cpp \
                zmq_orch_ut.cpp \
                mock_saihelper.cpp \
				shlorch_ut.cpp \
                $(top_srcdir)/warmrestart/warmRestartHelper.cpp \
                $(top_srcdir)/lib/gearboxutils.cpp \
                $(top_srcdir)/lib/subintf.cpp \
                $(top_srcdir)/lib/recorder.cpp \
                $(top_srcdir)/lib/orch_zmq_config.cpp \
                $(top_srcdir)/orchagent/orchdaemon.cpp \
                $(top_srcdir)/orchagent/orch.cpp \
                $(top_srcdir)/orchagent/notifications.cpp \
                $(top_srcdir)/orchagent/routeorch.cpp \
                $(top_srcdir)/orchagent/mplsrouteorch.cpp \
                $(top_srcdir)/orchagent/fgnhgorch.cpp \
                $(top_srcdir)/orchagent/nhgbase.cpp \
                $(top_srcdir)/orchagent/nhgorch.cpp \
                $(top_srcdir)/orchagent/cbf/cbfnhgorch.cpp \
                $(top_srcdir)/orchagent/cbf/nhgmaporch.cpp \
                $(top_srcdir)/orchagent/neighorch.cpp \
                $(top_srcdir)/orchagent/intfsorch.cpp \
                $(top_srcdir)/orchagent/port/port_capabilities.cpp \
                $(top_srcdir)/orchagent/port/porthlpr.cpp \
                $(top_srcdir)/orchagent/portsorch.cpp \
                $(top_srcdir)/orchagent/fabricportsorch.cpp \
                $(top_srcdir)/orchagent/copporch.cpp \
                $(top_srcdir)/orchagent/tunneldecaporch.cpp \
                $(top_srcdir)/orchagent/qosorch.cpp \
                $(top_srcdir)/orchagent/buffer/bufferhelper.cpp \
                $(top_srcdir)/orchagent/bufferorch.cpp \
                $(top_srcdir)/orchagent/mirrororch.cpp \
                $(top_srcdir)/orchagent/fdborch.cpp \
                $(top_srcdir)/orchagent/aclorch.cpp \
                $(top_srcdir)/orchagent/pbh/pbhcap.cpp \
                $(top_srcdir)/orchagent/pbh/pbhcnt.cpp \
                $(top_srcdir)/orchagent/pbh/pbhmgr.cpp \
                $(top_srcdir)/orchagent/pbh/pbhrule.cpp \
                $(top_srcdir)/orchagent/pbhorch.cpp \
                $(top_srcdir)/orchagent/saihelper.cpp \
                $(top_srcdir)/orchagent/saiattr.cpp \
                $(top_srcdir)/orchagent/switch/switch_capabilities.cpp \
                $(top_srcdir)/orchagent/switch/switch_helper.cpp \
                $(top_srcdir)/orchagent/switch/trimming/capabilities.cpp \
                $(top_srcdir)/orchagent/switch/trimming/helper.cpp \
                $(top_srcdir)/orchagent/switchorch.cpp \
                $(top_srcdir)/orchagent/pfcwdorch.cpp \
                $(top_srcdir)/orchagent/pfcactionhandler.cpp \
                $(top_srcdir)/orchagent/policerorch.cpp \
                $(top_srcdir)/orchagent/crmorch.cpp \
                $(top_srcdir)/orchagent/request_parser.cpp \
                $(top_srcdir)/orchagent/vrforch.cpp \
                $(top_srcdir)/orchagent/countercheckorch.cpp \
                $(top_srcdir)/orchagent/vxlanorch.cpp \
                $(top_srcdir)/orchagent/tunneltermhelper.cpp \
                $(top_srcdir)/orchagent/vnetorch.cpp \
                $(top_srcdir)/orchagent/dtelorch.cpp \
                $(top_srcdir)/orchagent/flexcounterorch.cpp \
                $(top_srcdir)/orchagent/watermarkorch.cpp \
                $(top_srcdir)/orchagent/chassisorch.cpp \
                $(top_srcdir)/orchagent/sfloworch.cpp \
                $(top_srcdir)/orchagent/debugcounterorch.cpp \
                $(top_srcdir)/orchagent/natorch.cpp \
                $(top_srcdir)/orchagent/muxorch.cpp \
                $(top_srcdir)/orchagent/mlagorch.cpp \
                $(top_srcdir)/orchagent/isolationgrouporch.cpp \
                $(top_srcdir)/orchagent/macsecorch.cpp \
                $(top_srcdir)/orchagent/lagid.cpp \
                $(top_srcdir)/orchagent/bfdorch.cpp \
                $(top_srcdir)/orchagent/icmporch.cpp \
                $(top_srcdir)/orchagent/srv6orch.cpp \
                $(top_srcdir)/orchagent/nvgreorch.cpp \
                $(top_srcdir)/cfgmgr/portmgr.cpp \
                $(top_srcdir)/cfgmgr/sflowmgr.cpp \
                $(top_srcdir)/orchagent/zmqorch.cpp \
                $(top_srcdir)/orchagent/dash/dashenifwdorch.cpp \
                $(top_srcdir)/orchagent/dash/dashenifwdinfo.cpp \
                $(top_srcdir)/orchagent/dash/dashaclorch.cpp \
                $(top_srcdir)/orchagent/dash/dashorch.cpp \
                $(top_srcdir)/orchagent/dash/dashaclgroupmgr.cpp \
                $(top_srcdir)/orchagent/dash/dashtagmgr.cpp \
                $(top_srcdir)/orchagent/dash/dashrouteorch.cpp \
                $(top_srcdir)/orchagent/dash/dashtunnelorch.cpp \
                $(top_srcdir)/orchagent/dash/dashvnetorch.cpp \
                $(top_srcdir)/orchagent/dash/dashhaorch.cpp \
                $(top_srcdir)/orchagent/dash/dashmeterorch.cpp \
                $(top_srcdir)/orchagent/dash/dashportmaporch.cpp \
                $(top_srcdir)/cfgmgr/buffermgrdyn.cpp \
                $(top_srcdir)/warmrestart/warmRestartAssist.cpp \
                $(top_srcdir)/orchagent/dash/pbutils.cpp \
                $(top_srcdir)/cfgmgr/coppmgr.cpp \
                $(top_srcdir)/orchagent/twamporch.cpp \
                $(top_srcdir)/orchagent/stporch.cpp \
                $(top_srcdir)/orchagent/nexthopkey.cpp \
<<<<<<< HEAD
                $(top_srcdir)/orchagent/shlorch.cpp
=======
                $(top_srcdir)/orchagent/high_frequency_telemetry/hftelorch.cpp \
                $(top_srcdir)/orchagent/high_frequency_telemetry/hftelprofile.cpp \
                $(top_srcdir)/orchagent/high_frequency_telemetry/counternameupdater.cpp \
                $(top_srcdir)/orchagent/high_frequency_telemetry/hftelutils.cpp \
                $(top_srcdir)/orchagent/high_frequency_telemetry/hftelgroup.cpp

>>>>>>> 78e61d67

tests_SOURCES += common/vxlan_ut_helpers.cpp
tests_SOURCES += $(FLEX_CTR_DIR)/flex_counter_manager.cpp $(FLEX_CTR_DIR)/flex_counter_stat_manager.cpp $(FLEX_CTR_DIR)/flow_counter_handler.cpp $(FLEX_CTR_DIR)/flowcounterrouteorch.cpp
tests_SOURCES += $(DEBUG_CTR_DIR)/debug_counter.cpp $(DEBUG_CTR_DIR)/drop_counter.cpp
tests_SOURCES += $(P4_ORCH_DIR)/p4orch.cpp \
		 $(P4_ORCH_DIR)/p4orch_util.cpp \
		 $(P4_ORCH_DIR)/p4oidmapper.cpp \
		 $(P4_ORCH_DIR)/tables_definition_manager.cpp \
		 $(P4_ORCH_DIR)/router_interface_manager.cpp \
		 $(P4_ORCH_DIR)/neighbor_manager.cpp \
		 $(P4_ORCH_DIR)/next_hop_manager.cpp \
		 $(P4_ORCH_DIR)/route_manager.cpp \
		 $(P4_ORCH_DIR)/acl_util.cpp \
		 $(P4_ORCH_DIR)/acl_table_manager.cpp \
		 $(P4_ORCH_DIR)/acl_rule_manager.cpp \
		 $(P4_ORCH_DIR)/wcmp_manager.cpp \
		 $(P4_ORCH_DIR)/mirror_session_manager.cpp \
		 $(P4_ORCH_DIR)/gre_tunnel_manager.cpp \
		 $(P4_ORCH_DIR)/l3_admit_manager.cpp \
		 $(P4_ORCH_DIR)/ext_tables_manager.cpp \
		 $(P4_ORCH_DIR)/tests/mock_sai_switch.cpp

tests_CFLAGS = $(DBGFLAGS) $(AM_CFLAGS) $(CFLAGS_COMMON) $(CFLAGS_GTEST) $(CFLAGS_SAI)
tests_CPPFLAGS = $(DBGFLAGS) $(AM_CFLAGS) $(CFLAGS_COMMON) $(CFLAGS_GTEST) $(CFLAGS_SAI) $(tests_INCLUDES)
tests_LDADD = $(LDADD_GTEST) $(LDADD_SAI) -lnl-genl-3 -lhiredis -lhiredis -lpthread \
        -lswsscommon -lswsscommon -lgtest -lgtest_main -lzmq -lnl-3 -lnl-route-3 -lgmock -lgmock_main -lprotobuf -ldashapi

## portsyncd unit tests

tests_portsyncd_SOURCES = portsyncd/portsyncd_ut.cpp \
                          $(top_srcdir)/lib/recorder.cpp \
                          $(top_srcdir)/portsyncd/linksync.cpp \
                          mock_dbconnector.cpp \
                          common/mock_shell_command.cpp \
                          mock_table.cpp \
                          mock_hiredis.cpp \
                          mock_redisreply.cpp

tests_portsyncd_INCLUDES = -I $(top_srcdir)/portsyncd -I $(top_srcdir)/cfgmgr -I $(top_srcdir)/lib
tests_portsyncd_CXXFLAGS = -Wl,-wrap,if_nameindex -Wl,-wrap,if_freenameindex
tests_portsyncd_CFLAGS = $(DBGFLAGS) $(AM_CFLAGS) $(CFLAGS_COMMON) $(CFLAGS_GTEST)
tests_portsyncd_CPPFLAGS = $(DBGFLAGS) $(AM_CFLAGS) $(CFLAGS_COMMON) $(CFLAGS_GTEST) $(tests_portsyncd_INCLUDES)
tests_portsyncd_LDADD = $(LDADD_GTEST) -lnl-genl-3 -lhiredis -lhiredis \
        -lswsscommon -lswsscommon -lgtest -lgtest_main -lnl-3 -lnl-route-3 -lpthread

## intfmgrd unit tests

tests_intfmgrd_SOURCES = intfmgrd/intfmgr_ut.cpp \
                         $(top_srcdir)/cfgmgr/intfmgr.cpp \
                         $(top_srcdir)/lib/subintf.cpp \
                         $(top_srcdir)/lib/recorder.cpp \
                         $(top_srcdir)/orchagent/orch.cpp \
                         $(top_srcdir)/orchagent/request_parser.cpp \
                         mock_orchagent_main.cpp \
                         mock_dbconnector.cpp \
                         mock_table.cpp \
                         mock_hiredis.cpp \
                         fake_response_publisher.cpp \
                         mock_redisreply.cpp \
                         common/mock_shell_command.cpp

tests_intfmgrd_INCLUDES = $(tests_INCLUDES) -I$(top_srcdir)/cfgmgr -I$(top_srcdir)/lib
tests_intfmgrd_CFLAGS = $(DBGFLAGS) $(AM_CFLAGS) $(CFLAGS_COMMON) $(CFLAGS_GTEST) $(CFLAGS_SAI)
tests_intfmgrd_CPPFLAGS = $(DBGFLAGS) $(AM_CFLAGS) $(CFLAGS_COMMON) $(CFLAGS_GTEST) $(CFLAGS_SAI) $(tests_intfmgrd_INCLUDES)
tests_intfmgrd_LDADD = $(LDADD_GTEST) $(LDADD_SAI) -lnl-genl-3 -lhiredis -lhiredis \
        -lswsscommon -lswsscommon -lgtest -lgtest_main -lzmq -lnl-3 -lnl-route-3 -lpthread -lgmock -lgmock_main

## teammgrd unit tests

tests_teammgrd_SOURCES = teammgrd/teammgr_ut.cpp \
                         $(top_srcdir)/cfgmgr/teammgr.cpp \
                         $(top_srcdir)/lib/subintf.cpp \
                         $(top_srcdir)/lib/recorder.cpp \
                         $(top_srcdir)/orchagent/orch.cpp \
                         $(top_srcdir)/orchagent/request_parser.cpp \
                         mock_orchagent_main.cpp \
                         mock_dbconnector.cpp \
                         mock_table.cpp \
                         mock_hiredis.cpp \
                         fake_response_publisher.cpp \
                         mock_redisreply.cpp \
                         common/mock_shell_command.cpp

tests_teammgrd_INCLUDES = $(tests_INCLUDES) -I$(top_srcdir)/cfgmgr -I$(top_srcdir)/lib
tests_teammgrd_CFLAGS = $(DBGFLAGS) $(AM_CFLAGS) $(CFLAGS_COMMON) $(CFLAGS_GTEST) $(CFLAGS_SAI)
tests_teammgrd_CPPFLAGS = $(DBGFLAGS) $(AM_CFLAGS) $(CFLAGS_COMMON) $(CFLAGS_GTEST) $(CFLAGS_SAI) $(tests_teammgrd_INCLUDES)
tests_teammgrd_LDADD = $(LDADD_GTEST) $(LDADD_SAI) -ldl -lhiredis \
        -lswsscommon -lgtest -lgtest_main -lzmq -lpthread -lgmock -lgmock_main

## fpmsyncd unit tests

tests_fpmsyncd_SOURCES = fpmsyncd/test_fpmlink.cpp \
                         fpmsyncd/test_routesync.cpp \
                         fpmsyncd/receive_srv6_steer_routes_ut.cpp \
                         fpmsyncd/receive_srv6_mysids_ut.cpp \
                         fpmsyncd/ut_helpers_fpmsyncd.cpp \
                         fake_netlink.cpp \
                         fake_warmstarthelper.cpp \
                         fake_producerstatetable.cpp \
                         mock_dbconnector.cpp \
                         mock_table.cpp \
                         mock_hiredis.cpp \
                         $(top_srcdir)/lib/orch_zmq_config.cpp \
                         $(top_srcdir)/warmrestart/ \
                         $(top_srcdir)/fpmsyncd/fpmlink.cpp \
                         $(top_srcdir)/fpmsyncd/routesync.cpp

tests_fpmsyncd_INCLUDES = $(tests_INCLUDES) -I$(top_srcdir)/tests_fpmsyncd -I$(top_srcdir)/lib -I$(top_srcdir)/warmrestart -I$(top_srcdir)/fpmsyncd
tests_fpmsyncd_CXXFLAGS = -Wl,-wrap,rtnl_link_i2name
tests_fpmsyncd_CFLAGS = $(DBGFLAGS) $(AM_CFLAGS) $(CFLAGS_COMMON) $(CFLAGS_GTEST) $(CFLAGS_SAI)
tests_fpmsyncd_CPPFLAGS = $(DBGFLAGS) $(AM_CFLAGS) $(CFLAGS_COMMON) $(CFLAGS_GTEST) $(CFLAGS_SAI) $(tests_fpmsyncd_INCLUDES)
tests_fpmsyncd_LDADD = $(LDADD_GTEST) $(LDADD_SAI) -lnl-genl-3 -lhiredis -lhiredis \
        -lswsscommon -lswsscommon -lgtest -lgtest_main -lzmq -lnl-3 -lnl-route-3 -lpthread -lgmock -lgmock_main

## response publisher unit tests

tests_response_publisher_SOURCES = response_publisher/response_publisher_ut.cpp \
                                   $(top_srcdir)/orchagent/response_publisher.cpp \
                                   $(top_srcdir)/lib/recorder.cpp \
                                   mock_orchagent_main.cpp \
                                   mock_dbconnector.cpp \
                                   mock_table.cpp \
                                   mock_hiredis.cpp \
                                   mock_redisreply.cpp

tests_response_publisher_INCLUDES = $(tests_INCLUDES)
tests_response_publisher_CFLAGS = $(DBGFLAGS) $(AM_CFLAGS) $(CFLAGS_COMMON) $(CFLAGS_GTEST) $(CFLAGS_SAI)
tests_response_publisher_CPPFLAGS = $(DBGFLAGS) $(AM_CFLAGS) $(CFLAGS_COMMON) $(CFLAGS_GTEST) $(CFLAGS_SAI) $(tests_response_publisher_INCLUDES)
tests_response_publisher_LDADD = $(LDADD_GTEST) $(LDADD_SAI) -lnl-genl-3 -lhiredis -lhiredis \
        -lswsscommon -lswsscommon -lgtest -lgtest_main -lzmq -lnl-3 -lnl-route-3 -lpthread<|MERGE_RESOLUTION|>--- conflicted
+++ resolved
@@ -168,16 +168,14 @@
                 $(top_srcdir)/orchagent/twamporch.cpp \
                 $(top_srcdir)/orchagent/stporch.cpp \
                 $(top_srcdir)/orchagent/nexthopkey.cpp \
-<<<<<<< HEAD
-                $(top_srcdir)/orchagent/shlorch.cpp
-=======
                 $(top_srcdir)/orchagent/high_frequency_telemetry/hftelorch.cpp \
                 $(top_srcdir)/orchagent/high_frequency_telemetry/hftelprofile.cpp \
                 $(top_srcdir)/orchagent/high_frequency_telemetry/counternameupdater.cpp \
                 $(top_srcdir)/orchagent/high_frequency_telemetry/hftelutils.cpp \
-                $(top_srcdir)/orchagent/high_frequency_telemetry/hftelgroup.cpp
-
->>>>>>> 78e61d67
+                $(top_srcdir)/orchagent/high_frequency_telemetry/hftelgroup.cpp \
+                $(top_srcdir)/orchagent/shlorch.cpp
+
+
 
 tests_SOURCES += common/vxlan_ut_helpers.cpp
 tests_SOURCES += $(FLEX_CTR_DIR)/flex_counter_manager.cpp $(FLEX_CTR_DIR)/flex_counter_stat_manager.cpp $(FLEX_CTR_DIR)/flow_counter_handler.cpp $(FLEX_CTR_DIR)/flowcounterrouteorch.cpp
