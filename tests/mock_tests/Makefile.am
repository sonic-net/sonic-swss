FLEX_CTR_DIR = $(top_srcdir)/orchagent/flex_counter
DEBUG_CTR_DIR = $(top_srcdir)/orchagent/debug_counter
P4_ORCH_DIR = $(top_srcdir)/orchagent/p4orch
DASH_ORCH_DIR = $(top_srcdir)/orchagent/dash
DASH_PROTO_DIR = $(top_srcdir)/orchagent/dash/proto

CFLAGS_SAI = -I /usr/include/sai

TESTS = tests tests_intfmgrd tests_teammgrd tests_portsyncd tests_fpmsyncd tests_response_publisher

noinst_PROGRAMS = tests tests_intfmgrd tests_teammgrd tests_portsyncd tests_fpmsyncd tests_response_publisher

LDADD_SAI = -lsaimeta -lsaimetadata -lsaivs -lsairedis

if DEBUG
DBGFLAGS = -ggdb -DDEBUG
else
DBGFLAGS = -g -DNDEBUG
endif

CFLAGS_GTEST =
LDADD_GTEST = -L/usr/src/gtest

## Orchagent Unit Tests

tests_INCLUDES = -I $(FLEX_CTR_DIR) -I $(DEBUG_CTR_DIR) -I $(top_srcdir)/lib -I$(top_srcdir)/cfgmgr -I$(top_srcdir)/orchagent -I$(P4_ORCH_DIR)/tests -I$(DASH_ORCH_DIR) -I$(top_srcdir)/warmrestart

tests_SOURCES = aclorch_ut.cpp \
                aclorch_rule_ut.cpp \
                portsorch_ut.cpp \
                routeorch_ut.cpp \
                qosorch_ut.cpp \
                bufferorch_ut.cpp \
                buffermgrdyn_ut.cpp \
                fdborch/flush_syncd_notif_ut.cpp \
                copp_ut.cpp \
                copporch_ut.cpp \
                saispy_ut.cpp \
                consumer_ut.cpp \
                sfloworh_ut.cpp \
                ut_saihelper.cpp \
                mock_orchagent_main.cpp \
                mock_dbconnector.cpp \
                mock_consumerstatetable.cpp \
                mock_subscriberstatetable.cpp \
                common/mock_shell_command.cpp \
                mock_table.cpp \
                mock_hiredis.cpp \
                mock_redisreply.cpp \
                mock_sai_api.cpp \
                bulker_ut.cpp \
                portmgr_ut.cpp \
                sflowmgrd_ut.cpp \
                fake_response_publisher.cpp \
                swssnet_ut.cpp \
                flowcounterrouteorch_ut.cpp \
                orchdaemon_ut.cpp \
                intfsorch_ut.cpp \
                mux_rollback_ut.cpp \
                warmrestartassist_ut.cpp \
                test_failure_handling.cpp \
                switchorch_ut.cpp \
                warmrestarthelper_ut.cpp \
                neighorch_ut.cpp \
                dashenifwdorch_ut.cpp \
                dashorch_ut.cpp \
                dashvnetorch_ut.cpp \
<<<<<<< HEAD
                dashhaorch_ut.cpp \
=======
                dashrouteorch_ut.cpp \
>>>>>>> e0b2ac61
                twamporch_ut.cpp \
                stporch_ut.cpp \
                flexcounter_ut.cpp \
                mock_orch_test.cpp \
                mock_dash_orch_test.cpp \
                $(top_srcdir)/warmrestart/warmRestartHelper.cpp \
                $(top_srcdir)/lib/gearboxutils.cpp \
                $(top_srcdir)/lib/subintf.cpp \
                $(top_srcdir)/lib/recorder.cpp \
                $(top_srcdir)/orchagent/orchdaemon.cpp \
                $(top_srcdir)/orchagent/orch.cpp \
                $(top_srcdir)/orchagent/notifications.cpp \
                $(top_srcdir)/orchagent/routeorch.cpp \
                $(top_srcdir)/orchagent/mplsrouteorch.cpp \
                $(top_srcdir)/orchagent/fgnhgorch.cpp \
                $(top_srcdir)/orchagent/nhgbase.cpp \
                $(top_srcdir)/orchagent/nhgorch.cpp \
                $(top_srcdir)/orchagent/cbf/cbfnhgorch.cpp \
                $(top_srcdir)/orchagent/cbf/nhgmaporch.cpp \
                $(top_srcdir)/orchagent/neighorch.cpp \
                $(top_srcdir)/orchagent/intfsorch.cpp \
                $(top_srcdir)/orchagent/port/port_capabilities.cpp \
                $(top_srcdir)/orchagent/port/porthlpr.cpp \
                $(top_srcdir)/orchagent/portsorch.cpp \
                $(top_srcdir)/orchagent/fabricportsorch.cpp \
                $(top_srcdir)/orchagent/copporch.cpp \
                $(top_srcdir)/orchagent/tunneldecaporch.cpp \
                $(top_srcdir)/orchagent/qosorch.cpp \
                $(top_srcdir)/orchagent/bufferorch.cpp \
                $(top_srcdir)/orchagent/mirrororch.cpp \
                $(top_srcdir)/orchagent/fdborch.cpp \
                $(top_srcdir)/orchagent/aclorch.cpp \
                $(top_srcdir)/orchagent/pbh/pbhcap.cpp \
                $(top_srcdir)/orchagent/pbh/pbhcnt.cpp \
                $(top_srcdir)/orchagent/pbh/pbhmgr.cpp \
                $(top_srcdir)/orchagent/pbh/pbhrule.cpp \
                $(top_srcdir)/orchagent/pbhorch.cpp \
                $(top_srcdir)/orchagent/saihelper.cpp \
                $(top_srcdir)/orchagent/saiattr.cpp \
                $(top_srcdir)/orchagent/switch/switch_capabilities.cpp \
                $(top_srcdir)/orchagent/switch/switch_helper.cpp \
                $(top_srcdir)/orchagent/switchorch.cpp \
                $(top_srcdir)/orchagent/pfcwdorch.cpp \
                $(top_srcdir)/orchagent/pfcactionhandler.cpp \
                $(top_srcdir)/orchagent/policerorch.cpp \
                $(top_srcdir)/orchagent/crmorch.cpp \
                $(top_srcdir)/orchagent/request_parser.cpp \
                $(top_srcdir)/orchagent/vrforch.cpp \
                $(top_srcdir)/orchagent/countercheckorch.cpp \
                $(top_srcdir)/orchagent/vxlanorch.cpp \
                $(top_srcdir)/orchagent/vnetorch.cpp \
                $(top_srcdir)/orchagent/dtelorch.cpp \
                $(top_srcdir)/orchagent/flexcounterorch.cpp \
                $(top_srcdir)/orchagent/watermarkorch.cpp \
                $(top_srcdir)/orchagent/chassisorch.cpp \
                $(top_srcdir)/orchagent/sfloworch.cpp \
                $(top_srcdir)/orchagent/debugcounterorch.cpp \
                $(top_srcdir)/orchagent/natorch.cpp \
                $(top_srcdir)/orchagent/muxorch.cpp \
                $(top_srcdir)/orchagent/mlagorch.cpp \
                $(top_srcdir)/orchagent/isolationgrouporch.cpp \
                $(top_srcdir)/orchagent/macsecorch.cpp \
                $(top_srcdir)/orchagent/lagid.cpp \
                $(top_srcdir)/orchagent/bfdorch.cpp \
                $(top_srcdir)/orchagent/srv6orch.cpp \
                $(top_srcdir)/orchagent/nvgreorch.cpp \
                $(top_srcdir)/cfgmgr/portmgr.cpp \
                $(top_srcdir)/cfgmgr/sflowmgr.cpp \
                $(top_srcdir)/orchagent/zmqorch.cpp \
                $(top_srcdir)/orchagent/dash/dashenifwdorch.cpp \
                $(top_srcdir)/orchagent/dash/dashenifwdinfo.cpp \
                $(top_srcdir)/orchagent/dash/dashaclorch.cpp \
                $(top_srcdir)/orchagent/dash/dashorch.cpp \
                $(top_srcdir)/orchagent/dash/dashaclgroupmgr.cpp \
                $(top_srcdir)/orchagent/dash/dashtagmgr.cpp \
                $(top_srcdir)/orchagent/dash/dashrouteorch.cpp \
                $(top_srcdir)/orchagent/dash/dashtunnelorch.cpp \
                $(top_srcdir)/orchagent/dash/dashvnetorch.cpp \
                $(top_srcdir)/orchagent/dash/dashhaorch.cpp \
                $(top_srcdir)/cfgmgr/buffermgrdyn.cpp \
                $(top_srcdir)/warmrestart/warmRestartAssist.cpp \
                $(top_srcdir)/orchagent/dash/pbutils.cpp \
                $(top_srcdir)/cfgmgr/coppmgr.cpp \
                $(top_srcdir)/orchagent/twamporch.cpp \
                $(top_srcdir)/orchagent/stporch.cpp

tests_SOURCES += $(FLEX_CTR_DIR)/flex_counter_manager.cpp $(FLEX_CTR_DIR)/flex_counter_stat_manager.cpp $(FLEX_CTR_DIR)/flow_counter_handler.cpp $(FLEX_CTR_DIR)/flowcounterrouteorch.cpp
tests_SOURCES += $(DEBUG_CTR_DIR)/debug_counter.cpp $(DEBUG_CTR_DIR)/drop_counter.cpp
tests_SOURCES += $(P4_ORCH_DIR)/p4orch.cpp \
		 $(P4_ORCH_DIR)/p4orch_util.cpp \
		 $(P4_ORCH_DIR)/p4oidmapper.cpp \
		 $(P4_ORCH_DIR)/tables_definition_manager.cpp \
		 $(P4_ORCH_DIR)/router_interface_manager.cpp \
		 $(P4_ORCH_DIR)/neighbor_manager.cpp \
		 $(P4_ORCH_DIR)/next_hop_manager.cpp \
		 $(P4_ORCH_DIR)/route_manager.cpp \
		 $(P4_ORCH_DIR)/acl_util.cpp \
		 $(P4_ORCH_DIR)/acl_table_manager.cpp \
		 $(P4_ORCH_DIR)/acl_rule_manager.cpp \
		 $(P4_ORCH_DIR)/wcmp_manager.cpp \
		 $(P4_ORCH_DIR)/mirror_session_manager.cpp \
		 $(P4_ORCH_DIR)/gre_tunnel_manager.cpp \
		 $(P4_ORCH_DIR)/l3_admit_manager.cpp \
		 $(P4_ORCH_DIR)/ext_tables_manager.cpp \
		 $(P4_ORCH_DIR)/tests/mock_sai_switch.cpp

tests_CFLAGS = $(DBGFLAGS) $(AM_CFLAGS) $(CFLAGS_COMMON) $(CFLAGS_GTEST) $(CFLAGS_SAI)
tests_CPPFLAGS = $(DBGFLAGS) $(AM_CFLAGS) $(CFLAGS_COMMON) $(CFLAGS_GTEST) $(CFLAGS_SAI) $(tests_INCLUDES)
tests_LDADD = $(LDADD_GTEST) $(LDADD_SAI) -lnl-genl-3 -lhiredis -lhiredis -lpthread \
        -lswsscommon -lswsscommon -lgtest -lgtest_main -lzmq -lnl-3 -lnl-route-3 -lgmock -lgmock_main -lprotobuf -ldashapi

## portsyncd unit tests

tests_portsyncd_SOURCES = portsyncd/portsyncd_ut.cpp \
                          $(top_srcdir)/lib/recorder.cpp \
                          $(top_srcdir)/portsyncd/linksync.cpp \
                          mock_dbconnector.cpp \
                          common/mock_shell_command.cpp \
                          mock_table.cpp \
                          mock_hiredis.cpp \
                          mock_redisreply.cpp

tests_portsyncd_INCLUDES = -I $(top_srcdir)/portsyncd -I $(top_srcdir)/cfgmgr -I $(top_srcdir)/lib
tests_portsyncd_CXXFLAGS = -Wl,-wrap,if_nameindex -Wl,-wrap,if_freenameindex
tests_portsyncd_CFLAGS = $(DBGFLAGS) $(AM_CFLAGS) $(CFLAGS_COMMON) $(CFLAGS_GTEST)
tests_portsyncd_CPPFLAGS = $(DBGFLAGS) $(AM_CFLAGS) $(CFLAGS_COMMON) $(CFLAGS_GTEST) $(tests_portsyncd_INCLUDES)
tests_portsyncd_LDADD = $(LDADD_GTEST) -lnl-genl-3 -lhiredis -lhiredis \
        -lswsscommon -lswsscommon -lgtest -lgtest_main -lnl-3 -lnl-route-3 -lpthread

## intfmgrd unit tests

tests_intfmgrd_SOURCES = intfmgrd/intfmgr_ut.cpp \
                         $(top_srcdir)/cfgmgr/intfmgr.cpp \
                         $(top_srcdir)/lib/subintf.cpp \
                         $(top_srcdir)/lib/recorder.cpp \
                         $(top_srcdir)/orchagent/orch.cpp \
                         $(top_srcdir)/orchagent/request_parser.cpp \
                         mock_orchagent_main.cpp \
                         mock_dbconnector.cpp \
                         mock_table.cpp \
                         mock_hiredis.cpp \
                         fake_response_publisher.cpp \
                         mock_redisreply.cpp \
                         common/mock_shell_command.cpp

tests_intfmgrd_INCLUDES = $(tests_INCLUDES) -I$(top_srcdir)/cfgmgr -I$(top_srcdir)/lib
tests_intfmgrd_CFLAGS = $(DBGFLAGS) $(AM_CFLAGS) $(CFLAGS_COMMON) $(CFLAGS_GTEST) $(CFLAGS_SAI)
tests_intfmgrd_CPPFLAGS = $(DBGFLAGS) $(AM_CFLAGS) $(CFLAGS_COMMON) $(CFLAGS_GTEST) $(CFLAGS_SAI) $(tests_intfmgrd_INCLUDES)
tests_intfmgrd_LDADD = $(LDADD_GTEST) $(LDADD_SAI) -lnl-genl-3 -lhiredis -lhiredis \
        -lswsscommon -lswsscommon -lgtest -lgtest_main -lzmq -lnl-3 -lnl-route-3 -lpthread -lgmock -lgmock_main

## teammgrd unit tests

tests_teammgrd_SOURCES = teammgrd/teammgr_ut.cpp \
                         $(top_srcdir)/cfgmgr/teammgr.cpp \
                         $(top_srcdir)/lib/subintf.cpp \
                         $(top_srcdir)/lib/recorder.cpp \
                         $(top_srcdir)/orchagent/orch.cpp \
                         $(top_srcdir)/orchagent/request_parser.cpp \
                         mock_orchagent_main.cpp \
                         mock_dbconnector.cpp \
                         mock_table.cpp \
                         mock_hiredis.cpp \
                         fake_response_publisher.cpp \
                         mock_redisreply.cpp \
                         common/mock_shell_command.cpp

tests_teammgrd_INCLUDES = $(tests_INCLUDES) -I$(top_srcdir)/cfgmgr -I$(top_srcdir)/lib
tests_teammgrd_CFLAGS = $(DBGFLAGS) $(AM_CFLAGS) $(CFLAGS_COMMON) $(CFLAGS_GTEST) $(CFLAGS_SAI)
tests_teammgrd_CPPFLAGS = $(DBGFLAGS) $(AM_CFLAGS) $(CFLAGS_COMMON) $(CFLAGS_GTEST) $(CFLAGS_SAI) $(tests_teammgrd_INCLUDES)
tests_teammgrd_LDADD = $(LDADD_GTEST) $(LDADD_SAI) -ldl -lhiredis \
        -lswsscommon -lgtest -lgtest_main -lzmq -lpthread -lgmock -lgmock_main

## fpmsyncd unit tests

tests_fpmsyncd_SOURCES = fpmsyncd/test_fpmlink.cpp \
                         fpmsyncd/test_routesync.cpp \
                         fpmsyncd/receive_srv6_steer_routes_ut.cpp \
                         fpmsyncd/receive_srv6_mysids_ut.cpp \
                         fpmsyncd/ut_helpers_fpmsyncd.cpp \
                         fake_netlink.cpp \
                         fake_warmstarthelper.cpp \
                         fake_producerstatetable.cpp \
                         mock_dbconnector.cpp \
                         mock_table.cpp \
                         mock_hiredis.cpp \
                         $(top_srcdir)/warmrestart/ \
                         $(top_srcdir)/fpmsyncd/fpmlink.cpp \
                         $(top_srcdir)/fpmsyncd/routesync.cpp

tests_fpmsyncd_INCLUDES = $(tests_INCLUDES) -I$(top_srcdir)/tests_fpmsyncd -I$(top_srcdir)/lib -I$(top_srcdir)/warmrestart -I$(top_srcdir)/fpmsyncd
tests_fpmsyncd_CXXFLAGS = -Wl,-wrap,rtnl_link_i2name
tests_fpmsyncd_CFLAGS = $(DBGFLAGS) $(AM_CFLAGS) $(CFLAGS_COMMON) $(CFLAGS_GTEST) $(CFLAGS_SAI)
tests_fpmsyncd_CPPFLAGS = $(DBGFLAGS) $(AM_CFLAGS) $(CFLAGS_COMMON) $(CFLAGS_GTEST) $(CFLAGS_SAI) $(tests_fpmsyncd_INCLUDES)
tests_fpmsyncd_LDADD = $(LDADD_GTEST) $(LDADD_SAI) -lnl-genl-3 -lhiredis -lhiredis \
        -lswsscommon -lswsscommon -lgtest -lgtest_main -lzmq -lnl-3 -lnl-route-3 -lpthread -lgmock -lgmock_main

## response publisher unit tests

tests_response_publisher_SOURCES = response_publisher/response_publisher_ut.cpp \
                                   $(top_srcdir)/orchagent/response_publisher.cpp \
                                   $(top_srcdir)/lib/recorder.cpp \
                                   mock_orchagent_main.cpp \
                                   mock_dbconnector.cpp \
                                   mock_table.cpp \
                                   mock_hiredis.cpp \
                                   mock_redisreply.cpp

tests_response_publisher_INCLUDES = $(tests_INCLUDES)
tests_response_publisher_CFLAGS = $(DBGFLAGS) $(AM_CFLAGS) $(CFLAGS_COMMON) $(CFLAGS_GTEST) $(CFLAGS_SAI)
tests_response_publisher_CPPFLAGS = $(DBGFLAGS) $(AM_CFLAGS) $(CFLAGS_COMMON) $(CFLAGS_GTEST) $(CFLAGS_SAI) $(tests_response_publisher_INCLUDES)
tests_response_publisher_LDADD = $(LDADD_GTEST) $(LDADD_SAI) -lnl-genl-3 -lhiredis -lhiredis \
        -lswsscommon -lswsscommon -lgtest -lgtest_main -lzmq -lnl-3 -lnl-route-3 -lpthread<|MERGE_RESOLUTION|>--- conflicted
+++ resolved
@@ -65,11 +65,8 @@
                 dashenifwdorch_ut.cpp \
                 dashorch_ut.cpp \
                 dashvnetorch_ut.cpp \
-<<<<<<< HEAD
                 dashhaorch_ut.cpp \
-=======
                 dashrouteorch_ut.cpp \
->>>>>>> e0b2ac61
                 twamporch_ut.cpp \
                 stporch_ut.cpp \
                 flexcounter_ut.cpp \
