--- conflicted
+++ resolved
@@ -49,11 +49,8 @@
                 swssnet_ut.cpp \
                 flowcounterrouteorch_ut.cpp \
                 orchdaemon_ut.cpp \
-<<<<<<< HEAD
-=======
                 intfsorch_ut.cpp \
                 mux_rollback_ut.cpp \
->>>>>>> 6cbf7a04
                 warmrestartassist_ut.cpp \
                 test_failure_handling.cpp \
                 $(top_srcdir)/lib/gearboxutils.cpp \
@@ -112,13 +109,10 @@
                 $(top_srcdir)/orchagent/srv6orch.cpp \
                 $(top_srcdir)/orchagent/nvgreorch.cpp \
                 $(top_srcdir)/cfgmgr/portmgr.cpp \
-<<<<<<< HEAD
                 $(top_srcdir)/orchagent/dash/dashaclorch.cpp \
                 $(top_srcdir)/orchagent/dash/dashorch.cpp \
                 $(top_srcdir)/orchagent/dash/dashrouteorch.cpp \
                 $(top_srcdir)/orchagent/dash/dashvnetorch.cpp \
-=======
->>>>>>> 6cbf7a04
                 $(top_srcdir)/cfgmgr/buffermgrdyn.cpp \
                 $(top_srcdir)/warmrestart/warmRestartAssist.cpp
 
