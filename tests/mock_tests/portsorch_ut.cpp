--- conflicted
+++ resolved
@@ -17,42 +17,8 @@
 
 namespace portsorch_test
 {
-
     using namespace std;
 
-<<<<<<< HEAD
-    sai_queue_api_t ut_sai_queue_api;
-    sai_queue_api_t *pold_sai_queue_api;
-    int _sai_set_queue_attr_count = 0;
-
-    sai_status_t _ut_stub_sai_set_queue_attribute(sai_object_id_t queue_id, const sai_attribute_t *attr)
-    {
-        if(attr->id == SAI_QUEUE_ATTR_PFC_DLR_INIT)
-        {
-            if(attr->value.booldata == true) 
-            {
-                _sai_set_queue_attr_count++;
-            }
-            else
-            {
-                _sai_set_queue_attr_count--;
-            }
-        }
-        return SAI_STATUS_SUCCESS;
-    }
-
-    void _hook_sai_queue_api()
-    {
-        ut_sai_queue_api = *sai_queue_api;
-        pold_sai_queue_api = sai_queue_api;
-        ut_sai_queue_api.set_queue_attribute = _ut_stub_sai_set_queue_attribute;
-        sai_queue_api = &ut_sai_queue_api;
-    }
-
-    void _unhook_sai_queue_api()
-    {
-        sai_queue_api = pold_sai_queue_api;
-=======
     sai_port_api_t ut_sai_port_api;
     sai_port_api_t *pold_sai_port_api;
 
@@ -115,7 +81,39 @@
     void _unhook_sai_port_api()
     {
         sai_port_api = pold_sai_port_api;
->>>>>>> 8dae3564
+    }
+    
+    sai_queue_api_t ut_sai_queue_api;
+    sai_queue_api_t *pold_sai_queue_api;
+    int _sai_set_queue_attr_count = 0;
+    
+    sai_status_t _ut_stub_sai_set_queue_attribute(sai_object_id_t queue_id, const sai_attribute_t *attr)
+    {
+        if(attr->id == SAI_QUEUE_ATTR_PFC_DLR_INIT)
+        {
+            if(attr->value.booldata == true) 
+            {
+                _sai_set_queue_attr_count++;
+            }
+            else
+            {
+                _sai_set_queue_attr_count--;
+            }
+        }
+        return SAI_STATUS_SUCCESS;
+    }
+
+    void _hook_sai_queue_api()
+    {
+        ut_sai_queue_api = *sai_queue_api;
+        pold_sai_queue_api = sai_queue_api;
+        ut_sai_queue_api.set_queue_attribute = _ut_stub_sai_set_queue_attribute;
+        sai_queue_api = &ut_sai_queue_api;
+    }
+
+    void _unhook_sai_queue_api()
+    {
+        sai_queue_api = pold_sai_queue_api;
     }
 
     struct PortsOrchTest : public ::testing::Test
