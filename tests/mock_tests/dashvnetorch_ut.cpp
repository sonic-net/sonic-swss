#define private public
#include "directory.h"
#undef private
#define protected public
#include "orch.h"
#undef protected
#include "ut_helper.h"
#include "mock_orchagent_main.h"
#include "mock_sai_api.h"
#include "mock_dash_orch_test.h"
#include "dash_api/appliance.pb.h"
#include "dash_api/route_type.pb.h"
#include "dash_api/eni.pb.h"
#include "dash_api/qos.pb.h"
#include "dash_api/eni_route.pb.h"
#include "gtest/gtest.h"
#include "crmorch.h"

EXTERN_MOCK_FNS

namespace dashvnetorch_test
{
    DEFINE_SAI_API_MOCK(dash_outbound_ca_to_pa, outbound_ca_to_pa);
    DEFINE_SAI_API_MOCK(dash_pa_validation, pa_validation);
    DEFINE_SAI_GENERIC_API_OBJECT_BULK_MOCK(dash_vnet, vnet)
    using namespace mock_orch_test;
    using ::testing::Return;
    using ::testing::Throw;
    using ::testing::DoAll;
    using ::testing::DoDefault;
    using ::testing::SetArrayArgument;
    using ::testing::SetArgPointee;
    using ::testing::InSequence;

    class DashVnetOrchTest : public MockDashOrchTest
    {
    protected:
        uint32_t GetCrmUsedCount(CrmResourceType type)
        {
            uint32_t count;
            if (gCrmOrch->getCrmResUsedCounter(type, count))
            {
                return count;
            }
            return 0;
        }

        std::pair<uint32_t, uint32_t> GetVnetMapCrm()
        {
            uint32_t used_ca_to_pa = GetCrmUsedCount(CrmResourceType::CRM_DASH_IPV4_OUTBOUND_CA_TO_PA);
            uint32_t used_pa_validation = GetCrmUsedCount(CrmResourceType::CRM_DASH_IPV4_PA_VALIDATION);
            return std::make_pair(used_ca_to_pa, used_pa_validation);
        }

        bool CheckExpectedCrmMatch(uint32_t expected_ca_to_pa, uint32_t expected_pa_validation)
        {
            uint32_t actual_ca_to_pa, actual_pa_validation;
            std::tie(actual_ca_to_pa, actual_pa_validation) = GetVnetMapCrm();
            bool matches = actual_ca_to_pa == expected_ca_to_pa && actual_pa_validation == expected_pa_validation;
            if (!matches)
            {
                std::cout << "Expected CA to PA: " << expected_ca_to_pa << ", Actual CA to PA: " << actual_ca_to_pa << std::endl;
                std::cout << "Expected PA Validation: " << expected_pa_validation << ", Actual PA Validation: " << actual_pa_validation << std::endl;
            }
            return matches;
        }

        void ApplySaiMock() override
        {
            INIT_SAI_API_MOCK(dash_vnet);
            INIT_SAI_API_MOCK(dash_outbound_ca_to_pa);
            INIT_SAI_API_MOCK(dash_pa_validation);
            MockSaiApis();
        }

        void PostSetUp() override
        {
            CreateApplianceEntry();
            std::tie(orig_ca_to_pa, orig_pa_validation) = GetVnetMapCrm();
        }
        void PreTearDown() override
        {
            RestoreSaiApis();
            DEINIT_SAI_API_MOCK(dash_outbound_ca_to_pa);
            DEINIT_SAI_API_MOCK(dash_pa_validation);
            DEINIT_SAI_API_MOCK(dash_vnet);
        }

        int orig_ca_to_pa, orig_pa_validation, expected_ca_to_pa, expected_pa_validation;
    };

    TEST_F(DashVnetOrchTest, AddRemoveVnet)
    {
<<<<<<< HEAD
        expected_ca_to_pa = orig_ca_to_pa + 1;
        expected_pa_validation = orig_pa_validation + 1;

        AddRoutingType(dash::route_type::ENCAP_TYPE_VXLAN);

=======
        std::vector<sai_status_t> exp_status = {SAI_STATUS_SUCCESS};
        AddVnetEncapRoutingType(dash::route_type::ENCAP_TYPE_VXLAN);
        AddPLRoutingType();
>>>>>>> f13dd098
        {
            InSequence seq;
            EXPECT_CALL(*mock_sai_dash_vnet_api, create_vnets).Times(1);
            EXPECT_CALL(*mock_sai_dash_outbound_ca_to_pa_api, create_outbound_ca_to_pa_entries).Times(1);
            EXPECT_CALL(*mock_sai_dash_pa_validation_api, create_pa_validation_entries).Times(1);
<<<<<<< HEAD
            EXPECT_CALL(*mock_sai_dash_outbound_ca_to_pa_api, remove_outbound_ca_to_pa_entries).Times(1);
            EXPECT_CALL(*mock_sai_dash_pa_validation_api, remove_pa_validation_entries).Times(1);
            EXPECT_CALL(*mock_sai_dash_vnet_api, remove_vnets).Times(1);
        }
=======
            EXPECT_CALL(*mock_sai_dash_outbound_ca_to_pa_api, create_outbound_ca_to_pa_entries).Times(1);
            EXPECT_CALL(*mock_sai_dash_outbound_ca_to_pa_api, remove_outbound_ca_to_pa_entries).Times(2);
            EXPECT_CALL(*mock_sai_dash_pa_validation_api, remove_pa_validation_entries).Times(1);
            EXPECT_CALL(*mock_sai_dash_vnet_api, remove_vnets).Times(1);
        }

>>>>>>> f13dd098
        CreateVnet();
        AddVnetMap();
        AddPortMap();
        AddVnetMapPL();

<<<<<<< HEAD
        EXPECT_TRUE(CheckExpectedCrmMatch(expected_ca_to_pa, expected_pa_validation));

        RemoveVnetMap();

        // Removing all VNET maps using a specific PA validation entry should also result in the removal
        // of the PA validation entry, even if the VNET still exists
        EXPECT_TRUE(CheckExpectedCrmMatch(orig_ca_to_pa, orig_pa_validation));

=======
        RemoveVnetMap();
        RemoveVnetMapPL();
>>>>>>> f13dd098
        RemoveVnet();

        EXPECT_TRUE(CheckExpectedCrmMatch(orig_ca_to_pa, orig_pa_validation));
    }

    TEST_F(DashVnetOrchTest, AddVnetMapMissingVnetFails)
    {
        AddRoutingType(dash::route_type::ENCAP_TYPE_VXLAN);
        EXPECT_CALL(*mock_sai_dash_outbound_ca_to_pa_api, create_outbound_ca_to_pa_entries)
            .Times(0);
        EXPECT_CALL(*mock_sai_dash_pa_validation_api, create_pa_validation_entries)
            .Times(0);
<<<<<<< HEAD
=======
        AddVnetEncapRoutingType(dash::route_type::ENCAP_TYPE_VXLAN);
>>>>>>> f13dd098
        AddVnetMap(false);
        EXPECT_TRUE(CheckExpectedCrmMatch(orig_ca_to_pa, orig_pa_validation));
    }

    TEST_F(DashVnetOrchTest, AddExistingOutboundCaToPaSuccessful)
    {
<<<<<<< HEAD
        AddRoutingType(dash::route_type::ENCAP_TYPE_VXLAN);
=======
        AddVnetEncapRoutingType(dash::route_type::ENCAP_TYPE_VXLAN);
>>>>>>> f13dd098
        CreateVnet();

        EXPECT_CALL(*mock_sai_dash_outbound_ca_to_pa_api, create_outbound_ca_to_pa_entries)
            .Times(2);
        AddVnetMap();
        std::tie(expected_ca_to_pa, expected_pa_validation) = GetVnetMapCrm();
        AddVnetMap();
        EXPECT_TRUE(CheckExpectedCrmMatch(expected_ca_to_pa, expected_pa_validation));
    }

    TEST_F(DashVnetOrchTest, RemoveNonexistVnetMapFails)
    {
        CreateVnet();
        EXPECT_CALL(*mock_sai_dash_outbound_ca_to_pa_api, remove_outbound_ca_to_pa_entries)
            .Times(1);
        RemoveVnetMap();
        EXPECT_TRUE(CheckExpectedCrmMatch(orig_ca_to_pa, orig_pa_validation));
    }

    TEST_F(DashVnetOrchTest, InvalidEncapVnetMapFails)
    {
        AddVnetEncapRoutingType(dash::route_type::ENCAP_TYPE_UNSPECIFIED);
        CreateVnet();
        EXPECT_CALL(*mock_sai_dash_outbound_ca_to_pa_api, create_outbound_ca_to_pa_entries)
            .Times(0);
        AddVnetMap();
        AddVnetMap();
        EXPECT_TRUE(CheckExpectedCrmMatch(orig_ca_to_pa, orig_pa_validation));
    }

    TEST_F(DashVnetOrchTest, AddExistPaValidationSuccessful)
    {
        AddVnetEncapRoutingType(dash::route_type::ENCAP_TYPE_VXLAN);
        CreateVnet();

        // First add operation will propogate to SAI normally
        // Second add operation will not propogate to SAI since orchagent caches PA validation entries and can check for duplicates
        EXPECT_CALL(*mock_sai_dash_pa_validation_api, create_pa_validation_entries)
            .Times(1);
        AddVnetMap();
        std::tie(expected_ca_to_pa, expected_pa_validation) = GetVnetMapCrm();
        AddVnetMap();
        EXPECT_TRUE(CheckExpectedCrmMatch(expected_ca_to_pa, expected_pa_validation));
    }

    TEST_F(DashVnetOrchTest, RemovePaValidationInUseFails)
    {
        AddVnetEncapRoutingType(dash::route_type::ENCAP_TYPE_VXLAN);
        CreateVnet();
        AddVnetMap();

        std::vector<sai_status_t> exp_status = { SAI_STATUS_OBJECT_IN_USE };

        EXPECT_CALL(*mock_sai_dash_pa_validation_api, remove_pa_validation_entries)
            .Times(1)
            .WillOnce(DoAll(SetArrayArgument<3>(exp_status.begin(), exp_status.end()), Return(SAI_STATUS_SUCCESS)));
        std::tie(expected_ca_to_pa, expected_pa_validation) = GetVnetMapCrm();
        RemoveVnet(false);

        EXPECT_TRUE(CheckExpectedCrmMatch(expected_ca_to_pa, expected_pa_validation));
    }

    TEST_F(DashVnetOrchTest, AddRemoveMultipleVnetMapsWithSameUnderlayIp)
    {
        AddRoutingType(dash::route_type::ENCAP_TYPE_VXLAN);
        CreateVnet();
        EXPECT_CALL(*mock_sai_dash_outbound_ca_to_pa_api, create_outbound_ca_to_pa_entries).Times(2);
        EXPECT_CALL(*mock_sai_dash_pa_validation_api, create_pa_validation_entries).Times(1); 
        EXPECT_CALL(*mock_sai_dash_outbound_ca_to_pa_api, remove_outbound_ca_to_pa_entries).Times(2);
        EXPECT_CALL(*mock_sai_dash_pa_validation_api, remove_pa_validation_entries).Times(1); 

        expected_ca_to_pa = orig_ca_to_pa + 1;
        expected_pa_validation = orig_pa_validation + 1;
        AddVnetMap();
        EXPECT_TRUE(CheckExpectedCrmMatch(expected_ca_to_pa, expected_pa_validation));

        expected_ca_to_pa++;
        AddVnetMap(true, vnet_map_ip2);
        EXPECT_TRUE(CheckExpectedCrmMatch(expected_ca_to_pa, expected_pa_validation));

        expected_ca_to_pa--;
        RemoveVnetMap();
        EXPECT_TRUE(CheckExpectedCrmMatch(expected_ca_to_pa, expected_pa_validation));

        expected_ca_to_pa--;
        expected_pa_validation--;
        RemoveVnetMap(true, vnet_map_ip2);
        EXPECT_TRUE(CheckExpectedCrmMatch(orig_ca_to_pa, orig_pa_validation));
    }
}<|MERGE_RESOLUTION|>--- conflicted
+++ resolved
@@ -91,53 +91,37 @@
 
     TEST_F(DashVnetOrchTest, AddRemoveVnet)
     {
-<<<<<<< HEAD
-        expected_ca_to_pa = orig_ca_to_pa + 1;
-        expected_pa_validation = orig_pa_validation + 1;
-
-        AddRoutingType(dash::route_type::ENCAP_TYPE_VXLAN);
-
-=======
         std::vector<sai_status_t> exp_status = {SAI_STATUS_SUCCESS};
         AddVnetEncapRoutingType(dash::route_type::ENCAP_TYPE_VXLAN);
         AddPLRoutingType();
->>>>>>> f13dd098
         {
             InSequence seq;
             EXPECT_CALL(*mock_sai_dash_vnet_api, create_vnets).Times(1);
             EXPECT_CALL(*mock_sai_dash_outbound_ca_to_pa_api, create_outbound_ca_to_pa_entries).Times(1);
             EXPECT_CALL(*mock_sai_dash_pa_validation_api, create_pa_validation_entries).Times(1);
-<<<<<<< HEAD
-            EXPECT_CALL(*mock_sai_dash_outbound_ca_to_pa_api, remove_outbound_ca_to_pa_entries).Times(1);
-            EXPECT_CALL(*mock_sai_dash_pa_validation_api, remove_pa_validation_entries).Times(1);
-            EXPECT_CALL(*mock_sai_dash_vnet_api, remove_vnets).Times(1);
-        }
-=======
             EXPECT_CALL(*mock_sai_dash_outbound_ca_to_pa_api, create_outbound_ca_to_pa_entries).Times(1);
             EXPECT_CALL(*mock_sai_dash_outbound_ca_to_pa_api, remove_outbound_ca_to_pa_entries).Times(2);
             EXPECT_CALL(*mock_sai_dash_pa_validation_api, remove_pa_validation_entries).Times(1);
             EXPECT_CALL(*mock_sai_dash_vnet_api, remove_vnets).Times(1);
         }
 
->>>>>>> f13dd098
         CreateVnet();
         AddVnetMap();
         AddPortMap();
         AddVnetMapPL();
 
-<<<<<<< HEAD
+        expected_ca_to_pa = orig_ca_to_pa + 2;
+        expected_pa_validation = orig_pa_validation + 1;
+
         EXPECT_TRUE(CheckExpectedCrmMatch(expected_ca_to_pa, expected_pa_validation));
 
         RemoveVnetMap();
+        RemoveVnetMapPL();
 
         // Removing all VNET maps using a specific PA validation entry should also result in the removal
         // of the PA validation entry, even if the VNET still exists
         EXPECT_TRUE(CheckExpectedCrmMatch(orig_ca_to_pa, orig_pa_validation));
 
-=======
-        RemoveVnetMap();
-        RemoveVnetMapPL();
->>>>>>> f13dd098
         RemoveVnet();
 
         EXPECT_TRUE(CheckExpectedCrmMatch(orig_ca_to_pa, orig_pa_validation));
@@ -145,26 +129,18 @@
 
     TEST_F(DashVnetOrchTest, AddVnetMapMissingVnetFails)
     {
-        AddRoutingType(dash::route_type::ENCAP_TYPE_VXLAN);
+        AddVnetEncapRoutingType(dash::route_type::ENCAP_TYPE_VXLAN);
         EXPECT_CALL(*mock_sai_dash_outbound_ca_to_pa_api, create_outbound_ca_to_pa_entries)
             .Times(0);
         EXPECT_CALL(*mock_sai_dash_pa_validation_api, create_pa_validation_entries)
             .Times(0);
-<<<<<<< HEAD
-=======
-        AddVnetEncapRoutingType(dash::route_type::ENCAP_TYPE_VXLAN);
->>>>>>> f13dd098
         AddVnetMap(false);
         EXPECT_TRUE(CheckExpectedCrmMatch(orig_ca_to_pa, orig_pa_validation));
     }
 
     TEST_F(DashVnetOrchTest, AddExistingOutboundCaToPaSuccessful)
     {
-<<<<<<< HEAD
-        AddRoutingType(dash::route_type::ENCAP_TYPE_VXLAN);
-=======
-        AddVnetEncapRoutingType(dash::route_type::ENCAP_TYPE_VXLAN);
->>>>>>> f13dd098
+        AddVnetEncapRoutingType(dash::route_type::ENCAP_TYPE_VXLAN);
         CreateVnet();
 
         EXPECT_CALL(*mock_sai_dash_outbound_ca_to_pa_api, create_outbound_ca_to_pa_entries)
@@ -229,7 +205,7 @@
 
     TEST_F(DashVnetOrchTest, AddRemoveMultipleVnetMapsWithSameUnderlayIp)
     {
-        AddRoutingType(dash::route_type::ENCAP_TYPE_VXLAN);
+        AddVnetEncapRoutingType(dash::route_type::ENCAP_TYPE_VXLAN);
         CreateVnet();
         EXPECT_CALL(*mock_sai_dash_outbound_ca_to_pa_api, create_outbound_ca_to_pa_entries).Times(2);
         EXPECT_CALL(*mock_sai_dash_pa_validation_api, create_pa_validation_entries).Times(1); 
