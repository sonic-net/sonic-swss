--- conflicted
+++ resolved
@@ -905,7 +905,7 @@
     rtnl_route_put(test_route);
 }
 
-<<<<<<< HEAD
+
 TEST_F(FpmSyncdResponseTest, RouteResponseOnNoProto)
 {
     // Expect the message to zebra is sent
@@ -916,7 +916,6 @@
     });
 }
 
-=======
 TEST_F(FpmSyncdResponseTest, TestBlackholeRoute)
 {
     Table route_table(m_db.get(), APP_ROUTE_TABLE_NAME);
@@ -973,7 +972,7 @@
         EXPECT_TRUE(proto_found);
     }
 }
->>>>>>> 7106cc0a
+
 auto create_nl_addr(const char* addr_str)
 {
     nl_addr* addr;
