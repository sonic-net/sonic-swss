#include "ut_helper.h"
#include "bulker.h"
#include "mock_sai_api.h"

extern sai_route_api_t *sai_route_api;
extern sai_neighbor_api_t *sai_neighbor_api;
extern sai_next_hop_api_t *sai_next_hop_api;

EXTERN_MOCK_FNS

namespace bulker_test
{
    using namespace std;
    using ::testing::SetArrayArgument;
    using ::testing::Return;
    using ::testing::DoAll;

    DEFINE_SAI_GENERIC_API_OBJECT_BULK_MOCK_WITH_SET(next_hop, next_hop);

    sai_bulk_object_create_fn old_object_create;
    sai_bulk_object_remove_fn old_object_remove;
    sai_bulk_object_set_attribute_fn old_object_set_attribute;

    struct BulkerTest : public ::testing::Test
    {
        BulkerTest()
        {
        }

        void SetUp() override
        {
            ASSERT_EQ(sai_route_api, nullptr);
            sai_route_api = new sai_route_api_t();

            ASSERT_EQ(sai_neighbor_api, nullptr);
            sai_neighbor_api = new sai_neighbor_api_t();

            ASSERT_EQ(sai_next_hop_api, nullptr);
            sai_next_hop_api = new sai_next_hop_api_t();

            INIT_SAI_API_MOCK(next_hop);
            MockSaiApis();
            old_object_create = sai_next_hop_api->create_next_hops;
            old_object_remove = sai_next_hop_api->remove_next_hops;
            old_object_set_attribute = sai_next_hop_api->set_next_hops_attribute;
            sai_next_hop_api->create_next_hops = mock_create_next_hops;
            sai_next_hop_api->remove_next_hops = mock_remove_next_hops;
            sai_next_hop_api->set_next_hops_attribute = mock_set_next_hops_attribute;
        }

        void TearDown() override
        {
            RestoreSaiApis();
            DEINIT_SAI_API_MOCK(next_hop);
            sai_next_hop_api->create_next_hops = old_object_create;
            sai_next_hop_api->remove_next_hops = old_object_remove;
            sai_next_hop_api->set_next_hops_attribute = old_object_set_attribute;

            delete sai_route_api;
            sai_route_api = nullptr;

            delete sai_neighbor_api;
            sai_neighbor_api = nullptr;

            delete sai_next_hop_api;
            sai_next_hop_api = nullptr;
        }
    };

    TEST_F(BulkerTest, BulkerAttrOrder)
    {
        // Create bulker
        EntityBulker<sai_route_api_t> gRouteBulker(sai_route_api, 1000);
        deque<sai_status_t> object_statuses;

        // Check max bulk size
        ASSERT_EQ(gRouteBulker.max_bulk_size, 1000);

        // Create a dummy route entry
        sai_route_entry_t route_entry;
        route_entry.destination.addr_family = SAI_IP_ADDR_FAMILY_IPV4;
        route_entry.destination.addr.ip4 = htonl(0x0a00000f);
        route_entry.destination.mask.ip4 = htonl(0xffffff00);
        route_entry.vr_id = 0x0;
        route_entry.switch_id = 0x0;

        // Set packet action for route first
        sai_attribute_t route_attr;
        route_attr.id = SAI_ROUTE_ENTRY_ATTR_PACKET_ACTION;
        route_attr.value.s32 = SAI_PACKET_ACTION_FORWARD;

        object_statuses.emplace_back();
        gRouteBulker.set_entry_attribute(&object_statuses.back(), &route_entry, &route_attr);

        // Set next hop for route
        route_attr.id = SAI_ROUTE_ENTRY_ATTR_NEXT_HOP_ID;
        route_attr.value.oid = SAI_NULL_OBJECT_ID;

        object_statuses.emplace_back();
        gRouteBulker.set_entry_attribute(&object_statuses.back(), &route_entry, &route_attr);

        // Check number of routes in bulk
        ASSERT_EQ(gRouteBulker.setting_entries_count(), 1);

        // Confirm the order of attributes in bulk is the same as being set
        auto const& attrs = gRouteBulker.setting_entries[route_entry];
        ASSERT_EQ(attrs.size(), 2);
        auto ia = attrs.begin();
        ASSERT_EQ(ia->first.id, SAI_ROUTE_ENTRY_ATTR_PACKET_ACTION);
        ASSERT_EQ(ia->first.value.s32, SAI_PACKET_ACTION_FORWARD);
        ia++;
        ASSERT_EQ(ia->first.id, SAI_ROUTE_ENTRY_ATTR_NEXT_HOP_ID);
        ASSERT_EQ(ia->first.value.oid, SAI_NULL_OBJECT_ID);

        // Clear the bulk
        gRouteBulker.clear();
        object_statuses.clear();

        // Check the bulker has been cleared
        ASSERT_EQ(gRouteBulker.setting_entries_count(), 0);

        // Test the inverse order
        // Set next hop for route first
        route_attr.id = SAI_ROUTE_ENTRY_ATTR_NEXT_HOP_ID;
        route_attr.value.oid = SAI_NULL_OBJECT_ID;

        object_statuses.emplace_back();
        gRouteBulker.set_entry_attribute(&object_statuses.back(), &route_entry, &route_attr);

        // Set packet action for route
        route_attr.id = SAI_ROUTE_ENTRY_ATTR_PACKET_ACTION;
        route_attr.value.s32 = SAI_PACKET_ACTION_FORWARD;

        object_statuses.emplace_back();
        gRouteBulker.set_entry_attribute(&object_statuses.back(), &route_entry, &route_attr);

        // Check number of routes in bulk
        ASSERT_EQ(gRouteBulker.setting_entries_count(), 1);

        // Confirm the order of attributes in bulk is the same as being set
        auto const& attrs_reverse = gRouteBulker.setting_entries[route_entry];
        ASSERT_EQ(attrs_reverse.size(), 2);
        ia = attrs_reverse.begin();
        ASSERT_EQ(ia->first.id, SAI_ROUTE_ENTRY_ATTR_NEXT_HOP_ID);
        ASSERT_EQ(ia->first.value.oid, SAI_NULL_OBJECT_ID);
        ia++;
        ASSERT_EQ(ia->first.id, SAI_ROUTE_ENTRY_ATTR_PACKET_ACTION);
        ASSERT_EQ(ia->first.value.s32, SAI_PACKET_ACTION_FORWARD);
    }

    TEST_F(BulkerTest, BulkerPendindRemoval)
    {
        // Create bulker
        EntityBulker<sai_route_api_t> gRouteBulker(sai_route_api, 1000);
        deque<sai_status_t> object_statuses;

        // Check max bulk size
        ASSERT_EQ(gRouteBulker.max_bulk_size, 1000);

        // Create a dummy route entry
        sai_route_entry_t route_entry_remove;
        route_entry_remove.destination.addr_family = SAI_IP_ADDR_FAMILY_IPV4;
        route_entry_remove.destination.addr.ip4 = htonl(0x0a00000f);
        route_entry_remove.destination.mask.ip4 = htonl(0xffffff00);
        route_entry_remove.vr_id = 0x0;
        route_entry_remove.switch_id = 0x0;

        // Put route entry into remove
        object_statuses.emplace_back();
        gRouteBulker.remove_entry(&object_statuses.back(), &route_entry_remove);

        // Confirm route entry is pending removal
        ASSERT_TRUE(gRouteBulker.bulk_entry_pending_removal(route_entry_remove));

        // Create another dummy route entry that will not be removed
        sai_route_entry_t route_entry_non_remove;
        route_entry_non_remove.destination.addr_family = SAI_IP_ADDR_FAMILY_IPV4;
        route_entry_non_remove.destination.addr.ip4 = htonl(0x0a00010f);
        route_entry_non_remove.destination.mask.ip4 = htonl(0xffffff00);
        route_entry_non_remove.vr_id = 0x0;
        route_entry_non_remove.switch_id = 0x0;

        // Confirm route entry is not pending removal
        ASSERT_FALSE(gRouteBulker.bulk_entry_pending_removal(route_entry_non_remove));
    }

    TEST_F(BulkerTest, NeighborBulker)
    {
        // Create bulker
        EntityBulker<sai_neighbor_api_t> gNeighBulker(sai_neighbor_api, 1000);
        deque<sai_status_t> object_statuses;

        // Check max bulk size
        ASSERT_EQ(gNeighBulker.max_bulk_size, 1000);

        // Create a dummy neighbor entry
        sai_neighbor_entry_t neighbor_entry_remove;
        neighbor_entry_remove.ip_address.addr_family = SAI_IP_ADDR_FAMILY_IPV4;
        neighbor_entry_remove.ip_address.addr.ip4 = 0x10000001;
        neighbor_entry_remove.rif_id = 0x0;
        neighbor_entry_remove.switch_id = 0x0;

        // Put neighbor entry into remove
        object_statuses.emplace_back();
        gNeighBulker.remove_entry(&object_statuses.back(), &neighbor_entry_remove);

        // Confirm neighbor entry is pending removal
        ASSERT_TRUE(gNeighBulker.bulk_entry_pending_removal(neighbor_entry_remove));
    }

<<<<<<< HEAD
    TEST_F(BulkerTest, ObjectBulkSet)
    {
        // Create bulker
        ObjectBulker<sai_next_hop_api_t> gNextHopBulker(sai_next_hop_api, 0x0, 1000);
        vector<sai_attribute_t> next_hop_attrs;
        vector<sai_object_id_t> next_hop_ids = {0x101, 0x102};
        vector<sai_status_t> statuses;
        sai_attribute_t next_hop_attr;
        sai_object_id_t next_hop_id_0;
        sai_object_id_t next_hop_id_1;
        std::vector<sai_status_t> exp_status{SAI_STATUS_SUCCESS, SAI_STATUS_SUCCESS};

        // Create 2 next hops
        next_hop_attr.id = SAI_NEXT_HOP_ATTR_TYPE;
        next_hop_attr.value.s32 = SAI_NEXT_HOP_TYPE_IP;
        next_hop_attrs.push_back(next_hop_attr);

        next_hop_attr.id = SAI_NEXT_HOP_ATTR_IP;
        next_hop_attr.value.ipaddr.addr_family = SAI_IP_ADDR_FAMILY_IPV4;
        next_hop_attr.value.ipaddr.addr.ip4 = 0x10000001;
        next_hop_attrs.push_back(next_hop_attr);

        next_hop_attr.id = SAI_NEXT_HOP_ATTR_ROUTER_INTERFACE_ID;
        next_hop_attr.value.oid = 0x0;
        next_hop_attrs.push_back(next_hop_attr);

        gNextHopBulker.create_entry(&next_hop_id_0, (uint32_t)next_hop_attrs.size(), next_hop_attrs.data());
        next_hop_attrs.clear();

        next_hop_attr.id = SAI_NEXT_HOP_ATTR_TYPE;
        next_hop_attr.value.s32 = SAI_NEXT_HOP_TYPE_IP;
        next_hop_attrs.push_back(next_hop_attr);

        next_hop_attr.id = SAI_NEXT_HOP_ATTR_IP;
        next_hop_attr.value.ipaddr.addr_family = SAI_IP_ADDR_FAMILY_IPV4;
        next_hop_attr.value.ipaddr.addr.ip4 = 0x10000002;
        next_hop_attrs.push_back(next_hop_attr);

        next_hop_attr.id = SAI_NEXT_HOP_ATTR_ROUTER_INTERFACE_ID;
        next_hop_attr.value.oid = 0x0;
        next_hop_attrs.push_back(next_hop_attr);

        gNextHopBulker.create_entry(&next_hop_id_1, (uint32_t)next_hop_attrs.size(), next_hop_attrs.data());
        next_hop_attrs.clear();

        EXPECT_CALL(*mock_sai_next_hop_api, create_next_hops)
            .WillOnce(DoAll(
                SetArrayArgument<5>(next_hop_ids.begin(), next_hop_ids.end()),
                SetArrayArgument<6>(exp_status.begin(), exp_status.end()),
                Return(SAI_STATUS_SUCCESS)));
        gNextHopBulker.flush();

        // Update the nexthops
        next_hop_attr.id = SAI_NEXT_HOP_ATTR_IP;
        next_hop_attr.value.ipaddr.addr_family = SAI_IP_ADDR_FAMILY_IPV4;
        next_hop_attr.value.ipaddr.addr.ip4 = 0x10000003;

        gNextHopBulker.set_entry_attribute(next_hop_id_0, &next_hop_attr);

        next_hop_attr.id = SAI_NEXT_HOP_ATTR_IP;
        next_hop_attr.value.ipaddr.addr_family = SAI_IP_ADDR_FAMILY_IPV4;
        next_hop_attr.value.ipaddr.addr.ip4 = 0x10000004;
        next_hop_attrs.push_back(next_hop_attr);

        gNextHopBulker.set_entry_attribute(next_hop_id_1, &next_hop_attr);

        EXPECT_CALL(*mock_sai_next_hop_api, set_next_hops_attribute)
            .WillOnce(DoAll(SetArrayArgument<4>(exp_status.begin(), exp_status.end()), Return(SAI_STATUS_SUCCESS)));
        gNextHopBulker.flush();

        // Delete the nexthops
        statuses.emplace_back();
        gNextHopBulker.remove_entry(&statuses.back(), next_hop_id_0);
        statuses.emplace_back();
        gNextHopBulker.remove_entry(&statuses.back(), next_hop_id_1);

        EXPECT_CALL(*mock_sai_next_hop_api, remove_next_hops)
            .WillOnce(DoAll(SetArrayArgument<3>(exp_status.begin(), exp_status.end()), Return(SAI_STATUS_SUCCESS)));
        gNextHopBulker.flush();
=======
    TEST_F(BulkerTest, BulkerPendingRemovalOrSet_OnlyRemoval)
    {
        // Create bulker
        EntityBulker<sai_route_api_t> gRouteBulker(sai_route_api, 1000);
        deque<sai_status_t> object_statuses;

        // Create a dummy route entry for removal
        sai_route_entry_t route_entry_remove;
        route_entry_remove.destination.addr_family = SAI_IP_ADDR_FAMILY_IPV4;
        route_entry_remove.destination.addr.ip4 = htonl(0x0a00000f);
        route_entry_remove.destination.mask.ip4 = htonl(0xffffff00);
        route_entry_remove.vr_id = 0x0;
        route_entry_remove.switch_id = 0x0;

        // Put route entry into remove
        object_statuses.emplace_back();
        gRouteBulker.remove_entry(&object_statuses.back(), &route_entry_remove);

        // Confirm route entry is pending removal
        ASSERT_TRUE(gRouteBulker.bulk_entry_pending_removal(route_entry_remove));

        // Confirm route entry is detected by bulk_entry_pending_removal_or_set
        ASSERT_TRUE(gRouteBulker.bulk_entry_pending_removal_or_set(route_entry_remove));
    }

    TEST_F(BulkerTest, BulkerPendingRemovalOrSet_OnlySet)
    {
        // Create bulker
        EntityBulker<sai_route_api_t> gRouteBulker(sai_route_api, 1000);
        deque<sai_status_t> object_statuses;

        // Create a dummy route entry for setting
        sai_route_entry_t route_entry_set;
        route_entry_set.destination.addr_family = SAI_IP_ADDR_FAMILY_IPV4;
        route_entry_set.destination.addr.ip4 = htonl(0x0a00000f);
        route_entry_set.destination.mask.ip4 = htonl(0xffffff00);
        route_entry_set.vr_id = 0x0;
        route_entry_set.switch_id = 0x0;

        // Set packet action for route (this adds to setting_entries)
        sai_attribute_t route_attr;
        route_attr.id = SAI_ROUTE_ENTRY_ATTR_PACKET_ACTION;
        route_attr.value.s32 = SAI_PACKET_ACTION_DROP;

        object_statuses.emplace_back();
        gRouteBulker.set_entry_attribute(&object_statuses.back(), &route_entry_set, &route_attr);

        // Confirm route entry is NOT pending removal
        ASSERT_FALSE(gRouteBulker.bulk_entry_pending_removal(route_entry_set));

        // Confirm route entry IS detected by bulk_entry_pending_removal_or_set (because it's in setting_entries)
        ASSERT_TRUE(gRouteBulker.bulk_entry_pending_removal_or_set(route_entry_set));
    }

    TEST_F(BulkerTest, BulkerPendingRemovalOrSet_BothRemovalAndSet)
    {
        // Create bulker
        EntityBulker<sai_route_api_t> gRouteBulker(sai_route_api, 1000);
        deque<sai_status_t> object_statuses;

        // Create two different route entries
        sai_route_entry_t route_entry_remove;
        route_entry_remove.destination.addr_family = SAI_IP_ADDR_FAMILY_IPV4;
        route_entry_remove.destination.addr.ip4 = htonl(0x0a00000f);
        route_entry_remove.destination.mask.ip4 = htonl(0xffffff00);
        route_entry_remove.vr_id = 0x0;
        route_entry_remove.switch_id = 0x0;

        sai_route_entry_t route_entry_set;
        route_entry_set.destination.addr_family = SAI_IP_ADDR_FAMILY_IPV4;
        route_entry_set.destination.addr.ip4 = htonl(0x0a00010f);
        route_entry_set.destination.mask.ip4 = htonl(0xffffff00);
        route_entry_set.vr_id = 0x0;
        route_entry_set.switch_id = 0x0;

        // Put first route entry into remove
        object_statuses.emplace_back();
        gRouteBulker.remove_entry(&object_statuses.back(), &route_entry_remove);

        // Set attribute for second route entry
        sai_attribute_t route_attr;
        route_attr.id = SAI_ROUTE_ENTRY_ATTR_PACKET_ACTION;
        route_attr.value.s32 = SAI_PACKET_ACTION_DROP;

        object_statuses.emplace_back();
        gRouteBulker.set_entry_attribute(&object_statuses.back(), &route_entry_set, &route_attr);

        // Confirm both entries are detected by bulk_entry_pending_removal_or_set
        ASSERT_TRUE(gRouteBulker.bulk_entry_pending_removal_or_set(route_entry_remove));
        ASSERT_TRUE(gRouteBulker.bulk_entry_pending_removal_or_set(route_entry_set));

        // Confirm only the removal entry is detected by bulk_entry_pending_removal
        ASSERT_TRUE(gRouteBulker.bulk_entry_pending_removal(route_entry_remove));
        ASSERT_FALSE(gRouteBulker.bulk_entry_pending_removal(route_entry_set));
    }

    TEST_F(BulkerTest, BulkerPendingRemovalOrSet_NeitherRemovalNorSet)
    {
        // Create bulker
        EntityBulker<sai_route_api_t> gRouteBulker(sai_route_api, 1000);
        deque<sai_status_t> object_statuses;

        // Create a dummy route entry that is not added to bulker
        sai_route_entry_t route_entry_none;
        route_entry_none.destination.addr_family = SAI_IP_ADDR_FAMILY_IPV4;
        route_entry_none.destination.addr.ip4 = htonl(0x0a00000f);
        route_entry_none.destination.mask.ip4 = htonl(0xffffff00);
        route_entry_none.vr_id = 0x0;
        route_entry_none.switch_id = 0x0;

        // Confirm route entry is NOT pending removal
        ASSERT_FALSE(gRouteBulker.bulk_entry_pending_removal(route_entry_none));

        // Confirm route entry is NOT detected by bulk_entry_pending_removal_or_set
        ASSERT_FALSE(gRouteBulker.bulk_entry_pending_removal_or_set(route_entry_none));
    }

    TEST_F(BulkerTest, BulkerPendingRemovalOrSet_DefaultRouteScenario)
    {
        // This test simulates the default route scenario described in the code comments:
        // A DEL event occurs and automatically adds a DROP action (creating a setting_entry),
        // then a subsequent SET operation needs to check for both pending removals AND pending sets.

        EntityBulker<sai_route_api_t> gRouteBulker(sai_route_api, 1000);
        deque<sai_status_t> object_statuses;

        // Create a default route entry (0.0.0.0/0)
        sai_route_entry_t default_route;
        default_route.destination.addr_family = SAI_IP_ADDR_FAMILY_IPV4;
        default_route.destination.addr.ip4 = 0;  // 0.0.0.0
        default_route.destination.mask.ip4 = 0;  // /0
        default_route.vr_id = 0x0;
        default_route.switch_id = 0x0;

        // Simulate DEL event: Set DROP action for default route
        sai_attribute_t route_attr;
        route_attr.id = SAI_ROUTE_ENTRY_ATTR_PACKET_ACTION;
        route_attr.value.s32 = SAI_PACKET_ACTION_DROP;

        object_statuses.emplace_back();
        gRouteBulker.set_entry_attribute(&object_statuses.back(), &default_route, &route_attr);

        // Verify the route is in setting_entries
        ASSERT_EQ(gRouteBulker.setting_entries_count(), 1);

        // Verify bulk_entry_pending_removal returns false (not in removing_entries)
        ASSERT_FALSE(gRouteBulker.bulk_entry_pending_removal(default_route));

        // Verify bulk_entry_pending_removal_or_set returns true (in setting_entries)
        ASSERT_TRUE(gRouteBulker.bulk_entry_pending_removal_or_set(default_route));

        // This ensures that when a subsequent SET operation checks if the route needs to be updated,
        // it will correctly detect that there's a pending operation (the DROP action)
    }

    TEST_F(BulkerTest, BulkerPendingRemovalOrSet_IPv6Route)
    {
        // Test with IPv6 route to ensure the function works with different address families
        EntityBulker<sai_route_api_t> gRouteBulker(sai_route_api, 1000);
        deque<sai_status_t> object_statuses;

        // Create an IPv6 route entry
        sai_route_entry_t ipv6_route;
        ipv6_route.destination.addr_family = SAI_IP_ADDR_FAMILY_IPV6;
        // Set IPv6 address 2001:db8::1/64
        uint8_t ipv6_addr[16] = {0x20, 0x01, 0x0d, 0xb8, 0, 0, 0, 0, 0, 0, 0, 0, 0, 0, 0, 1};
        uint8_t ipv6_mask[16] = {0xff, 0xff, 0xff, 0xff, 0xff, 0xff, 0xff, 0xff, 0, 0, 0, 0, 0, 0, 0, 0};
        memcpy(ipv6_route.destination.addr.ip6, ipv6_addr, 16);
        memcpy(ipv6_route.destination.mask.ip6, ipv6_mask, 16);
        ipv6_route.vr_id = 0x0;
        ipv6_route.switch_id = 0x0;

        // Set packet action for IPv6 route
        sai_attribute_t route_attr;
        route_attr.id = SAI_ROUTE_ENTRY_ATTR_PACKET_ACTION;
        route_attr.value.s32 = SAI_PACKET_ACTION_FORWARD;

        object_statuses.emplace_back();
        gRouteBulker.set_entry_attribute(&object_statuses.back(), &ipv6_route, &route_attr);

        // Verify the IPv6 route is detected by bulk_entry_pending_removal_or_set
        ASSERT_TRUE(gRouteBulker.bulk_entry_pending_removal_or_set(ipv6_route));
        ASSERT_FALSE(gRouteBulker.bulk_entry_pending_removal(ipv6_route));
    }

    TEST_F(BulkerTest, BulkerPendingRemovalOrSet_AfterClear)
    {
        // Test that bulk_entry_pending_removal_or_set returns false after clearing the bulker
        EntityBulker<sai_route_api_t> gRouteBulker(sai_route_api, 1000);
        deque<sai_status_t> object_statuses;

        // Create a route entry
        sai_route_entry_t route_entry;
        route_entry.destination.addr_family = SAI_IP_ADDR_FAMILY_IPV4;
        route_entry.destination.addr.ip4 = htonl(0x0a00000f);
        route_entry.destination.mask.ip4 = htonl(0xffffff00);
        route_entry.vr_id = 0x0;
        route_entry.switch_id = 0x0;

        // Add to setting_entries
        sai_attribute_t route_attr;
        route_attr.id = SAI_ROUTE_ENTRY_ATTR_PACKET_ACTION;
        route_attr.value.s32 = SAI_PACKET_ACTION_DROP;

        object_statuses.emplace_back();
        gRouteBulker.set_entry_attribute(&object_statuses.back(), &route_entry, &route_attr);

        // Verify it's detected before clear
        ASSERT_TRUE(gRouteBulker.bulk_entry_pending_removal_or_set(route_entry));

        // Clear the bulker
        gRouteBulker.clear();

        // Verify it's NOT detected after clear
        ASSERT_FALSE(gRouteBulker.bulk_entry_pending_removal_or_set(route_entry));
        ASSERT_FALSE(gRouteBulker.bulk_entry_pending_removal(route_entry));
>>>>>>> 56856536
    }
}<|MERGE_RESOLUTION|>--- conflicted
+++ resolved
@@ -208,7 +208,6 @@
         ASSERT_TRUE(gNeighBulker.bulk_entry_pending_removal(neighbor_entry_remove));
     }
 
-<<<<<<< HEAD
     TEST_F(BulkerTest, ObjectBulkSet)
     {
         // Create bulker
@@ -288,7 +287,8 @@
         EXPECT_CALL(*mock_sai_next_hop_api, remove_next_hops)
             .WillOnce(DoAll(SetArrayArgument<3>(exp_status.begin(), exp_status.end()), Return(SAI_STATUS_SUCCESS)));
         gNextHopBulker.flush();
-=======
+    }
+
     TEST_F(BulkerTest, BulkerPendingRemovalOrSet_OnlyRemoval)
     {
         // Create bulker
@@ -505,6 +505,5 @@
         // Verify it's NOT detected after clear
         ASSERT_FALSE(gRouteBulker.bulk_entry_pending_removal_or_set(route_entry));
         ASSERT_FALSE(gRouteBulker.bulk_entry_pending_removal(route_entry));
->>>>>>> 56856536
     }
 }