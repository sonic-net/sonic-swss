#include "mock_orch_test.h"

using namespace std;

namespace mock_orch_test
{

void MockOrchTest::ApplyInitialConfigs() {}
void MockOrchTest::PostSetUp() {}
void MockOrchTest::PreTearDown() {}
void MockOrchTest::ApplySaiMock() {}

void MockOrchTest::PrepareSai()
{
    sai_attribute_t attr;

    attr.id = SAI_SWITCH_ATTR_INIT_SWITCH;
    attr.value.booldata = true;

    sai_status_t status = sai_switch_api->create_switch(&gSwitchId, 1, &attr);
    ASSERT_EQ(status, SAI_STATUS_SUCCESS);

    // Get switch source MAC address
    attr.id = SAI_SWITCH_ATTR_SRC_MAC_ADDRESS;
    status = sai_switch_api->get_switch_attribute(gSwitchId, 1, &attr);

    ASSERT_EQ(status, SAI_STATUS_SUCCESS);

    gMacAddress = attr.value.mac;

    attr.id = SAI_SWITCH_ATTR_DEFAULT_VIRTUAL_ROUTER_ID;
    status = sai_switch_api->get_switch_attribute(gSwitchId, 1, &attr);

    ASSERT_EQ(status, SAI_STATUS_SUCCESS);

    gVirtualRouterId = attr.value.oid;

    /* Create a loopback underlay router interface */
    vector<sai_attribute_t> underlay_intf_attrs;

    sai_attribute_t underlay_intf_attr;
    underlay_intf_attr.id = SAI_ROUTER_INTERFACE_ATTR_VIRTUAL_ROUTER_ID;
    underlay_intf_attr.value.oid = gVirtualRouterId;
    underlay_intf_attrs.push_back(underlay_intf_attr);

    underlay_intf_attr.id = SAI_ROUTER_INTERFACE_ATTR_TYPE;
    underlay_intf_attr.value.s32 = SAI_ROUTER_INTERFACE_TYPE_LOOPBACK;
    underlay_intf_attrs.push_back(underlay_intf_attr);

    underlay_intf_attr.id = SAI_ROUTER_INTERFACE_ATTR_MTU;
    underlay_intf_attr.value.u32 = 9100;
    underlay_intf_attrs.push_back(underlay_intf_attr);

    status = sai_router_intfs_api->create_router_interface(&gUnderlayIfId, gSwitchId, (uint32_t)underlay_intf_attrs.size(), underlay_intf_attrs.data());
    ASSERT_EQ(status, SAI_STATUS_SUCCESS);

    // Bulkers will use the SAI implementation that exists when they are created in Orch constructors
    // so we need to apply the mock SAI API before any Orchs are created
    ApplySaiMock(); 
}

void MockOrchTest::SetUp()
{
    map<string, string> profile = {
        { "SAI_VS_SWITCH_TYPE", "SAI_VS_SWITCH_TYPE_BCM56850" },
        { "KV_DEVICE_MAC_ADDRESS", "20:03:04:05:06:00" }
    };

    ut_helper::initSaiApi(profile);
    m_app_db = make_shared<swss::DBConnector>("APPL_DB", 0);
    m_config_db = make_shared<swss::DBConnector>("CONFIG_DB", 0);
    m_state_db = make_shared<swss::DBConnector>("STATE_DB", 0);
    m_chassis_app_db = make_shared<swss::DBConnector>("CHASSIS_APP_DB", 0);
    m_dpu_app_db = make_shared<swss::DBConnector>("DPU_APPL_DB", 0);
    m_dpu_state_db = make_shared<swss::DBConnector>("DPU_STATE_DB", 0);

    PrepareSai();

    const int portsorch_base_pri = 40;
    vector<table_name_with_pri_t> ports_tables = {
        { APP_PORT_TABLE_NAME, portsorch_base_pri + 5 },
        { APP_VLAN_TABLE_NAME, portsorch_base_pri + 2 },
        { APP_VLAN_MEMBER_TABLE_NAME, portsorch_base_pri },
        { APP_LAG_TABLE_NAME, portsorch_base_pri + 4 },
        { APP_LAG_MEMBER_TABLE_NAME, portsorch_base_pri }
    };

    TableConnector stateDbSwitchTable(m_state_db.get(), STATE_SWITCH_CAPABILITY_TABLE_NAME);
    TableConnector app_switch_table(m_app_db.get(), APP_SWITCH_TABLE_NAME);
    TableConnector conf_asic_sensors(m_config_db.get(), CFG_ASIC_SENSORS_TABLE_NAME);

    vector<TableConnector> switch_tables = {
        conf_asic_sensors,
        app_switch_table
    };

    gSwitchOrch = new SwitchOrch(m_app_db.get(), switch_tables, stateDbSwitchTable);
    gDirectory.set(gSwitchOrch);
    ut_orch_list.push_back((Orch **)&gSwitchOrch);
    global_orch_list.insert((Orch **)&gSwitchOrch);

    vector<string> flex_counter_tables = {
        CFG_FLEX_COUNTER_TABLE_NAME
    };

    m_FlexCounterOrch = new FlexCounterOrch(m_config_db.get(), flex_counter_tables);
    gDirectory.set(m_FlexCounterOrch);
    ut_orch_list.push_back((Orch **)&m_FlexCounterOrch);

    static const vector<string> route_pattern_tables = {
        CFG_FLOW_COUNTER_ROUTE_PATTERN_TABLE_NAME,
    };
    gFlowCounterRouteOrch = new FlowCounterRouteOrch(m_config_db.get(), route_pattern_tables);
    gDirectory.set(gFlowCounterRouteOrch);
    ut_orch_list.push_back((Orch **)&gFlowCounterRouteOrch);
    global_orch_list.insert((Orch **)&gFlowCounterRouteOrch);

    gVrfOrch = new VRFOrch(m_app_db.get(), APP_VRF_TABLE_NAME, m_state_db.get(), STATE_VRF_OBJECT_TABLE_NAME);
    gDirectory.set(gVrfOrch);
    ut_orch_list.push_back((Orch **)&gVrfOrch);
    global_orch_list.insert((Orch **)&gVrfOrch);

    gIntfsOrch = new IntfsOrch(m_app_db.get(), APP_INTF_TABLE_NAME, gVrfOrch, m_chassis_app_db.get());
    gDirectory.set(gIntfsOrch);
    ut_orch_list.push_back((Orch **)&gIntfsOrch);
    global_orch_list.insert((Orch **)&gIntfsOrch);

    gPortsOrch = new PortsOrch(m_app_db.get(), m_state_db.get(), ports_tables, m_chassis_app_db.get());
    gDirectory.set(gPortsOrch);
    ut_orch_list.push_back((Orch **)&gPortsOrch);
    global_orch_list.insert((Orch **)&gPortsOrch);

    const int fgnhgorch_pri = 15;

    vector<table_name_with_pri_t> fgnhg_tables = {
        { CFG_FG_NHG, fgnhgorch_pri },
        { CFG_FG_NHG_PREFIX, fgnhgorch_pri },
        { CFG_FG_NHG_MEMBER, fgnhgorch_pri }
    };

    gFgNhgOrch = new FgNhgOrch(m_config_db.get(), m_app_db.get(), m_state_db.get(), fgnhg_tables, gNeighOrch, gIntfsOrch, gVrfOrch);
    gDirectory.set(gFgNhgOrch);
    ut_orch_list.push_back((Orch **)&gFgNhgOrch);
    global_orch_list.insert((Orch **)&gFgNhgOrch);

    const int fdborch_pri = 20;

    vector<table_name_with_pri_t> app_fdb_tables = {
        { APP_FDB_TABLE_NAME, FdbOrch::fdborch_pri },
        { APP_VXLAN_FDB_TABLE_NAME, FdbOrch::fdborch_pri },
        { APP_MCLAG_FDB_TABLE_NAME, fdborch_pri }
    };

    TableConnector stateDbFdb(m_state_db.get(), STATE_FDB_TABLE_NAME);
    TableConnector stateMclagDbFdb(m_state_db.get(), STATE_MCLAG_REMOTE_FDB_TABLE_NAME);
    gFdbOrch = new FdbOrch(m_app_db.get(), app_fdb_tables, stateDbFdb, stateMclagDbFdb, gPortsOrch);
    gDirectory.set(gFdbOrch);
    ut_orch_list.push_back((Orch **)&gFdbOrch);
    global_orch_list.insert((Orch **)&gFdbOrch);

    gNeighOrch = new NeighOrch(m_app_db.get(), APP_NEIGH_TABLE_NAME, gIntfsOrch, gFdbOrch, gPortsOrch, m_chassis_app_db.get());
    gDirectory.set(gNeighOrch);
    ut_orch_list.push_back((Orch **)&gNeighOrch);
    global_orch_list.insert((Orch **)&gNeighOrch);

    vector<string> tunnel_tables = {
        APP_TUNNEL_DECAP_TABLE_NAME,
        APP_TUNNEL_DECAP_TERM_TABLE_NAME
    };
    m_TunnelDecapOrch = new TunnelDecapOrch(m_app_db.get(), m_state_db.get(), m_config_db.get(), tunnel_tables);
    gDirectory.set(m_TunnelDecapOrch);
    ut_orch_list.push_back((Orch **)&m_TunnelDecapOrch);
    vector<string> mux_tables = {
        CFG_MUX_CABLE_TABLE_NAME,
        CFG_PEER_SWITCH_TABLE_NAME
    };

    vector<string> buffer_tables = {
        APP_BUFFER_POOL_TABLE_NAME,
        APP_BUFFER_PROFILE_TABLE_NAME,
        APP_BUFFER_QUEUE_TABLE_NAME,
        APP_BUFFER_PG_TABLE_NAME,
        APP_BUFFER_PORT_INGRESS_PROFILE_LIST_NAME,
        APP_BUFFER_PORT_EGRESS_PROFILE_LIST_NAME
    };
    gBufferOrch = new BufferOrch(m_app_db.get(), m_config_db.get(), m_state_db.get(), buffer_tables);
    ut_orch_list.push_back((Orch **)&gBufferOrch);
    global_orch_list.insert((Orch **)&gBufferOrch);

    vector<TableConnector> policer_tables = {
        TableConnector(m_config_db.get(), CFG_POLICER_TABLE_NAME),
        TableConnector(m_config_db.get(), CFG_PORT_STORM_CONTROL_TABLE_NAME)
    };

    TableConnector stateDbStorm(m_state_db.get(), STATE_BUM_STORM_CAPABILITY_TABLE_NAME);
    gPolicerOrch = new PolicerOrch(policer_tables, gPortsOrch);
    gDirectory.set(gPolicerOrch);
    ut_orch_list.push_back((Orch **)&gPolicerOrch);
    global_orch_list.insert((Orch **)&gPolicerOrch);

    gNhgOrch = new NhgOrch(m_app_db.get(), APP_NEXTHOP_GROUP_TABLE_NAME);
    gDirectory.set(gNhgOrch);
    ut_orch_list.push_back((Orch **)&gNhgOrch);
    global_orch_list.insert((Orch **)&gNhgOrch);

    TableConnector srv6_sid_list_table(m_app_db.get(), APP_SRV6_SID_LIST_TABLE_NAME);
    TableConnector srv6_my_sid_table(m_app_db.get(), APP_SRV6_MY_SID_TABLE_NAME);
    TableConnector srv6_my_sid_cfg_table(m_config_db.get(), CFG_SRV6_MY_SID_TABLE_NAME);

    vector<TableConnector> srv6_tables = {
        srv6_sid_list_table,
        srv6_my_sid_table,
        srv6_my_sid_cfg_table
    };
    gSrv6Orch = new Srv6Orch(m_config_db.get(), m_app_db.get(), srv6_tables, gSwitchOrch, gVrfOrch, gNeighOrch);
    gDirectory.set(gSrv6Orch);
    ut_orch_list.push_back((Orch **)&gSrv6Orch);
    global_orch_list.insert((Orch **)&gSrv6Orch);

    gCrmOrch = new CrmOrch(m_config_db.get(), CFG_CRM_TABLE_NAME);
    gDirectory.set(gCrmOrch);
    ut_orch_list.push_back((Orch **)&gCrmOrch);
    global_orch_list.insert((Orch **)&gCrmOrch);

    const int routeorch_pri = 5;
    vector<table_name_with_pri_t> route_tables = {
        { APP_ROUTE_TABLE_NAME, routeorch_pri },
        { APP_LABEL_ROUTE_TABLE_NAME, routeorch_pri }
    };
    gRouteOrch = new RouteOrch(m_app_db.get(), route_tables, gSwitchOrch, gNeighOrch, gIntfsOrch, gVrfOrch, gFgNhgOrch, gSrv6Orch);
    gDirectory.set(gRouteOrch);
    ut_orch_list.push_back((Orch **)&gRouteOrch);
    global_orch_list.insert((Orch **)&gRouteOrch);

    TableConnector stateDbMirrorSession(m_state_db.get(), STATE_MIRROR_SESSION_TABLE_NAME);
    TableConnector confDbMirrorSession(m_config_db.get(), CFG_MIRROR_SESSION_TABLE_NAME);
    gMirrorOrch = new MirrorOrch(stateDbMirrorSession, confDbMirrorSession, gPortsOrch, gRouteOrch, gNeighOrch, gFdbOrch, gPolicerOrch);
    gDirectory.set(gMirrorOrch);
    ut_orch_list.push_back((Orch **)&gMirrorOrch);
    global_orch_list.insert((Orch **)&gMirrorOrch);

    vector<string> dash_tables = {
        APP_DASH_APPLIANCE_TABLE_NAME,
        APP_DASH_ROUTING_TYPE_TABLE_NAME,
        APP_DASH_ENI_TABLE_NAME,
        APP_DASH_ENI_ROUTE_TABLE_NAME,
        APP_DASH_QOS_TABLE_NAME
    };

    m_DashOrch = new DashOrch(m_app_db.get(), dash_tables, nullptr);
    gDirectory.set(m_DashOrch);
    ut_orch_list.push_back((Orch **)&m_DashOrch);

    TableConnector confDbAclTable(m_config_db.get(), CFG_ACL_TABLE_TABLE_NAME);
    TableConnector confDbAclTableType(m_config_db.get(), CFG_ACL_TABLE_TYPE_TABLE_NAME);
    TableConnector confDbAclRuleTable(m_config_db.get(), CFG_ACL_RULE_TABLE_NAME);
    TableConnector appDbAclTable(m_app_db.get(), APP_ACL_TABLE_TABLE_NAME);
    TableConnector appDbAclTableType(m_app_db.get(), APP_ACL_TABLE_TYPE_TABLE_NAME);
    TableConnector appDbAclRuleTable(m_app_db.get(), APP_ACL_RULE_TABLE_NAME);

    vector<TableConnector> acl_table_connectors = {
        confDbAclTableType,
        confDbAclTable,
        confDbAclRuleTable,
        appDbAclTable,
        appDbAclRuleTable,
        appDbAclTableType,
    };
    gAclOrch = new AclOrch(acl_table_connectors, m_state_db.get(),
                            gSwitchOrch, gPortsOrch, gMirrorOrch, gNeighOrch, gRouteOrch, NULL);
    gDirectory.set(gAclOrch);
    ut_orch_list.push_back((Orch **)&gAclOrch);
    global_orch_list.insert((Orch **)&gAclOrch);

    m_MuxOrch = new MuxOrch(m_config_db.get(), mux_tables, m_TunnelDecapOrch, gNeighOrch, gFdbOrch);
    gDirectory.set(m_MuxOrch);
    ut_orch_list.push_back((Orch **)&m_MuxOrch);

    m_MuxCableOrch = new MuxCableOrch(m_app_db.get(), m_state_db.get(), APP_MUX_CABLE_TABLE_NAME);
    gDirectory.set(m_MuxCableOrch);
    ut_orch_list.push_back((Orch **)&m_MuxCableOrch);

    m_MuxStateOrch = new MuxStateOrch(m_state_db.get(), STATE_HW_MUX_CABLE_TABLE_NAME);
    gDirectory.set(m_MuxStateOrch);
    ut_orch_list.push_back((Orch **)&m_MuxStateOrch);

    m_VxlanTunnelOrch = new VxlanTunnelOrch(m_state_db.get(), m_app_db.get(), APP_VXLAN_TUNNEL_TABLE_NAME);
    gDirectory.set(m_VxlanTunnelOrch);
    ut_orch_list.push_back((Orch **)&m_VxlanTunnelOrch);

    m_vnetOrch = new VNetOrch(m_app_db.get(), APP_VNET_TABLE_NAME);
    gDirectory.set(m_vnetOrch);
    ut_orch_list.push_back((Orch **)&m_vnetOrch);

    vector<string> dash_vnet_tables = {
        APP_DASH_VNET_TABLE_NAME,
        APP_DASH_VNET_MAPPING_TABLE_NAME
    };

    m_dashVnetOrch = new DashVnetOrch(m_app_db.get(), dash_vnet_tables, nullptr);
    gDirectory.set(m_dashVnetOrch);
    ut_orch_list.push_back((Orch **)&m_dashVnetOrch);

<<<<<<< HEAD
    vector<string> dash_ha_tables = {
        APP_DASH_HA_SET_TABLE_NAME,
        APP_DASH_HA_SCOPE_TABLE_NAME
    };
    m_dashHaOrch = new DashHaOrch(m_dpu_app_db.get(), m_dpu_state_db.get(), dash_ha_tables, m_DashOrch, nullptr, nullptr);
    gDirectory.set(m_dashHaOrch);
    ut_orch_list.push_back((Orch **)&m_dashHaOrch);
=======
    vector<string> dash_route_tables = {
        APP_DASH_ROUTE_TABLE_NAME,
        APP_DASH_ROUTE_RULE_TABLE_NAME,
        APP_DASH_ROUTE_GROUP_TABLE_NAME
    };

    m_DashRouteOrch = new DashRouteOrch(m_app_db.get(), dash_route_tables, m_DashOrch, nullptr);
    gDirectory.set(m_DashRouteOrch);
    ut_orch_list.push_back((Orch **)&m_DashRouteOrch);

    vector<string> dash_tunnel_tables = {
        APP_DASH_TUNNEL_TABLE_NAME
    };
    m_DashTunnelOrch= new DashTunnelOrch(m_app_db.get(), dash_tunnel_tables, nullptr);
    gDirectory.set(m_DashTunnelOrch);
    ut_orch_list.push_back((Orch **)&m_DashTunnelOrch);
>>>>>>> e0b2ac61

    ApplyInitialConfigs();
    PostSetUp();
}

void MockOrchTest::TearDown()
{
    PreTearDown();
    for (std::vector<Orch **>::reverse_iterator rit = ut_orch_list.rbegin(); rit != ut_orch_list.rend(); ++rit)
    {
        Orch **orch = *rit;
        delete *orch;
        if (global_orch_list.find(orch) != global_orch_list.end())
        {
            *orch = nullptr;
        }
    }

    gDirectory.m_values.clear();

    ut_helper::uninitSaiApi();
}
}<|MERGE_RESOLUTION|>--- conflicted
+++ resolved
@@ -301,7 +301,6 @@
     gDirectory.set(m_dashVnetOrch);
     ut_orch_list.push_back((Orch **)&m_dashVnetOrch);
 
-<<<<<<< HEAD
     vector<string> dash_ha_tables = {
         APP_DASH_HA_SET_TABLE_NAME,
         APP_DASH_HA_SCOPE_TABLE_NAME
@@ -309,7 +308,7 @@
     m_dashHaOrch = new DashHaOrch(m_dpu_app_db.get(), m_dpu_state_db.get(), dash_ha_tables, m_DashOrch, nullptr, nullptr);
     gDirectory.set(m_dashHaOrch);
     ut_orch_list.push_back((Orch **)&m_dashHaOrch);
-=======
+
     vector<string> dash_route_tables = {
         APP_DASH_ROUTE_TABLE_NAME,
         APP_DASH_ROUTE_RULE_TABLE_NAME,
@@ -326,7 +325,6 @@
     m_DashTunnelOrch= new DashTunnelOrch(m_app_db.get(), dash_tunnel_tables, nullptr);
     gDirectory.set(m_DashTunnelOrch);
     ut_orch_list.push_back((Orch **)&m_DashTunnelOrch);
->>>>>>> e0b2ac61
 
     ApplyInitialConfigs();
     PostSetUp();
