--- conflicted
+++ resolved
@@ -185,18 +185,12 @@
             auto* flexCounterOrch = new FlexCounterOrch(m_config_db.get(), flex_counter_tables);
             gDirectory.set(flexCounterOrch);
 
-<<<<<<< HEAD
-=======
-            ASSERT_EQ(gPortsOrch, nullptr);
-            gPortsOrch = new PortsOrch(m_app_db.get(), m_state_db.get(), ports_tables, m_chassis_app_db.get());
-
             static const  vector<string> route_pattern_tables = {
                 CFG_FLOW_COUNTER_ROUTE_PATTERN_TABLE_NAME,
             };
             gFlowCounterRouteOrch = new FlowCounterRouteOrch(m_config_db.get(), route_pattern_tables);
             gDirectory.set(gFlowCounterRouteOrch);
 
->>>>>>> 1fd1dbfe
             ASSERT_EQ(gVrfOrch, nullptr);
             gVrfOrch = new VRFOrch(m_app_db.get(), APP_VRF_TABLE_NAME, m_state_db.get(), STATE_VRF_OBJECT_TABLE_NAME);
 
