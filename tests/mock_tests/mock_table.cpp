--- conflicted
+++ resolved
@@ -119,8 +119,5 @@
         auto &table = gDB[m_pipe->getDbId()][getTableName()];
         table.erase(key);
     }
-<<<<<<< HEAD
-=======
 
->>>>>>> 54e18478
 }