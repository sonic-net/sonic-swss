#include "table.h"
#include "producerstatetable.h"
#include <set>

using TableDataT = std::map<std::string, std::vector<swss::FieldValueTuple>>;
using TablesT = std::map<std::string, TableDataT>;

namespace testing_db
{

    TableDataT gTableData;
    TablesT gTables;
    std::map<int, TablesT> gDB;

    void reset()
    {
        gDB.clear();
    }
}

namespace swss
{

    using namespace testing_db;

    bool Table::get(const std::string &key, std::vector<FieldValueTuple> &ovalues)
    {
        auto table = gDB[m_pipe->getDbId()][getTableName()];
        if (table.find(key) == table.end())
        {
            return false;
        }

        ovalues = table[key];
        return true;
    }

    bool Table::hget(const std::string &key, const std::string &field, std::string &value)
    {
        auto table = gDB[m_pipe->getDbId()][getTableName()];
        if (table.find(key) == table.end())
        {
            return false;
        }

        for (const auto &it : table[key])
        {
            if (it.first == field)
            {
                value = it.second;
                return true;
            }
        }

        return false;
    }

    void Table::set(const std::string &key,
                    const std::vector<FieldValueTuple> &values,
                    const std::string &op,
                    const std::string &prefix)
    {
        auto &table = gDB[m_pipe->getDbId()][getTableName()];
        table[key] = values;
    }

    void Table::getKeys(std::vector<std::string> &keys)
    {
        keys.clear();
        auto table = gDB[m_pipe->getDbId()][getTableName()];
        for (const auto &it : table)
        {
            keys.push_back(it.first);
        }
    }

<<<<<<< HEAD
    void Table::del(const std::string &key, const std::string& /* op */, const std::string& /*prefix*/)
    {
        auto table = gDB[m_pipe->getDbId()].find(getTableName());
        if (table != gDB[m_pipe->getDbId()].end()){
            table->second.erase(key);
        }
    }
=======
    void ProducerStateTable::set(const std::string &key,
                                 const std::vector<FieldValueTuple> &values,
                                 const std::string &op,
                                 const std::string &prefix)
    {
        auto &table = gDB[m_pipe->getDbId()][getTableName()];
        auto iter = table.find(key);
        if (iter == table.end())
        {
            table[key] = values;
        }
        else
        {
            std::vector<FieldValueTuple> new_values(values);
            std::set<std::string> field_set;
            for (auto &value : values)
            {
                field_set.insert(fvField(value));
            }
            for (auto &value : iter->second)
            {
                auto &field = fvField(value);
                if (field_set.find(field) != field_set.end())
                {
                    continue;
                }
                new_values.push_back(value);
            }
            iter->second.swap(new_values);
        }
    }

    void ProducerStateTable::del(const std::string &key,
                                 const std::string &op,
                                 const std::string &prefix)
    {
        auto &table = gDB[m_pipe->getDbId()][getTableName()];
        table.erase(key);
    }

>>>>>>> 54e18478
}<|MERGE_RESOLUTION|>--- conflicted
+++ resolved
@@ -73,8 +73,8 @@
             keys.push_back(it.first);
         }
     }
-
-<<<<<<< HEAD
+  
+ 
     void Table::del(const std::string &key, const std::string& /* op */, const std::string& /*prefix*/)
     {
         auto table = gDB[m_pipe->getDbId()].find(getTableName());
@@ -82,7 +82,7 @@
             table->second.erase(key);
         }
     }
-=======
+
     void ProducerStateTable::set(const std::string &key,
                                  const std::vector<FieldValueTuple> &values,
                                  const std::string &op,
@@ -114,14 +114,4 @@
             iter->second.swap(new_values);
         }
     }
-
-    void ProducerStateTable::del(const std::string &key,
-                                 const std::string &op,
-                                 const std::string &prefix)
-    {
-        auto &table = gDB[m_pipe->getDbId()][getTableName()];
-        table.erase(key);
-    }
-
->>>>>>> 54e18478
 }