#include "table.h"
#include "producerstatetable.h"
#include <set>

using TableDataT = std::map<std::string, std::vector<swss::FieldValueTuple>>;
using TablesT = std::map<std::string, TableDataT>;

namespace testing_db
{

    TableDataT gTableData;
    TablesT gTables;
    std::map<int, TablesT> gDB;

    void reset()
    {
        gDB.clear();
    }
}

namespace swss
{

    using namespace testing_db;

    bool Table::get(const std::string &key, std::vector<FieldValueTuple> &ovalues)
    {
        auto table = gDB[m_pipe->getDbId()][getTableName()];
        if (table.find(key) == table.end())
        {
            return false;
        }

        ovalues = table[key];
        return true;
    }

    bool Table::hget(const std::string &key, const std::string &field, std::string &value)
    {
        auto table = gDB[m_pipe->getDbId()][getTableName()];
        if (table.find(key) == table.end())
        {
            return false;
        }

        for (const auto &it : table[key])
        {
            if (it.first == field)
            {
                value = it.second;
                return true;
            }
        }

        return false;
    }

    void Table::set(const std::string &key,
                    const std::vector<FieldValueTuple> &values,
                    const std::string &op,
                    const std::string &prefix)
    {
        auto &table = gDB[m_pipe->getDbId()][getTableName()];
        table[key] = values;
    }

    void Table::del(const std::string &key, const std::string& /* op */, const std::string& /*prefix*/)
    {
        auto &table = gDB[m_pipe->getDbId()][getTableName()];
        table.erase(key);
    }

    void Table::getKeys(std::vector<std::string> &keys)
    {
        keys.clear();
        auto table = gDB[m_pipe->getDbId()][getTableName()];
        for (const auto &it : table)
        {
            keys.push_back(it.first);
        }
    }
<<<<<<< HEAD
=======
  
 
    void Table::del(const std::string &key, const std::string& /* op */, const std::string& /*prefix*/)
    {
        auto table = gDB[m_pipe->getDbId()].find(getTableName());
        if (table != gDB[m_pipe->getDbId()].end()){
            table->second.erase(key);
        }
    }
>>>>>>> bbbd5f44

    void ProducerStateTable::set(const std::string &key,
                                 const std::vector<FieldValueTuple> &values,
                                 const std::string &op,
                                 const std::string &prefix)
    {
        auto &table = gDB[m_pipe->getDbId()][getTableName()];
        auto iter = table.find(key);
        if (iter == table.end())
        {
            table[key] = values;
        }
        else
        {
            std::vector<FieldValueTuple> new_values(values);
            std::set<std::string> field_set;
            for (auto &value : values)
            {
                field_set.insert(fvField(value));
            }
            for (auto &value : iter->second)
            {
                auto &field = fvField(value);
                if (field_set.find(field) != field_set.end())
                {
                    continue;
                }
                new_values.push_back(value);
            }
            iter->second.swap(new_values);
        }
    }
<<<<<<< HEAD

    void ProducerStateTable::del(const std::string &key,
                                 const std::string &op,
                                 const std::string &prefix)
    {
        auto &table = gDB[m_pipe->getDbId()][getTableName()];
        table.erase(key);
    }
=======
>>>>>>> bbbd5f44
}<|MERGE_RESOLUTION|>--- conflicted
+++ resolved
@@ -79,18 +79,6 @@
             keys.push_back(it.first);
         }
     }
-<<<<<<< HEAD
-=======
-  
- 
-    void Table::del(const std::string &key, const std::string& /* op */, const std::string& /*prefix*/)
-    {
-        auto table = gDB[m_pipe->getDbId()].find(getTableName());
-        if (table != gDB[m_pipe->getDbId()].end()){
-            table->second.erase(key);
-        }
-    }
->>>>>>> bbbd5f44
 
     void ProducerStateTable::set(const std::string &key,
                                  const std::vector<FieldValueTuple> &values,
@@ -123,7 +111,6 @@
             iter->second.swap(new_values);
         }
     }
-<<<<<<< HEAD
 
     void ProducerStateTable::del(const std::string &key,
                                  const std::string &op,
@@ -132,6 +119,4 @@
         auto &table = gDB[m_pipe->getDbId()][getTableName()];
         table.erase(key);
     }
-=======
->>>>>>> bbbd5f44
 }