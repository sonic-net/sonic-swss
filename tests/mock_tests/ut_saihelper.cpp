#include "ut_helper.h"
#include "mock_orchagent_main.h"

namespace ut_helper
{
    map<string, string> gProfileMap;
    map<string, string>::iterator gProfileIter;

    const char *profile_get_value(
        sai_switch_profile_id_t profile_id,
        const char *variable)
    {
        map<string, string>::const_iterator it = gProfileMap.find(variable);
        if (it == gProfileMap.end())
        {
            return NULL;
        }

        return it->second.c_str();
    }

    int profile_get_next_value(
        sai_switch_profile_id_t profile_id,
        const char **variable,
        const char **value)
    {
        if (value == NULL)
        {
            gProfileIter = gProfileMap.begin();
            return 0;
        }

        if (variable == NULL)
        {
            return -1;
        }

        if (gProfileIter == gProfileMap.end())
        {
            return -1;
        }

        *variable = gProfileIter->first.c_str();
        *value = gProfileIter->second.c_str();

        gProfileIter++;

        return 0;
    }

    sai_status_t initSaiApi(const std::map<std::string, std::string> &profile)
    {
        sai_service_method_table_t services = {
            profile_get_value,
            profile_get_next_value
        };

        gProfileMap = profile;

        auto status = sai_api_initialize(0, (sai_service_method_table_t *)&services);
        if (status != SAI_STATUS_SUCCESS)
        {
            return status;
        }

        sai_api_query(SAI_API_SWITCH, (void **)&sai_switch_api);
        sai_api_query(SAI_API_HASH, (void **)&sai_hash_api);
        sai_api_query(SAI_API_BRIDGE, (void **)&sai_bridge_api);
        sai_api_query(SAI_API_VIRTUAL_ROUTER, (void **)&sai_virtual_router_api);
        sai_api_query(SAI_API_SAMPLEPACKET, (void **)&sai_samplepacket_api);
        sai_api_query(SAI_API_PORT, (void **)&sai_port_api);
        sai_api_query(SAI_API_LAG, (void **)&sai_lag_api);
        sai_api_query(SAI_API_VLAN, (void **)&sai_vlan_api);
        sai_api_query(SAI_API_ROUTER_INTERFACE, (void **)&sai_router_intfs_api);
        sai_api_query(SAI_API_ROUTE, (void **)&sai_route_api);
        sai_api_query(SAI_API_NEIGHBOR, (void **)&sai_neighbor_api);
        sai_api_query(SAI_API_TUNNEL, (void **)&sai_tunnel_api);
        sai_api_query(SAI_API_NEXT_HOP, (void **)&sai_next_hop_api);
        sai_api_query(SAI_API_NEXT_HOP_GROUP, (void **)&sai_next_hop_group_api);
        sai_api_query(SAI_API_ACL, (void **)&sai_acl_api);
        sai_api_query(SAI_API_HOSTIF, (void **)&sai_hostif_api);
        sai_api_query(SAI_API_POLICER, (void **)&sai_policer_api);
        sai_api_query(SAI_API_BUFFER, (void **)&sai_buffer_api);
        sai_api_query(SAI_API_QOS_MAP, (void **)&sai_qos_map_api);
        sai_api_query(SAI_API_SCHEDULER_GROUP, (void **)&sai_scheduler_group_api);
        sai_api_query(SAI_API_SCHEDULER, (void **)&sai_scheduler_api);
        sai_api_query(SAI_API_WRED, (void **)&sai_wred_api);
        sai_api_query(SAI_API_QUEUE, (void **)&sai_queue_api);
        sai_api_query(SAI_API_MPLS, (void**)&sai_mpls_api);
        sai_api_query(SAI_API_COUNTER, (void**)&sai_counter_api);
        sai_api_query(SAI_API_FDB, (void**)&sai_fdb_api);
        sai_api_query(SAI_API_TWAMP, (void**)&sai_twamp_api);
        sai_api_query(SAI_API_TAM, (void**)&sai_tam_api);
        sai_api_query((sai_api_t)SAI_API_DASH_VIP, (void**)&sai_dash_vip_api);
        sai_api_query((sai_api_t)SAI_API_DASH_DIRECTION_LOOKUP, (void**)&sai_dash_direction_lookup_api);
        sai_api_query((sai_api_t)SAI_API_DASH_ENI, (void**)&sai_dash_eni_api);
<<<<<<< HEAD
        sai_api_query((sai_api_t)SAI_API_DASH_HA, (void**)&sai_dash_ha_api);
=======
        sai_api_query((sai_api_t)SAI_API_DASH_OUTBOUND_CA_TO_PA, (void**)&sai_dash_outbound_ca_to_pa_api);
        sai_api_query((sai_api_t)SAI_API_DASH_PA_VALIDATION, (void**)&sai_dash_pa_validation_api);
        sai_api_query((sai_api_t)SAI_API_DASH_VNET, (void**)&sai_dash_vnet_api);
        sai_api_query((sai_api_t)SAI_API_DASH_APPLIANCE, (void**)&sai_dash_appliance_api);
>>>>>>> 492a85ae
        sai_api_query(SAI_API_STP, (void**)&sai_stp_api);
        return SAI_STATUS_SUCCESS;
    }

    sai_status_t uninitSaiApi()
    {
        auto status = sai_api_uninitialize();
        if (status != SAI_STATUS_SUCCESS)
        {
            return status;
        }

        sai_switch_api = nullptr;
        sai_bridge_api = nullptr;
        sai_virtual_router_api = nullptr;
        sai_port_api = nullptr;
        sai_lag_api = nullptr;
        sai_vlan_api = nullptr;
        sai_router_intfs_api = nullptr;
        sai_route_api = nullptr;
        sai_neighbor_api = nullptr;
        sai_tunnel_api = nullptr;
        sai_next_hop_api = nullptr;
        sai_acl_api = nullptr;
        sai_hostif_api = nullptr;
        sai_policer_api = nullptr;
        sai_buffer_api = nullptr;
        sai_queue_api = nullptr;
        sai_counter_api = nullptr;
        sai_twamp_api = nullptr;
        sai_tam_api = nullptr;
        sai_dash_vip_api = nullptr;
        sai_dash_direction_lookup_api = nullptr;
        sai_dash_eni_api = nullptr;
        sai_dash_ha_api = nullptr;
        sai_stp_api = nullptr;

        return SAI_STATUS_SUCCESS;
    }

    map<string, vector<FieldValueTuple>> getInitialSaiPorts()
    {
        vector<sai_object_id_t> port_list;
        sai_attribute_t attr;
        sai_status_t status;
        uint32_t port_count;

        attr.id = SAI_SWITCH_ATTR_PORT_NUMBER;
        status = sai_switch_api->get_switch_attribute(gSwitchId, 1, &attr);
        if (status != SAI_STATUS_SUCCESS)
        {
            throw std::runtime_error("failed to get port count");
        }
        port_count = attr.value.u32;

        port_list.resize(port_count);
        attr.id = SAI_SWITCH_ATTR_PORT_LIST;
        attr.value.objlist.count = port_count;
        attr.value.objlist.list = port_list.data();
        status = sai_switch_api->get_switch_attribute(gSwitchId, 1, &attr);
        if (status != SAI_STATUS_SUCCESS || attr.value.objlist.count != port_count)
        {
            throw std::runtime_error("failed to get port list");
        }

        std::map<std::string, vector<FieldValueTuple>> ports;
        for (uint32_t i = 0; i < port_count; ++i)
        {
            string lanes_str = "";
            sai_uint32_t lanes[8] = { 0, 0, 0, 0, 0, 0, 0, 0 };
            attr.id = SAI_PORT_ATTR_HW_LANE_LIST;
            attr.value.u32list.count = 8;
            attr.value.u32list.list = lanes;
            status = sai_port_api->get_port_attribute(port_list[i], 1, &attr);
            if (status != SAI_STATUS_SUCCESS)
            {
                throw std::runtime_error("failed to get hw lane list");
            }

            for (uint32_t j = 0; j < attr.value.u32list.count; ++j)
            {
                lanes_str += (j == 0) ? "" : ",";
                lanes_str += to_string(attr.value.u32list.list[j]);
            }

            vector<FieldValueTuple> fvs = {
                { "lanes", lanes_str },
                { "speed", "1000" },
                { "mtu", "6000" },
                { "admin_status", "up" }
            };

            auto key = FRONT_PANEL_PORT_PREFIX + to_string(i);

            ports[key] = fvs;
        }

        return ports;
    }
}<|MERGE_RESOLUTION|>--- conflicted
+++ resolved
@@ -94,14 +94,11 @@
         sai_api_query((sai_api_t)SAI_API_DASH_VIP, (void**)&sai_dash_vip_api);
         sai_api_query((sai_api_t)SAI_API_DASH_DIRECTION_LOOKUP, (void**)&sai_dash_direction_lookup_api);
         sai_api_query((sai_api_t)SAI_API_DASH_ENI, (void**)&sai_dash_eni_api);
-<<<<<<< HEAD
         sai_api_query((sai_api_t)SAI_API_DASH_HA, (void**)&sai_dash_ha_api);
-=======
         sai_api_query((sai_api_t)SAI_API_DASH_OUTBOUND_CA_TO_PA, (void**)&sai_dash_outbound_ca_to_pa_api);
         sai_api_query((sai_api_t)SAI_API_DASH_PA_VALIDATION, (void**)&sai_dash_pa_validation_api);
         sai_api_query((sai_api_t)SAI_API_DASH_VNET, (void**)&sai_dash_vnet_api);
         sai_api_query((sai_api_t)SAI_API_DASH_APPLIANCE, (void**)&sai_dash_appliance_api);
->>>>>>> 492a85ae
         sai_api_query(SAI_API_STP, (void**)&sai_stp_api);
         return SAI_STATUS_SUCCESS;
     }
