import base64
import socket
import uuid
from ipaddress import ip_address as IP

from dash_api.appliance_pb2 import *
from dash_api.vnet_pb2 import *
from dash_api.eni_pb2 import *
from dash_api.route_pb2 import *
from dash_api.route_rule_pb2 import *
from dash_api.vnet_mapping_pb2 import *
from dash_api.route_type_pb2 import *
from dash_api.types_pb2 import *

VNET_ENCAP = "vnet_encap"
VNET_DIRECT = "vnet_direct"
PRIVATELINK = "privatelink"
DECAP = "decap"

SIP = "10.0.0.1"
UNDERLAY_IP = "25.1.1.1"
VNET_MAP_IP1 = "10.1.1.1"
VNET_MAP_IP2 = "10.1.1.2"
UNDERLAY_IP = "101.1.2.3"
OUTBOUND_ROUTE_PREFIX1 = "10.1.0.8/32"
OUTBOUND_ROUTE_PREFIX2 = "10.1.0.9/32"
OVERLAY_IP = "10.0.0.6"
PL_ENCODING_IP = "::56b2:0:20:0:0"
PL_ENCODING_MASK = "::ffff:ffff:ffff:0:0"
PL_UNDERLAY_SIP1 = "55.1.2.3"
PL_UNDERLAY_SIP2 = "55.2.3.4"
PL_OVERLAY_SIP = "fd40:108:0:d204:0:200::0"
PL_OVERLAY_SIP_MASK = "ffff:ffff:ffff:ffff:ffff:ffff::"
PL_OVERLAY_DIP = "2603:10e1:100:2::3401:203"
PL_OVERLAY_DIP_MASK = "ffff:ffff:ffff:ffff:ffff:ffff:ffff:ffff"

APPLIANCE_ID = "100"
VM_VNI = "4321"
ENCAP_VNI = 100
VNET1 = "Vnet1"
VNET1_VNI = "45654"
VNET1_GUID = "559c6ce8-26ab-4193-b946-ccc6e8f930b2"
MAC_STRING = "F4939FEFC47E"
MAC_ADDRESS = "F4:93:9F:EF:C4:7E"
ENI_ID = "497f23d7-f0ac-4c99-a98f-59b470e8c7bd"
ROUTE_GROUP1 = "RouteGroup1"
ROUTE_GROUP2 = "RouteGroup2"
ROUTE_GROUP1_GUID = "48af6ce8-26cc-4293-bfa6-0126e8fcdeb2"
ROUTE_GROUP2_GUID = "58cf62e0-22cc-4693-baa6-012358fcdec9"
TUNNEL1 = "Tunnel1"
TUNNEL1_ENDPOINTS = [IP("99.99.99.1")]
TUNNEL1_VNI = "101"
TUNNEL2 = "Tunnel2"
TUNNEL2_ENDPOINTS = [IP("55.55.55.1") + i for i in range(5)]
TUNNEL2_VNI = "102"
TUNNEL3 = "Tunnel3"
TUNNEL3_ENDPOINTS = [IP("2001:db8::1")]
TUNNEL3_VNI = "103"
TUNNEL4 = "Tunnel4"
TUNNEL4_ENDPOINTS = [IP("77.77.77.1") + i for i in range(1, 50)] + [IP("2002:db8::1") + i for i in range(1, 50)]
TUNNEL4_VNI = "104"
TUNNEL5 = "Tunnel5"
TUNNEL5_ENDPOINTS = [IP("88.88.88.1")] * 2
TUNNEL5_VNI = "105"


def fmt_tunnel_endpoints(endpoints):
    return [
        {"ipv4": socket.htonl(int(endpoint))}
        if endpoint.version == 4 else
        {"ipv6": base64.b64encode(endpoint.packed)}
        for endpoint in endpoints
    ]


METER_POLICY_V4 = "DashMeterV4Policy"
METER_POLICY_V6 = "DashMeterV6Policy"
METER_RULE_1_NUM = "44"
METER_RULE_1_PRIORITY = "16"
METER_RULE_1_METERING_CLASS = "36"
METER_RULE_1_IP = "77.1.2.3"
METER_RULE_1_IP_MASK = "255.255.255.255"
METER_RULE_2_NUM = "66"
METER_RULE_2_PRIORITY = "20"
METER_RULE_2_METERING_CLASS = "50"
METER_RULE_2_IP = "2001:108:0:d204:0::0"
METER_RULE_2_IP_MASK = "ffff:ffff:ffff:ffff:ffff:ffff::"

APPLIANCE_CONFIG = {
    "sip": {
        "ipv4": socket.htonl(int(IP(SIP)))
    },
    "vm_vni": int(VM_VNI),
    "local_region_id": 10
}

VNET_CONFIG = {
    "vni": VNET1_VNI,
    "guid": {
        "value": base64.b64encode(bytes.fromhex(uuid.UUID(VNET1_GUID).hex))
    }
}

ENI_CONFIG = {
    "vnet": VNET1,
    "underlay_ip": {
        "ipv4": socket.htonl(int(IP(UNDERLAY_IP)))
    },
    "mac_address": bytes.fromhex(MAC_STRING),
    "eni_id": ENI_ID,
    "admin_state": State.STATE_ENABLED,
    "pl_underlay_sip": {
        "ipv4": socket.htonl(int(IP(PL_UNDERLAY_SIP1)))
    },
    "pl_sip_encoding": {
        "ip": {
            "ipv6": base64.b64encode(IP(PL_ENCODING_IP).packed)
        },
        "mask": {
            "ipv6": base64.b64encode(IP(PL_ENCODING_MASK).packed)
        }
    }
}

VNET_MAPPING_CONFIG_VNET_ENCAP = {
    "mac_address": bytes.fromhex(MAC_STRING),
    "action_type": RoutingType.ROUTING_TYPE_VNET_ENCAP,
    "underlay_ip": {
        "ipv4": socket.htonl(int(IP(UNDERLAY_IP)))
    },
}

VNET_MAPPING_CONFIG_PRIVATELINK = {
    "action_type": RoutingType.ROUTING_TYPE_PRIVATELINK,
    "underlay_ip": {
        "ipv4": socket.htonl(int(IP(UNDERLAY_IP)))
    },
    "overlay_sip_prefix": {
        "ip": {
            "ipv6": base64.b64encode(IP(PL_OVERLAY_SIP).packed)
        },
        "mask": {
            "ipv6": base64.b64encode(IP(PL_OVERLAY_SIP_MASK).packed)
        }
    },
    "overlay_dip_prefix": {
        "ip": {
            "ipv6": base64.b64encode(IP(PL_OVERLAY_DIP).packed)
        },
        "mask": {
            "ipv6": base64.b64encode(IP(PL_OVERLAY_DIP_MASK).packed)
        }
    },
}

VNET_MAPPING_CONFIG_PLNSG= {
    "routing_type": RoutingType.ROUTING_TYPE_PRIVATELINK,
    "underlay_ip": {
        "ipv4": socket.htonl(int(IP(UNDERLAY_IP)))
    },
    "overlay_sip_prefix": {
        "ip": {
            "ipv6": base64.b64encode(IP(PL_OVERLAY_SIP).packed)
        },
        "mask": {
            "ipv6": base64.b64encode(IP(PL_OVERLAY_SIP_MASK).packed)
        }
    },
    "overlay_dip_prefix": {
        "ip": {
            "ipv6": base64.b64encode(IP(PL_OVERLAY_DIP).packed)
        },
        "mask": {
            "ipv6": base64.b64encode(IP(PL_OVERLAY_DIP_MASK).packed)
        }
    },
    "tunnel": TUNNEL1
}

ROUTE_VNET_CONFIG = {
    "routing_type": RoutingType.ROUTING_TYPE_VNET,
    "vnet": VNET1,
}

ROUTE_VNET_CONFIG_UNDERLAY_SIP = {
    "routing_type": RoutingType.ROUTING_TYPE_VNET,
    "vnet": VNET1,
    "underlay_sip": {
        "ipv4": socket.htonl(int(IP(PL_UNDERLAY_SIP2)))
    }
}

ROUTING_TYPE_VNET_ENCAP_CONFIG = {
    "items": [
        {
            "action_name": "action1",
            "action_type": ActionType.ACTION_TYPE_MAPROUTING
        },
    ]
}

ROUTING_TYPE_PL_CONFIG = {
    "items": [
        {
            "action_name": "action1",
            "action_type": ActionType.ACTION_TYPE_4_to_6
        },
        {
            "action_name": "action2",
            "action_type": ActionType.ACTION_TYPE_STATICENCAP,
            "encap_type": EncapType.ENCAP_TYPE_NVGRE,
            "vni": ENCAP_VNI
        }
    ]
}

ROUTE_GROUP1_CONFIG = {
    "guid": ROUTE_GROUP1_GUID,
    "version": "rg_version"
}

ROUTE_GROUP2_CONFIG = {
    "guid": ROUTE_GROUP2_GUID,
    "version": "rg_version"
}

ENI_ROUTE_GROUP1_CONFIG = {
    "group_id": ROUTE_GROUP1,
}

ENI_ROUTE_GROUP2_CONFIG = {
<<<<<<< HEAD
    "group_id": ROUTE_GROUP2, 
}


METER_RULE_1_CONFIG = {
    "priority": int(METER_RULE_1_PRIORITY),
    "metering_class": int(METER_RULE_1_METERING_CLASS),
    "ip_prefix": {
        "ip": {
            "ipv4": socket.htonl(int(IP(METER_RULE_1_IP)))
        },
        "mask": {
            "ipv4": socket.htonl(int(IP(METER_RULE_1_IP_MASK)))
        }
    },
}

METER_RULE_2_CONFIG = {
    "priority": int(METER_RULE_2_PRIORITY),
    "metering_class": int(METER_RULE_2_METERING_CLASS),
    "ip_prefix": {
        "ip": {
            "ipv6": base64.b64encode(IP(METER_RULE_2_IP).packed)
        },
        "mask": {
            "ipv6": base64.b64encode(IP(METER_RULE_2_IP_MASK).packed)
        }
    },
=======
    "group_id": ROUTE_GROUP2,
}

TUNNEL1_CONFIG = {
    "endpoints": fmt_tunnel_endpoints(TUNNEL1_ENDPOINTS),
    "encap_type": EncapType.ENCAP_TYPE_VXLAN,
    "vni": TUNNEL1_VNI
}

TUNNEL2_CONFIG = {
    "endpoints": fmt_tunnel_endpoints(TUNNEL2_ENDPOINTS),
    "encap_type": EncapType.ENCAP_TYPE_NVGRE,
    "vni": TUNNEL2_VNI
}

TUNNEL3_CONFIG = {
    "endpoints": fmt_tunnel_endpoints(TUNNEL3_ENDPOINTS),
    "encap_type": EncapType.ENCAP_TYPE_VXLAN,
    "vni": TUNNEL3_VNI
}

TUNNEL4_CONFIG = {
    "endpoints": fmt_tunnel_endpoints(TUNNEL4_ENDPOINTS),
    "encap_type": EncapType.ENCAP_TYPE_NVGRE,
    "vni": TUNNEL4_VNI
}

TUNNEL5_CONFIG = {
    "endpoints": fmt_tunnel_endpoints(TUNNEL5_ENDPOINTS),
    "encap_type": EncapType.ENCAP_TYPE_VXLAN,
    "vni": TUNNEL5_VNI
>>>>>>> bf43775b
}<|MERGE_RESOLUTION|>--- conflicted
+++ resolved
@@ -229,8 +229,37 @@
 }
 
 ENI_ROUTE_GROUP2_CONFIG = {
-<<<<<<< HEAD
-    "group_id": ROUTE_GROUP2, 
+    "group_id": ROUTE_GROUP2,
+}
+
+TUNNEL1_CONFIG = {
+    "endpoints": fmt_tunnel_endpoints(TUNNEL1_ENDPOINTS),
+    "encap_type": EncapType.ENCAP_TYPE_VXLAN,
+    "vni": TUNNEL1_VNI
+}
+
+TUNNEL2_CONFIG = {
+    "endpoints": fmt_tunnel_endpoints(TUNNEL2_ENDPOINTS),
+    "encap_type": EncapType.ENCAP_TYPE_NVGRE,
+    "vni": TUNNEL2_VNI
+}
+
+TUNNEL3_CONFIG = {
+    "endpoints": fmt_tunnel_endpoints(TUNNEL3_ENDPOINTS),
+    "encap_type": EncapType.ENCAP_TYPE_VXLAN,
+    "vni": TUNNEL3_VNI
+}
+
+TUNNEL4_CONFIG = {
+    "endpoints": fmt_tunnel_endpoints(TUNNEL4_ENDPOINTS),
+    "encap_type": EncapType.ENCAP_TYPE_NVGRE,
+    "vni": TUNNEL4_VNI
+}
+
+TUNNEL5_CONFIG = {
+    "endpoints": fmt_tunnel_endpoints(TUNNEL5_ENDPOINTS),
+    "encap_type": EncapType.ENCAP_TYPE_VXLAN,
+    "vni": TUNNEL5_VNI
 }
 
 
@@ -258,37 +287,4 @@
             "ipv6": base64.b64encode(IP(METER_RULE_2_IP_MASK).packed)
         }
     },
-=======
-    "group_id": ROUTE_GROUP2,
-}
-
-TUNNEL1_CONFIG = {
-    "endpoints": fmt_tunnel_endpoints(TUNNEL1_ENDPOINTS),
-    "encap_type": EncapType.ENCAP_TYPE_VXLAN,
-    "vni": TUNNEL1_VNI
-}
-
-TUNNEL2_CONFIG = {
-    "endpoints": fmt_tunnel_endpoints(TUNNEL2_ENDPOINTS),
-    "encap_type": EncapType.ENCAP_TYPE_NVGRE,
-    "vni": TUNNEL2_VNI
-}
-
-TUNNEL3_CONFIG = {
-    "endpoints": fmt_tunnel_endpoints(TUNNEL3_ENDPOINTS),
-    "encap_type": EncapType.ENCAP_TYPE_VXLAN,
-    "vni": TUNNEL3_VNI
-}
-
-TUNNEL4_CONFIG = {
-    "endpoints": fmt_tunnel_endpoints(TUNNEL4_ENDPOINTS),
-    "encap_type": EncapType.ENCAP_TYPE_NVGRE,
-    "vni": TUNNEL4_VNI
-}
-
-TUNNEL5_CONFIG = {
-    "endpoints": fmt_tunnel_endpoints(TUNNEL5_ENDPOINTS),
-    "encap_type": EncapType.ENCAP_TYPE_VXLAN,
-    "vni": TUNNEL5_VNI
->>>>>>> bf43775b
 }