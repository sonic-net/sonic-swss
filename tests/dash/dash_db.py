--- conflicted
+++ resolved
@@ -13,12 +13,9 @@
 from dash_api.route_rule_pb2 import *
 from dash_api.vnet_mapping_pb2 import *
 from dash_api.route_type_pb2 import *
-<<<<<<< HEAD
 from dash_api.meter_policy_pb2 import *
 from dash_api.meter_rule_pb2 import *
-=======
 from dash_api.tunnel_pb2 import *
->>>>>>> bf43775b
 from dash_api.types_pb2 import *
 from google.protobuf.json_format import ParseDict
 from google.protobuf.message import Message
@@ -46,14 +43,11 @@
     swsscommon.APP_DASH_ROUTE_RULE_TABLE_NAME: RouteRule,
     swsscommon.APP_DASH_ENI_ROUTE_TABLE_NAME: EniRoute,
     swsscommon.APP_DASH_ROUTING_TYPE_TABLE_NAME: RouteType,
-<<<<<<< HEAD
     swsscommon.APP_DASH_METER_POLICY_TABLE_NAME: MeterPolicy,
     swsscommon.APP_DASH_METER_RULE_TABLE_NAME: MeterRule,
     swsscommon.APP_DASH_ROUTE_GROUP_TABLE_NAME: RouteGroup
-=======
     swsscommon.APP_DASH_ROUTE_GROUP_TABLE_NAME: RouteGroup,
     swsscommon.APP_DASH_TUNNEL_TABLE_NAME: Tunnel
->>>>>>> bf43775b
 }
 
 @pytest.fixture(scope='module')
@@ -152,7 +146,7 @@
         _, keys = wait_for_result(polling_function, failure_message=f"Found fewer than {min_keys} keys in ASIC_DB table {table_name}")
         return keys
 
-<<<<<<< HEAD
+
     def wait_for_asic_db_num_keys(self, table_name, num_expected):
         num_actual = -1
 
@@ -165,7 +159,7 @@
 
         _, keys = wait_for_result(polling_function, failure_message=f"Found {num_actual} keys rather than expected {num_expected} keys in ASIC_DB table {table_name}")
         return keys
-=======
+
     def wait_for_asic_db_key_del(self, table_name, key):
         def polling_function():
             table = Table(self.dvs.get_asic_db().db_connection, table_name)
@@ -173,7 +167,6 @@
 
         _, attrs = wait_for_result(polling_function, failure_message=f"ASIC_DB table {table_name} still has key {key}")
         return attrs
->>>>>>> bf43775b
 
     def wait_for_asic_db_field(self, table_name, key, field, expected_value=None):
 
