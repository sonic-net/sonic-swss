--- conflicted
+++ resolved
@@ -589,8 +589,6 @@
         tbl = swsscommon.Table(dvs.adb, "ASIC_STATE:SAI_OBJECT_TYPE_VLAN")
         vlan_entries = [k for k in tbl.getKeys() if k != dvs.asicdb.default_vlan_id]
         assert len(vlan_entries) == 0
-<<<<<<< HEAD
-=======
 
     def test_VlanDbData(self, dvs, testlog):
         self.setup_db(dvs)
@@ -706,5 +704,4 @@
         self.remove_vlan_member(vlan, interface)
 
         # remove vlan
-        self.remove_vlan(vlan)
->>>>>>> 34b582c4
+        self.remove_vlan(vlan)