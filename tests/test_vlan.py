--- conflicted
+++ resolved
@@ -251,7 +251,6 @@
             #remove vlan
             self.remove_vlan(vlan)
 
-<<<<<<< HEAD
     def test_AddVlanMemberWithNonExistVlan(self, dvs, testlog):
         self.setup_db(dvs)
         marker = dvs.add_log_marker()
@@ -287,7 +286,15 @@
 
         # create vlan
         self.create_vlan(vlan)
-=======
+        
+        # check asic database
+        tbl = swsscommon.Table(self.adb, "ASIC_STATE:SAI_OBJECT_TYPE_VLAN")
+        vlan_entries = [k for k in tbl.getKeys() if k != dvs.asicdb.default_vlan_id]
+        assert len(vlan_entries) == 1
+
+        # remove vlan
+        self.remove_vlan(vlan)
+
     @pytest.mark.skip(reason="AddMaxVlan take too long to execute")
     def test_AddMaxVlan(self, dvs, testlog):
         self.setup_db(dvs)
@@ -300,17 +307,10 @@
         while vlan <= max_vid:
             self.create_vlan(str(vlan))
             vlan += 1
->>>>>>> 2e3b9463
-
-        # check asic database
-        tbl = swsscommon.Table(self.adb, "ASIC_STATE:SAI_OBJECT_TYPE_VLAN")
-        vlan_entries = [k for k in tbl.getKeys() if k != dvs.asicdb.default_vlan_id]
-<<<<<<< HEAD
-        assert len(vlan_entries) == 1
-
-        # remove vlan
-        self.remove_vlan(vlan)
-=======
+
+        # check asic database
+        tbl = swsscommon.Table(self.adb, "ASIC_STATE:SAI_OBJECT_TYPE_VLAN")
+        vlan_entries = [k for k in tbl.getKeys() if k != dvs.asicdb.default_vlan_id]
         assert len(vlan_entries) == (4094-1)
 
         # remove all vlan
@@ -318,7 +318,6 @@
         while vlan <= max_vid:
             self.remove_vlan(str(vlan))
             vlan += 1
->>>>>>> 2e3b9463
 
         # check asic database
         tbl = swsscommon.Table(self.adb, "ASIC_STATE:SAI_OBJECT_TYPE_VLAN")
