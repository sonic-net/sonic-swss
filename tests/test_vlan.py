from swsscommon import swsscommon
import time
import re
import json
import pytest
import platform
from distutils.version import StrictVersion


class TestVlan(object):
    def setup_db(self, dvs):
        self.pdb = swsscommon.DBConnector(0, dvs.redis_sock, 0)
        self.adb = swsscommon.DBConnector(1, dvs.redis_sock, 0)
        self.cdb = swsscommon.DBConnector(4, dvs.redis_sock, 0)

    def create_vlan(self, vlan):
        tbl = swsscommon.Table(self.cdb, "VLAN")
        fvs = swsscommon.FieldValuePairs([("vlanid", vlan)])
        tbl.set("Vlan" + vlan, fvs)
        time.sleep(1)

    def remove_vlan(self, vlan):
        tbl = swsscommon.Table(self.cdb, "VLAN")
        tbl._del("Vlan" + vlan)
        time.sleep(1)

    def create_vlan_member(self, vlan, interface):
        tbl = swsscommon.Table(self.cdb, "VLAN_MEMBER")
        fvs = swsscommon.FieldValuePairs([("tagging_mode", "untagged")])
        tbl.set("Vlan" + vlan + "|" + interface, fvs)
        time.sleep(1)

    def remove_vlan_member(self, vlan, interface):
        tbl = swsscommon.Table(self.cdb, "VLAN_MEMBER")
        tbl._del("Vlan" + vlan + "|" + interface)
        time.sleep(1)

    def check_syslog(self, dvs, marker, err_log, vlan_str, expected_cnt):
        (exitcode, num) = dvs.runcmd(['sh', '-c', "awk \'/%s/,ENDFILE {print;}\' /var/log/syslog | grep vlanmgrd | grep \"%s\" | grep -i %s | wc -l" % (marker, err_log, vlan_str)])
        assert num.strip() == str(expected_cnt)

    def test_VlanAddRemove(self, dvs, testlog):
        self.setup_db(dvs)

        # create vlan
        self.create_vlan("2")

        # check asic database
        tbl = swsscommon.Table(self.adb, "ASIC_STATE:SAI_OBJECT_TYPE_VLAN")
        vlan_entries = [k for k in tbl.getKeys() if k != dvs.asicdb.default_vlan_id]
        assert len(vlan_entries) == 1
        vlan_oid = vlan_entries[0]

        (status, fvs) = tbl.get(vlan_oid)
        assert status == True
        for fv in fvs:
            if fv[0] == "SAI_VLAN_ATTR_VLAN_ID":
                assert fv[1] == "2"

        # create vlan member
        self.create_vlan_member("2", "Ethernet0")

        # check asic database
        bridge_port_map = {}
        tbl = swsscommon.Table(self.adb, "ASIC_STATE:SAI_OBJECT_TYPE_BRIDGE_PORT")
        bridge_port_entries = tbl.getKeys()
        for key in bridge_port_entries:
            (status, fvs) = tbl.get(key)
            assert status == True
            for fv in fvs:
                if fv[0] == "SAI_BRIDGE_PORT_ATTR_PORT_ID":
                    bridge_port_map[key] = fv[1]

        tbl = swsscommon.Table(self.adb, "ASIC_STATE:SAI_OBJECT_TYPE_VLAN_MEMBER")
        vlan_member_entries = tbl.getKeys()
        assert len(vlan_member_entries) == 1

        (status, fvs) = tbl.get(vlan_member_entries[0])
        assert status == True
        assert len(fvs) == 3
        for fv in fvs:
            if fv[0] == "SAI_VLAN_MEMBER_ATTR_VLAN_TAGGING_MODE":
                assert fv[1] == "SAI_VLAN_TAGGING_MODE_UNTAGGED"
            elif fv[0] == "SAI_VLAN_MEMBER_ATTR_VLAN_ID":
                assert fv[1] == vlan_oid
            elif fv[0] == "SAI_VLAN_MEMBER_ATTR_BRIDGE_PORT_ID":
                assert dvs.asicdb.portoidmap[bridge_port_map[fv[1]]] == "Ethernet0"
            else:
                assert False

        # check port pvid
        tbl = swsscommon.Table(self.adb, "ASIC_STATE:SAI_OBJECT_TYPE_PORT")
        (status, fvs) = tbl.get(dvs.asicdb.portnamemap["Ethernet0"])
        assert status == True
        assert "SAI_PORT_ATTR_PORT_VLAN_ID" in [fv[0] for fv in fvs]
        for fv in fvs:
            if fv[0] == "SAI_PORT_ATTR_PORT_VLAN_ID":
                assert fv[1] == "2"

        # check host interface vlan tag
        tbl = swsscommon.Table(self.adb, "ASIC_STATE:SAI_OBJECT_TYPE_HOSTIF")
        (status, fvs) = tbl.get(dvs.asicdb.hostifnamemap["Ethernet0"])
        assert status == True
        assert "SAI_HOSTIF_ATTR_VLAN_TAG" in [fv[0] for fv in fvs]
        for fv in fvs:
            if fv[0] == "SAI_HOSTIF_ATTR_VLAN_TAG":
                assert fv[1] == "SAI_HOSTIF_VLAN_TAG_KEEP"

        # remove vlan member
        self.remove_vlan_member("2", "Ethernet0")

        # remvoe vlan
        self.remove_vlan("2")

    def test_MultipleVlan(self, dvs, testlog):
        return
        self.setup_db(dvs)

        # create vlan and vlan members
        self.create_vlan("18")
        self.create_vlan_member("18", "Ethernet0")
        self.create_vlan_member("18", "Ethernet4")
        self.create_vlan_member("18", "Ethernet8")

        # check asic database
        tbl = swsscommon.Table(self.adb, "ASIC_STATE:SAI_OBJECT_TYPE_VLAN")
        vlan_entries = [k for k in tbl.getKeys() if k != dvs.asicdb.default_vlan_id]
        assert len(vlan_entries) == 1

        tbl = swsscommon.Table(self.adb, "ASIC_STATE:SAI_OBJECT_TYPE_VLAN_MEMBER")
        vlan_member_entries = tbl.getKeys()
        assert len(vlan_member_entries) == 3

        # remove vlan members
        self.remove_vlan_member("18", "Ethernet0")
        self.remove_vlan_member("18", "Ethernet4")
        self.remove_vlan_member("18", "Ethernet8")

        tbl = swsscommon.Table(self.adb, "ASIC_STATE:SAI_OBJECT_TYPE_VLAN_MEMBER")
        vlan_member_entries = tbl.getKeys()
        assert len(vlan_member_entries) == 0

        # create vlan and vlan members
        self.create_vlan("188")
        self.create_vlan_member("188", "Ethernet20")
        self.create_vlan_member("188", "Ethernet24")
        self.create_vlan_member("188", "Ethernet28")

        # check asic database
        tbl = swsscommon.Table(self.adb, "ASIC_STATE:SAI_OBJECT_TYPE_VLAN")
        vlan_entries = [k for k in tbl.getKeys() if k != dvs.asicdb.default_vlan_id]
        assert len(vlan_entries) == 2

        tbl = swsscommon.Table(self.adb, "ASIC_STATE:SAI_OBJECT_TYPE_VLAN_MEMBER")
        vlan_member_entries = tbl.getKeys()
        assert len(vlan_member_entries) == 3

        # create vlan members
        self.create_vlan_member("18", "Ethernet40")
        self.create_vlan_member("18", "Ethernet44")
        self.create_vlan_member("18", "Ethernet48")

        tbl = swsscommon.Table(self.adb, "ASIC_STATE:SAI_OBJECT_TYPE_VLAN_MEMBER")
        vlan_member_entries = tbl.getKeys()
        assert len(vlan_member_entries) == 6

        # remove vlan members
        self.remove_vlan_member("18", "Ethernet40")
        self.remove_vlan_member("18", "Ethernet44")
        self.remove_vlan_member("18", "Ethernet48")

        tbl = swsscommon.Table(self.adb, "ASIC_STATE:SAI_OBJECT_TYPE_VLAN_MEMBER")
        vlan_member_entries = tbl.getKeys()
        assert len(vlan_member_entries) == 3

        # remove vlan members
        self.remove_vlan_member("188", "Ethernet20")
        self.remove_vlan_member("188", "Ethernet24")
        self.remove_vlan_member("188", "Ethernet28")

        tbl = swsscommon.Table(self.adb, "ASIC_STATE:SAI_OBJECT_TYPE_VLAN_MEMBER")
        vlan_member_entries = tbl.getKeys()
        assert len(vlan_member_entries) == 0

        # remove vlans
        self.remove_vlan("18")
        self.remove_vlan("188")

        # check asic database
        tbl = swsscommon.Table(self.adb, "ASIC_STATE:SAI_OBJECT_TYPE_VLAN")
        vlan_entries = [k for k in tbl.getKeys() if k != dvs.asicdb.default_vlan_id]
        assert len(vlan_entries) == 0

    def test_VlanIncrementalConfig(self, dvs, testlog):
        dvs.setup_db()

        # create vlan
        dvs.create_vlan("2")

        # check asic database
        tbl = swsscommon.Table(dvs.adb, "ASIC_STATE:SAI_OBJECT_TYPE_VLAN")
        vlan_entries = [k for k in tbl.getKeys() if k != dvs.asicdb.default_vlan_id]
        assert len(vlan_entries) == 1
        vlan_oid = vlan_entries[0]

        (status, fvs) = tbl.get(vlan_oid)
        assert status == True
        for fv in fvs:
            if fv[0] == "SAI_VLAN_ATTR_VLAN_ID":
                assert fv[1] == "2"

        # create vlan member
        dvs.create_vlan_member("2", "Ethernet0")

        # check asic database
        bridge_port_map = {}
        tbl = swsscommon.Table(dvs.adb, "ASIC_STATE:SAI_OBJECT_TYPE_BRIDGE_PORT")
        bridge_port_entries = tbl.getKeys()
        for key in bridge_port_entries:
            (status, fvs) = tbl.get(key)
            assert status == True
            for fv in fvs:
                if fv[0] == "SAI_BRIDGE_PORT_ATTR_PORT_ID":
                    bridge_port_map[key] = fv[1]

        tbl = swsscommon.Table(dvs.adb, "ASIC_STATE:SAI_OBJECT_TYPE_VLAN_MEMBER")
        vlan_member_entries = tbl.getKeys()
        assert len(vlan_member_entries) == 1

        (status, fvs) = tbl.get(vlan_member_entries[0])
        assert status == True
        assert len(fvs) == 3
        for fv in fvs:
            if fv[0] == "SAI_VLAN_MEMBER_ATTR_VLAN_TAGGING_MODE":
                assert fv[1] == "SAI_VLAN_TAGGING_MODE_UNTAGGED"
            elif fv[0] == "SAI_VLAN_MEMBER_ATTR_VLAN_ID":
                assert fv[1] == vlan_oid
            elif fv[0] == "SAI_VLAN_MEMBER_ATTR_BRIDGE_PORT_ID":
                assert dvs.asicdb.portoidmap[bridge_port_map[fv[1]]] == "Ethernet0"
            else:
                assert False

        # assign IP to interface
        dvs.add_ip_address("Vlan2", "20.0.0.8/29")

        # check ASIC router interface database for mtu changes.
        tbl = swsscommon.Table(dvs.adb, "ASIC_STATE:SAI_OBJECT_TYPE_ROUTER_INTERFACE")
        intf_entries = tbl.getKeys()
        # one loopback router interface one vlan based router interface
        assert len(intf_entries) == 2

        for key in intf_entries:
            (status, fvs) = tbl.get(key)
            assert status == True
            # a Vlan based router interface has five field/value tuples
            if len(fvs) == 5:
                for fv in fvs:
                    if fv[0] == "SAI_ROUTER_INTERFACE_ATTR_TYPE":
                        assert fv[1] == "SAI_ROUTER_INTERFACE_TYPE_VLAN"
                    # assert the default value 9100 for the router interface
                    if fv[0] == "SAI_ROUTER_INTERFACE_ATTR_MTU":
                        assert fv[1] == "9100"

        # configure MTU to interface
        dvs.set_mtu("Vlan2", "8888")
        intf_entries = tbl.getKeys()
        for key in intf_entries:
            (status, fvs) = tbl.get(key)
            assert status == True
            # a Vlan based router interface has five field/value tuples
            if len(fvs) == 5:
                for fv in fvs:
                    if fv[0] == "SAI_ROUTER_INTERFACE_ATTR_TYPE":
                        assert fv[1] == "SAI_ROUTER_INTERFACE_TYPE_VLAN"
                    # assert the new value set to the router interface
                    if fv[0] == "SAI_ROUTER_INTERFACE_ATTR_MTU":
                        assert fv[1] == "8888"

        # check appDB for VLAN admin_status change.
        tbl = swsscommon.Table(dvs.pdb, "VLAN_TABLE")
        dvs.set_interface_status("Vlan2", "down")
        (status, fvs) = tbl.get("Vlan2")
        assert status == True
        for fv in fvs:
            if fv[0] == "admin_status":
                assert fv[1] == "down"

        dvs.set_interface_status("Vlan2", "up")
        (status, fvs) = tbl.get("Vlan2")
        assert status == True
        for fv in fvs:
            if fv[0] == "admin_status":
                assert fv[1] == "up"

        # remove IP from interface
        dvs.remove_ip_address("Vlan2", "20.0.0.8/29")

        # remove vlan member
        dvs.remove_vlan_member("2", "Ethernet0")

        # remvoe vlan
        dvs.remove_vlan("2")

    @pytest.mark.parametrize("test_input, expected", [
        (["Vla",  "2"], 0),
        (["VLAN", "3"], 0),
        (["vlan", "4"], 0),
        (["Vlan", "5"], 1),
    ])
    def test_AddVlanWithIncorrectKeyPrefix(self, dvs, testlog, test_input, expected):
        self.setup_db(dvs)
        marker = dvs.add_log_marker()
        vlan_prefix = test_input[0]
        vlan = test_input[1]

        # create vlan
        tbl = swsscommon.Table(self.cdb, "VLAN")
        fvs = swsscommon.FieldValuePairs([("vlanid", vlan)])
        tbl.set(vlan_prefix + vlan, fvs)
        time.sleep(1)

        # check asic database
        tbl = swsscommon.Table(self.adb, "ASIC_STATE:SAI_OBJECT_TYPE_VLAN")
        vlan_entries = [k for k in tbl.getKeys() if k != dvs.asicdb.default_vlan_id]
        assert len(vlan_entries) == expected

        if len(vlan_entries) == 0:
            # check error log
            self.check_syslog(dvs, marker, "Invalid key format. No 'Vlan' prefix:", vlan_prefix+vlan, 1)
        else:
            #remove vlan
            self.remove_vlan(vlan)

    @pytest.mark.parametrize("test_input, expected", [
        (["Vlan", "abc"], 0),
        (["Vlan", "a3"],  0),
        (["Vlan", ""],    0),
        (["Vlan", "5"], 1),
    ])
    def test_AddVlanWithIncorrectValueType(self, dvs, testlog, test_input, expected):
        self.setup_db(dvs)
        marker = dvs.add_log_marker()
        vlan_prefix = test_input[0]
        vlan = test_input[1]

        # create vlan
        tbl = swsscommon.Table(self.cdb, "VLAN")
        fvs = swsscommon.FieldValuePairs([("vlanid", vlan)])
        tbl.set(vlan_prefix + vlan, fvs)
        time.sleep(1)

        # check asic database
        tbl = swsscommon.Table(self.adb, "ASIC_STATE:SAI_OBJECT_TYPE_VLAN")
        vlan_entries = [k for k in tbl.getKeys() if k != dvs.asicdb.default_vlan_id]
        assert len(vlan_entries) == expected

        if len(vlan_entries) == 0:
            # check error log
            self.check_syslog(dvs, marker, "Invalid key format. Not a number after \'Vlan\' prefix:", vlan_prefix+vlan, 1)
        else:
            #remove vlan
<<<<<<< HEAD
            self.remove_vlan(vlan)
=======
            self.remove_vlan(vlan)

    @pytest.mark.skip(reason="AddMaxVlan take too long to execute")
    def test_AddMaxVlan(self, dvs, testlog):
        self.setup_db(dvs)

        min_vid = 2
        max_vid = 4094

        # create max vlan
        vlan = min_vid
        while vlan <= max_vid:
            self.create_vlan(str(vlan))
            vlan += 1

        # check asic database
        tbl = swsscommon.Table(self.adb, "ASIC_STATE:SAI_OBJECT_TYPE_VLAN")
        vlan_entries = [k for k in tbl.getKeys() if k != dvs.asicdb.default_vlan_id]
        assert len(vlan_entries) == (4094-1)

        # remove all vlan
        vlan = min_vid
        while vlan <= max_vid:
            self.remove_vlan(str(vlan))
            vlan += 1

        # check asic database
        tbl = swsscommon.Table(self.adb, "ASIC_STATE:SAI_OBJECT_TYPE_VLAN")
        vlan_entries = [k for k in tbl.getKeys() if k != dvs.asicdb.default_vlan_id]
        assert len(vlan_entries) == 0
>>>>>>> ec047cb0
<|MERGE_RESOLUTION|>--- conflicted
+++ resolved
@@ -359,9 +359,6 @@
             self.check_syslog(dvs, marker, "Invalid key format. Not a number after \'Vlan\' prefix:", vlan_prefix+vlan, 1)
         else:
             #remove vlan
-<<<<<<< HEAD
-            self.remove_vlan(vlan)
-=======
             self.remove_vlan(vlan)
 
     @pytest.mark.skip(reason="AddMaxVlan take too long to execute")
@@ -391,5 +388,4 @@
         # check asic database
         tbl = swsscommon.Table(self.adb, "ASIC_STATE:SAI_OBJECT_TYPE_VLAN")
         vlan_entries = [k for k in tbl.getKeys() if k != dvs.asicdb.default_vlan_id]
-        assert len(vlan_entries) == 0
->>>>>>> ec047cb0
+        assert len(vlan_entries) == 0