--- conflicted
+++ resolved
@@ -251,7 +251,6 @@
             #remove vlan
             self.remove_vlan(vlan)
 
-<<<<<<< HEAD
     @pytest.mark.parametrize("test_input, expected", [
         (["tagging_mode", "untagged"],        [1, "SAI_VLAN_TAGGING_MODE_UNTAGGED"]),
         (["tagging_mode", "tagged"],          [1, "SAI_VLAN_TAGGING_MODE_TAGGED"]),
@@ -268,25 +267,10 @@
 
         # create vlan
         self.create_vlan(vlan)
-=======
-    @pytest.mark.skip(reason="AddMaxVlan take too long to execute")
-    def test_AddMaxVlan(self, dvs, testlog):
-        self.setup_db(dvs)
-
-        min_vid = 2
-        max_vid = 4094
-
-        # create max vlan
-        vlan = min_vid
-        while vlan <= max_vid:
-            self.create_vlan(str(vlan))
-            vlan += 1
->>>>>>> 2e3b9463
-
-        # check asic database
-        tbl = swsscommon.Table(self.adb, "ASIC_STATE:SAI_OBJECT_TYPE_VLAN")
-        vlan_entries = [k for k in tbl.getKeys() if k != dvs.asicdb.default_vlan_id]
-<<<<<<< HEAD
+        
+        # check asic database
+        tbl = swsscommon.Table(self.adb, "ASIC_STATE:SAI_OBJECT_TYPE_VLAN")
+        vlan_entries = [k for k in tbl.getKeys() if k != dvs.asicdb.default_vlan_id]
         assert len(vlan_entries) == 1
         vlan_oid = vlan_entries[0]
 
@@ -333,7 +317,23 @@
 
         # remove vlan
         self.remove_vlan(vlan)
-=======
+
+    @pytest.mark.skip(reason="AddMaxVlan take too long to execute")
+    def test_AddMaxVlan(self, dvs, testlog):
+        self.setup_db(dvs)
+
+        min_vid = 2
+        max_vid = 4094
+
+        # create max vlan
+        vlan = min_vid
+        while vlan <= max_vid:
+            self.create_vlan(str(vlan))
+            vlan += 1
+
+        # check asic database
+        tbl = swsscommon.Table(self.adb, "ASIC_STATE:SAI_OBJECT_TYPE_VLAN")
+        vlan_entries = [k for k in tbl.getKeys() if k != dvs.asicdb.default_vlan_id]
         assert len(vlan_entries) == (4094-1)
 
         # remove all vlan
@@ -345,5 +345,4 @@
         # check asic database
         tbl = swsscommon.Table(self.adb, "ASIC_STATE:SAI_OBJECT_TYPE_VLAN")
         vlan_entries = [k for k in tbl.getKeys() if k != dvs.asicdb.default_vlan_id]
-        assert len(vlan_entries) == 0
->>>>>>> 2e3b9463
+        assert len(vlan_entries) == 0