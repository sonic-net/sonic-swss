--- conflicted
+++ resolved
@@ -191,7 +191,6 @@
         vlan_entries = [k for k in tbl.getKeys() if k != dvs.asicdb.default_vlan_id]
         assert len(vlan_entries) == 0
 
-<<<<<<< HEAD
     def test_VlanIncrementalConfig(self, dvs, testlog):
         dvs.setup_db()
 
@@ -302,9 +301,8 @@
         # remvoe vlan
         dvs.remove_vlan("2")
 
-=======
+
     @pytest.mark.skipif(StrictVersion(platform.linux_distribution()[1]) <= StrictVersion('8.9'), reason="Debian 8.9 or before has no support")
->>>>>>> 4194e2e0
     @pytest.mark.parametrize("test_input, expected", [
         (["Vla",  "2"], 0),
         (["VLAN", "3"], 0),
