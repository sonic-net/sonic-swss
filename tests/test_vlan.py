from swsscommon import swsscommon
import time
import re
import json
import pytest
import platform
from distutils.version import StrictVersion


class TestVlan(object):
    def check_syslog(self, dvs, marker, process, err_log, vlan_str, expected_cnt):
        (exitcode, num) = dvs.runcmd(['sh', '-c', "awk \'/%s/,ENDFILE {print;}\' /var/log/syslog | grep %s | grep \"%s\" | grep -i %s | wc -l" % (marker, process, err_log, vlan_str)])
        assert num.strip() == str(expected_cnt)

    def create_acl_table(self, dvs, table_name, ports):
        tbl = swsscommon.Table(self.cdb, "ACL_TABLE")
        fvs = swsscommon.FieldValuePairs([("POLICY_DESC", table_name),
                                          ("TYPE", "L3"),
                                          ("PORTS", ports)])
        tbl.set(table_name, fvs)
        time.sleep(1)

    def remove_acl_table(self, dvs, table_name):
        tbl = swsscommon.Table(self.cdb, "ACL_TABLE")
        tbl._del(table_name)
        time.sleep(1)

    def check_asic_table_existed(self, dvs, vlanid):
        tbl = swsscommon.Table(self.adb, "ASIC_STATE:SAI_OBJECT_TYPE_VLAN")
        vlan = tbl.getKeys()
        assert dvs.asicdb.default_vlan_id in vlan
        vlan = [k for k in vlan if k not in dvs.asicdb.default_vlan_id]
        assert len(vlan) == 1

        (status, fvs) = tbl.get(vlan[0])
        assert status == True
        assert len(fvs) == 2
        for fv in fvs:
            if fv[0] == "SAI_VLAN_ATTR_INGRESS_ACL":
                table_group_id = fv[1]
            elif fv[0] == "SAI_VLAN_ATTR_VLAN_ID":
                assert vlanid == fv[1]
            else:
                assert False

        tbl = swsscommon.Table(self.adb, "ASIC_STATE:SAI_OBJECT_TYPE_ACL_TABLE_GROUP")
        (status, fvs) = tbl.get(table_group_id)
        assert status == True
        assert len(fvs) == 3
        for fv in fvs:
            if fv[0] == "SAI_ACL_TABLE_GROUP_ATTR_ACL_STAGE":
                assert fv[1] == "SAI_ACL_STAGE_INGRESS"
            elif fv[0] == "SAI_ACL_TABLE_GROUP_ATTR_ACL_BIND_POINT_TYPE_LIST":
                assert fv[1] == "1:SAI_ACL_BIND_POINT_TYPE_VLAN"
            elif fv[0] == "SAI_ACL_TABLE_GROUP_ATTR_TYPE":
                assert fv[1] == "SAI_ACL_TABLE_GROUP_TYPE_PARALLEL"
            else:
                assert False

        tbl = swsscommon.Table(self.adb, "ASIC_STATE:SAI_OBJECT_TYPE_ACL_TABLE_GROUP_MEMBER")
        member = tbl.getKeys()[0]
        (status, fvs) = tbl.get(member)
        assert status == True
        assert len(fvs) == 3
        for fv in fvs:
            if fv[0] == "SAI_ACL_TABLE_GROUP_MEMBER_ATTR_ACL_TABLE_GROUP_ID":
                assert table_group_id == fv[1]
            elif fv[0] == "SAI_ACL_TABLE_GROUP_MEMBER_ATTR_ACL_TABLE_ID":
                table_id = fv[1]
            elif fv[0] == "SAI_ACL_TABLE_GROUP_MEMBER_ATTR_PRIORITY":
                assert fv[1] == "100"
            else:
                assert False

        tbl = swsscommon.Table(self.adb, "ASIC_STATE:SAI_OBJECT_TYPE_ACL_TABLE")
        (status, fvs) = tbl.get(table_id)
        assert status == True

    def check_asic_tablegroup_absent(self, dvs):
        tbl = swsscommon.Table(self.adb, "ASIC_STATE:SAI_OBJECT_TYPE_ACL_TABLE_GROUP")
        acl_table_groups = tbl.getKeys()
        assert len(acl_table_groups) == 0

    def check_asic_tablegroupmember_absent(self, dvs):
        tbl = swsscommon.Table(self.adb, "ASIC_STATE:SAI_OBJECT_TYPE_ACL_TABLE_GROUP_MEMBER")
        acl_table_group_members = tbl.getKeys()
        assert len(acl_table_group_members) == 0

    def test_VlanAddRemove(self, dvs, testlog):
        dvs.setup_db()

        # create vlan
        dvs.create_vlan("2")

        # check asic database
        tbl = swsscommon.Table(dvs.adb, "ASIC_STATE:SAI_OBJECT_TYPE_VLAN")
        vlan_entries = [k for k in tbl.getKeys() if k != dvs.asicdb.default_vlan_id]
        assert len(vlan_entries) == 1
        vlan_oid = vlan_entries[0]

        (status, fvs) = tbl.get(vlan_oid)
        assert status == True
        for fv in fvs:
            if fv[0] == "SAI_VLAN_ATTR_VLAN_ID":
                assert fv[1] == "2"

        # create vlan member
        dvs.create_vlan_member("2", "Ethernet0")

        # check asic database
        bridge_port_map = {}
        tbl = swsscommon.Table(dvs.adb, "ASIC_STATE:SAI_OBJECT_TYPE_BRIDGE_PORT")
        bridge_port_entries = tbl.getKeys()
        for key in bridge_port_entries:
            (status, fvs) = tbl.get(key)
            assert status == True
            for fv in fvs:
                if fv[0] == "SAI_BRIDGE_PORT_ATTR_PORT_ID":
                    bridge_port_map[key] = fv[1]

        tbl = swsscommon.Table(dvs.adb, "ASIC_STATE:SAI_OBJECT_TYPE_VLAN_MEMBER")
        vlan_member_entries = tbl.getKeys()
        assert len(vlan_member_entries) == 1

        (status, fvs) = tbl.get(vlan_member_entries[0])
        assert status == True
        assert len(fvs) == 3
        for fv in fvs:
            if fv[0] == "SAI_VLAN_MEMBER_ATTR_VLAN_TAGGING_MODE":
                assert fv[1] == "SAI_VLAN_TAGGING_MODE_UNTAGGED"
            elif fv[0] == "SAI_VLAN_MEMBER_ATTR_VLAN_ID":
                assert fv[1] == vlan_oid
            elif fv[0] == "SAI_VLAN_MEMBER_ATTR_BRIDGE_PORT_ID":
                assert dvs.asicdb.portoidmap[bridge_port_map[fv[1]]] == "Ethernet0"
            else:
                assert False

        # check port pvid
        tbl = swsscommon.Table(dvs.adb, "ASIC_STATE:SAI_OBJECT_TYPE_PORT")
        (status, fvs) = tbl.get(dvs.asicdb.portnamemap["Ethernet0"])
        assert status == True
        assert "SAI_PORT_ATTR_PORT_VLAN_ID" in [fv[0] for fv in fvs]
        for fv in fvs:
            if fv[0] == "SAI_PORT_ATTR_PORT_VLAN_ID":
                assert fv[1] == "2"

        # check host interface vlan tag
        tbl = swsscommon.Table(dvs.adb, "ASIC_STATE:SAI_OBJECT_TYPE_HOSTIF")
        (status, fvs) = tbl.get(dvs.asicdb.hostifnamemap["Ethernet0"])
        assert status == True
        assert "SAI_HOSTIF_ATTR_VLAN_TAG" in [fv[0] for fv in fvs]
        for fv in fvs:
            if fv[0] == "SAI_HOSTIF_ATTR_VLAN_TAG":
                assert fv[1] == "SAI_HOSTIF_VLAN_TAG_KEEP"

        # remove vlan member
        dvs.remove_vlan_member("2", "Ethernet0")

        # remove vlan
        dvs.remove_vlan("2")

    def test_MultipleVlan(self, dvs, testlog):
        return
        dvs.setup_db()

        # create vlan and vlan members
        dvs.create_vlan("18")
        dvs.create_vlan_member("18", "Ethernet0")
        dvs.create_vlan_member("18", "Ethernet4")
        dvs.create_vlan_member("18", "Ethernet8")

        # check asic database
        tbl = swsscommon.Table(dvs.adb, "ASIC_STATE:SAI_OBJECT_TYPE_VLAN")
        vlan_entries = [k for k in tbl.getKeys() if k != dvs.asicdb.default_vlan_id]
        assert len(vlan_entries) == 1

        tbl = swsscommon.Table(dvs.adb, "ASIC_STATE:SAI_OBJECT_TYPE_VLAN_MEMBER")
        vlan_member_entries = tbl.getKeys()
        assert len(vlan_member_entries) == 3

        # remove vlan members
        dvs.remove_vlan_member("18", "Ethernet0")
        dvs.remove_vlan_member("18", "Ethernet4")
        dvs.remove_vlan_member("18", "Ethernet8")

        tbl = swsscommon.Table(dvs.adb, "ASIC_STATE:SAI_OBJECT_TYPE_VLAN_MEMBER")
        vlan_member_entries = tbl.getKeys()
        assert len(vlan_member_entries) == 0

        # create vlan and vlan members
        dvs.create_vlan("188")
        dvs.create_vlan_member("188", "Ethernet20")
        dvs.create_vlan_member("188", "Ethernet24")
        dvs.create_vlan_member("188", "Ethernet28")

        # check asic database
        tbl = swsscommon.Table(dvs.adb, "ASIC_STATE:SAI_OBJECT_TYPE_VLAN")
        vlan_entries = [k for k in tbl.getKeys() if k != dvs.asicdb.default_vlan_id]
        assert len(vlan_entries) == 2

        tbl = swsscommon.Table(dvs.adb, "ASIC_STATE:SAI_OBJECT_TYPE_VLAN_MEMBER")
        vlan_member_entries = tbl.getKeys()
        assert len(vlan_member_entries) == 3

        # create vlan members
        dvs.create_vlan_member("18", "Ethernet40")
        dvs.create_vlan_member("18", "Ethernet44")
        dvs.create_vlan_member("18", "Ethernet48")

        tbl = swsscommon.Table(dvs.adb, "ASIC_STATE:SAI_OBJECT_TYPE_VLAN_MEMBER")
        vlan_member_entries = tbl.getKeys()
        assert len(vlan_member_entries) == 6

        # remove vlan members
        dvs.remove_vlan_member("18", "Ethernet40")
        dvs.remove_vlan_member("18", "Ethernet44")
        dvs.remove_vlan_member("18", "Ethernet48")

        tbl = swsscommon.Table(dvs.adb, "ASIC_STATE:SAI_OBJECT_TYPE_VLAN_MEMBER")
        vlan_member_entries = tbl.getKeys()
        assert len(vlan_member_entries) == 3

        # remove vlan members
        dvs.remove_vlan_member("188", "Ethernet20")
        dvs.remove_vlan_member("188", "Ethernet24")
        dvs.remove_vlan_member("188", "Ethernet28")

        tbl = swsscommon.Table(dvs.adb, "ASIC_STATE:SAI_OBJECT_TYPE_VLAN_MEMBER")
        vlan_member_entries = tbl.getKeys()
        assert len(vlan_member_entries) == 0

        # remove vlans
        dvs.remove_vlan("18")
        dvs.remove_vlan("188")

        # check asic database
        tbl = swsscommon.Table(dvs.adb, "ASIC_STATE:SAI_OBJECT_TYPE_VLAN")
        vlan_entries = [k for k in tbl.getKeys() if k != dvs.asicdb.default_vlan_id]
        assert len(vlan_entries) == 0

    def test_VlanIncrementalConfig(self, dvs, testlog):
        dvs.setup_db()

        # create vlan
        dvs.create_vlan("2")

        # check asic database
        tbl = swsscommon.Table(dvs.adb, "ASIC_STATE:SAI_OBJECT_TYPE_VLAN")
        vlan_entries = [k for k in tbl.getKeys() if k != dvs.asicdb.default_vlan_id]
        assert len(vlan_entries) == 1
        vlan_oid = vlan_entries[0]

        (status, fvs) = tbl.get(vlan_oid)
        assert status == True
        for fv in fvs:
            if fv[0] == "SAI_VLAN_ATTR_VLAN_ID":
                assert fv[1] == "2"

        # create vlan member
        dvs.create_vlan_member("2", "Ethernet0")

        # check asic database
        bridge_port_map = {}
        tbl = swsscommon.Table(dvs.adb, "ASIC_STATE:SAI_OBJECT_TYPE_BRIDGE_PORT")
        bridge_port_entries = tbl.getKeys()
        for key in bridge_port_entries:
            (status, fvs) = tbl.get(key)
            assert status == True
            for fv in fvs:
                if fv[0] == "SAI_BRIDGE_PORT_ATTR_PORT_ID":
                    bridge_port_map[key] = fv[1]

        tbl = swsscommon.Table(dvs.adb, "ASIC_STATE:SAI_OBJECT_TYPE_VLAN_MEMBER")
        vlan_member_entries = tbl.getKeys()
        assert len(vlan_member_entries) == 1

        (status, fvs) = tbl.get(vlan_member_entries[0])
        assert status == True
        assert len(fvs) == 3
        for fv in fvs:
            if fv[0] == "SAI_VLAN_MEMBER_ATTR_VLAN_TAGGING_MODE":
                assert fv[1] == "SAI_VLAN_TAGGING_MODE_UNTAGGED"
            elif fv[0] == "SAI_VLAN_MEMBER_ATTR_VLAN_ID":
                assert fv[1] == vlan_oid
            elif fv[0] == "SAI_VLAN_MEMBER_ATTR_BRIDGE_PORT_ID":
                assert dvs.asicdb.portoidmap[bridge_port_map[fv[1]]] == "Ethernet0"
            else:
                assert False

        # assign IP to interface
        dvs.add_ip_address("Vlan2", "20.0.0.8/29")

        # check ASIC router interface database for mtu changes.
        tbl = swsscommon.Table(dvs.adb, "ASIC_STATE:SAI_OBJECT_TYPE_ROUTER_INTERFACE")
        intf_entries = tbl.getKeys()
        # one loopback router interface one vlan based router interface
        assert len(intf_entries) == 2

        for key in intf_entries:
            (status, fvs) = tbl.get(key)
            assert status == True
            # a Vlan based router interface has five field/value tuples
            if len(fvs) == 5:
                for fv in fvs:
                    if fv[0] == "SAI_ROUTER_INTERFACE_ATTR_TYPE":
                        assert fv[1] == "SAI_ROUTER_INTERFACE_TYPE_VLAN"
                    # assert the default value 9100 for the router interface
                    if fv[0] == "SAI_ROUTER_INTERFACE_ATTR_MTU":
                        assert fv[1] == "9100"

        # configure MTU to interface
        dvs.set_mtu("Vlan2", "8888")
        intf_entries = tbl.getKeys()
        for key in intf_entries:
            (status, fvs) = tbl.get(key)
            assert status == True
            # a Vlan based router interface has five field/value tuples
            if len(fvs) == 5:
                for fv in fvs:
                    if fv[0] == "SAI_ROUTER_INTERFACE_ATTR_TYPE":
                        assert fv[1] == "SAI_ROUTER_INTERFACE_TYPE_VLAN"
                    # assert the new value set to the router interface
                    if fv[0] == "SAI_ROUTER_INTERFACE_ATTR_MTU":
                        assert fv[1] == "8888"

        # check appDB for VLAN admin_status change.
        tbl = swsscommon.Table(dvs.pdb, "VLAN_TABLE")
        dvs.set_interface_status("Vlan2", "down")
        (status, fvs) = tbl.get("Vlan2")
        assert status == True
        for fv in fvs:
            if fv[0] == "admin_status":
                assert fv[1] == "down"

        dvs.set_interface_status("Vlan2", "up")
        (status, fvs) = tbl.get("Vlan2")
        assert status == True
        for fv in fvs:
            if fv[0] == "admin_status":
                assert fv[1] == "up"

        # remove IP from interface
        dvs.remove_ip_address("Vlan2", "20.0.0.8/29")

        # remove vlan member
        dvs.remove_vlan_member("2", "Ethernet0")

        # remove vlan
        dvs.remove_vlan("2")


    @pytest.mark.skipif(StrictVersion(platform.linux_distribution()[1]) <= StrictVersion('8.9'), reason="Debian 8.9 or before has no support")
    @pytest.mark.parametrize("test_input, expected", [
        (["Vla",  "2"], 0),
        (["VLAN", "3"], 0),
        (["vlan", "4"], 0),
        (["Vlan", "5"], 1),
    ])
    def test_AddVlanWithIncorrectKeyPrefix(self, dvs, testlog, test_input, expected):
        dvs.setup_db()
        marker = dvs.add_log_marker()
        vlan_prefix = test_input[0]
        vlan = test_input[1]

        # create vlan
        tbl = swsscommon.Table(dvs.cdb, "VLAN")
        fvs = swsscommon.FieldValuePairs([("vlanid", vlan)])
        tbl.set(vlan_prefix + vlan, fvs)
        time.sleep(1)

        # check asic database
        tbl = swsscommon.Table(dvs.adb, "ASIC_STATE:SAI_OBJECT_TYPE_VLAN")
        vlan_entries = [k for k in tbl.getKeys() if k != dvs.asicdb.default_vlan_id]
        assert len(vlan_entries) == expected

        if len(vlan_entries) == 0:
            # check error log
            self.check_syslog(dvs, marker, "vlanmgrd", "Invalid key format. No 'Vlan' prefix:", vlan_prefix+vlan, 1)
        else:
            #remove vlan
            dvs.remove_vlan(vlan)

    @pytest.mark.skipif(StrictVersion(platform.linux_distribution()[1]) <= StrictVersion('8.9'), reason="Debian 8.9 or before has no support")
    @pytest.mark.parametrize("test_input, expected", [
        (["Vlan", "abc"], 0),
        (["Vlan", "a3"],  0),
        (["Vlan", ""],    0),
        (["Vlan", "5"], 1),
    ])
    def test_AddVlanWithIncorrectValueType(self, dvs, testlog, test_input, expected):
        dvs.setup_db()
        marker = dvs.add_log_marker()
        vlan_prefix = test_input[0]
        vlan = test_input[1]

        # create vlan
        tbl = swsscommon.Table(dvs.cdb, "VLAN")
        fvs = swsscommon.FieldValuePairs([("vlanid", vlan)])
        tbl.set(vlan_prefix + vlan, fvs)
        time.sleep(1)

        # check asic database
        tbl = swsscommon.Table(dvs.adb, "ASIC_STATE:SAI_OBJECT_TYPE_VLAN")
        vlan_entries = [k for k in tbl.getKeys() if k != dvs.asicdb.default_vlan_id]
        assert len(vlan_entries) == expected

        if len(vlan_entries) == 0:
            # check error log
            self.check_syslog(dvs, marker, "vlanmgrd", "Invalid key format. Not a number after \'Vlan\' prefix:", vlan_prefix+vlan, 1)
        else:
            #remove vlan
            dvs.remove_vlan(vlan)

    def test_AddVlanMemberWithNonExistVlan(self, dvs, testlog):
        dvs.setup_db()
        marker = dvs.add_log_marker()
        vlan = "2"

        # create vlan member
        dvs.create_vlan_member(vlan, "Ethernet0")

        # check asic database
        tbl = swsscommon.Table(dvs.adb, "ASIC_STATE:SAI_OBJECT_TYPE_VLAN")
        vlan_entries = [k for k in tbl.getKeys() if k != dvs.asicdb.default_vlan_id]
        assert len(vlan_entries) == 0

        tbl = swsscommon.Table(dvs.adb, "ASIC_STATE:SAI_OBJECT_TYPE_VLAN_MEMBER")
        vlan_member_entries = tbl.getKeys()
        assert len(vlan_member_entries) == 0

        # remove vlan member from cfgdb
        dvs.remove_vlan_member(vlan, "Ethernet0")

    def test_RemoveNonexistentVlan(self, dvs, testlog):
        dvs.setup_db()
        marker = dvs.add_log_marker()
        vlan = "2"

        # check asic database
        tbl = swsscommon.Table(dvs.adb, "ASIC_STATE:SAI_OBJECT_TYPE_VLAN")
        vlan_entries = [k for k in tbl.getKeys() if k != dvs.asicdb.default_vlan_id]
        assert len(vlan_entries) == 0

        # remove nonexistent vlan
        dvs.remove_vlan(vlan)

        # create vlan
        dvs.create_vlan(vlan)

        # check asic database
        tbl = swsscommon.Table(dvs.adb, "ASIC_STATE:SAI_OBJECT_TYPE_VLAN")
        vlan_entries = [k for k in tbl.getKeys() if k != dvs.asicdb.default_vlan_id]
        assert len(vlan_entries) == 1

        # remove vlan
        dvs.remove_vlan(vlan)

    @pytest.mark.skip(reason="AddMaxVlan take too long to execute")
    def test_AddMaxVlan(self, dvs, testlog):
        dvs.setup_db()

        min_vid = 2
        max_vid = 4094

        # create max vlan
        vlan = min_vid
        while vlan <= max_vid:
            dvs.create_vlan(str(vlan))
            vlan += 1

        # check asic database
        tbl = swsscommon.Table(dvs.adb, "ASIC_STATE:SAI_OBJECT_TYPE_VLAN")
        vlan_entries = [k for k in tbl.getKeys() if k != dvs.asicdb.default_vlan_id]
        assert len(vlan_entries) == (4094-1)

        # remove all vlan
        vlan = min_vid
        while vlan <= max_vid:
            dvs.remove_vlan(str(vlan))
            vlan += 1

        # check asic database
        tbl = swsscommon.Table(dvs.adb, "ASIC_STATE:SAI_OBJECT_TYPE_VLAN")
        vlan_entries = [k for k in tbl.getKeys() if k != dvs.asicdb.default_vlan_id]
        assert len(vlan_entries) == 0

    def test_RemoveVlanWithRouterInterface(self, dvs, testlog):
        dvs.setup_db()
        marker = dvs.add_log_marker()

        # create vlan
        dvs.create_vlan("100")

        # check asic database
        tbl = swsscommon.Table(dvs.adb, "ASIC_STATE:SAI_OBJECT_TYPE_VLAN")
        vlan_entries = [k for k in tbl.getKeys() if k != dvs.asicdb.default_vlan_id]
        assert len(vlan_entries) == 1
        vlan_oid = vlan_entries[0]

        (status, fvs) = tbl.get(vlan_oid)
        assert status == True
        for fv in fvs:
            if fv[0] == "SAI_VLAN_ATTR_VLAN_ID":
                assert fv[1] == "100"

        # assign IP to interface
        dvs.add_ip_address("Vlan100", "20.0.0.8/29")

        # check ASIC router interface database for mtu changes.
        tbl = swsscommon.Table(dvs.adb, "ASIC_STATE:SAI_OBJECT_TYPE_ROUTER_INTERFACE")
        intf_entries = tbl.getKeys()
        # one loopback router interface one vlan based router interface
        assert len(intf_entries) == 2

        # remove vlan
        dvs.remove_vlan("100")

        # check asic database still contains the vlan
        tbl = swsscommon.Table(dvs.adb, "ASIC_STATE:SAI_OBJECT_TYPE_VLAN")
        vlan_entries = [k for k in tbl.getKeys() if k != dvs.asicdb.default_vlan_id]
        assert len(vlan_entries) == 1
        vlan_oid = vlan_entries[0]

        (status, fvs) = tbl.get(vlan_oid)
        assert status == True
        for fv in fvs:
            if fv[0] == "SAI_VLAN_ATTR_VLAN_ID":
                assert fv[1] == "100"

        # remove IP from interface
        dvs.remove_ip_address("Vlan100", "20.0.0.8/29")

<<<<<<< HEAD
        # remvoe vlan
        dvs.remove_vlan("100")

    # Frist create ACL table
    # Second create Vlan
    # Third remove Vlan
    def test_VlanBeforeAcl(self, dvs):
        self.setup_db(dvs)

        # create ACL table
        self.create_acl_table(dvs, "VLAN_ACL_TABLE", "Vlan1234")

        # create Vlan
        self.create_vlan("1234")

        # check ASIC table
        self.check_asic_table_existed(dvs,"1234")

        # remove port channel
        self.remove_vlan("1234")

        # check ASIC table group and member
        self.check_asic_tablegroup_absent(dvs)
        self.check_asic_tablegroupmember_absent(dvs)

        # remove ACL table
        self.remove_acl_table(dvs, "VLAN_ACL_TABLE")
=======
        # remove vlan
        dvs.remove_vlan("100")

        # check asic database does not contain the vlan anymore
        tbl = swsscommon.Table(dvs.adb, "ASIC_STATE:SAI_OBJECT_TYPE_VLAN")
        vlan_entries = [k for k in tbl.getKeys() if k != dvs.asicdb.default_vlan_id]
        assert len(vlan_entries) == 0
>>>>>>> 73685278
<|MERGE_RESOLUTION|>--- conflicted
+++ resolved
@@ -530,9 +530,13 @@
         # remove IP from interface
         dvs.remove_ip_address("Vlan100", "20.0.0.8/29")
 
-<<<<<<< HEAD
-        # remvoe vlan
+        # remove vlan
         dvs.remove_vlan("100")
+
+        # check asic database does not contain the vlan anymore
+        tbl = swsscommon.Table(dvs.adb, "ASIC_STATE:SAI_OBJECT_TYPE_VLAN")
+        vlan_entries = [k for k in tbl.getKeys() if k != dvs.asicdb.default_vlan_id]
+        assert len(vlan_entries) == 0
 
     # Frist create ACL table
     # Second create Vlan
@@ -557,13 +561,4 @@
         self.check_asic_tablegroupmember_absent(dvs)
 
         # remove ACL table
-        self.remove_acl_table(dvs, "VLAN_ACL_TABLE")
-=======
-        # remove vlan
-        dvs.remove_vlan("100")
-
-        # check asic database does not contain the vlan anymore
-        tbl = swsscommon.Table(dvs.adb, "ASIC_STATE:SAI_OBJECT_TYPE_VLAN")
-        vlan_entries = [k for k in tbl.getKeys() if k != dvs.asicdb.default_vlan_id]
-        assert len(vlan_entries) == 0
->>>>>>> 73685278
+        self.remove_acl_table(dvs, "VLAN_ACL_TABLE")