from swsscommon import swsscommon
import time
import re
import json
import pytest
import platform
from distutils.version import StrictVersion


class TestVlan(object):
    def setup_db(self, dvs):
        self.pdb = swsscommon.DBConnector(0, dvs.redis_sock, 0)
        self.adb = swsscommon.DBConnector(1, dvs.redis_sock, 0)
        self.cdb = swsscommon.DBConnector(4, dvs.redis_sock, 0)
        self.sdb = swsscommon.DBConnector(6, dvs.redis_sock, 0)

    def create_vlan(self, vlan):
        tbl = swsscommon.Table(self.cdb, "VLAN")
        fvs = swsscommon.FieldValuePairs([("vlanid", vlan)])
        tbl.set("Vlan" + vlan, fvs)
        time.sleep(1)

    def remove_vlan(self, vlan):
        tbl = swsscommon.Table(self.cdb, "VLAN")
        tbl._del("Vlan" + vlan)
        time.sleep(1)

    def create_vlan_member(self, vlan, interface, tagging_mode="untagged"):
        tbl = swsscommon.Table(self.cdb, "VLAN_MEMBER")
        fvs = swsscommon.FieldValuePairs([("tagging_mode", tagging_mode)])
        tbl.set("Vlan" + vlan + "|" + interface, fvs)
        time.sleep(1)

    def remove_vlan_member(self, vlan, interface):
        tbl = swsscommon.Table(self.cdb, "VLAN_MEMBER")
        tbl._del("Vlan" + vlan + "|" + interface)
        time.sleep(1)

<<<<<<< HEAD
    def create_port_channel(self, dvs, channel, admin_status="up", mtu="1500"):
        tbl = swsscommon.ProducerStateTable(self.pdb, "LAG_TABLE")
        fvs = swsscommon.FieldValuePairs([("admin", admin_status), ("mtu", mtu)])
        tbl.set("PortChannel" + channel, fvs)
        dvs.runcmd("ip link add PortChannel" + channel + " type bond")
        tbl = swsscommon.Table(self.sdb, "LAG_TABLE")
        fvs = swsscommon.FieldValuePairs([("state", "ok")])
        tbl.set("PortChannel" + channel, fvs)
        time.sleep(1)

    def remove_port_channel(self, dvs, channel):
        tbl = swsscommon.ProducerStateTable(self.pdb, "LAG_TABLE")
        tbl._del("PortChannel" + channel)
        dvs.runcmd("ip link del PortChannel" + channel)
        tbl = swsscommon.Table(self.sdb, "LAG_TABLE")
        tbl._del("PortChannel" + channel)
        time.sleep(1)

    def create_port_channel_member(self, channel, interface, status="enabled"):
        tbl = swsscommon.ProducerStateTable(self.pdb, "LAG_MEMBER_TABLE")
        fvs = swsscommon.FieldValuePairs([("status", status)])
        tbl.set("PortChannel" + channel + ":" + interface, fvs)
        time.sleep(1)

    def remove_port_channel_member(self, channel, interface):
        tbl = swsscommon.ProducerStateTable(self.pdb, "LAG_MEMBER_TABLE")
        tbl._del("PortChannel" + channel + ":" + interface)
        time.sleep(1)

    def check_syslog(self, dvs, marker, err_log, vlan_str, expected_cnt):
        (exitcode, num) = dvs.runcmd(['sh', '-c', "awk \'/%s/,ENDFILE {print;}\' /var/log/syslog | grep vlanmgrd | grep \"%s\" | grep -i %s | wc -l" % (marker, err_log, vlan_str)])
=======
    def check_syslog(self, dvs, marker, process, err_log, vlan_str, expected_cnt):
        (exitcode, num) = dvs.runcmd(['sh', '-c', "awk \'/%s/,ENDFILE {print;}\' /var/log/syslog | grep %s | grep \"%s\" | grep -i \"%s\" | wc -l" % (marker, process, err_log, vlan_str)])
>>>>>>> 51393a29
        assert num.strip() == str(expected_cnt)

    def check_app_db_vlan_fields(self, fvs, admin_status="up", mtu="9100"):
        for fv in fvs:
            if fv[0] == "admin_status":
                assert fv[1] == admin_status
            elif fv[0] == "mtu":
                assert fv[1] == mtu

    def check_app_db_vlan_member_fields(self, fvs, tagging_mode="untagged"):
        for fv in fvs:
            if fv[0] == "tagging_mode":
                assert fv[1] == tagging_mode

    def check_state_db_vlan_fields(self, fvs, state="ok"):
        for fv in fvs:
            if fv[0] == "state":
                assert fv[1] == state

    def check_state_db_vlan_member_fields(self, fvs, state="ok"):
        for fv in fvs:
            if fv[0] == "state":
                assert fv[1] == state

    def test_VlanAddRemove(self, dvs, testlog):
        dvs.setup_db()

        # create vlan
        dvs.create_vlan("2")

        # check asic database
        tbl = swsscommon.Table(dvs.adb, "ASIC_STATE:SAI_OBJECT_TYPE_VLAN")
        vlan_entries = [k for k in tbl.getKeys() if k != dvs.asicdb.default_vlan_id]
        assert len(vlan_entries) == 1
        vlan_oid = vlan_entries[0]

        (status, fvs) = tbl.get(vlan_oid)
        assert status == True
        for fv in fvs:
            if fv[0] == "SAI_VLAN_ATTR_VLAN_ID":
                assert fv[1] == "2"

        # create vlan member
        dvs.create_vlan_member("2", "Ethernet0")

        # check asic database
        bridge_port_map = {}
        tbl = swsscommon.Table(dvs.adb, "ASIC_STATE:SAI_OBJECT_TYPE_BRIDGE_PORT")
        bridge_port_entries = tbl.getKeys()
        for key in bridge_port_entries:
            (status, fvs) = tbl.get(key)
            assert status == True
            for fv in fvs:
                if fv[0] == "SAI_BRIDGE_PORT_ATTR_PORT_ID":
                    bridge_port_map[key] = fv[1]

        tbl = swsscommon.Table(dvs.adb, "ASIC_STATE:SAI_OBJECT_TYPE_VLAN_MEMBER")
        vlan_member_entries = tbl.getKeys()
        assert len(vlan_member_entries) == 1

        (status, fvs) = tbl.get(vlan_member_entries[0])
        assert status == True
        assert len(fvs) == 3
        for fv in fvs:
            if fv[0] == "SAI_VLAN_MEMBER_ATTR_VLAN_TAGGING_MODE":
                assert fv[1] == "SAI_VLAN_TAGGING_MODE_UNTAGGED"
            elif fv[0] == "SAI_VLAN_MEMBER_ATTR_VLAN_ID":
                assert fv[1] == vlan_oid
            elif fv[0] == "SAI_VLAN_MEMBER_ATTR_BRIDGE_PORT_ID":
                assert dvs.asicdb.portoidmap[bridge_port_map[fv[1]]] == "Ethernet0"
            else:
                assert False

        # check port pvid
        tbl = swsscommon.Table(dvs.adb, "ASIC_STATE:SAI_OBJECT_TYPE_PORT")
        (status, fvs) = tbl.get(dvs.asicdb.portnamemap["Ethernet0"])
        assert status == True
        assert "SAI_PORT_ATTR_PORT_VLAN_ID" in [fv[0] for fv in fvs]
        for fv in fvs:
            if fv[0] == "SAI_PORT_ATTR_PORT_VLAN_ID":
                assert fv[1] == "2"

        # check host interface vlan tag
        tbl = swsscommon.Table(dvs.adb, "ASIC_STATE:SAI_OBJECT_TYPE_HOSTIF")
        (status, fvs) = tbl.get(dvs.asicdb.hostifnamemap["Ethernet0"])
        assert status == True
        assert "SAI_HOSTIF_ATTR_VLAN_TAG" in [fv[0] for fv in fvs]
        for fv in fvs:
            if fv[0] == "SAI_HOSTIF_ATTR_VLAN_TAG":
                assert fv[1] == "SAI_HOSTIF_VLAN_TAG_KEEP"

        # remove vlan member
        dvs.remove_vlan_member("2", "Ethernet0")

        # remove vlan
        dvs.remove_vlan("2")

    def test_MultipleVlan(self, dvs, testlog):
        return
        dvs.setup_db()

        # create vlan and vlan members
        dvs.create_vlan("18")
        dvs.create_vlan_member("18", "Ethernet0")
        dvs.create_vlan_member("18", "Ethernet4")
        dvs.create_vlan_member("18", "Ethernet8")

        # check asic database
        tbl = swsscommon.Table(dvs.adb, "ASIC_STATE:SAI_OBJECT_TYPE_VLAN")
        vlan_entries = [k for k in tbl.getKeys() if k != dvs.asicdb.default_vlan_id]
        assert len(vlan_entries) == 1

        tbl = swsscommon.Table(dvs.adb, "ASIC_STATE:SAI_OBJECT_TYPE_VLAN_MEMBER")
        vlan_member_entries = tbl.getKeys()
        assert len(vlan_member_entries) == 3

        # remove vlan members
        dvs.remove_vlan_member("18", "Ethernet0")
        dvs.remove_vlan_member("18", "Ethernet4")
        dvs.remove_vlan_member("18", "Ethernet8")

        tbl = swsscommon.Table(dvs.adb, "ASIC_STATE:SAI_OBJECT_TYPE_VLAN_MEMBER")
        vlan_member_entries = tbl.getKeys()
        assert len(vlan_member_entries) == 0

        # create vlan and vlan members
        dvs.create_vlan("188")
        dvs.create_vlan_member("188", "Ethernet20")
        dvs.create_vlan_member("188", "Ethernet24")
        dvs.create_vlan_member("188", "Ethernet28")

        # check asic database
        tbl = swsscommon.Table(dvs.adb, "ASIC_STATE:SAI_OBJECT_TYPE_VLAN")
        vlan_entries = [k for k in tbl.getKeys() if k != dvs.asicdb.default_vlan_id]
        assert len(vlan_entries) == 2

        tbl = swsscommon.Table(dvs.adb, "ASIC_STATE:SAI_OBJECT_TYPE_VLAN_MEMBER")
        vlan_member_entries = tbl.getKeys()
        assert len(vlan_member_entries) == 3

        # create vlan members
        dvs.create_vlan_member("18", "Ethernet40")
        dvs.create_vlan_member("18", "Ethernet44")
        dvs.create_vlan_member("18", "Ethernet48")

        tbl = swsscommon.Table(dvs.adb, "ASIC_STATE:SAI_OBJECT_TYPE_VLAN_MEMBER")
        vlan_member_entries = tbl.getKeys()
        assert len(vlan_member_entries) == 6

        # remove vlan members
        dvs.remove_vlan_member("18", "Ethernet40")
        dvs.remove_vlan_member("18", "Ethernet44")
        dvs.remove_vlan_member("18", "Ethernet48")

        tbl = swsscommon.Table(dvs.adb, "ASIC_STATE:SAI_OBJECT_TYPE_VLAN_MEMBER")
        vlan_member_entries = tbl.getKeys()
        assert len(vlan_member_entries) == 3

        # remove vlan members
        dvs.remove_vlan_member("188", "Ethernet20")
        dvs.remove_vlan_member("188", "Ethernet24")
        dvs.remove_vlan_member("188", "Ethernet28")

        tbl = swsscommon.Table(dvs.adb, "ASIC_STATE:SAI_OBJECT_TYPE_VLAN_MEMBER")
        vlan_member_entries = tbl.getKeys()
        assert len(vlan_member_entries) == 0

        # member ports should have been detached from bridge master properly
        exitcode, output = dvs.runcmd(['sh', '-c', "ip link show Ethernet20 | grep -w master"])
        assert exitcode != 0
        exitcode, output = dvs.runcmd(['sh', '-c', "ip link show Ethernet24 | grep -w master"])
        assert exitcode != 0
        exitcode, output = dvs.runcmd(['sh', '-c', "ip link show Ethernet28 | grep -w master"])
        assert exitcode != 0

        # remove vlans
        dvs.remove_vlan("18")
        dvs.remove_vlan("188")

        # check asic database
        tbl = swsscommon.Table(dvs.adb, "ASIC_STATE:SAI_OBJECT_TYPE_VLAN")
        vlan_entries = [k for k in tbl.getKeys() if k != dvs.asicdb.default_vlan_id]
        assert len(vlan_entries) == 0

    def test_VlanIncrementalConfig(self, dvs, testlog):
        dvs.setup_db()

        # create vlan
        dvs.create_vlan("2")

        # check asic database
        tbl = swsscommon.Table(dvs.adb, "ASIC_STATE:SAI_OBJECT_TYPE_VLAN")
        vlan_entries = [k for k in tbl.getKeys() if k != dvs.asicdb.default_vlan_id]
        assert len(vlan_entries) == 1
        vlan_oid = vlan_entries[0]

        (status, fvs) = tbl.get(vlan_oid)
        assert status == True
        for fv in fvs:
            if fv[0] == "SAI_VLAN_ATTR_VLAN_ID":
                assert fv[1] == "2"

        # create vlan member
        dvs.create_vlan_member("2", "Ethernet0")

        # check asic database
        bridge_port_map = {}
        tbl = swsscommon.Table(dvs.adb, "ASIC_STATE:SAI_OBJECT_TYPE_BRIDGE_PORT")
        bridge_port_entries = tbl.getKeys()
        for key in bridge_port_entries:
            (status, fvs) = tbl.get(key)
            assert status == True
            for fv in fvs:
                if fv[0] == "SAI_BRIDGE_PORT_ATTR_PORT_ID":
                    bridge_port_map[key] = fv[1]

        tbl = swsscommon.Table(dvs.adb, "ASIC_STATE:SAI_OBJECT_TYPE_VLAN_MEMBER")
        vlan_member_entries = tbl.getKeys()
        assert len(vlan_member_entries) == 1

        (status, fvs) = tbl.get(vlan_member_entries[0])
        assert status == True
        assert len(fvs) == 3
        for fv in fvs:
            if fv[0] == "SAI_VLAN_MEMBER_ATTR_VLAN_TAGGING_MODE":
                assert fv[1] == "SAI_VLAN_TAGGING_MODE_UNTAGGED"
            elif fv[0] == "SAI_VLAN_MEMBER_ATTR_VLAN_ID":
                assert fv[1] == vlan_oid
            elif fv[0] == "SAI_VLAN_MEMBER_ATTR_BRIDGE_PORT_ID":
                assert dvs.asicdb.portoidmap[bridge_port_map[fv[1]]] == "Ethernet0"
            else:
                assert False

        # assign IP to interface
        dvs.add_ip_address("Vlan2", "20.0.0.8/29")

        # check ASIC router interface database for mtu changes.
        tbl = swsscommon.Table(dvs.adb, "ASIC_STATE:SAI_OBJECT_TYPE_ROUTER_INTERFACE")
        intf_entries = tbl.getKeys()
        # one loopback router interface one vlan based router interface
        assert len(intf_entries) == 2

        for key in intf_entries:
            (status, fvs) = tbl.get(key)
            assert status == True
            # a Vlan based router interface has five field/value tuples
            if len(fvs) == 5:
                for fv in fvs:
                    if fv[0] == "SAI_ROUTER_INTERFACE_ATTR_TYPE":
                        assert fv[1] == "SAI_ROUTER_INTERFACE_TYPE_VLAN"
                    # assert the default value 9100 for the router interface
                    if fv[0] == "SAI_ROUTER_INTERFACE_ATTR_MTU":
                        assert fv[1] == "9100"

        # configure MTU to interface
        dvs.set_mtu("Vlan2", "8888")
        intf_entries = tbl.getKeys()
        for key in intf_entries:
            (status, fvs) = tbl.get(key)
            assert status == True
            # a Vlan based router interface has five field/value tuples
            if len(fvs) == 5:
                for fv in fvs:
                    if fv[0] == "SAI_ROUTER_INTERFACE_ATTR_TYPE":
                        assert fv[1] == "SAI_ROUTER_INTERFACE_TYPE_VLAN"
                    # assert the new value set to the router interface
                    if fv[0] == "SAI_ROUTER_INTERFACE_ATTR_MTU":
                        assert fv[1] == "8888"

        # check appDB for VLAN admin_status change.
        tbl = swsscommon.Table(dvs.pdb, "VLAN_TABLE")
        dvs.set_interface_status("Vlan2", "down")
        (status, fvs) = tbl.get("Vlan2")
        assert status == True
        for fv in fvs:
            if fv[0] == "admin_status":
                assert fv[1] == "down"

        dvs.set_interface_status("Vlan2", "up")
        (status, fvs) = tbl.get("Vlan2")
        assert status == True
        for fv in fvs:
            if fv[0] == "admin_status":
                assert fv[1] == "up"

        # remove IP from interface
        dvs.remove_ip_address("Vlan2", "20.0.0.8/29")

        # remove vlan member
        dvs.remove_vlan_member("2", "Ethernet0")

        # remove vlan
        dvs.remove_vlan("2")


    @pytest.mark.skipif(StrictVersion(platform.linux_distribution()[1]) <= StrictVersion('8.9'), reason="Debian 8.9 or before has no support")
    @pytest.mark.parametrize("test_input, expected", [
        (["Vla",  "2"], 0),
        (["VLAN", "3"], 0),
        (["vlan", "4"], 0),
        (["Vlan", "5"], 1),
    ])
    def test_AddVlanWithIncorrectKeyPrefix(self, dvs, testlog, test_input, expected):
        dvs.setup_db()
        marker = dvs.add_log_marker()
        vlan_prefix = test_input[0]
        vlan = test_input[1]

        # create vlan
        tbl = swsscommon.Table(dvs.cdb, "VLAN")
        fvs = swsscommon.FieldValuePairs([("vlanid", vlan)])
        tbl.set(vlan_prefix + vlan, fvs)
        time.sleep(1)

        # check asic database
        tbl = swsscommon.Table(dvs.adb, "ASIC_STATE:SAI_OBJECT_TYPE_VLAN")
        vlan_entries = [k for k in tbl.getKeys() if k != dvs.asicdb.default_vlan_id]
        assert len(vlan_entries) == expected

        if len(vlan_entries) == 0:
            # check error log
            self.check_syslog(dvs, marker, "vlanmgrd", "Invalid key format. No 'Vlan' prefix:", vlan_prefix+vlan, 1)
        else:
            #remove vlan
            dvs.remove_vlan(vlan)

    @pytest.mark.skipif(StrictVersion(platform.linux_distribution()[1]) <= StrictVersion('8.9'), reason="Debian 8.9 or before has no support")
    @pytest.mark.parametrize("test_input, expected", [
        (["Vlan", "abc"], 0),
        (["Vlan", "a3"],  0),
        (["Vlan", ""],    0),
        (["Vlan", "5"], 1),
    ])
    def test_AddVlanWithIncorrectValueType(self, dvs, testlog, test_input, expected):
        dvs.setup_db()
        marker = dvs.add_log_marker()
        vlan_prefix = test_input[0]
        vlan = test_input[1]

        # create vlan
        tbl = swsscommon.Table(dvs.cdb, "VLAN")
        fvs = swsscommon.FieldValuePairs([("vlanid", vlan)])
        tbl.set(vlan_prefix + vlan, fvs)
        time.sleep(1)

        # check asic database
        tbl = swsscommon.Table(dvs.adb, "ASIC_STATE:SAI_OBJECT_TYPE_VLAN")
        vlan_entries = [k for k in tbl.getKeys() if k != dvs.asicdb.default_vlan_id]
        assert len(vlan_entries) == expected

        if len(vlan_entries) == 0:
            # check error log
            self.check_syslog(dvs, marker, "vlanmgrd", "Invalid key format. Not a number after \'Vlan\' prefix:", vlan_prefix+vlan, 1)
        else:
            #remove vlan
            dvs.remove_vlan(vlan)

    def test_AddPortChannelToVlan(self, dvs, testlog):
        self.setup_db(dvs)
        marker = dvs.add_log_marker()
        vlan = "2"
        channel = "001"

        # create port channel
        self.create_port_channel(dvs, channel)

        # check asic database
        tbl = swsscommon.Table(self.adb, "ASIC_STATE:SAI_OBJECT_TYPE_LAG")
        lag_entries = tbl.getKeys()
        assert len(lag_entries) == 1

        # add port channel member
        self.create_port_channel_member(channel, "Ethernet0")

        # check asic database
        tbl = swsscommon.Table(self.adb, "ASIC_STATE:SAI_OBJECT_TYPE_LAG_MEMBER")
        lag_member_entries = tbl.getKeys()
        assert len(lag_member_entries) == 1

        (status, fvs) = tbl.get(lag_member_entries[0])
        for fv in fvs:
            if fv[0] == "SAI_LAG_MEMBER_ATTR_LAG_ID":
                assert fv[1] == lag_entries[0]
            elif fv[0] == "SAI_LAG_MEMBER_ATTR_PORT_ID":
                assert dvs.asicdb.portoidmap[fv[1]] == "Ethernet0"
            else:
                assert False

        # create vlan
        self.create_vlan(vlan)

        # check asic database
        tbl = swsscommon.Table(self.adb, "ASIC_STATE:SAI_OBJECT_TYPE_VLAN")
        vlan_entries = [k for k in tbl.getKeys() if k != dvs.asicdb.default_vlan_id]
        assert len(vlan_entries) == 1

        # create vlan member
        self.create_vlan_member(vlan, "PortChannel" + channel, "tagged")

        # check asic database
        tbl = swsscommon.Table(self.adb, "ASIC_STATE:SAI_OBJECT_TYPE_VLAN_MEMBER")
        vlan_member_entries = tbl.getKeys()
        assert len(vlan_member_entries) == 1

        # remove vlan member
        self.remove_vlan_member(vlan, "PortChannel" + channel)

        # check asic database
        tbl = swsscommon.Table(self.adb, "ASIC_STATE:SAI_OBJECT_TYPE_VLAN_MEMBER")
        vlan_member_entries = tbl.getKeys()
        assert len(vlan_member_entries) == 0

        # remove vlan
        self.remove_vlan(vlan)

        # check asic database
        tbl = swsscommon.Table(self.adb, "ASIC_STATE:SAI_OBJECT_TYPE_VLAN")
        vlan_entries = [k for k in tbl.getKeys() if k != dvs.asicdb.default_vlan_id]
        assert len(vlan_entries) == 0

        # remove trunk member
        self.remove_port_channel_member(channel, "Ethernet0")

        # check asic database
        tbl = swsscommon.Table(self.adb, "ASIC_STATE:SAI_OBJECT_TYPE_LAG_MEMBER")
        lag_member_entries = tbl.getKeys()
        assert len(lag_member_entries) == 0

        # remove trunk
        self.remove_port_channel(dvs, channel)

        # check asic database
        tbl = swsscommon.Table(self.adb, "ASIC_STATE:SAI_OBJECT_TYPE_LAG")
        lag_entries = tbl.getKeys()
        assert len(lag_entries) == 0

    def test_AddVlanMemberWithNonExistVlan(self, dvs, testlog):
        dvs.setup_db()
        marker = dvs.add_log_marker()
        vlan = "2"

        # create vlan member
        dvs.create_vlan_member(vlan, "Ethernet0")

        # check asic database
        tbl = swsscommon.Table(dvs.adb, "ASIC_STATE:SAI_OBJECT_TYPE_VLAN")
        vlan_entries = [k for k in tbl.getKeys() if k != dvs.asicdb.default_vlan_id]
        assert len(vlan_entries) == 0

        tbl = swsscommon.Table(dvs.adb, "ASIC_STATE:SAI_OBJECT_TYPE_VLAN_MEMBER")
        vlan_member_entries = tbl.getKeys()
        assert len(vlan_member_entries) == 0

        # remove vlan member from cfgdb
        dvs.remove_vlan_member(vlan, "Ethernet0")

    def test_RemoveNonexistentVlan(self, dvs, testlog):
        dvs.setup_db()
        marker = dvs.add_log_marker()
        vlan = "2"

        # check asic database
        tbl = swsscommon.Table(dvs.adb, "ASIC_STATE:SAI_OBJECT_TYPE_VLAN")
        vlan_entries = [k for k in tbl.getKeys() if k != dvs.asicdb.default_vlan_id]
        assert len(vlan_entries) == 0

        # remove nonexistent vlan
        dvs.remove_vlan(vlan)

        # create vlan
        dvs.create_vlan(vlan)

        # check asic database
        tbl = swsscommon.Table(dvs.adb, "ASIC_STATE:SAI_OBJECT_TYPE_VLAN")
        vlan_entries = [k for k in tbl.getKeys() if k != dvs.asicdb.default_vlan_id]
        assert len(vlan_entries) == 1

        # remove vlan
        dvs.remove_vlan(vlan)

    @pytest.mark.skipif(StrictVersion(platform.linux_distribution()[1]) <= StrictVersion('8.9'), reason="Debian 8.9 or before has no support")
    @pytest.mark.parametrize("test_input, expected", [
        (["tagging_mode", "untagged"],        [1, "SAI_VLAN_TAGGING_MODE_UNTAGGED"]),
        (["tagging_mode", "tagged"],          [1, "SAI_VLAN_TAGGING_MODE_TAGGED"]),
        (["tagging_mode", "priority_tagged"], [1, "SAI_VLAN_TAGGING_MODE_PRIORITY_TAGGED"]),
        (["tagging_mode", "unexpected_mode"], [0, ""]),
        (["no_tag_mode",  ""],                [1, "SAI_VLAN_TAGGING_MODE_UNTAGGED"]),
    ])
    def test_VlanMemberTaggingMode(self, dvs, testlog, test_input, expected):
        self.setup_db(dvs)
        tagging_mode_prefix = test_input[0]
        tagging_mode = test_input[1]
        marker = dvs.add_log_marker()
        vlan = "2"

        # create vlan
        self.create_vlan(vlan)

        # check asic database
        tbl = swsscommon.Table(self.adb, "ASIC_STATE:SAI_OBJECT_TYPE_VLAN")
        vlan_entries = [k for k in tbl.getKeys() if k != dvs.asicdb.default_vlan_id]
        assert len(vlan_entries) == 1
        vlan_oid = vlan_entries[0]

        # add vlan member
        tbl = swsscommon.Table(self.cdb, "VLAN_MEMBER")
        fvs = swsscommon.FieldValuePairs([(tagging_mode_prefix, tagging_mode)])
        tbl.set("Vlan" + vlan + "|" + "Ethernet0", fvs)
        time.sleep(1)

        # check asic database
        bridge_port_map = {}
        tbl = swsscommon.Table(self.adb, "ASIC_STATE:SAI_OBJECT_TYPE_BRIDGE_PORT")
        bridge_port_entries = tbl.getKeys()
        for key in bridge_port_entries:
            (status, fvs) = tbl.get(key)
            assert status == True
            for fv in fvs:
                if fv[0] == "SAI_BRIDGE_PORT_ATTR_PORT_ID":
                    bridge_port_map[key] = fv[1]

        tbl = swsscommon.Table(self.adb, "ASIC_STATE:SAI_OBJECT_TYPE_VLAN_MEMBER")
        vlan_member_entries = tbl.getKeys()
        assert len(vlan_member_entries) == expected[0]

        if len(vlan_member_entries) == 1:
            (status, fvs) = tbl.get(vlan_member_entries[0])
            assert status == True
            assert len(fvs) == 3
            for fv in fvs:
                if fv[0] == "SAI_VLAN_MEMBER_ATTR_VLAN_TAGGING_MODE":
                    assert fv[1] == expected[1]
                elif fv[0] == "SAI_VLAN_MEMBER_ATTR_VLAN_ID":
                    assert fv[1] == vlan_oid
                elif fv[0] == "SAI_VLAN_MEMBER_ATTR_BRIDGE_PORT_ID":
                    assert dvs.asicdb.portoidmap[bridge_port_map[fv[1]]] == "Ethernet0"
                else:
                    assert False
        else:
            # check error log
            self.check_syslog(dvs, marker, "vlanmgrd", "Wrong tagging_mode", test_input, 1)

        # remove vlan member
        self.remove_vlan_member(vlan, "Ethernet0")

        # remove vlan
        self.remove_vlan(vlan)

    @pytest.mark.skip(reason="AddMaxVlan take too long to execute")
    def test_AddMaxVlan(self, dvs, testlog):
        dvs.setup_db()

        min_vid = 2
        max_vid = 4094

        # create max vlan
        vlan = min_vid
        while vlan <= max_vid:
            dvs.create_vlan(str(vlan))
            vlan += 1

        # check asic database
        tbl = swsscommon.Table(dvs.adb, "ASIC_STATE:SAI_OBJECT_TYPE_VLAN")
        vlan_entries = [k for k in tbl.getKeys() if k != dvs.asicdb.default_vlan_id]
        assert len(vlan_entries) == (4094-1)

        # remove all vlan
        vlan = min_vid
        while vlan <= max_vid:
            dvs.remove_vlan(str(vlan))
            vlan += 1

        # check asic database
        tbl = swsscommon.Table(dvs.adb, "ASIC_STATE:SAI_OBJECT_TYPE_VLAN")
        vlan_entries = [k for k in tbl.getKeys() if k != dvs.asicdb.default_vlan_id]
        assert len(vlan_entries) == 0

    def test_RemoveVlanWithRouterInterface(self, dvs, testlog):
        dvs.setup_db()
        marker = dvs.add_log_marker()

        # create vlan
        dvs.create_vlan("100")

        # check asic database
        tbl = swsscommon.Table(dvs.adb, "ASIC_STATE:SAI_OBJECT_TYPE_VLAN")
        vlan_entries = [k for k in tbl.getKeys() if k != dvs.asicdb.default_vlan_id]
        assert len(vlan_entries) == 1
        vlan_oid = vlan_entries[0]

        (status, fvs) = tbl.get(vlan_oid)
        assert status == True
        for fv in fvs:
            if fv[0] == "SAI_VLAN_ATTR_VLAN_ID":
                assert fv[1] == "100"

        # assign IP to interface
        dvs.add_ip_address("Vlan100", "20.0.0.8/29")

        # check ASIC router interface database for mtu changes.
        tbl = swsscommon.Table(dvs.adb, "ASIC_STATE:SAI_OBJECT_TYPE_ROUTER_INTERFACE")
        intf_entries = tbl.getKeys()
        # one loopback router interface one vlan based router interface
        assert len(intf_entries) == 2

        # remove vlan
        dvs.remove_vlan("100")

        # check asic database still contains the vlan
        tbl = swsscommon.Table(dvs.adb, "ASIC_STATE:SAI_OBJECT_TYPE_VLAN")
        vlan_entries = [k for k in tbl.getKeys() if k != dvs.asicdb.default_vlan_id]
        assert len(vlan_entries) == 1
        vlan_oid = vlan_entries[0]

        (status, fvs) = tbl.get(vlan_oid)
        assert status == True
        for fv in fvs:
            if fv[0] == "SAI_VLAN_ATTR_VLAN_ID":
                assert fv[1] == "100"

        # remove IP from interface
        dvs.remove_ip_address("Vlan100", "20.0.0.8/29")

        # remove vlan
        dvs.remove_vlan("100")

        # check asic database does not contain the vlan anymore
        tbl = swsscommon.Table(dvs.adb, "ASIC_STATE:SAI_OBJECT_TYPE_VLAN")
        vlan_entries = [k for k in tbl.getKeys() if k != dvs.asicdb.default_vlan_id]
        assert len(vlan_entries) == 0

    def test_VlanDbData(self, dvs, testlog):
        self.setup_db(dvs)
        vlan = "2"

        # create vlan
        self.create_vlan(vlan)

        # check app database
        tbl = swsscommon.Table(self.pdb, "VLAN_TABLE")
        vlan_entries = tbl.getKeys()
        assert len(vlan_entries) == 1
        vlan_oid = vlan_entries[0]

        (status, fvs) = tbl.get(vlan_oid)
        self.check_app_db_vlan_fields(fvs)

        # check state database
        tbl = swsscommon.Table(self.sdb, "VLAN_TABLE")
        vlan_entries = tbl.getKeys()
        assert len(vlan_entries) == 1
        vlan_oid = vlan_entries[0]

        (status, fvs) = tbl.get(vlan_oid)
        self.check_state_db_vlan_fields(fvs)

        # check asic database
        tbl = swsscommon.Table(self.adb, "ASIC_STATE:SAI_OBJECT_TYPE_VLAN")
        vlan_entries = [k for k in tbl.getKeys() if k != dvs.asicdb.default_vlan_id]
        assert len(vlan_entries) == 1
        vlan_oid = vlan_entries[0]

        (status, fvs) = tbl.get(vlan_oid)
        assert status == True
        for fv in fvs:
            if fv[0] == "SAI_VLAN_ATTR_VLAN_ID":
                assert fv[1] == vlan

        # remove vlan
        self.remove_vlan(vlan)

    @pytest.mark.skipif(StrictVersion(platform.linux_distribution()[1]) <= StrictVersion('8.9'), reason="Debian 8.9 or before has no support")
    @pytest.mark.parametrize("test_input, expected", [
        (["untagged"],        ["SAI_VLAN_TAGGING_MODE_UNTAGGED"]),
        (["tagged"],          ["SAI_VLAN_TAGGING_MODE_TAGGED"]),
        (["priority_tagged"], ["SAI_VLAN_TAGGING_MODE_PRIORITY_TAGGED"]),
    ])
    def test_VlanMemberDbData(self, dvs, testlog, test_input, expected):
        self.setup_db(dvs)
        vlan = "2"
        interface = "Ethernet0"
        tagging_mode = test_input[0]

        # create vlan
        self.create_vlan(vlan)

        # check asic database
        tbl = swsscommon.Table(self.adb, "ASIC_STATE:SAI_OBJECT_TYPE_VLAN")
        vlan_entries = [k for k in tbl.getKeys() if k != dvs.asicdb.default_vlan_id]
        assert len(vlan_entries) == 1
        vlan_oid = vlan_entries[0]

        # create vlan member
        self.create_vlan_member(vlan, interface, tagging_mode)

        # check app database
        tbl = swsscommon.Table(self.pdb, "VLAN_MEMBER_TABLE")
        vlan_member_entries = tbl.getKeys()
        assert len(vlan_member_entries) == 1
        vlan_member_oid = vlan_member_entries[0]

        (status, fvs) = tbl.get(vlan_member_oid)
        self.check_app_db_vlan_member_fields(fvs, tagging_mode)

        # check state database
        tbl = swsscommon.Table(self.sdb, "VLAN_MEMBER_TABLE")
        vlan_member_entries = tbl.getKeys()
        assert len(vlan_member_entries) == 1
        vlan_member_oid = vlan_member_entries[0]

        (status, fvs) = tbl.get(vlan_member_oid)
        self.check_state_db_vlan_member_fields(fvs)

        # check asic database
        bridge_port_map = {}
        tbl = swsscommon.Table(self.adb, "ASIC_STATE:SAI_OBJECT_TYPE_BRIDGE_PORT")
        bridge_port_entries = tbl.getKeys()
        for key in bridge_port_entries:
            (status, fvs) = tbl.get(key)
            assert status == True
            for fv in fvs:
                if fv[0] == "SAI_BRIDGE_PORT_ATTR_PORT_ID":
                    bridge_port_map[key] = fv[1]

        tbl = swsscommon.Table(self.adb, "ASIC_STATE:SAI_OBJECT_TYPE_VLAN_MEMBER")
        vlan_member_entries = tbl.getKeys()
        assert len(vlan_member_entries) == 1

        (status, fvs) = tbl.get(vlan_member_entries[0])
        assert status == True
        assert len(fvs) == 3
        for fv in fvs:
            if fv[0] == "SAI_VLAN_MEMBER_ATTR_VLAN_TAGGING_MODE":
                assert fv[1] == expected[0]
            elif fv[0] == "SAI_VLAN_MEMBER_ATTR_VLAN_ID":
                assert fv[1] == vlan_oid
            elif fv[0] == "SAI_VLAN_MEMBER_ATTR_BRIDGE_PORT_ID":
                assert dvs.asicdb.portoidmap[bridge_port_map[fv[1]]] == interface
            else:
                assert False

        # remove vlan member
        self.remove_vlan_member(vlan, interface)

        # remove vlan
        self.remove_vlan(vlan)<|MERGE_RESOLUTION|>--- conflicted
+++ resolved
@@ -36,7 +36,6 @@
         tbl._del("Vlan" + vlan + "|" + interface)
         time.sleep(1)
 
-<<<<<<< HEAD
     def create_port_channel(self, dvs, channel, admin_status="up", mtu="1500"):
         tbl = swsscommon.ProducerStateTable(self.pdb, "LAG_TABLE")
         fvs = swsscommon.FieldValuePairs([("admin", admin_status), ("mtu", mtu)])
@@ -66,12 +65,8 @@
         tbl._del("PortChannel" + channel + ":" + interface)
         time.sleep(1)
 
-    def check_syslog(self, dvs, marker, err_log, vlan_str, expected_cnt):
-        (exitcode, num) = dvs.runcmd(['sh', '-c', "awk \'/%s/,ENDFILE {print;}\' /var/log/syslog | grep vlanmgrd | grep \"%s\" | grep -i %s | wc -l" % (marker, err_log, vlan_str)])
-=======
     def check_syslog(self, dvs, marker, process, err_log, vlan_str, expected_cnt):
         (exitcode, num) = dvs.runcmd(['sh', '-c', "awk \'/%s/,ENDFILE {print;}\' /var/log/syslog | grep %s | grep \"%s\" | grep -i \"%s\" | wc -l" % (marker, process, err_log, vlan_str)])
->>>>>>> 51393a29
         assert num.strip() == str(expected_cnt)
 
     def check_app_db_vlan_fields(self, fvs, admin_status="up", mtu="9100"):
