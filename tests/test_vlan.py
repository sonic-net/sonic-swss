from swsscommon import swsscommon
import time
import re
import json
import pytest
import platform
from distutils.version import StrictVersion


class TestVlan(object):
    def setup_db(self, dvs):
        self.pdb = swsscommon.DBConnector(0, dvs.redis_sock, 0)
        self.adb = swsscommon.DBConnector(1, dvs.redis_sock, 0)
        self.cdb = swsscommon.DBConnector(4, dvs.redis_sock, 0)
        self.sdb = swsscommon.DBConnector(6, dvs.redis_sock, 0)

    def create_vlan(self, vlan):
        tbl = swsscommon.Table(self.cdb, "VLAN")
        fvs = swsscommon.FieldValuePairs([("vlanid", vlan)])
        tbl.set("Vlan" + vlan, fvs)
        time.sleep(1)

    def remove_vlan(self, vlan):
        tbl = swsscommon.Table(self.cdb, "VLAN")
        tbl._del("Vlan" + vlan)
        time.sleep(1)

    def create_vlan_member(self, vlan, interface, tagging_mode="untagged"):
        tbl = swsscommon.Table(self.cdb, "VLAN_MEMBER")
        fvs = swsscommon.FieldValuePairs([("tagging_mode", tagging_mode)])
        tbl.set("Vlan" + vlan + "|" + interface, fvs)
        time.sleep(1)

    def remove_vlan_member(self, vlan, interface):
        tbl = swsscommon.Table(self.cdb, "VLAN_MEMBER")
        tbl._del("Vlan" + vlan + "|" + interface)
        time.sleep(1)

    def create_port_channel(self, dvs, channel, admin_status="up", mtu="1500"):
        tbl = swsscommon.ProducerStateTable(self.pdb, "LAG_TABLE")
        fvs = swsscommon.FieldValuePairs([("admin", admin_status), ("mtu", mtu)])
        tbl.set("PortChannel" + channel, fvs)
        dvs.runcmd("ip link add PortChannel" + channel + " type bond")
        tbl = swsscommon.Table(self.sdb, "LAG_TABLE")
        fvs = swsscommon.FieldValuePairs([("state", "ok")])
        tbl.set("PortChannel" + channel, fvs)
        time.sleep(1)

    def remove_port_channel(self, dvs, channel):
        tbl = swsscommon.ProducerStateTable(self.pdb, "LAG_TABLE")
        tbl._del("PortChannel" + channel)
        dvs.runcmd("ip link del PortChannel" + channel)
        tbl = swsscommon.Table(self.sdb, "LAG_TABLE")
        tbl._del("PortChannel" + channel)
        time.sleep(1)

    def create_port_channel_member(self, channel, interface, status="enabled"):
        tbl = swsscommon.ProducerStateTable(self.pdb, "LAG_MEMBER_TABLE")
        fvs = swsscommon.FieldValuePairs([("status", status)])
        tbl.set("PortChannel" + channel + ":" + interface, fvs)
        time.sleep(1)

    def remove_port_channel_member(self, channel, interface):
        tbl = swsscommon.ProducerStateTable(self.pdb, "LAG_MEMBER_TABLE")
        tbl._del("PortChannel" + channel + ":" + interface)
        time.sleep(1)

    def check_syslog(self, dvs, marker, err_log, vlan_str, expected_cnt):
        (exitcode, num) = dvs.runcmd(['sh', '-c', "awk \'/%s/,ENDFILE {print;}\' /var/log/syslog | grep vlanmgrd | grep \"%s\" | grep -i %s | wc -l" % (marker, err_log, vlan_str)])
        assert num.strip() == str(expected_cnt)

    def test_VlanAddRemove(self, dvs, testlog):
        self.setup_db(dvs)

        # create vlan
        self.create_vlan("2")

        # check asic database
        tbl = swsscommon.Table(self.adb, "ASIC_STATE:SAI_OBJECT_TYPE_VLAN")
        vlan_entries = [k for k in tbl.getKeys() if k != dvs.asicdb.default_vlan_id]
        assert len(vlan_entries) == 1
        vlan_oid = vlan_entries[0]

        (status, fvs) = tbl.get(vlan_oid)
        assert status == True
        for fv in fvs:
            if fv[0] == "SAI_VLAN_ATTR_VLAN_ID":
                assert fv[1] == "2"

        # create vlan member
        self.create_vlan_member("2", "Ethernet0")

        # check asic database
        bridge_port_map = {}
        tbl = swsscommon.Table(self.adb, "ASIC_STATE:SAI_OBJECT_TYPE_BRIDGE_PORT")
        bridge_port_entries = tbl.getKeys()
        for key in bridge_port_entries:
            (status, fvs) = tbl.get(key)
            assert status == True
            for fv in fvs:
                if fv[0] == "SAI_BRIDGE_PORT_ATTR_PORT_ID":
                    bridge_port_map[key] = fv[1]

        tbl = swsscommon.Table(self.adb, "ASIC_STATE:SAI_OBJECT_TYPE_VLAN_MEMBER")
        vlan_member_entries = tbl.getKeys()
        assert len(vlan_member_entries) == 1

        (status, fvs) = tbl.get(vlan_member_entries[0])
        assert status == True
        assert len(fvs) == 3
        for fv in fvs:
            if fv[0] == "SAI_VLAN_MEMBER_ATTR_VLAN_TAGGING_MODE":
                assert fv[1] == "SAI_VLAN_TAGGING_MODE_UNTAGGED"
            elif fv[0] == "SAI_VLAN_MEMBER_ATTR_VLAN_ID":
                assert fv[1] == vlan_oid
            elif fv[0] == "SAI_VLAN_MEMBER_ATTR_BRIDGE_PORT_ID":
                assert dvs.asicdb.portoidmap[bridge_port_map[fv[1]]] == "Ethernet0"
            else:
                assert False

        # check port pvid
        tbl = swsscommon.Table(self.adb, "ASIC_STATE:SAI_OBJECT_TYPE_PORT")
        (status, fvs) = tbl.get(dvs.asicdb.portnamemap["Ethernet0"])
        assert status == True
        assert "SAI_PORT_ATTR_PORT_VLAN_ID" in [fv[0] for fv in fvs]
        for fv in fvs:
            if fv[0] == "SAI_PORT_ATTR_PORT_VLAN_ID":
                assert fv[1] == "2"

        # check host interface vlan tag
        tbl = swsscommon.Table(self.adb, "ASIC_STATE:SAI_OBJECT_TYPE_HOSTIF")
        (status, fvs) = tbl.get(dvs.asicdb.hostifnamemap["Ethernet0"])
        assert status == True
        assert "SAI_HOSTIF_ATTR_VLAN_TAG" in [fv[0] for fv in fvs]
        for fv in fvs:
            if fv[0] == "SAI_HOSTIF_ATTR_VLAN_TAG":
                assert fv[1] == "SAI_HOSTIF_VLAN_TAG_KEEP"

        # remove vlan member
        self.remove_vlan_member("2", "Ethernet0")

        # remvoe vlan
        self.remove_vlan("2")

    def test_MultipleVlan(self, dvs, testlog):
        return
        self.setup_db(dvs)

        # create vlan and vlan members
        self.create_vlan("18")
        self.create_vlan_member("18", "Ethernet0")
        self.create_vlan_member("18", "Ethernet4")
        self.create_vlan_member("18", "Ethernet8")

        # check asic database
        tbl = swsscommon.Table(self.adb, "ASIC_STATE:SAI_OBJECT_TYPE_VLAN")
        vlan_entries = [k for k in tbl.getKeys() if k != dvs.asicdb.default_vlan_id]
        assert len(vlan_entries) == 1

        tbl = swsscommon.Table(self.adb, "ASIC_STATE:SAI_OBJECT_TYPE_VLAN_MEMBER")
        vlan_member_entries = tbl.getKeys()
        assert len(vlan_member_entries) == 3

        # remove vlan members
        self.remove_vlan_member("18", "Ethernet0")
        self.remove_vlan_member("18", "Ethernet4")
        self.remove_vlan_member("18", "Ethernet8")

        tbl = swsscommon.Table(self.adb, "ASIC_STATE:SAI_OBJECT_TYPE_VLAN_MEMBER")
        vlan_member_entries = tbl.getKeys()
        assert len(vlan_member_entries) == 0

        # create vlan and vlan members
        self.create_vlan("188")
        self.create_vlan_member("188", "Ethernet20")
        self.create_vlan_member("188", "Ethernet24")
        self.create_vlan_member("188", "Ethernet28")

        # check asic database
        tbl = swsscommon.Table(self.adb, "ASIC_STATE:SAI_OBJECT_TYPE_VLAN")
        vlan_entries = [k for k in tbl.getKeys() if k != dvs.asicdb.default_vlan_id]
        assert len(vlan_entries) == 2

        tbl = swsscommon.Table(self.adb, "ASIC_STATE:SAI_OBJECT_TYPE_VLAN_MEMBER")
        vlan_member_entries = tbl.getKeys()
        assert len(vlan_member_entries) == 3

        # create vlan members
        self.create_vlan_member("18", "Ethernet40")
        self.create_vlan_member("18", "Ethernet44")
        self.create_vlan_member("18", "Ethernet48")

        tbl = swsscommon.Table(self.adb, "ASIC_STATE:SAI_OBJECT_TYPE_VLAN_MEMBER")
        vlan_member_entries = tbl.getKeys()
        assert len(vlan_member_entries) == 6

        # remove vlan members
        self.remove_vlan_member("18", "Ethernet40")
        self.remove_vlan_member("18", "Ethernet44")
        self.remove_vlan_member("18", "Ethernet48")

        tbl = swsscommon.Table(self.adb, "ASIC_STATE:SAI_OBJECT_TYPE_VLAN_MEMBER")
        vlan_member_entries = tbl.getKeys()
        assert len(vlan_member_entries) == 3

        # remove vlan members
        self.remove_vlan_member("188", "Ethernet20")
        self.remove_vlan_member("188", "Ethernet24")
        self.remove_vlan_member("188", "Ethernet28")

        tbl = swsscommon.Table(self.adb, "ASIC_STATE:SAI_OBJECT_TYPE_VLAN_MEMBER")
        vlan_member_entries = tbl.getKeys()
        assert len(vlan_member_entries) == 0

        # remove vlans
        self.remove_vlan("18")
        self.remove_vlan("188")

        # check asic database
        tbl = swsscommon.Table(self.adb, "ASIC_STATE:SAI_OBJECT_TYPE_VLAN")
        vlan_entries = [k for k in tbl.getKeys() if k != dvs.asicdb.default_vlan_id]
        assert len(vlan_entries) == 0

    def test_VlanIncrementalConfig(self, dvs, testlog):
        dvs.setup_db()

        # create vlan
        dvs.create_vlan("2")

        # check asic database
        tbl = swsscommon.Table(dvs.adb, "ASIC_STATE:SAI_OBJECT_TYPE_VLAN")
        vlan_entries = [k for k in tbl.getKeys() if k != dvs.asicdb.default_vlan_id]
        assert len(vlan_entries) == 1
        vlan_oid = vlan_entries[0]

        (status, fvs) = tbl.get(vlan_oid)
        assert status == True
        for fv in fvs:
            if fv[0] == "SAI_VLAN_ATTR_VLAN_ID":
                assert fv[1] == "2"

        # create vlan member
        dvs.create_vlan_member("2", "Ethernet0")

        # check asic database
        bridge_port_map = {}
        tbl = swsscommon.Table(dvs.adb, "ASIC_STATE:SAI_OBJECT_TYPE_BRIDGE_PORT")
        bridge_port_entries = tbl.getKeys()
        for key in bridge_port_entries:
            (status, fvs) = tbl.get(key)
            assert status == True
            for fv in fvs:
                if fv[0] == "SAI_BRIDGE_PORT_ATTR_PORT_ID":
                    bridge_port_map[key] = fv[1]

        tbl = swsscommon.Table(dvs.adb, "ASIC_STATE:SAI_OBJECT_TYPE_VLAN_MEMBER")
        vlan_member_entries = tbl.getKeys()
        assert len(vlan_member_entries) == 1

        (status, fvs) = tbl.get(vlan_member_entries[0])
        assert status == True
        assert len(fvs) == 3
        for fv in fvs:
            if fv[0] == "SAI_VLAN_MEMBER_ATTR_VLAN_TAGGING_MODE":
                assert fv[1] == "SAI_VLAN_TAGGING_MODE_UNTAGGED"
            elif fv[0] == "SAI_VLAN_MEMBER_ATTR_VLAN_ID":
                assert fv[1] == vlan_oid
            elif fv[0] == "SAI_VLAN_MEMBER_ATTR_BRIDGE_PORT_ID":
                assert dvs.asicdb.portoidmap[bridge_port_map[fv[1]]] == "Ethernet0"
            else:
                assert False

        # assign IP to interface
        dvs.add_ip_address("Vlan2", "20.0.0.8/29")

        # check ASIC router interface database for mtu changes.
        tbl = swsscommon.Table(dvs.adb, "ASIC_STATE:SAI_OBJECT_TYPE_ROUTER_INTERFACE")
        intf_entries = tbl.getKeys()
        # one loopback router interface one vlan based router interface
        assert len(intf_entries) == 2

        for key in intf_entries:
            (status, fvs) = tbl.get(key)
            assert status == True
            # a Vlan based router interface has five field/value tuples
            if len(fvs) == 5:
                for fv in fvs:
                    if fv[0] == "SAI_ROUTER_INTERFACE_ATTR_TYPE":
                        assert fv[1] == "SAI_ROUTER_INTERFACE_TYPE_VLAN"
                    # assert the default value 9100 for the router interface
                    if fv[0] == "SAI_ROUTER_INTERFACE_ATTR_MTU":
                        assert fv[1] == "9100"

        # configure MTU to interface
        dvs.set_mtu("Vlan2", "8888")
        intf_entries = tbl.getKeys()
        for key in intf_entries:
            (status, fvs) = tbl.get(key)
            assert status == True
            # a Vlan based router interface has five field/value tuples
            if len(fvs) == 5:
                for fv in fvs:
                    if fv[0] == "SAI_ROUTER_INTERFACE_ATTR_TYPE":
                        assert fv[1] == "SAI_ROUTER_INTERFACE_TYPE_VLAN"
                    # assert the new value set to the router interface
                    if fv[0] == "SAI_ROUTER_INTERFACE_ATTR_MTU":
                        assert fv[1] == "8888"

        # check appDB for VLAN admin_status change.
        tbl = swsscommon.Table(dvs.pdb, "VLAN_TABLE")
        dvs.set_interface_status("Vlan2", "down")
        (status, fvs) = tbl.get("Vlan2")
        assert status == True
        for fv in fvs:
            if fv[0] == "admin_status":
                assert fv[1] == "down"

        dvs.set_interface_status("Vlan2", "up")
        (status, fvs) = tbl.get("Vlan2")
        assert status == True
        for fv in fvs:
            if fv[0] == "admin_status":
                assert fv[1] == "up"

        # remove IP from interface
        dvs.remove_ip_address("Vlan2", "20.0.0.8/29")

        # remove vlan member
        dvs.remove_vlan_member("2", "Ethernet0")

        # remvoe vlan
        dvs.remove_vlan("2")


    @pytest.mark.skipif(StrictVersion(platform.linux_distribution()[1]) <= StrictVersion('8.9'), reason="Debian 8.9 or before has no support")
    @pytest.mark.parametrize("test_input, expected", [
        (["Vla",  "2"], 0),
        (["VLAN", "3"], 0),
        (["vlan", "4"], 0),
        (["Vlan", "5"], 1),
    ])
    def test_AddVlanWithIncorrectKeyPrefix(self, dvs, testlog, test_input, expected):
        self.setup_db(dvs)
        marker = dvs.add_log_marker()
        vlan_prefix = test_input[0]
        vlan = test_input[1]

        # create vlan
        tbl = swsscommon.Table(self.cdb, "VLAN")
        fvs = swsscommon.FieldValuePairs([("vlanid", vlan)])
        tbl.set(vlan_prefix + vlan, fvs)
        time.sleep(1)

        # check asic database
        tbl = swsscommon.Table(self.adb, "ASIC_STATE:SAI_OBJECT_TYPE_VLAN")
        vlan_entries = [k for k in tbl.getKeys() if k != dvs.asicdb.default_vlan_id]
        assert len(vlan_entries) == expected

        if len(vlan_entries) == 0:
            # check error log
            self.check_syslog(dvs, marker, "Invalid key format. No 'Vlan' prefix:", vlan_prefix+vlan, 1)
        else:
            #remove vlan
            self.remove_vlan(vlan)

    @pytest.mark.skipif(StrictVersion(platform.linux_distribution()[1]) <= StrictVersion('8.9'), reason="Debian 8.9 or before has no support")
    @pytest.mark.parametrize("test_input, expected", [
        (["Vlan", "abc"], 0),
        (["Vlan", "a3"],  0),
        (["Vlan", ""],    0),
        (["Vlan", "5"], 1),
    ])
    def test_AddVlanWithIncorrectValueType(self, dvs, testlog, test_input, expected):
        self.setup_db(dvs)
        marker = dvs.add_log_marker()
        vlan_prefix = test_input[0]
        vlan = test_input[1]

        # create vlan
        tbl = swsscommon.Table(self.cdb, "VLAN")
        fvs = swsscommon.FieldValuePairs([("vlanid", vlan)])
        tbl.set(vlan_prefix + vlan, fvs)
        time.sleep(1)

        # check asic database
        tbl = swsscommon.Table(self.adb, "ASIC_STATE:SAI_OBJECT_TYPE_VLAN")
        vlan_entries = [k for k in tbl.getKeys() if k != dvs.asicdb.default_vlan_id]
        assert len(vlan_entries) == expected

        if len(vlan_entries) == 0:
            # check error log
            self.check_syslog(dvs, marker, "Invalid key format. Not a number after \'Vlan\' prefix:", vlan_prefix+vlan, 1)
        else:
            #remove vlan
            self.remove_vlan(vlan)

<<<<<<< HEAD
    def test_AddPortChannelToVlan(self, dvs, testlog):
        self.setup_db(dvs)
        marker = dvs.add_log_marker()
        vlan = "2"
        channel = "001"

        # create port channel
        self.create_port_channel(dvs, channel)

        # check asic database
        tbl = swsscommon.Table(self.adb, "ASIC_STATE:SAI_OBJECT_TYPE_LAG")
        lag_entries = tbl.getKeys()
        assert len(lag_entries) == 1

        # add port channel member
        self.create_port_channel_member(channel, "Ethernet0")

        # check asic database
        tbl = swsscommon.Table(self.adb, "ASIC_STATE:SAI_OBJECT_TYPE_LAG_MEMBER")
        lag_member_entries = tbl.getKeys()
        assert len(lag_member_entries) == 1

        (status, fvs) = tbl.get(lag_member_entries[0])
        for fv in fvs:
            if fv[0] == "SAI_LAG_MEMBER_ATTR_LAG_ID":
                assert fv[1] == lag_entries[0]
            elif fv[0] == "SAI_LAG_MEMBER_ATTR_PORT_ID":
                assert dvs.asicdb.portoidmap[fv[1]] == "Ethernet0"
            else:
                assert False
=======
    def test_AddVlanMemberWithNonExistVlan(self, dvs, testlog):
        self.setup_db(dvs)
        marker = dvs.add_log_marker()
        vlan = "2"

        # create vlan member
        self.create_vlan_member(vlan, "Ethernet0")

        # check asic database
        tbl = swsscommon.Table(self.adb, "ASIC_STATE:SAI_OBJECT_TYPE_VLAN")
        vlan_entries = [k for k in tbl.getKeys() if k != dvs.asicdb.default_vlan_id]
        assert len(vlan_entries) == 0

        tbl = swsscommon.Table(self.adb, "ASIC_STATE:SAI_OBJECT_TYPE_VLAN_MEMBER")
        vlan_member_entries = tbl.getKeys()
        assert len(vlan_member_entries) == 0

        # remove vlan member from cfgdb
        self.remove_vlan_member(vlan, "Ethernet0")

    def test_RemoveNonexistentVlan(self, dvs, testlog):
        self.setup_db(dvs)
        marker = dvs.add_log_marker()
        vlan = "2"

        # check asic database
        tbl = swsscommon.Table(self.adb, "ASIC_STATE:SAI_OBJECT_TYPE_VLAN")
        vlan_entries = [k for k in tbl.getKeys() if k != dvs.asicdb.default_vlan_id]
        assert len(vlan_entries) == 0

        # remove nonexistent vlan
        self.remove_vlan(vlan)
>>>>>>> 185e9a18

        # create vlan
        self.create_vlan(vlan)

        # check asic database
        tbl = swsscommon.Table(self.adb, "ASIC_STATE:SAI_OBJECT_TYPE_VLAN")
        vlan_entries = [k for k in tbl.getKeys() if k != dvs.asicdb.default_vlan_id]
        assert len(vlan_entries) == 1

<<<<<<< HEAD
        # create vlan member
        self.create_vlan_member(vlan, "PortChannel" + channel, "tagged")

        # check asic database
        tbl = swsscommon.Table(self.adb, "ASIC_STATE:SAI_OBJECT_TYPE_VLAN_MEMBER")
        vlan_member_entries = tbl.getKeys()
        assert len(vlan_member_entries) == 1

        # remove vlan member
        self.remove_vlan_member(vlan, "PortChannel" + channel)

        # check asic database
        tbl = swsscommon.Table(self.adb, "ASIC_STATE:SAI_OBJECT_TYPE_VLAN_MEMBER")
        vlan_member_entries = tbl.getKeys()
        assert len(vlan_member_entries) == 0

        # remove vlan
        self.remove_vlan(vlan)
=======
        # remove vlan
        self.remove_vlan(vlan)

    @pytest.mark.skip(reason="AddMaxVlan take too long to execute")
    def test_AddMaxVlan(self, dvs, testlog):
        self.setup_db(dvs)

        min_vid = 2
        max_vid = 4094

        # create max vlan
        vlan = min_vid
        while vlan <= max_vid:
            self.create_vlan(str(vlan))
            vlan += 1
>>>>>>> 185e9a18

        # check asic database
        tbl = swsscommon.Table(self.adb, "ASIC_STATE:SAI_OBJECT_TYPE_VLAN")
        vlan_entries = [k for k in tbl.getKeys() if k != dvs.asicdb.default_vlan_id]
<<<<<<< HEAD
        assert len(vlan_entries) == 0

        # remove trunk member
        self.remove_port_channel_member(channel, "Ethernet0")

        # check asic database
        tbl = swsscommon.Table(self.adb, "ASIC_STATE:SAI_OBJECT_TYPE_LAG_MEMBER")
        lag_member_entries = tbl.getKeys()
        assert len(lag_member_entries) == 0

        # remove trunk
        self.remove_port_channel(dvs, channel)

        # check asic database
        tbl = swsscommon.Table(self.adb, "ASIC_STATE:SAI_OBJECT_TYPE_LAG")
        lag_entries = tbl.getKeys()
        assert len(lag_entries) == 0
=======
        assert len(vlan_entries) == (4094-1)

        # remove all vlan
        vlan = min_vid
        while vlan <= max_vid:
            self.remove_vlan(str(vlan))
            vlan += 1

        # check asic database
        tbl = swsscommon.Table(self.adb, "ASIC_STATE:SAI_OBJECT_TYPE_VLAN")
        vlan_entries = [k for k in tbl.getKeys() if k != dvs.asicdb.default_vlan_id]
        assert len(vlan_entries) == 0
>>>>>>> 185e9a18
<|MERGE_RESOLUTION|>--- conflicted
+++ resolved
@@ -394,30 +394,29 @@
             #remove vlan
             self.remove_vlan(vlan)
 
-<<<<<<< HEAD
     def test_AddPortChannelToVlan(self, dvs, testlog):
         self.setup_db(dvs)
         marker = dvs.add_log_marker()
         vlan = "2"
         channel = "001"
 
-        # create port channel
+         # create port channel
         self.create_port_channel(dvs, channel)
 
-        # check asic database
+         # check asic database
         tbl = swsscommon.Table(self.adb, "ASIC_STATE:SAI_OBJECT_TYPE_LAG")
         lag_entries = tbl.getKeys()
         assert len(lag_entries) == 1
 
-        # add port channel member
+         # add port channel member
         self.create_port_channel_member(channel, "Ethernet0")
 
-        # check asic database
+         # check asic database
         tbl = swsscommon.Table(self.adb, "ASIC_STATE:SAI_OBJECT_TYPE_LAG_MEMBER")
         lag_member_entries = tbl.getKeys()
         assert len(lag_member_entries) == 1
 
-        (status, fvs) = tbl.get(lag_member_entries[0])
+         (status, fvs) = tbl.get(lag_member_entries[0])
         for fv in fvs:
             if fv[0] == "SAI_LAG_MEMBER_ATTR_LAG_ID":
                 assert fv[1] == lag_entries[0]
@@ -425,7 +424,55 @@
                 assert dvs.asicdb.portoidmap[fv[1]] == "Ethernet0"
             else:
                 assert False
-=======
+
+         # create vlan
+        self.create_vlan(vlan)
+
+         # check asic database
+        tbl = swsscommon.Table(self.adb, "ASIC_STATE:SAI_OBJECT_TYPE_VLAN")
+        vlan_entries = [k for k in tbl.getKeys() if k != dvs.asicdb.default_vlan_id]
+        assert len(vlan_entries) == 1
+
+         # create vlan member
+        self.create_vlan_member(vlan, "PortChannel" + channel, "tagged")
+
+         # check asic database
+        tbl = swsscommon.Table(self.adb, "ASIC_STATE:SAI_OBJECT_TYPE_VLAN_MEMBER")
+        vlan_member_entries = tbl.getKeys()
+        assert len(vlan_member_entries) == 1
+
+         # remove vlan member
+        self.remove_vlan_member(vlan, "PortChannel" + channel)
+
+         # check asic database
+        tbl = swsscommon.Table(self.adb, "ASIC_STATE:SAI_OBJECT_TYPE_VLAN_MEMBER")
+        vlan_member_entries = tbl.getKeys()
+        assert len(vlan_member_entries) == 0
+
+         # remove vlan
+        self.remove_vlan(vlan)
+
+         # check asic database
+        tbl = swsscommon.Table(self.adb, "ASIC_STATE:SAI_OBJECT_TYPE_VLAN")
+        vlan_entries = [k for k in tbl.getKeys() if k != dvs.asicdb.default_vlan_id]
+        assert len(vlan_entries) == 0
+
+         # remove trunk member
+        self.remove_port_channel_member(channel, "Ethernet0")
+
+         # check asic database
+        tbl = swsscommon.Table(self.adb, "ASIC_STATE:SAI_OBJECT_TYPE_LAG_MEMBER")
+        lag_member_entries = tbl.getKeys()
+        assert len(lag_member_entries) == 0
+
+         # remove trunk
+        self.remove_port_channel(dvs, channel)
+
+         # check asic database
+        tbl = swsscommon.Table(self.adb, "ASIC_STATE:SAI_OBJECT_TYPE_LAG")
+        lag_entries = tbl.getKeys()
+        assert len(lag_entries) == 0
+
     def test_AddVlanMemberWithNonExistVlan(self, dvs, testlog):
         self.setup_db(dvs)
         marker = dvs.add_log_marker()
@@ -458,7 +505,6 @@
 
         # remove nonexistent vlan
         self.remove_vlan(vlan)
->>>>>>> 185e9a18
 
         # create vlan
         self.create_vlan(vlan)
@@ -468,26 +514,6 @@
         vlan_entries = [k for k in tbl.getKeys() if k != dvs.asicdb.default_vlan_id]
         assert len(vlan_entries) == 1
 
-<<<<<<< HEAD
-        # create vlan member
-        self.create_vlan_member(vlan, "PortChannel" + channel, "tagged")
-
-        # check asic database
-        tbl = swsscommon.Table(self.adb, "ASIC_STATE:SAI_OBJECT_TYPE_VLAN_MEMBER")
-        vlan_member_entries = tbl.getKeys()
-        assert len(vlan_member_entries) == 1
-
-        # remove vlan member
-        self.remove_vlan_member(vlan, "PortChannel" + channel)
-
-        # check asic database
-        tbl = swsscommon.Table(self.adb, "ASIC_STATE:SAI_OBJECT_TYPE_VLAN_MEMBER")
-        vlan_member_entries = tbl.getKeys()
-        assert len(vlan_member_entries) == 0
-
-        # remove vlan
-        self.remove_vlan(vlan)
-=======
         # remove vlan
         self.remove_vlan(vlan)
 
@@ -503,30 +529,10 @@
         while vlan <= max_vid:
             self.create_vlan(str(vlan))
             vlan += 1
->>>>>>> 185e9a18
-
-        # check asic database
-        tbl = swsscommon.Table(self.adb, "ASIC_STATE:SAI_OBJECT_TYPE_VLAN")
-        vlan_entries = [k for k in tbl.getKeys() if k != dvs.asicdb.default_vlan_id]
-<<<<<<< HEAD
-        assert len(vlan_entries) == 0
-
-        # remove trunk member
-        self.remove_port_channel_member(channel, "Ethernet0")
-
-        # check asic database
-        tbl = swsscommon.Table(self.adb, "ASIC_STATE:SAI_OBJECT_TYPE_LAG_MEMBER")
-        lag_member_entries = tbl.getKeys()
-        assert len(lag_member_entries) == 0
-
-        # remove trunk
-        self.remove_port_channel(dvs, channel)
-
-        # check asic database
-        tbl = swsscommon.Table(self.adb, "ASIC_STATE:SAI_OBJECT_TYPE_LAG")
-        lag_entries = tbl.getKeys()
-        assert len(lag_entries) == 0
-=======
+
+        # check asic database
+        tbl = swsscommon.Table(self.adb, "ASIC_STATE:SAI_OBJECT_TYPE_VLAN")
+        vlan_entries = [k for k in tbl.getKeys() if k != dvs.asicdb.default_vlan_id]
         assert len(vlan_entries) == (4094-1)
 
         # remove all vlan
@@ -538,5 +544,4 @@
         # check asic database
         tbl = swsscommon.Table(self.adb, "ASIC_STATE:SAI_OBJECT_TYPE_VLAN")
         vlan_entries = [k for k in tbl.getKeys() if k != dvs.asicdb.default_vlan_id]
-        assert len(vlan_entries) == 0
->>>>>>> 185e9a18
+        assert len(vlan_entries) == 0