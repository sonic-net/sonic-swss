--- conflicted
+++ resolved
@@ -1004,11 +1004,7 @@
         time.sleep(1)
 
     # deps: acl, fdb_update, fdb, mirror_port_erspan, vlan, sub port intf
-<<<<<<< HEAD
-    def add_ip_address(self, interface, ip):
-=======
     def add_ip_address(self, interface, ip, vrf_name=None):
->>>>>>> c703ae3c
         if interface.startswith("PortChannel"):
             tbl_name = "PORTCHANNEL_INTERFACE"
         elif interface.startswith("Vlan"):
