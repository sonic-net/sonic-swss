import os
import os.path
import re
import time
import json
import redis
import docker
import pytest
import tarfile
import io
import random
import string
import subprocess
import sys
if sys.version_info < (3, 0):
    import commands

from datetime import datetime
from swsscommon import swsscommon
from dvslib.dvs_database import DVSDatabase
from dvslib.dvs_common import PollingConfig, wait_for_result
from dvslib.dvs_acl import DVSAcl
from dvslib import dvs_vlan
from dvslib import dvs_lag
from dvslib import dvs_mirror
from dvslib import dvs_policer

# FIXME: For the sake of stabilizing the PR pipeline we currently assume there are 32 front-panel
# ports in the system (much like the rest of the test suite). This should be adjusted to accomodate
# a dynamic number of ports. GitHub Issue: Azure/sonic-swss#1384.
NUM_PORTS = 32


def ensure_system(cmd):
    if sys.version_info < (3, 0):
        (rc, output) = commands.getstatusoutput(cmd)
    else:
        (rc, output) = subprocess.getstatusoutput(cmd)
    if rc:
        raise RuntimeError('Failed to run command: %s. rc=%d. output: %s' % (cmd, rc, output))


def pytest_addoption(parser):
    parser.addoption("--dvsname", action="store", default=None,
                      help="dvs name")
    parser.addoption("--vctns", action="store", default=None,
                     help="vct namespace")
    parser.addoption("--topo", action="store", default=None,
                     help="vct topology file")
    parser.addoption("--keeptb", action="store_true", default=False,
                      help="keep testbed after test")
    parser.addoption("--imgname", action="store", default="docker-sonic-vs",
                      help="image name")

def random_string(size=4, chars=string.ascii_uppercase + string.digits):
   return ''.join(random.choice(chars) for x in range(size))

class AsicDbValidator(DVSDatabase):
    def __init__(self, db_id: str, connector: str):
        DVSDatabase.__init__(self, db_id, connector)

        # Get default .1Q Vlan ID
        self.default_vlan_id = self.wait_for_n_keys("ASIC_STATE:SAI_OBJECT_TYPE_VLAN", 1)[0]

        # Build port OID to front port name mapping
        self.portoidmap = {}
        self.portnamemap = {}
        self.hostifoidmap = {}
        self.hostifnamemap = {}

        keys = self.wait_for_n_keys("ASIC_STATE:SAI_OBJECT_TYPE_HOSTIF", NUM_PORTS)
        for k in keys:
            fvs = self.get_entry("ASIC_STATE:SAI_OBJECT_TYPE_HOSTIF", k)
            port_oid = fvs.get("SAI_HOSTIF_ATTR_OBJ_ID")
            port_name = fvs.get("SAI_HOSTIF_ATTR_NAME")

            self.portoidmap[port_oid] = port_name
            self.portnamemap[port_name] = port_oid
            self.hostifoidmap[k] = port_name
            self.hostifnamemap[port_name] = k

        # Get default ACL table and ACL rules
        self.default_acl_tables = self.get_keys("ASIC_STATE:SAI_OBJECT_TYPE_ACL_TABLE")
        assert len(self.default_acl_tables) >= 0

        self.default_acl_entries = self.wait_for_n_keys("ASIC_STATE:SAI_OBJECT_TYPE_ACL_ENTRY", 0)


class ApplDbValidator(object):
    def __init__(self, dvs):
        self.appl_db = swsscommon.DBConnector(swsscommon.APPL_DB, dvs.redis_sock, 0)
        self.neighTbl = swsscommon.Table(self.appl_db, "NEIGH_TABLE")

    def __del__(self):
        # Make sure no neighbors on physical interfaces
        keys = self.neighTbl.getKeys()
        for key in keys:
            m = re.match("eth(\d+)", key)
            if not m:
                continue
            assert int(m.group(1)) > 0

class VirtualServer(object):
    def __init__(self, ctn_name, pid, i):
        self.nsname = "%s-srv%d" % (ctn_name, i)
        self.pifname = "eth%d" % (i + 1)
        self.cleanup = True

        # create netns
        if os.path.exists("/var/run/netns/%s" % self.nsname):
            self.killall_processes()
            self.cleanup = False
        else:
            ensure_system("ip netns add %s" % self.nsname)

            # create vpeer link
            ensure_system("ip link add %s type veth peer name %s" % (self.nsname[0:12], self.pifname))
            ensure_system("ip link set %s netns %s" % (self.nsname[0:12], self.nsname))
            ensure_system("ip link set %s netns %d" % (self.pifname, pid))

            # bring up link in the virtual server
            ensure_system("ip netns exec %s ip link set dev %s name eth0" % (self.nsname, self.nsname[0:12]))
            ensure_system("ip netns exec %s ip link set dev eth0 up" % (self.nsname))
            ensure_system("ip netns exec %s ethtool -K eth0 tx off" % (self.nsname))

            # bring up link in the virtual switch
            ensure_system("nsenter -t %d -n ip link set dev %s up" % (pid, self.pifname))

            # disable arp, so no neigh on physical interfaces
            ensure_system("nsenter -t %d -n ip link set arp off dev %s" % (pid, self.pifname))
            ensure_system("nsenter -t %d -n sysctl -w net.ipv6.conf.%s.disable_ipv6=1" % (pid, self.pifname))

    def killall_processes(self):
        pids = subprocess.check_output("ip netns pids %s" % (self.nsname), shell=True).decode('utf-8')
        if pids:
            for pid in pids.split('\n'):
                if len(pid) > 0:
                    os.system("kill %s" % int(pid))

    def destroy(self):
        if self.cleanup:
            self.killall_processes()
            ensure_system("ip netns delete %s" % self.nsname)

    def runcmd(self, cmd):
        try:
            out = subprocess.check_output("ip netns exec %s %s" % (self.nsname, cmd), stderr=subprocess.STDOUT, shell=True)
        except subprocess.CalledProcessError as e:
            print("------rc={} for cmd: {}------".format(e.returncode, e.cmd))
            print(e.output.rstrip())
            print("------")
            return e.returncode
        return 0

    def runcmd_async(self, cmd):
        return subprocess.Popen("ip netns exec %s %s" % (self.nsname, cmd), shell=True)

    def runcmd_output(self, cmd):
        return subprocess.check_output("ip netns exec %s %s" % (self.nsname, cmd), shell=True).decode('utf-8')

class DockerVirtualSwitch(object):
    APP_DB_ID = 0
    ASIC_DB_ID = 1
    COUNTERS_DB_ID = 2
    CONFIG_DB_ID = 4
    FLEX_COUNTER_DB_ID = 5
    STATE_DB_ID = 6

<<<<<<< HEAD
    def __init__(self, name=None, imgname=None, keeptb=False, fakeplatform=None, vct=None,
                 newctnname=None, ctnmounts=None):
=======
    def __init__(self, name=None, imgname=None, keeptb=False, fakeplatform=None, log_path=None):
>>>>>>> 66eb8941
        self.basicd = ['redis-server',
                       'rsyslogd']
        self.swssd = ['orchagent',
                      'intfmgrd',
                      'neighsyncd',
                      'portsyncd',
                      'vlanmgrd',
                      'vrfmgrd',
                      'portmgrd']
        self.syncd = ['syncd']
        self.rtd   = ['fpmsyncd', 'zebra', 'staticd']
        self.teamd = ['teamsyncd', 'teammgrd']
        self.natd = ['natsyncd', 'natmgrd']
        self.alld  = self.basicd + self.swssd + self.syncd + self.rtd + self.teamd + self.natd
        self.client = docker.from_env()
        self.appldb = None
        self.dvsname = name
        self.vct = vct

        if subprocess.check_call(["/sbin/modprobe", "team"]) != 0:
            raise NameError("cannot install kernel team module")

        self.log_path = log_path

        self.ctn = None
        if keeptb:
            self.cleanup = False
        else:
            self.cleanup = True
        ctn_sw_id = -1
        ctn_sw_name = None
        if name != None:
            # get virtual switch container
            for ctn in self.client.containers.list():
                if ctn.name == name:
                    self.ctn = ctn
                    if sys.version_info < (3, 0):
                        (status, output) = commands.getstatusoutput("docker inspect --format '{{.HostConfig.NetworkMode}}' %s" % name)
                    else:
                        (status, output) = subprocess.getstatusoutput("docker inspect --format '{{.HostConfig.NetworkMode}}' %s" % name)
                    if output != 'none':
                        ctn_sw_id = output.split(':')[1]
                    self.cleanup = False
            if self.ctn == None:
                raise NameError("cannot find container %s" % name)

            # get base container
            for ctn in self.client.containers.list():
                if ctn.id == ctn_sw_id or ctn.name == ctn_sw_id:
                    ctn_sw_name = ctn.name

            if ctn_sw_name:
                if sys.version_info < (3, 0):
                    (status, output) = commands.getstatusoutput("docker inspect --format '{{.State.Pid}}' %s" % ctn_sw_name)
                else:
                    (status, output) = subprocess.getstatusoutput("docker inspect --format '{{.State.Pid}}' %s" % ctn_sw_name)
                self.ctn_sw_pid = int(output)

                # create virtual servers
                self.servers = []
                for i in range(NUM_PORTS):
                    server = VirtualServer(ctn_sw_name, self.ctn_sw_pid, i)
                    self.servers.append(server)

                self.mount = "/var/run/redis-vs/{}".format(ctn_sw_name)
            else:
                self.mount = "/var/run/redis-vs/{}".format(name)
            self.net_cleanup()
            self.ctn_restart()
        else:
            self.ctn_sw = self.client.containers.run('debian:jessie', privileged=True, detach=True,
                                                     command="bash", stdin_open=True)
            if sys.version_info < (3, 0):
                (status, output) = commands.getstatusoutput("docker inspect --format '{{.State.Pid}}' %s" % self.ctn_sw.name)
            else:
                (status, output) = subprocess.getstatusoutput("docker inspect --format '{{.State.Pid}}' %s" % self.ctn_sw.name)
            self.ctn_sw_pid = int(output)
            # create virtual server
            self.servers = []
            for i in range(NUM_PORTS):
                server = VirtualServer(self.ctn_sw.name, self.ctn_sw_pid, i)
                self.servers.append(server)

            if self.vct is not None:
                self.vct_connect(newctnname)

            # mount redis to base to unique directory
            self.mount = "/var/run/redis-vs/{}".format(self.ctn_sw.name)
            ensure_system("mkdir -p {}".format(self.mount))

            self.environment = ["fake_platform={}".format(fakeplatform)] if fakeplatform else []
            kwargs = {}
            if newctnname:
               kwargs['name'] = newctnname
               self.dvsname = newctnname
            vols = { self.mount: { 'bind': '/var/run/redis', 'mode': 'rw' } }
            if ctnmounts is not None:
                for k,v in ctnmounts.items():
                    vols[k] = v
            kwargs['volumes'] = vols
            # create virtual switch container
            self.ctn = self.client.containers.run(imgname, privileged=True, detach=True,
                    environment=self.environment,
                    network_mode="container:%s" % self.ctn_sw.name, **kwargs)
        if sys.version_info < (3, 0):
            _, output = commands.getstatusoutput("docker inspect --format"
                                              " '{{.State.Pid}}' %s" % self.ctn.name)
        else:
            _, output = subprocess.getstatusoutput("docker inspect --format"
                                              " '{{.State.Pid}}' %s" % self.ctn.name)
        self.pid = int(output)
        self.redis_sock = self.mount + '/' + "redis.sock"
        self.redis_chassis_sock = self.mount + "/redis_chassis.sock"

        # DB wrappers are declared here, lazy-loaded in the tests
        self.app_db = None
        self.asic_db = None
        self.counters_db = None
        self.config_db = None
        self.flex_db = None
        self.state_db = None

        # Make sure everything is up and running before turning over control to the caller
        self.check_ready_status_and_init_db()

    def destroy(self):
        if self.appldb:
            del self.appldb
        if self.cleanup:
            self.ctn.remove(force=True)
            self.ctn_sw.remove(force=True)
            os.system("rm -rf {}".format(self.mount))
            for s in self.servers:
                s.destroy()

    def check_ready_status_and_init_db(self):
        try:
            # temp fix: remove them once they are moved to vs start.sh
            self.ctn.exec_run("sysctl -w net.ipv6.conf.default.disable_ipv6=0")
            for i in range(0, 128, 4):
                self.ctn.exec_run("sysctl -w net.ipv6.conf.eth%d.disable_ipv6=1" % (i + 1))

            # Verify that all of the device services have started.
            self.check_services_ready()

            # Initialize the databases.
            self.init_asicdb_validator()
            self.appldb = ApplDbValidator(self)

            # Verify that SWSS has finished initializing.
            self.check_swss_ready()

        except Exception:
            self.get_logs()
            self.destroy()
            raise

    def check_services_ready(self, timeout=30):
        """"Check if all processes in the DVS are ready."""
        re_space = re.compile('\s+')
        process_status = {}
        ready = False
        started = 0
        while True:
            # get process status
            res = self.ctn.exec_run("supervisorctl status")
            try:
                out = res.output.decode('utf-8')
            except AttributeError:
                out = res
            for l in out.split('\n'):
                fds = re_space.split(l)
                if len(fds) < 2:
                    continue
                process_status[fds[0]] = fds[1]

            # check if all processes are running
            ready = True
            for pname in self.alld:
                try:
                    if process_status[pname] != "RUNNING":
                        ready = False
                except KeyError:
                    ready = False

            # check if start.sh exited
            if process_status["start.sh"] != "EXITED":
                ready = False

            if ready == True:
                break

            started += 1
            if started > timeout:
                raise ValueError(out)

            time.sleep(1)

    def check_swss_ready(self, timeout=300):
        """Verify that SWSS is ready to receive inputs.

        Almost every part of orchagent depends on ports being created and initialized
        before they can proceed with their processing. If we start the tests after orchagent
        has started running but before it has had time to initialize all the ports, then the
        first several tests will fail.
        """
        num_ports = NUM_PORTS

        # Verify that all ports have been initialized and configured
        app_db = self.get_app_db()
        startup_polling_config = PollingConfig(5, timeout, strict=True)

        def _polling_function():
            port_table_keys = app_db.get_keys("PORT_TABLE")
            return ("PortInitDone" in port_table_keys and "PortConfigDone" in port_table_keys, None)

        wait_for_result(_polling_function, startup_polling_config)

        # Verify that all ports have been created
        asic_db = self.get_asic_db()
        asic_db.wait_for_n_keys("ASIC_STATE:SAI_OBJECT_TYPE_PORT", num_ports + 1)  # +1 CPU Port

    def net_cleanup(self):
        """clean up network, remove extra links"""

        re_space = re.compile('\s+')

        res = self.ctn.exec_run("ip link show")
        try:
            out = res.output.decode('utf-8')
        except AttributeError:
            out = res
        for l in out.split('\n'):
            m = re.compile('^\d+').match(l)
            if not m:
                continue
            fds = re_space.split(l)
            if len(fds) > 1:
                pname = fds[1].rstrip(":")
                m = re.compile("(eth|lo|Bridge|Ethernet|vlan|inband)").match(pname)
                if not m:
                    self.ctn.exec_run("ip link del {}".format(pname))
                    print("remove extra link {}".format(pname))
        return

    def vct_connect(self, ctnname):
        data = self.vct.get_inband(ctnname)
        if "inband_address" in data:
            ifpair = data["inband_intf_pair"]
            ifname = data["inband_intf"]
            iaddr = data["inband_address"]
            self.vct.connect(ifname, ifpair, str(self.ctn_sw_pid))
            self.ctn_sw.exec_run("ip link set dev " + ifpair + " up")
            self.ctn_sw.exec_run("ip link add link " + ifpair +
                                 " name vlan4094 type vlan id 4094")
            self.ctn_sw.exec_run("ip addr add " + iaddr + " dev vlan4094")
            self.ctn_sw.exec_run("ip link set dev vlan4094 up")

    def ctn_restart(self):
        self.ctn.restart()

    def restart(self):
        if self.appldb:
            del self.appldb
        self.ctn_restart()
        self.check_ready_status_and_init_db()

    # start processes in SWSS
    def start_swss(self):
        cmd = ""
        for pname in self.swssd:
            cmd += "supervisorctl start {}; ".format(pname)
        self.runcmd(['sh', '-c', cmd])
        time.sleep(5)

    # stop processes in SWSS
    def stop_swss(self):
        cmd = ""
        for pname in self.swssd:
            cmd += "supervisorctl stop {}; ".format(pname)
        self.runcmd(['sh', '-c', cmd])

    def start_zebra(dvs):
        dvs.runcmd(['sh', '-c', 'supervisorctl start zebra'])

        # Let's give zebra a chance to connect to FPM.
        time.sleep(5)

    def stop_zebra(dvs):
        dvs.runcmd(['sh', '-c', 'pkill -9 zebra'])
        time.sleep(1)

    def start_fpmsyncd(dvs):
        dvs.runcmd(['sh', '-c', 'supervisorctl start fpmsyncd'])

        # Let's give fpmsyncd a chance to connect to Zebra.
        time.sleep(5)

    def stop_fpmsyncd(dvs):
        dvs.runcmd(['sh', '-c', 'pkill -x fpmsyncd'])
        time.sleep(1)

    def init_asicdb_validator(self):
        self.asicdb = AsicDbValidator(self.ASIC_DB_ID, self.redis_sock)

    def runcmd(self, cmd):
        res = self.ctn.exec_run(cmd)
        try:
            exitcode = res.exit_code
            out = res.output.decode('utf-8')
        except AttributeError:
            exitcode = 0
            out = res
        if exitcode != 0:
            print("-----rc={} for cmd {}-----".format(exitcode, cmd))
            print(out.rstrip())
            print("-----")

        return (exitcode, out)

    def copy_file(self, path, filename):
        tarstr = io.BytesIO()
        tar = tarfile.open(fileobj=tarstr, mode="w")
        tar.add(filename, os.path.basename(filename))
        tar.close()
        self.ctn.exec_run("mkdir -p %s" % path)
        self.ctn.put_archive(path, tarstr.getvalue())
        tarstr.close()

    def get_logs(self):
        log_dir = os.path.join("log", self.log_path) if self.log_path else "log"

        ensure_system(f"rm -rf {log_dir}")
        ensure_system(f"mkdir -p {log_dir}")

        p = subprocess.Popen(["tar", "--no-same-owner", "-C", os.path.join("./", log_dir), "-x"], stdin=subprocess.PIPE)

        stream, _ = self.ctn.get_archive("/var/log/")
        for x in stream:
            p.stdin.write(x)
        p.stdin.close()
        p.wait()

        if p.returncode:
            raise RuntimeError("Failed to unpack the log archive.")

        ensure_system("chmod a+r -R log")

    def add_log_marker(self, file=None):
        marker = "=== start marker {} ===".format(datetime.now().isoformat())

        if file:
            self.runcmd(['sh', '-c', "echo \"{}\" >> {}".format(marker, file)])
        else:
            self.ctn.exec_run("logger {}".format(marker))

        return marker

    def SubscribeAppDbObject(self, objpfx):
        r = redis.Redis(unix_socket_path=self.redis_sock, db=swsscommon.APPL_DB,
                        encoding="utf-8", decode_responses=True)
        pubsub = r.pubsub()
        pubsub.psubscribe("__keyspace@0__:%s*" % objpfx)
        return pubsub

    def SubscribeAsicDbObject(self, objpfx):
        r = redis.Redis(unix_socket_path=self.redis_sock, db=swsscommon.ASIC_DB,
                        encoding="utf-8", decode_responses=True)
        pubsub = r.pubsub()
        pubsub.psubscribe("__keyspace@1__:ASIC_STATE:%s*" % objpfx)
        return pubsub

    def CountSubscribedObjects(self, pubsub, ignore=None, timeout=10):
        nadd = 0
        ndel = 0
        idle = 0
        while True and idle < timeout:
            message = pubsub.get_message()
            if message:
                print(message)
                if ignore:
                    fds = message['channel'].split(':')
                    if fds[2] in ignore:
                        continue
                if message['data'] == 'hset':
                    nadd += 1
                elif message['data'] == 'del':
                    ndel += 1
                idle = 0
            else:
                time.sleep(1)
                idle += 1

        return (nadd, ndel)

    def GetSubscribedAppDbObjects(self, pubsub, ignore=None, timeout=10):
        r = redis.Redis(unix_socket_path=self.redis_sock, db=swsscommon.APPL_DB,
                        encoding="utf-8", decode_responses=True)

        addobjs = []
        delobjs = []
        idle = 0
        prev_key = None

        while True and idle < timeout:
            message = pubsub.get_message()
            if message:
                print(message)
                key = message['channel'].split(':', 1)[1]
                # In producer/consumer_state_table scenarios, every entry will
                # show up twice for every push/pop operation, so skip the second
                # one to avoid double counting.
                if key != None and key == prev_key:
                    continue
                # Skip instructions with meaningless keys. To be extended in the
                # future to other undesired keys.
                if key == "ROUTE_TABLE_KEY_SET" or key == "ROUTE_TABLE_DEL_SET":
                    continue
                if ignore:
                    fds = message['channel'].split(':')
                    if fds[2] in ignore:
                        continue

                if message['data'] == 'hset':
                    (_, k) = key.split(':', 1)
                    value=r.hgetall(key)
                    addobjs.append({'key':json.dumps(k), 'vals':json.dumps(value)})
                    prev_key = key
                elif message['data'] == 'del':
                    (_, k) = key.split(':', 1)
                    delobjs.append({'key':json.dumps(k)})
                idle = 0
            else:
                time.sleep(1)
                idle += 1

        return (addobjs, delobjs)


    def GetSubscribedAsicDbObjects(self, pubsub, ignore=None, timeout=10):
        r = redis.Redis(unix_socket_path=self.redis_sock, db=swsscommon.ASIC_DB,
                        encoding="utf-8", decode_responses=True)

        addobjs = []
        delobjs = []
        idle = 0

        while True and idle < timeout:
            message = pubsub.get_message()
            if message:
                print(message)
                key = message['channel'].split(':', 1)[1]
                if ignore:
                    fds = message['channel'].split(':')
                    if fds[2] in ignore:
                        continue
                if message['data'] == 'hset':
                    value=r.hgetall(key)
                    (_, t, k) = key.split(':', 2)
                    addobjs.append({'type':t, 'key':k, 'vals':value})
                elif message['data'] == 'del':
                    (_, t, k) = key.split(':', 2)
                    delobjs.append({'key':k})
                idle = 0
            else:
                time.sleep(1)
                idle += 1

        return (addobjs, delobjs)

    def SubscribeDbObjects(self, dbobjs):
        # assuming all the db object pairs are in the same db instance
        r = redis.Redis(unix_socket_path=self.redis_sock, encoding="utf-8",
                        decode_responses=True)
        pubsub = r.pubsub()
        substr = ""
        for db, obj in dbobjs:
            pubsub.psubscribe("__keyspace@{}__:{}".format(db, obj))
        return pubsub

    def GetSubscribedMessages(self, pubsub, timeout=10):
        messages = []
        delobjs = []
        idle = 0
        prev_key = None

        while True and idle < timeout:
            message = pubsub.get_message()
            if message:
                messages.append(message)
                idle = 0
            else:
                time.sleep(1)
                idle += 1
        return (messages)

    def get_map_iface_bridge_port_id(self, asic_db):
        port_id_2_iface = self.asicdb.portoidmap
        tbl = swsscommon.Table(asic_db, "ASIC_STATE:SAI_OBJECT_TYPE_BRIDGE_PORT")
        iface_2_bridge_port_id = {}
        for key in tbl.getKeys():
            status, data = tbl.get(key)
            assert status
            values = dict(data)
            iface_id = values["SAI_BRIDGE_PORT_ATTR_PORT_ID"]
            iface_name = port_id_2_iface[iface_id]
            iface_2_bridge_port_id[iface_name] = key

        return iface_2_bridge_port_id

    def get_vlan_oid(self, asic_db, vlan_id):
        tbl = swsscommon.Table(asic_db, "ASIC_STATE:SAI_OBJECT_TYPE_VLAN")
        keys = tbl.getKeys()

        for key in keys:
            status, fvs = tbl.get(key)
            assert status, "Error reading from table %s" % "ASIC_STATE:SAI_OBJECT_TYPE_VLAN"

            for k, v in fvs:
                if k == "SAI_VLAN_ATTR_VLAN_ID" and v == vlan_id:
                    return True, key

        return False, "Not found vlan id %s" % vlan_id

    def is_table_entry_exists(self, db, table, keyregex, attributes):
        tbl = swsscommon.Table(db, table)
        keys = tbl.getKeys()

        extra_info = []
        for key in keys:
            if re.match(keyregex, key) is None:
                continue

            status, fvs = tbl.get(key)
            assert status, "Error reading from table %s" % table

            d_attributes = dict(attributes)
            for k, v in fvs:
                if k in d_attributes and d_attributes[k] == v:
                    del d_attributes[k]

            if len(d_attributes) != 0:
                extra_info.append("Desired attributes %s was not found for key %s" % (str(d_attributes), key))
            else:
                return True, extra_info
        else:
            if not extra_info:
                extra_info.append("Desired key regex %s was not found" % str(keyregex))
            return False, extra_info

    def all_table_entry_has(self, db, table, keyregex, attributes):
        tbl = swsscommon.Table(db, table)
        keys = tbl.getKeys()
        extra_info = []

        if len(keys) == 0:
            extra_info.append("keyregex %s not found" % keyregex)
            return False, extra_info

        for key in keys:
            if re.match(keyregex, key) is None:
                continue

            status, fvs = tbl.get(key)
            assert status, "Error reading from table %s" % table

            d_attributes = dict(attributes)
            for k, v in fvs:
                if k in d_attributes and d_attributes[k] == v:
                    del d_attributes[k]

            if len(d_attributes) != 0:
                extra_info.append("Desired attributes %s were not found for key %s" % (str(d_attributes), key))
                return False, extra_info

        return True, extra_info

    def all_table_entry_has_no(self, db, table, keyregex, attributes_list):
        tbl = swsscommon.Table(db, table)
        keys = tbl.getKeys()
        extra_info = []

        if len(keys) == 0:
            extra_info.append("keyregex %s not found" % keyregex)
            return False, extra_info

        for key in keys:
            if re.match(keyregex, key) is None:
                continue

            status, fvs = tbl.get(key)
            assert status, "Error reading from table %s" % table

            for k, v in fvs:
                if k in attributes_list:
                    extra_info.append("Unexpected attribute %s was found for key %s" % (k, key))
                    return False, extra_info

        return True, extra_info

    def is_fdb_entry_exists(self, db, table, key_values, attributes):
        tbl =  swsscommon.Table(db, table)
        keys = tbl.getKeys()

        exists = False
        extra_info = []
        key_found = False
        for key in keys:
            try:
                d_key = json.loads(key)
            except ValueError:
                d_key = json.loads('{' + key + '}')

            key_found = True

            for k, v in key_values:
                if k not in d_key or v != d_key[k]:
                    key_found = False
                    break

            if not key_found:
                continue

            status, fvs = tbl.get(key)
            assert status, "Error reading from table %s" % table

            d_attributes = dict(attributes)
            for k, v in fvs:
                if k in d_attributes and d_attributes[k] == v:
                    del d_attributes[k]

            if len(d_attributes) != 0:
                exists = False
                extra_info.append("Desired attributes %s was not found for key %s" % (str(d_attributes), key))
            else:
                exists = True
                break

        if not key_found:
            exists = False
            extra_info.append("Desired key with parameters %s was not found" % str(key_values))

        return exists, extra_info

    def create_vlan(self, vlan):
        tbl = swsscommon.Table(self.cdb, "VLAN")
        fvs = swsscommon.FieldValuePairs([("vlanid", vlan)])
        tbl.set("Vlan" + vlan, fvs)
        time.sleep(1)

    def remove_vlan(self, vlan):
        tbl = swsscommon.Table(self.cdb, "VLAN")
        tbl._del("Vlan" + vlan)
        time.sleep(1)

    def create_vlan_member(self, vlan, interface):
        tbl = swsscommon.Table(self.cdb, "VLAN_MEMBER")
        fvs = swsscommon.FieldValuePairs([("tagging_mode", "untagged")])
        tbl.set("Vlan" + vlan + "|" + interface, fvs)
        time.sleep(1)

    def remove_vlan_member(self, vlan, interface):
        tbl = swsscommon.Table(self.cdb, "VLAN_MEMBER")
        tbl._del("Vlan" + vlan + "|" + interface)
        time.sleep(1)

    def create_vlan_member_tagged(self, vlan, interface):
        tbl = swsscommon.Table(self.cdb, "VLAN_MEMBER")
        fvs = swsscommon.FieldValuePairs([("tagging_mode", "tagged")])
        tbl.set("Vlan" + vlan + "|" + interface, fvs)
        time.sleep(1)

    def remove_vlan_member(self, vlan, interface):
        tbl = swsscommon.Table(self.cdb, "VLAN_MEMBER")
        tbl._del("Vlan" + vlan + "|" + interface)
        time.sleep(1)

    def remove_vlan(self, vlan):
        tbl = swsscommon.Table(self.cdb, "VLAN")
        tbl._del("Vlan" + vlan)
        time.sleep(1)

    def set_interface_status(self, interface, admin_status):
        if interface.startswith("PortChannel"):
            tbl_name = "PORTCHANNEL"
        elif interface.startswith("Vlan"):
            tbl_name = "VLAN"
        else:
            tbl_name = "PORT"
        tbl = swsscommon.Table(self.cdb, tbl_name)
        fvs = swsscommon.FieldValuePairs([("admin_status", admin_status)])
        tbl.set(interface, fvs)
        time.sleep(1)

    def add_ip_address(self, interface, ip):
        if interface.startswith("PortChannel"):
            tbl_name = "PORTCHANNEL_INTERFACE"
        elif interface.startswith("Vlan"):
            tbl_name = "VLAN_INTERFACE"
        else:
            tbl_name = "INTERFACE"
        tbl = swsscommon.Table(self.cdb, tbl_name)
        fvs = swsscommon.FieldValuePairs([("NULL", "NULL")])
        tbl.set(interface, fvs)
        tbl.set(interface + "|" + ip, fvs)
        time.sleep(1)

    def remove_ip_address(self, interface, ip):
        if interface.startswith("PortChannel"):
            tbl_name = "PORTCHANNEL_INTERFACE"
        elif interface.startswith("Vlan"):
            tbl_name = "VLAN_INTERFACE"
        else:
            tbl_name = "INTERFACE"
        tbl = swsscommon.Table(self.cdb, tbl_name)
        tbl._del(interface + "|" + ip);
        tbl._del(interface);
        time.sleep(1)

    def set_mtu(self, interface, mtu):
        if interface.startswith("PortChannel"):
            tbl_name = "PORTCHANNEL"
        elif interface.startswith("Vlan"):
            tbl_name = "VLAN"
        else:
            tbl_name = "PORT"
        tbl = swsscommon.Table(self.cdb, tbl_name)
        fvs = swsscommon.FieldValuePairs([("mtu", mtu)])
        tbl.set(interface, fvs)
        time.sleep(1)

    def add_neighbor(self, interface, ip, mac):
        tbl = swsscommon.ProducerStateTable(self.pdb, "NEIGH_TABLE")
        fvs = swsscommon.FieldValuePairs([("neigh", mac),
                                          ("family", "IPv4")])
        tbl.set(interface + ":" + ip, fvs)
        time.sleep(1)

    def remove_neighbor(self, interface, ip):
        tbl = swsscommon.ProducerStateTable(self.pdb, "NEIGH_TABLE")
        tbl._del(interface + ":" + ip)
        time.sleep(1)

    def add_route(self, prefix, nexthop):
        self.runcmd("ip route add " + prefix + " via " + nexthop)
        time.sleep(1)

    def remove_route(self, prefix):
        self.runcmd("ip route del " + prefix)
        time.sleep(1)

    def create_fdb(self, vlan, mac, interface):
        tbl = swsscommon.ProducerStateTable(self.pdb, "FDB_TABLE")
        fvs = swsscommon.FieldValuePairs([("port", interface),
                                          ("type", "dynamic")])
        tbl.set("Vlan" + vlan + ":" + mac, fvs)
        time.sleep(1)

    def remove_fdb(self, vlan, mac):
        tbl = swsscommon.ProducerStateTable(self.pdb, "FDB_TABLE")
        tbl._del("Vlan" + vlan + ":" + mac)
        time.sleep(1)

    def setup_db(self):
        self.pdb = swsscommon.DBConnector(0, self.redis_sock, 0)
        self.adb = swsscommon.DBConnector(1, self.redis_sock, 0)
        self.cdb = swsscommon.DBConnector(4, self.redis_sock, 0)
        self.sdb = swsscommon.DBConnector(6, self.redis_sock, 0)

    def getCrmCounterValue(self, key, counter):
        counters_db = swsscommon.DBConnector(swsscommon.COUNTERS_DB, self.redis_sock, 0)
        crm_stats_table = swsscommon.Table(counters_db, 'CRM')

        for k in crm_stats_table.get(key)[1]:
            if k[0] == counter:
                return int(k[1])

    def setReadOnlyAttr(self, obj, attr, val):
        db = swsscommon.DBConnector(swsscommon.ASIC_DB, self.redis_sock, 0)
        tbl = swsscommon.Table(db, "ASIC_STATE:{0}".format(obj))
        keys = tbl.getKeys()

        assert len(keys) == 1

        swVid = keys[0]
        r = redis.Redis(unix_socket_path=self.redis_sock, db=swsscommon.ASIC_DB,
                        encoding="utf-8", decode_responses=True)
        swRid = r.hget("VIDTORID", swVid)

        assert swRid is not None

        ntf = swsscommon.NotificationProducer(db, "SAI_VS_UNITTEST_CHANNEL")
        fvp = swsscommon.FieldValuePairs()
        ntf.send("enable_unittests", "true", fvp)
        fvp = swsscommon.FieldValuePairs([(attr, val)])
        key = "SAI_OBJECT_TYPE_SWITCH:" + swRid

        # explicit convert unicode string to str for python2
        ntf.send("set_ro", str(key), fvp)

    def get_app_db(self):
        if not self.app_db:
            self.app_db = DVSDatabase(self.APP_DB_ID, self.redis_sock)

        return self.app_db

    # FIXME: Now that AsicDbValidator is using DVSDatabase we should converge this with
    # that implementation. Save it for a follow-up PR.
    def get_asic_db(self):
        if not self.asic_db:
            db = DVSDatabase(self.ASIC_DB_ID, self.redis_sock)
            db.default_acl_tables = self.asicdb.default_acl_tables
            db.default_acl_entries = self.asicdb.default_acl_entries
            db.port_name_map = self.asicdb.portnamemap
            db.default_vlan_id = self.asicdb.default_vlan_id
            db.port_to_id_map = self.asicdb.portoidmap
            db.hostif_name_map = self.asicdb.hostifnamemap
            self.asic_db = db

        return self.asic_db

    def get_counters_db(self):
        if not self.counters_db:
            self.counters_db = DVSDatabase(self.COUNTERS_DB_ID, self.redis_sock)

        return self.counters_db

    def get_config_db(self):
        if not self.config_db:
            self.config_db = DVSDatabase(self.CONFIG_DB_ID, self.redis_sock)

        return self.config_db

    def get_flex_db(self):
        if not self.flex_db:
            self.flex_db = DVSDatabase(self.FLEX_COUNTER_DB_ID, self.redis_sock)

        return self.flex_db

    def get_state_db(self):
        if not self.state_db:
            self.state_db = DVSDatabase(self.STATE_DB_ID, self.redis_sock)

        return self.state_db

class DockerVirtualChassisTopology(object):
    def __init__(self, namespace=None, imgname=None, keeptb=False,
                 fakeplatform=None, topoFile=None):
        self.ns = namespace
        self.chassbr = "br4chs"
        self.keeptb = keeptb
        self.fakeplatform = fakeplatform
        self.topoFile = topoFile
        self.imgname = imgname
        self.ctninfo = {}
        self.dvss = {}
        self.inbands = {}
        if self.ns is None:
           self.ns = random_string()
        print("VCT ns: " + self.ns)
        self.find_all_ctns()
        with open(self.topoFile, "r") as f:
            self.virt_topo = json.load(f)["VIRTUAL_TOPOLOGY"]
        self.oper = "create"
        self.handle_request()

    def runcmd(self, cmd, addns=True):
        try:
            netns = ""
            if addns:
               netns = "sudo ip netns exec %s" % self.ns
            subprocess.check_output("%s %s" % (netns, cmd),
                                    stderr=subprocess.STDOUT, shell=True)
        except subprocess.CalledProcessError as e:
            print("------rc={} for cmd: {}------".format(e.returncode, e.cmd))
            print(e.output.rstrip())
            print("------")
            return e.returncode
        return 0

    def connect(self, ifname, ifpair, pid):
        self.runcmd("ip link del " + ifname)
        self.runcmd("ip link add " + ifname + " type veth peer name " + ifpair)
        self.runcmd("ip link set " + ifpair + " netns " + pid)
        self.runcmd("ip link set dev " + ifname + " up")
        self.runcmd("brctl addif " + self.chassbr + " " + ifname)

    def connect_ethintfs(self, intfs, nbrConns, pid, ctnname):
        for intf in intfs:
            ifn = ctnname[:9] + "." + intf
            self.runcmd("ip link add " + ifn + " type veth peer name " +  intf)
            self.runcmd("ip link set " + intf + " netns " + pid)
            self.runcmd("ip link set dev " + ifn + " up")
        for intf in nbrConns:
            br = nbrConns[intf]
            if br != "":
                self.runcmd(" brctl addif " + br + " " + intf)

    def find_all_ctns(self):
        suffix = "." + self.ns
        for ctn in docker.from_env().containers.list():
            if ctn.name.endswith(suffix):
                self.dvss[ctn.name] = DockerVirtualSwitch(ctn.name, self.imgname, self.keeptb,
                                                          self.fakeplatform, self)
        if self.chassbr is None and len(self.dvss) > 0:
            ret, res = self.ctn_runcmd(self.dvss.values()[0].ctn,
                        "sonic-cfggen --print-data -j /usr/share/sonic/virtual_chassis/vct_connections.json")
            if ret == 0:
                out = json.loads(res)
                self.chassbr = out["chassis_bridge"]

    def get_ctn(self, ctnname):
        if ctnname in self.dvss:
           return self.dvss[ctnname].ctn
        return None

    def ctn_runcmd(self, ctn, cmd):
        res = ctn.exec_run(cmd)
        try:
            exitcode = res.exit_code
            out = res.output.decode('utf-8')
        except AttributeError:
            exitcode = 0
            out = res
        if exitcode != 0:
            print("-----rc={} for cmd {}-----".format(exitcode, cmd))
            print(out.rstrip())
            print("-----")

        return (exitcode, out)

    def set_ctninfo(self, ctn, name, pid):
        self.ctninfo[ctn] = [name, pid]

    def get_ctninfo(self, ctn):
        res = self.ctninfo[ctn]
        return res[0], res[1]

    def runcmd_on_ctn(self, ctnname, cmd):
        ctn = self.get_ctn(ctnname)
        return self.ctn_runcmd(ctn, cmd)

    def handle_request(self):
        if self.oper == "verify":
            self.verify_vct()
            return
        ctn = self.virt_topo["chassis_instances"]
        # When virtual chassis is created,
        # 1. new namespace and bridge for the chassis are created first
        # 2. containers for each vs instance need to be created
        # 3. neighbor connections are setup at last.
        # when the virtual chassis is deleted,
        # 1. neighbors are deleted
        # 2. containers are deleted
        # 3. namespace and chassis bridge are deleted
        if self.oper == "create":
            self.runcmd("sudo ip netns add " + self.ns, addns=False)
            self.handle_bridge(self.chassbr)

            for ctndir in ctn:
                self.create_vct_ctn(ctndir)
            if "neighbor_connections" in self.virt_topo:
                self.handle_neighconn()
            retry = 0
            while self.verify_vct() is False and retry < 10:
                print("wait for chassis to be ready")
                time.sleep(1)
                retry += 1
        if self.oper == "delete":
            for dv in self.dvss.values():
                dv.destroy()
            self.handle_bridge(self.chassbr)
            self.runcmd("sudo ip netns del " + self.ns, addns=False)

    def destroy(self):
        self.verify_vct()
        if self.keeptb:
            return
        self.oper = "delete"
        self.handle_request()

    def restart(self):
        for dv in self.dvss.values():
            dv.restart()

    def get_logs(self, name):
        for dv in self.dvss.values():
            if not dv.dvsname:
                dv.get_logs(name)
            else:
                dv.get_logs()

    def handle_bridge(self, brName):
        if self.oper == "create":
            self.runcmd(" brctl addbr " + brName)
            self.runcmd(" ip link set dev " + brName + " up")
        else:
            self.runcmd(" ip link set dev " + brName + " down")
            self.runcmd(" brctl delbr " + brName)
        return

    def create_vct_ctn(self, ctndir):
        cwd = os.getcwd()
        cfgdir = cwd + "/virtual_chassis/" + ctndir
        cfgfile =  cfgdir + "/default_config.json"
        with open(cfgfile, "r") as cfg:
            defcfg = json.load(cfg)["DEVICE_METADATA"]["localhost"]
            ctnname = defcfg["hostname"] + "." + self.ns
            vol = {}
            vol[cfgdir] = {"bind": "/usr/share/sonic/virtual_chassis", "mode": "ro"}

            # pass self.ns into the vs to be use for vs restarts by swss conftest.
            # connection to chassbr is setup by chassis_connect.py within the vs
            data = {}
            if "inband_address" in defcfg.keys():
                data["inband_intf"] = self.ns + "veth" + ctndir
                data["inband_intf_pair"] = "inband"
                data["inband_address"] = defcfg["inband_address"]
            self.inbands[ctnname] = data
            if ctnname not in self.dvss:
                self.dvss[ctnname] = DockerVirtualSwitch(name=None, imgname=self.imgname,
                                                         keeptb=self.keeptb,
                                                         fakeplatform=self.fakeplatform,
                                                         vct=self,newctnname=ctnname,
                                                         ctnmounts=vol)
            self.set_ctninfo(ctndir, ctnname, self.dvss[ctnname].pid)
        return

    def get_inband(self, ctnname):
        if ctnname in self.inbands:
            return self.inbands[ctnname]
        return {}

    def get_topo_neigh(self):
        cwd = os.getcwd()
        neighs_by_ctn = {}
        if "neighbor_connections" not in self.virt_topo:
            return neighs_by_ctn
        for nck, ncv in self.virt_topo["neighbor_connections"].items():
            ctndir = nck.split("-")[0]
            nbrctndir = nck.split("-")[1]
            nbrvethintf = int(ncv[nbrctndir].split("eth")[1])
            nbrintf = "ethernet%d|" % ((nbrvethintf - 1) * 4)
            vethintf = int(ncv[ctndir].split("eth")[1])
            cfgdir = cwd + "/virtual_chassis/" + ctndir
            cfgfile = cfgdir + "/default_config.json"
            ctnname = ""
            with open(cfgfile, "r") as cfg:
                defcfg = json.load(cfg)["DEVICE_METADATA"]["localhost"]
                ctnname = defcfg["hostname"] + "." + self.ns
            cfgfile = cwd + "/virtual_chassis/" + nbrctndir + "/default_config.json"
            with open(cfgfile, "r") as cfg:
                intfCfg = json.load(cfg)["INTERFACE"]
                for key in intfCfg:
                    nbraddr = ""
                    if key.lower().startswith(nbrintf):
                        intfaddr = re.split("/|\\|", key)
                        if len(intfaddr) > 1:
                            nbraddr = intfaddr[1]
                        if nbraddr == "":
                            continue
                        if ctnname not in neighs_by_ctn:
                            neighs_by_ctn[ctnname] = []
                        neighs_by_ctn[ctnname].append((vethintf - 1, nbraddr))
        return neighs_by_ctn

    def handle_neighconn(self):
        if self.oper != "create":
            return
        neighs_by_ctn = self.get_topo_neigh()
        for ctnname, nbraddrs in neighs_by_ctn.items():
            if ctnname not in self.dvss:
                continue
            for idx, nbraddr in nbraddrs:
                self.dvss[ctnname].servers[idx].runcmd("ifconfig eth0 down ")
                self.dvss[ctnname].servers[idx].runcmd("ifconfig eth0 up")
                self.dvss[ctnname].servers[idx].runcmd("ifconfig eth0 " + nbraddr)
        return

    def verify_conns(self):
        passed = True
        if "neighbor_connections" not in self.virt_topo:
            return passed
        neighs_by_ctn = self.get_topo_neigh()
        for ctnname, nbraddrs in neighs_by_ctn.items():
            for item in nbraddrs:
                nbraddr = item[1]
                print("verify neighbor connectivity from %s to %s nbrAddr " % (
                   ctnname, nbraddr))
                _, out = self.runcmd_on_ctn(ctnname, " ping -c 5 " + nbraddr)
                if "5 received" not in out.split("\n")[-3]:
                    print("FAILED:%s: ping %s \n res: %s " % (ctnname, nbraddr, out))
                    passed = False
        return passed

    def verify_crashes(self):
        ctn = self.virt_topo['chassis_instances']
        passed = True
        # to avoid looking at crashes from previous runs,
        # ignore the crashes check when testbed is preserved
        if self.keeptb:
            return passed
        # verify no crashes
        for ctndir in ctn:
            ctnname, _ = self.get_ctninfo(ctndir)
            res, out = self.runcmd_on_ctn(ctnname,
                                 " grep 'terminated by SIGABRT' /var/log/syslog ")
            if out != "":
                print("FAILED: container %s has agent termination(s)" % ctnname)
                print(res, out)
                passed = False
        return passed

    def verify_vct(self):
        ret1 = self.verify_conns()
        ret2 = self.verify_crashes()
        print("vct verifications passed ? %s" % (ret1 and ret2))
        return ret1 and ret2

@pytest.yield_fixture(scope="module")
def dvs(request) -> DockerVirtualSwitch:
    name = request.config.getoption("--dvsname")
    keeptb = request.config.getoption("--keeptb")
    imgname = request.config.getoption("--imgname")
    fakeplatform = getattr(request.module, "DVS_FAKE_PLATFORM", None)
<<<<<<< HEAD
    dvs = DockerVirtualSwitch(name, imgname, keeptb, fakeplatform, None)
=======

    log_path = name if name else request.module.__name__

    dvs = DockerVirtualSwitch(name, imgname, keeptb, fakeplatform, log_path)

>>>>>>> 66eb8941
    yield dvs

    dvs.get_logs()
    dvs.destroy()

@pytest.yield_fixture(scope="module")
def vct(request):
    vctns = request.config.getoption("--vctns")
    topo = request.config.getoption("--topo")
    keeptb = request.config.getoption("--keeptb")
    imgname = request.config.getoption("--imgname")
    fakeplatform = getattr(request.module, "DVS_FAKE_PLATFORM", None)
    if not topo:
        # use ecmp topology as default
        topo = "virtual_chassis/chassis_with_ecmp_neighbors.json"
    vct = DockerVirtualChassisTopology(vctns, imgname, keeptb, fakeplatform, topo)
    yield vct
    vct.get_logs(request.module.__name__)
    vct.destroy()

@pytest.yield_fixture
def testlog(request, dvs):
    dvs.runcmd("logger === start test %s ===" % request.node.name)
    yield testlog
    dvs.runcmd("logger === finish test %s ===" % request.node.name)


################# DVSLIB module manager fixtures #############################
@pytest.fixture(scope="class")
def dvs_acl(request, dvs) -> DVSAcl:
    return DVSAcl(dvs.get_asic_db(),
                  dvs.get_config_db(),
                  dvs.get_state_db(),
                  dvs.get_counters_db())

@pytest.yield_fixture(scope="class")
def dvs_lag_manager(request, dvs):
    request.cls.dvs_lag = dvs_lag.DVSLag(dvs.get_asic_db(),
                                         dvs.get_config_db())

@pytest.yield_fixture(scope="class")
def dvs_vlan_manager(request, dvs):
    request.cls.dvs_vlan = dvs_vlan.DVSVlan(dvs.get_asic_db(),
                                            dvs.get_config_db(),
                                            dvs.get_state_db(),
                                            dvs.get_counters_db(),
                                            dvs.get_app_db())
@pytest.yield_fixture(scope="class")
def dvs_mirror_manager(request, dvs):
    request.cls.dvs_mirror = dvs_mirror.DVSMirror(dvs.get_asic_db(),
                                            dvs.get_config_db(),
                                            dvs.get_state_db(),
                                            dvs.get_counters_db(),
                                            dvs.get_app_db())
@pytest.yield_fixture(scope="class")
def dvs_policer_manager(request, dvs):
    request.cls.dvs_policer = dvs_policer.DVSPolicer(dvs.get_asic_db(),
                                            dvs.get_config_db())
##################### DPB fixtures ###########################################
def create_dpb_config_file(dvs):
    cmd = "sonic-cfggen -j /etc/sonic/init_cfg.json -j /tmp/ports.json --print-data > /tmp/dpb_config_db.json"
    dvs.runcmd(['sh', '-c', cmd])
    cmd = "mv /etc/sonic/config_db.json /etc/sonic/config_db.json.bak"
    dvs.runcmd(cmd)
    cmd = "cp /tmp/dpb_config_db.json /etc/sonic/config_db.json"
    dvs.runcmd(cmd)

def remove_dpb_config_file(dvs):
    cmd = "mv /etc/sonic/config_db.json.bak /etc/sonic/config_db.json"
    dvs.runcmd(cmd)

@pytest.yield_fixture(scope="module")
def dpb_setup_fixture(dvs):
    create_dpb_config_file(dvs)
    if dvs.vct is None:
        dvs.restart()
    else:
        dvs.vct.restart()
    yield
    remove_dpb_config_file(dvs)<|MERGE_RESOLUTION|>--- conflicted
+++ resolved
@@ -166,12 +166,8 @@
     FLEX_COUNTER_DB_ID = 5
     STATE_DB_ID = 6
 
-<<<<<<< HEAD
-    def __init__(self, name=None, imgname=None, keeptb=False, fakeplatform=None, vct=None,
-                 newctnname=None, ctnmounts=None):
-=======
-    def __init__(self, name=None, imgname=None, keeptb=False, fakeplatform=None, log_path=None):
->>>>>>> 66eb8941
+    def __init__(self, name=None, imgname=None, keeptb=False, fakeplatform=None, log_path=None,
+                 vct=None,newctnname=None, ctnmounts=None):
         self.basicd = ['redis-server',
                        'rsyslogd']
         self.swssd = ['orchagent',
@@ -1019,7 +1015,7 @@
 
 class DockerVirtualChassisTopology(object):
     def __init__(self, namespace=None, imgname=None, keeptb=False,
-                 fakeplatform=None, topoFile=None):
+                 fakeplatform=None, topoFile=None, log_path=None):
         self.ns = namespace
         self.chassbr = "br4chs"
         self.keeptb = keeptb
@@ -1029,6 +1025,7 @@
         self.ctninfo = {}
         self.dvss = {}
         self.inbands = {}
+        self.log_path = log_path
         if self.ns is None:
            self.ns = random_string()
         print("VCT ns: " + self.ns)
@@ -1075,7 +1072,7 @@
         for ctn in docker.from_env().containers.list():
             if ctn.name.endswith(suffix):
                 self.dvss[ctn.name] = DockerVirtualSwitch(ctn.name, self.imgname, self.keeptb,
-                                                          self.fakeplatform, self)
+                                                          self.fakeplatform, ctn.name, self)
         if self.chassbr is None and len(self.dvss) > 0:
             ret, res = self.ctn_runcmd(self.dvss.values()[0].ctn,
                         "sonic-cfggen --print-data -j /usr/share/sonic/virtual_chassis/vct_connections.json")
@@ -1195,6 +1192,7 @@
                 self.dvss[ctnname] = DockerVirtualSwitch(name=None, imgname=self.imgname,
                                                          keeptb=self.keeptb,
                                                          fakeplatform=self.fakeplatform,
+                                                         log_path=self.log_path,
                                                          vct=self,newctnname=ctnname,
                                                          ctnmounts=vol)
             self.set_ctninfo(ctndir, ctnname, self.dvss[ctnname].pid)
@@ -1297,15 +1295,10 @@
     keeptb = request.config.getoption("--keeptb")
     imgname = request.config.getoption("--imgname")
     fakeplatform = getattr(request.module, "DVS_FAKE_PLATFORM", None)
-<<<<<<< HEAD
-    dvs = DockerVirtualSwitch(name, imgname, keeptb, fakeplatform, None)
-=======
 
     log_path = name if name else request.module.__name__
 
     dvs = DockerVirtualSwitch(name, imgname, keeptb, fakeplatform, log_path)
-
->>>>>>> 66eb8941
     yield dvs
 
     dvs.get_logs()
@@ -1321,7 +1314,9 @@
     if not topo:
         # use ecmp topology as default
         topo = "virtual_chassis/chassis_with_ecmp_neighbors.json"
-    vct = DockerVirtualChassisTopology(vctns, imgname, keeptb, fakeplatform, topo)
+    log_path = request.module.__name__
+    vct = DockerVirtualChassisTopology(vctns, imgname, keeptb, fakeplatform, topo,
+                                       log_path)
     yield vct
     vct.get_logs(request.module.__name__)
     vct.destroy()
