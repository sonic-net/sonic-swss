import os
import re
import time
import json
import redis
import docker
import pytest
import random
import string
import subprocess
import sys
import tarfile
import io

from typing import Dict, Tuple
from datetime import datetime

from swsscommon import swsscommon
from dvslib.dvs_database import DVSDatabase
from dvslib.dvs_common import PollingConfig, wait_for_result
from dvslib.dvs_acl import DVSAcl
from dvslib.dvs_pbh import DVSPbh
from dvslib.dvs_route import DVSRoute
from dvslib import dvs_vlan
from dvslib import dvs_port
from dvslib import dvs_lag
from dvslib import dvs_mirror
from dvslib import dvs_policer

from buffer_model import enable_dynamic_buffer

# FIXME: For the sake of stabilizing the PR pipeline we currently assume there are 32 front-panel
# ports in the system (much like the rest of the test suite). This should be adjusted to accomodate
# a dynamic number of ports. GitHub Issue: Azure/sonic-swss#1384.
NUM_PORTS = 32

# Voq asics will have 16 fabric ports created (defined in Azure/sonic-buildimage#7629).
FABRIC_NUM_PORTS = 16

def ensure_system(cmd):
    rc, output = subprocess.getstatusoutput(cmd)
    if rc:
        raise RuntimeError(f"Failed to run command: {cmd}. rc={rc}. output: {output}")

def pytest_addoption(parser):
    parser.addoption("--dvsname",
                     action="store",
                     default=None,
                     help="Name of a persistent DVS container to run the tests with. Mutually exclusive with --force-recreate-dvs")

    parser.addoption("--forcedvs",
                     action="store_true",
                     default=False,
                     help="Force tests to run in persistent DVS containers with <32 ports")

    parser.addoption("--force-recreate-dvs",
                     action="store_true",
                     default=False,
                     help="Force the DVS container to be recreated between each test module. Mutually exclusive with --dvsname")

    parser.addoption("--keeptb",
                     action="store_true",
                     default=False,
                     help="Keep testbed running after tests for debugging purposes")

    parser.addoption("--imgname",
                     action="store",
                     default="docker-sonic-vs:latest",
                     help="Name of an image to use for the DVS container")

    parser.addoption("--max_cpu",
                     action="store",
                     default=2,
                     type=int,
                     help="Max number of CPU cores to use, if available. (default = 2)")

    parser.addoption("--vctns",
                     action="store",
                     default=None,
                     help="Namespace for the Virtual Chassis Topology")

    parser.addoption("--topo",
                     action="store",
                     default=None,
                     help="Topology file for the Virtual Chassis Topology")

    parser.addoption("--buffer_model",
                     action="store",
                     default="traditional",
                     help="Buffer model")

    parser.addoption("--graceful-stop",
                     action="store_true",
                     default=False,
                     help="Stop swss before stopping a conatainer")


def random_string(size=4, chars=string.ascii_uppercase + string.digits):
    return "".join(random.choice(chars) for x in range(size))


class AsicDbValidator(DVSDatabase):
    def __init__(self, db_id: int, connector: str):
        DVSDatabase.__init__(self, db_id, connector)
        self._wait_for_asic_db_to_initialize()
        self._populate_default_asic_db_values()
        self._generate_oid_to_interface_mapping()

    def _wait_for_asic_db_to_initialize(self) -> None:
        """Wait up to 30 seconds for the default fields to appear in ASIC DB."""
        def _verify_db_contents():
            # We expect only the default VLAN
            if len(self.get_keys("ASIC_STATE:SAI_OBJECT_TYPE_VLAN")) != 1:
                return (False, None)

            if len(self.get_keys("ASIC_STATE:SAI_OBJECT_TYPE_HOSTIF")) < NUM_PORTS:
                return (False, None)

            if len(self.get_keys("ASIC_STATE:SAI_OBJECT_TYPE_ACL_ENTRY")) != 0:
                return (False, None)

            return (True, None)

        # Verify that ASIC DB has been fully initialized
        init_polling_config = PollingConfig(2, 30, strict=True)
        wait_for_result(_verify_db_contents, init_polling_config)

    def _generate_oid_to_interface_mapping(self) -> None:
        """Generate the OID->Name mappings for ports and host interfaces."""
        self.portoidmap = {}
        self.portnamemap = {}
        self.hostifoidmap = {}
        self.hostifnamemap = {}

        host_intfs = self.get_keys("ASIC_STATE:SAI_OBJECT_TYPE_HOSTIF")
        for intf in host_intfs:
            fvs = self.get_entry("ASIC_STATE:SAI_OBJECT_TYPE_HOSTIF", intf)
            port_oid = fvs.get("SAI_HOSTIF_ATTR_OBJ_ID")
            port_name = fvs.get("SAI_HOSTIF_ATTR_NAME")

            self.portoidmap[port_oid] = port_name
            self.portnamemap[port_name] = port_oid
            self.hostifoidmap[intf] = port_name
            self.hostifnamemap[port_name] = intf

    def _populate_default_asic_db_values(self) -> None:
        # Get default .1Q Vlan ID
        self.default_vlan_id = self.get_keys("ASIC_STATE:SAI_OBJECT_TYPE_VLAN")[0]

        self.default_acl_tables = self.get_keys("ASIC_STATE:SAI_OBJECT_TYPE_ACL_TABLE")
        self.default_acl_entries = self.get_keys("ASIC_STATE:SAI_OBJECT_TYPE_ACL_ENTRY")

        self.default_copp_policers = self.get_keys("ASIC_STATE:SAI_OBJECT_TYPE_POLICER")


class ApplDbValidator(DVSDatabase):
    NEIGH_TABLE = "NEIGH_TABLE"

    def __init__(self, db_id: int, connector: str):
        DVSDatabase.__init__(self, db_id, connector)

    def __del__(self):
        # Make sure no neighbors on physical interfaces
        neighbors = self.get_keys(self.NEIGH_TABLE)
        for neighbor in neighbors:
            m = re.match(r"eth(\d+)", neighbor)
            if not m:
                continue
            assert int(m.group(1)) > 0


class VirtualServer:
    def __init__(self, ctn_name: str, pid: int, i: int):
        self.nsname = f"{ctn_name}-srv{i}"
        self.pifname = f"eth{i + 1}"
        self.cleanup = True

        # create netns
        if os.path.exists(os.path.join("/var/run/netns/", self.nsname)):
            self.kill_all_processes()
            self.cleanup = False
        else:
            ensure_system(f"ip netns add {self.nsname}")

            # create vpeer link
            ensure_system(
                f"ip netns exec {self.nsname} ip link add {self.nsname[0:12]}"
                f" type veth peer name {self.pifname}"
            )

            # ensure self.pifname is not already an interface in the DVS net namespace
            rc, _ = subprocess.getstatusoutput(f"nsenter -t {pid} -n ip link show | grep '{self.pifname}@'")
            if not rc:
                try:
                    ensure_system(f"nsenter -t {pid} -n ip link delete {self.pifname}")
                except RuntimeError as e:
                    # Occasionally self.pifname will get deleted between us checking for its existence
                    # and us deleting it ourselves. In this case we can continue normally
                    if "cannot find device" in str(e).lower():
                        pass
                    else:
                        raise e

            ensure_system(f"ip netns exec {self.nsname} ip link set {self.pifname} netns {pid}")

            # bring up link in the virtual server
            ensure_system(f"ip netns exec {self.nsname} ip link set dev {self.nsname[0:12]} name eth0")
            ensure_system(f"ip netns exec {self.nsname} ip link set dev eth0 up")
            ensure_system(f"ip netns exec {self.nsname} ethtool -K eth0 tx off")

            # bring up link in the virtual switch
            ensure_system(f"nsenter -t {pid} -n ip link set dev {self.pifname} up")

            # disable arp, so no neigh on physical interfaces
            ensure_system(f"nsenter -t {pid} -n ip link set arp off dev {self.pifname}")
            ensure_system(f"nsenter -t {pid} -n sysctl -w net.ipv6.conf.{self.pifname}.disable_ipv6=1")

    def __repr__(self):
        return f'<VirtualServer> {self.nsname}'

    def kill_all_processes(self) -> None:
        pids = subprocess.check_output(f"ip netns pids {self.nsname}", shell=True).decode("utf-8")
        if pids:
            for pid in pids.split('\n'):
                if len(pid) > 0:
                    os.system(f"kill {pid}")

    def destroy(self) -> None:
        if self.cleanup:
            self.kill_all_processes()
            ensure_system(f"ip netns delete {self.nsname}")

    def runcmd(self, cmd: str) -> int:
        try:
            subprocess.check_output(f"ip netns exec {self.nsname} {cmd}", stderr=subprocess.STDOUT, shell=True)
        except subprocess.CalledProcessError as e:
            print(f"------rc={e.returncode} for cmd: {e.cmd}------")
            print(e.output.rstrip())
            print("------")
            return e.returncode

        return 0

    # used in buildimage tests, do not delete
    def runcmd_async(self, cmd: str) -> subprocess.Popen:
        return subprocess.Popen(f"ip netns exec {self.nsname} {cmd}", shell=True)

    def runcmd_output(self, cmd: str) -> str:
        return subprocess.check_output(f"ip netns exec {self.nsname} {cmd}", shell=True).decode("utf-8")

class DockerVirtualSwitch:
    APPL_DB_ID = 0
    ASIC_DB_ID = 1
    COUNTERS_DB_ID = 2
    CONFIG_DB_ID = 4
    FLEX_COUNTER_DB_ID = 5
    STATE_DB_ID = 6

    # FIXME: Should be broken up into helper methods in a later PR.
    def __init__(
        self,
        name: str = None,
        imgname: str = None,
        keeptb: bool = False,
        env: list = [],
        log_path: str = None,
        max_cpu: int = 2,
        forcedvs: bool = None,
        vct: str = None,
        newctnname: str = None,
        ctnmounts: Dict[str, str] = None,
        buffer_model: str = None,
    ):
        self.basicd = ["redis-server", "rsyslogd"]
        self.swssd = [
            "orchagent",
            "intfmgrd",
            "neighsyncd",
            "portsyncd",
            "vlanmgrd",
            "vrfmgrd",
            "portmgrd"
        ]
        self.syncd = ["syncd"]
        self.rtd = ["fpmsyncd", "zebra", "staticd"]
        self.teamd = ["teamsyncd", "teammgrd"]
        self.natd = ["natsyncd", "natmgrd"]
        self.alld = self.basicd + self.swssd + self.syncd + self.rtd + self.teamd + self.natd

        self.log_path = log_path
        self.dvsname = name
        self.vct = vct
        self.ctn = None

        self.cleanup = not keeptb

        ctn_sw_id = -1
        ctn_sw_name = None

        self.persistent = False

        self.client = docker.from_env()

        # Use the provided persistent DVS testbed
        if name:
            # get virtual switch container
            for ctn in self.client.containers.list():
                if ctn.name == name:
                    self.ctn = ctn
                    _, output = subprocess.getstatusoutput(f"docker inspect --format '{{{{.HostConfig.NetworkMode}}}}' {name}")
                    ctn_sw_id = output.split(':')[1]

                    # Persistent DVS is available.
                    self.cleanup = False
                    self.persistent = True

            if not self.ctn:
                raise NameError(f"cannot find container {name}")

            num_net_interfaces = self.net_interface_count()

            if num_net_interfaces > NUM_PORTS:
                raise ValueError(f"persistent dvs is not valid for testbed with ports > {NUM_PORTS}")

            if num_net_interfaces < NUM_PORTS and not forcedvs:
                raise ValueError(f"persistent dvs does not have {NUM_PORTS} ports needed by testbed")

            # get base container
            for ctn in self.client.containers.list():
                if ctn.id == ctn_sw_id or ctn.name == ctn_sw_id:
                    ctn_sw_name = ctn.name

            if ctn_sw_name:
                _, output = subprocess.getstatusoutput(f"docker inspect --format '{{{{.State.Pid}}}}' {ctn_sw_name}")
                self.ctn_sw_pid = int(output)

                # create virtual servers
                self.servers = []
                for i in range(NUM_PORTS):
                    server = VirtualServer(ctn_sw_name, self.ctn_sw_pid, i)
                    self.servers.append(server)

                self.mount = f"/var/run/redis-vs/{ctn_sw_name}"
            else:
                self.mount = "/var/run/redis-vs/{}".format(name)

            self.net_cleanup()

            # As part of https://github.com/Azure/sonic-buildimage/pull/4499
            # VS support dynamically create Front-panel ports so save the orginal
            # config db for persistent DVS
            self.runcmd("mv /etc/sonic/config_db.json /etc/sonic/config_db.json.orig")
            self.ctn_restart()

        # Dynamically create a DVS container and servers
        else:
            self.ctn_sw = self.client.containers.run("debian:jessie",
                                                     privileged=True,
                                                     detach=True,
                                                     command="bash",
                                                     stdin_open=True)

            _, output = subprocess.getstatusoutput(f"docker inspect --format '{{{{.State.Pid}}}}' {self.ctn_sw.name}")
            self.ctn_sw_pid = int(output)

            # create virtual server
            self.servers = []
            self.create_servers()

            if self.vct:
                self.vct_connect(newctnname)

            # mount redis to base to unique directory
            self.mount = f"/var/run/redis-vs/{self.ctn_sw.name}"
            ensure_system(f"mkdir -p {self.mount}")

            kwargs = {}
            if newctnname:
                kwargs["name"] = newctnname
                self.dvsname = newctnname
            vols = {self.mount: {"bind": "/var/run/redis", "mode": "rw"}}
            if ctnmounts:
                for k, v in ctnmounts.items():
                    vols[k] = v
            kwargs["volumes"] = vols

            # create virtual switch container
            self.ctn = self.client.containers.run(imgname,
                                                  privileged=True,
                                                  detach=True,
                                                  environment=env,
                                                  network_mode=f"container:{self.ctn_sw.name}",
                                                  cpu_count=max_cpu,
                                                  **kwargs)

        _, output = subprocess.getstatusoutput(f"docker inspect --format '{{{{.State.Pid}}}}' {self.ctn.name}")

        self.pid = int(output)
        self.redis_sock = os.path.join(self.mount, "redis.sock")
        self.redis_chassis_sock = os.path.join(self.mount, "redis_chassis.sock")

        self.reset_dbs()

        # Make sure everything is up and running before turning over control to the caller
        self.check_ready_status_and_init_db()

        # Switch buffer model to dynamic if necessary
        if buffer_model == 'dynamic':
            enable_dynamic_buffer(self.get_config_db(), self.runcmd)

    def create_servers(self):
        for i in range(NUM_PORTS):
            server = VirtualServer(self.ctn_sw.name, self.ctn_sw_pid, i)
            self.servers.append(server)

    def reset_dbs(self):
        # DB wrappers are declared here, lazy-loaded in the tests
        self.app_db = None
        self.asic_db = None
        self.counters_db = None
        self.config_db = None
        self.flex_db = None
        self.state_db = None

    def del_appl_db(self):
        # APPL DB may not always exist, so use this helper method to check before deleting
        if getattr(self, 'appldb', False):
            del self.appldb


    def destroy(self) -> None:
        self.del_appl_db()

        # In case persistent dvs was used removed all the extra server link
        # that were created
        if self.persistent:
            self.destroy_servers()

        # persistent and clean-up flag are mutually exclusive
        elif self.cleanup:
            self.ctn.remove(force=True)
            self.ctn_sw.remove(force=True)
            os.system(f"rm -rf {self.mount}")
            self.destroy_servers()

    def destroy_servers(self):
        for s in self.servers:
            s.destroy()
        self.servers = []

    def check_ready_status_and_init_db(self) -> None:
        try:
            # temp fix: remove them once they are moved to vs start.sh
            self.ctn.exec_run("sysctl -w net.ipv6.conf.default.disable_ipv6=0")
            for i in range(0, 128, 4):
                self.ctn.exec_run(f"sysctl -w net.ipv6.conf.eth{i + 1}.disable_ipv6=1")

            # Verify that all of the device services have started.
            self.check_services_ready()

            # Initialize the databases.
            self.init_asic_db_validator()
            self.init_appl_db_validator()
            self.reset_dbs()

            # Verify that SWSS has finished initializing.
            self.check_swss_ready()

        except Exception:
            self.get_logs()
            self.destroy()
            raise

    def check_services_ready(self, timeout=60) -> None:
        """Check if all processes in the DVS are ready."""
        service_polling_config = PollingConfig(1, timeout, strict=True)

        def _polling_function():
            res = self.ctn.exec_run("supervisorctl status")
            out = res.output.decode("utf-8")

            process_status = {}
            for line in out.splitlines():
                tokens = line.split()

                if len(tokens) < 2:
                    continue

                process_status[tokens[0]] = tokens[1]

            for pname in self.alld:
                if process_status.get(pname, None) != "RUNNING":
                    return (False, process_status)

            return (process_status.get("start.sh", None) == "EXITED", process_status)

        wait_for_result(_polling_function, service_polling_config)

    def init_asic_db_validator(self) -> None:
        self.asicdb = AsicDbValidator(self.ASIC_DB_ID, self.redis_sock)

    def init_appl_db_validator(self) -> None:
        self.appldb = ApplDbValidator(self.APPL_DB_ID, self.redis_sock)

    def check_swss_ready(self, timeout: int = 300) -> None:
        """Verify that SWSS is ready to receive inputs.

        Almost every part of orchagent depends on ports being created and initialized
        before they can proceed with their processing. If we start the tests after orchagent
        has started running but before it has had time to initialize all the ports, then the
        first several tests will fail.
        """
        num_ports = NUM_PORTS

        # Voq and fabric asics have fabric ports enabled
        self.get_config_db()
        metadata = self.config_db.get_entry('DEVICE_METADATA|localhost', '')
        if metadata.get('switch_type', 'npu') in ['voq', 'fabric']:
            num_ports = NUM_PORTS + FABRIC_NUM_PORTS

        # Verify that all ports have been initialized and configured
        app_db = self.get_app_db()
        startup_polling_config = PollingConfig(5, timeout, strict=True)

        def _polling_function():
            port_table_keys = app_db.get_keys("PORT_TABLE")
            return ("PortInitDone" in port_table_keys and "PortConfigDone" in port_table_keys, None)

        wait_for_result(_polling_function, startup_polling_config)

        # Verify that all ports have been created
        asic_db = self.get_asic_db()
        asic_db.wait_for_n_keys("ASIC_STATE:SAI_OBJECT_TYPE_PORT", num_ports + 1)  # +1 CPU Port

        # Verify that fabric ports are monitored in STATE_DB
        if metadata.get('switch_type', 'npu') in ['voq', 'fabric']:
            self.get_state_db()
            self.state_db.wait_for_n_keys("FABRIC_PORT_TABLE", FABRIC_NUM_PORTS)

    def net_cleanup(self) -> None:
        """Clean up network, remove extra links."""
        re_space = re.compile(r'\s+')

        res = self.ctn.exec_run("ip link show")
        out = res.output.decode("utf-8")
        for line in out.splitlines():
            m = re.compile(r'^\d+').match(line)

            if not m:
                continue

            fds = re_space.split(line)
            if len(fds) > 1:
                pname = fds[1].rstrip(":")
                m = re.compile("(eth|lo|Bridge|Ethernet|vlan|inband)").match(pname)

                if not m:
                    self.ctn.exec_run(f"ip link del {pname}")
                    print(f"remove extra link {pname}")

    def net_interface_count(self) -> int:
        """Get the interface count in persistent DVS Container.

        Returns:
            The interface count, or 0 if the value is not found or some error occurs.
        """
        res = self.ctn.exec_run(["sh", "-c", "ip link show | grep -oE eth[0-9]+ | grep -vc eth0"])

        if not res.exit_code:
            out = res.output.decode("utf-8")
            return int(out.rstrip('\n'))
        else:
            return 0

    def vct_connect(self, ctnname: str) -> None:
        data = self.vct.get_inband(ctnname)

        if "inband_address" in data:
            ifpair = data["inband_intf_pair"]
            ifname = data["inband_intf"]
            iaddr = data["inband_address"]

            self.vct.connect(ifname, ifpair, str(self.ctn_sw_pid))
            self.ctn_sw.exec_run(f"ip link set dev {ifpair} up")
            self.ctn_sw.exec_run(f"ip link add link {ifpair} name vlan4094 type vlan id 4094")
            self.ctn_sw.exec_run(f"ip addr add {iaddr} dev vlan4094")
            self.ctn_sw.exec_run("ip link set dev vlan4094 up")

    def ctn_restart(self) -> None:
        self.ctn.restart()

    def restart(self) -> None:
        self.del_appl_db()

        self.ctn_restart()
        self.check_ready_status_and_init_db()

    def runcmd(self, cmd: str) -> Tuple[int, str]:
        res = self.ctn.exec_run(cmd)
        exitcode = res.exit_code
        out = res.output.decode("utf-8")

        if exitcode != 0:
            print(f"-----rc={exitcode} for cmd {cmd}-----")
            print(out.rstrip())
            print("-----")

        return (exitcode, out)

    # used in buildimage tests, do not delete
    def copy_file(self, path: str, filename: str) -> None:
        tarstr = io.BytesIO()
        tar = tarfile.open(fileobj=tarstr, mode="w")
        tar.add(filename, os.path.basename(filename))
        tar.close()

        self.ctn.exec_run(f"mkdir -p {path}")
        self.ctn.put_archive(path, tarstr.getvalue())
        tarstr.close()

    def get_logs(self) -> None:
        log_dir = os.path.join("log", self.log_path) if self.log_path else "log"

        ensure_system(f"rm -rf {log_dir}")
        ensure_system(f"mkdir -p {log_dir}")

        p = subprocess.Popen(["tar", "--no-same-owner", "-C", os.path.join("./", log_dir), "-x"], stdin=subprocess.PIPE)

        stream, _ = self.ctn.get_archive("/var/log/")
        for x in stream:
            p.stdin.write(x)
        p.stdin.close()
        p.wait()

        if p.returncode:
            raise RuntimeError("Failed to unpack the log archive.")

        ensure_system("chmod a+r -R log")

    def add_log_marker(self, file_name=None) -> str:
        marker = f"=== start marker {datetime.now().isoformat()} ==="

        if file_name:
            self.runcmd(["sh", "-c", f"echo \"{marker}\" >> {file_name}"])
        else:
            self.ctn.exec_run(f"logger {marker}")

        return marker

    # start processes in SWSS
    # deps: acl, fdb, port_an, port_config, warm_reboot
    def start_swss(self):
        cmd = ""
        for pname in self.swssd:
            cmd += "supervisorctl start {}; ".format(pname)
        self.runcmd(['sh', '-c', cmd])
        time.sleep(5)

    # stop processes in SWSS
    # deps: acl, fdb, port_an, port_config, warm_reboot
    def stop_swss(self):
        cmd = ""
        for pname in self.swssd:
            cmd += "supervisorctl stop {}; ".format(pname)
        self.runcmd(['sh', '-c', cmd])
        time.sleep(5)

    # deps: warm_reboot
    def start_zebra(self):
        self.runcmd(['sh', '-c', 'supervisorctl start zebra'])

        # Let's give zebra a chance to connect to FPM.
        time.sleep(5)

    # deps: warm_reboot
    def stop_zebra(self):
        self.runcmd(['sh', '-c', 'pkill -9 zebra'])
        time.sleep(5)

    # deps: warm_reboot
    def start_fpmsyncd(self):
        self.runcmd(['sh', '-c', 'supervisorctl start fpmsyncd'])

        # Let's give fpmsyncd a chance to connect to Zebra.
        time.sleep(5)

    # deps: warm_reboot
    def stop_fpmsyncd(self):
        self.runcmd(['sh', '-c', 'pkill -x fpmsyncd'])
        time.sleep(1)

    # deps: warm_reboot
    def SubscribeAppDbObject(self, objpfx):
        r = redis.Redis(unix_socket_path=self.redis_sock, db=swsscommon.APPL_DB,
                        encoding="utf-8", decode_responses=True)
        pubsub = r.pubsub()
        pubsub.psubscribe("__keyspace@0__:%s*" % objpfx)
        return pubsub

    # deps: warm_reboot
    def SubscribeAsicDbObject(self, objpfx):
        r = redis.Redis(unix_socket_path=self.redis_sock, db=swsscommon.ASIC_DB,
                        encoding="utf-8", decode_responses=True)
        pubsub = r.pubsub()
        pubsub.psubscribe("__keyspace@1__:ASIC_STATE:%s*" % objpfx)
        return pubsub

    # deps: warm_reboot
    def CountSubscribedObjects(self, pubsub, ignore=None, timeout=10):
        nadd = 0
        ndel = 0
        idle = 0
        while True and idle < timeout:
            message = pubsub.get_message()
            if message:
                print(message)
                if ignore:
                    fds = message['channel'].split(':')
                    if fds[2] in ignore:
                        continue
                if message['data'] == 'hset':
                    nadd += 1
                elif message['data'] == 'del':
                    ndel += 1
                idle = 0
            else:
                time.sleep(1)
                idle += 1

        return (nadd, ndel)

    # deps: warm_reboot
    def GetSubscribedAppDbObjects(self, pubsub, ignore=None, timeout=10):
        r = redis.Redis(unix_socket_path=self.redis_sock, db=swsscommon.APPL_DB,
                        encoding="utf-8", decode_responses=True)

        addobjs = []
        delobjs = []
        idle = 0
        prev_key = None

        while True and idle < timeout:
            message = pubsub.get_message()
            if message:
                print(message)
                key = message['channel'].split(':', 1)[1]
                # In producer/consumer_state_table scenarios, every entry will
                # show up twice for every push/pop operation, so skip the second
                # one to avoid double counting.
                if key != None and key == prev_key:
                    continue
                # Skip instructions with meaningless keys. To be extended in the
                # future to other undesired keys.
                if key == "ROUTE_TABLE_KEY_SET" or key == "ROUTE_TABLE_DEL_SET":
                    continue
                if ignore:
                    fds = message['channel'].split(':')
                    if fds[2] in ignore:
                        continue

                if message['data'] == 'hset':
                    (_, k) = key.split(':', 1)
                    value=r.hgetall(key)
                    addobjs.append({'key':json.dumps(k), 'vals':json.dumps(value)})
                    prev_key = key
                elif message['data'] == 'del':
                    (_, k) = key.split(':', 1)
                    delobjs.append({'key':json.dumps(k)})
                idle = 0
            else:
                time.sleep(1)
                idle += 1

        return (addobjs, delobjs)

    # deps: warm_reboot
    def GetSubscribedAsicDbObjects(self, pubsub, ignore=None, timeout=10):
        r = redis.Redis(unix_socket_path=self.redis_sock, db=swsscommon.ASIC_DB,
                        encoding="utf-8", decode_responses=True)

        addobjs = []
        delobjs = []
        idle = 0

        while True and idle < timeout:
            message = pubsub.get_message()
            if message:
                print(message)
                key = message['channel'].split(':', 1)[1]
                if ignore:
                    fds = message['channel'].split(':')
                    if fds[2] in ignore:
                        continue
                if message['data'] == 'hset':
                    value=r.hgetall(key)
                    (_, t, k) = key.split(':', 2)
                    addobjs.append({'type':t, 'key':k, 'vals':value})
                elif message['data'] == 'del':
                    (_, t, k) = key.split(':', 2)
                    delobjs.append({'key':k})
                idle = 0
            else:
                time.sleep(1)
                idle += 1

        return (addobjs, delobjs)

    # deps: warm_reboot
    def SubscribeDbObjects(self, dbobjs):
        # assuming all the db object pairs are in the same db instance
        r = redis.Redis(unix_socket_path=self.redis_sock, encoding="utf-8",
                        decode_responses=True)
        pubsub = r.pubsub()
        substr = ""
        for db, obj in dbobjs:
            pubsub.psubscribe("__keyspace@{}__:{}".format(db, obj))
        return pubsub

    # deps: warm_reboot
    def GetSubscribedMessages(self, pubsub, timeout=10):
        messages = []
        delobjs = []
        idle = 0
        prev_key = None

        while True and idle < timeout:
            message = pubsub.get_message()
            if message:
                messages.append(message)
                idle = 0
            else:
                time.sleep(1)
                idle += 1
        return (messages)

    # deps: fdb_update, fdb
    def get_map_iface_bridge_port_id(self, asic_db):
        port_id_2_iface = self.asicdb.portoidmap
        tbl = swsscommon.Table(asic_db, "ASIC_STATE:SAI_OBJECT_TYPE_BRIDGE_PORT")
        iface_2_bridge_port_id = {}
        for key in tbl.getKeys():
            status, data = tbl.get(key)
            assert status
            values = dict(data)
            if "SAI_BRIDGE_PORT_ATTR_PORT_ID" in values:
                iface_id = values["SAI_BRIDGE_PORT_ATTR_PORT_ID"]
                iface_name = port_id_2_iface[iface_id]
                iface_2_bridge_port_id[iface_name] = key

        return iface_2_bridge_port_id

    # deps: fdb_update, fdb
    def get_vlan_oid(self, asic_db, vlan_id):
        tbl = swsscommon.Table(asic_db, "ASIC_STATE:SAI_OBJECT_TYPE_VLAN")
        keys = tbl.getKeys()

        for key in keys:
            status, fvs = tbl.get(key)
            assert status, "Error reading from table %s" % "ASIC_STATE:SAI_OBJECT_TYPE_VLAN"

            for k, v in fvs:
                if k == "SAI_VLAN_ATTR_VLAN_ID" and v == vlan_id:
                    return True, key

        return False, "Not found vlan id %s" % vlan_id

    # deps: fdb
    def is_table_entry_exists(self, db, table, keyregex, attributes):
        tbl = swsscommon.Table(db, table)
        keys = tbl.getKeys()

        extra_info = []
        for key in keys:
            if re.match(keyregex, key) is None:
                continue

            status, fvs = tbl.get(key)
            assert status, "Error reading from table %s" % table

            d_attributes = dict(attributes)
            for k, v in fvs:
                if k in d_attributes and d_attributes[k] == v:
                    del d_attributes[k]

            if len(d_attributes) != 0:
                extra_info.append("Desired attributes %s was not found for key %s" % (str(d_attributes), key))
            else:
                return True, extra_info
        else:
            if not extra_info:
                extra_info.append("Desired key regex %s was not found" % str(keyregex))
            return False, extra_info

    # deps: fdb
    def all_table_entry_has(self, db, table, keyregex, attributes):
        tbl = swsscommon.Table(db, table)
        keys = tbl.getKeys()
        extra_info = []

        if len(keys) == 0:
            extra_info.append("keyregex %s not found" % keyregex)
            return False, extra_info

        for key in keys:
            if re.match(keyregex, key) is None:
                continue

            status, fvs = tbl.get(key)
            assert status, "Error reading from table %s" % table

            d_attributes = dict(attributes)
            for k, v in fvs:
                if k in d_attributes and d_attributes[k] == v:
                    del d_attributes[k]

            if len(d_attributes) != 0:
                extra_info.append("Desired attributes %s were not found for key %s" % (str(d_attributes), key))
                return False, extra_info

        return True, extra_info

    # deps: fdb
    def all_table_entry_has_no(self, db, table, keyregex, attributes_list):
        tbl = swsscommon.Table(db, table)
        keys = tbl.getKeys()
        extra_info = []

        if len(keys) == 0:
            extra_info.append("keyregex %s not found" % keyregex)
            return False, extra_info

        for key in keys:
            if re.match(keyregex, key) is None:
                continue

            status, fvs = tbl.get(key)
            assert status, "Error reading from table %s" % table

            for k, v in fvs:
                if k in attributes_list:
                    extra_info.append("Unexpected attribute %s was found for key %s" % (k, key))
                    return False, extra_info

        return True, extra_info

    # deps: fdb_update, fdb
    def is_fdb_entry_exists(self, db, table, key_values, attributes):
        tbl =  swsscommon.Table(db, table)
        keys = tbl.getKeys()

        exists = False
        extra_info = []
        key_found = False
        for key in keys:
            try:
                d_key = json.loads(key)
            except ValueError:
                d_key = json.loads('{' + key + '}')

            key_found = True

            for k, v in key_values:
                if k not in d_key or v != d_key[k]:
                    key_found = False
                    break

            if not key_found:
                continue

            status, fvs = tbl.get(key)
            assert status, "Error reading from table %s" % table

            d_attributes = dict(attributes)
            for k, v in fvs:
                if k in d_attributes and d_attributes[k] == v:
                    del d_attributes[k]

            if len(d_attributes) != 0:
                exists = False
                extra_info.append("Desired attributes %s was not found for key %s" % (str(d_attributes), key))
            else:
                exists = True
                break

        if not key_found:
            exists = False
            extra_info.append("Desired key with parameters %s was not found" % str(key_values))

        return exists, extra_info

    # deps: fdb_update, fdb
    def create_vlan(self, vlan):
        tbl = swsscommon.Table(self.cdb, "VLAN")
        fvs = swsscommon.FieldValuePairs([("vlanid", vlan)])
        tbl.set("Vlan" + vlan, fvs)
        time.sleep(1)

    # deps: fdb_update, fdb
    def remove_vlan(self, vlan):
        tbl = swsscommon.Table(self.cdb, "VLAN")
        tbl._del("Vlan" + vlan)
        time.sleep(1)

    # deps: fdb_update, fdb
    def create_vlan_member(self, vlan, interface):
        tbl = swsscommon.Table(self.cdb, "VLAN_MEMBER")
        fvs = swsscommon.FieldValuePairs([("tagging_mode", "untagged")])
        tbl.set("Vlan" + vlan + "|" + interface, fvs)
        time.sleep(1)

    # deps: fdb_update, fdb
    def remove_vlan_member(self, vlan, interface):
        tbl = swsscommon.Table(self.cdb, "VLAN_MEMBER")
        tbl._del("Vlan" + vlan + "|" + interface)
        time.sleep(1)

    # deps: fdb
    def create_vlan_member_tagged(self, vlan, interface):
        tbl = swsscommon.Table(self.cdb, "VLAN_MEMBER")
        fvs = swsscommon.FieldValuePairs([("tagging_mode", "tagged")])
        tbl.set("Vlan" + vlan + "|" + interface, fvs)
        time.sleep(1)

    # deps: fdb_update, fdb, mirror_port_erspan, mirror_port_span, vlan
    def set_interface_status(self, interface, admin_status):
        if interface.startswith("PortChannel"):
            tbl_name = "PORTCHANNEL"
        elif interface.startswith("Vlan"):
            tbl_name = "VLAN"
        else:
            tbl_name = "PORT"
        tbl = swsscommon.Table(self.cdb, tbl_name)
        fvs = swsscommon.FieldValuePairs([("admin_status", admin_status)])
        tbl.set(interface, fvs)
        time.sleep(1)

    # deps: acl, fdb_update, fdb, mirror_port_erspan, vlan, sub port intf
    def add_ip_address(self, interface, ip, vrf_name=None):
        if interface.startswith("PortChannel"):
            tbl_name = "PORTCHANNEL_INTERFACE"
        elif interface.startswith("Vlan"):
            tbl_name = "VLAN_INTERFACE"
        else:
            tbl_name = "INTERFACE"
        tbl = swsscommon.Table(self.cdb, tbl_name)
        pairs = [("NULL", "NULL")]
        if vrf_name:
            pairs = [("vrf_name", vrf_name)]
        fvs = swsscommon.FieldValuePairs(pairs)
        tbl.set(interface, fvs)
        tbl.set(interface + "|" + ip, fvs)
        time.sleep(1)

    # deps: acl, fdb_update, fdb, mirror_port_erspan, vlan
    def remove_ip_address(self, interface, ip):
        if interface.startswith("PortChannel"):
            tbl_name = "PORTCHANNEL_INTERFACE"
        elif interface.startswith("Vlan"):
            tbl_name = "VLAN_INTERFACE"
        else:
            tbl_name = "INTERFACE"
        tbl = swsscommon.Table(self.cdb, tbl_name)
        tbl._del(interface + "|" + ip)
        tbl._del(interface)
        time.sleep(1)

    # deps: vlan
    def set_mtu(self, interface, mtu):
        if interface.startswith("PortChannel"):
            tbl_name = "PORTCHANNEL"
        elif interface.startswith("Vlan"):
            tbl_name = "VLAN"
        else:
            tbl_name = "PORT"
        tbl = swsscommon.Table(self.cdb, tbl_name)
        fvs = swsscommon.FieldValuePairs([("mtu", mtu)])
        tbl.set(interface, fvs)
        time.sleep(1)

    # deps: acl, mirror_port_erspan
    def add_neighbor(self, interface, ip, mac):
        tbl = swsscommon.ProducerStateTable(self.pdb, "NEIGH_TABLE")
        fvs = swsscommon.FieldValuePairs([("neigh", mac),
                                          ("family", "IPv4")])
        tbl.set(interface + ":" + ip, fvs)
        time.sleep(1)

    # deps: acl, mirror_port_erspan
    def remove_neighbor(self, interface, ip):
        tbl = swsscommon.ProducerStateTable(self.pdb, "NEIGH_TABLE")
        tbl._del(interface + ":" + ip)
        time.sleep(1)

    # deps: mirror_port_erspan, warm_reboot
    def add_route(self, prefix, nexthop):
        self.runcmd("ip route add " + prefix + " via " + nexthop)
        time.sleep(1)

    # deps: mirror_port_erspan, warm_reboot
    def change_route(self, prefix, nexthop):
        self.runcmd("ip route change " + prefix + " via " + nexthop)
        time.sleep(1)

    # deps: warm_reboot
    def change_route_ecmp(self, prefix, nexthops):
        cmd = ""
        for nexthop in nexthops:
            cmd += " nexthop via " + nexthop

        self.runcmd("ip route change " + prefix + cmd)
        time.sleep(1)

    # deps: acl, mirror_port_erspan
    def remove_route(self, prefix):
        self.runcmd("ip route del " + prefix)
        time.sleep(1)

    # deps: mirror_port_erspan
    def create_fdb(self, vlan, mac, interface):
        tbl = swsscommon.ProducerStateTable(self.pdb, "FDB_TABLE")
        fvs = swsscommon.FieldValuePairs([("port", interface),
                                          ("type", "dynamic")])
        tbl.set("Vlan" + vlan + ":" + mac, fvs)
        time.sleep(1)

    # deps: mirror_port_erspan
    def remove_fdb(self, vlan, mac):
        tbl = swsscommon.ProducerStateTable(self.pdb, "FDB_TABLE")
        tbl._del("Vlan" + vlan + ":" + mac)
        time.sleep(1)

    # deps: acl, fdb_update, fdb, intf_mac, mirror_port_erspan, mirror_port_span,
    # policer, port_dpb_vlan, vlan
    def setup_db(self):
        self.pdb = swsscommon.DBConnector(0, self.redis_sock, 0)
        self.adb = swsscommon.DBConnector(1, self.redis_sock, 0)
        self.cdb = swsscommon.DBConnector(4, self.redis_sock, 0)
        self.sdb = swsscommon.DBConnector(6, self.redis_sock, 0)

    def getSwitchOid(self):
        tbl = swsscommon.Table(self.adb, "ASIC_STATE:SAI_OBJECT_TYPE_SWITCH")
        keys = tbl.getKeys()
        return str(keys[0])

    def getVlanOid(self, vlanId):
        tbl = swsscommon.Table(self.adb, "ASIC_STATE:SAI_OBJECT_TYPE_VLAN")
        vlan_oid = None
        keys = tbl.getKeys()
        for k in keys:
            (status, fvs) = tbl.get(k)
            assert status == True, "Could not read vlan from DB"
            for fv in fvs:
                if fv[0] == "SAI_VLAN_ATTR_VLAN_ID" and fv[1] == str(vlanId):
                    vlan_oid = str(k)
                    break
        return vlan_oid

    # deps: acl_portchannel, fdb
    def getCrmCounterValue(self, key, counter):
        counters_db = swsscommon.DBConnector(swsscommon.COUNTERS_DB, self.redis_sock, 0)
        crm_stats_table = swsscommon.Table(counters_db, 'CRM')

        for k in crm_stats_table.get(key)[1]:
            if k[0] == counter:
                return int(k[1])

    def port_field_set(self, port, field, value):
        cdb = swsscommon.DBConnector(4, self.redis_sock, 0)
        tbl = swsscommon.Table(cdb, "PORT")
        fvs = swsscommon.FieldValuePairs([(field, value)])
        tbl.set(port, fvs)
        time.sleep(1)

    def port_admin_set(self, port, status):
        self.port_field_set(port, "admin_status", status)

    def interface_ip_add(self, port, ip_address):
        cdb = swsscommon.DBConnector(4, self.redis_sock, 0)
        tbl = swsscommon.Table(cdb, "INTERFACE")
        fvs = swsscommon.FieldValuePairs([("NULL", "NULL")])
        tbl.set(port, fvs)
        tbl.set(port + "|" + ip_address, fvs)
        time.sleep(1)

    def crm_poll_set(self, value):
        cdb = swsscommon.DBConnector(4, self.redis_sock, 0)
        tbl = swsscommon.Table(cdb, "CRM")
        fvs = swsscommon.FieldValuePairs([("polling_interval", value)])
        tbl.set("Config", fvs)
        time.sleep(1)

    def clear_fdb(self):
        adb = swsscommon.DBConnector(0, self.redis_sock, 0)
        opdata = ["ALL", "ALL"]
        msg = json.dumps(opdata,separators=(',',':'))
        adb.publish('FLUSHFDBREQUEST', msg)

    def warm_restart_swss(self, enable):
        db = swsscommon.DBConnector(6, self.redis_sock, 0)

        tbl = swsscommon.Table(db, "WARM_RESTART_ENABLE_TABLE")
        fvs = swsscommon.FieldValuePairs([("enable",enable)])
        tbl.set("swss", fvs)

    # nat
    def nat_mode_set(self, value):
        cdb = swsscommon.DBConnector(4, self.redis_sock, 0)
        tbl = swsscommon.Table(cdb, "NAT_GLOBAL")
        fvs = swsscommon.FieldValuePairs([("admin_mode", value)])
        tbl.set("Values", fvs)
        time.sleep(1)

    def nat_timeout_set(self, value):
        cdb = swsscommon.DBConnector(4, self.redis_sock, 0)
        tbl = swsscommon.Table(cdb, "NAT_GLOBAL")
        fvs = swsscommon.FieldValuePairs([("nat_timeout", value)])
        tbl.set("Values", fvs)
        time.sleep(1)

    def nat_udp_timeout_set(self, value):
        cdb = swsscommon.DBConnector(4, self.redis_sock, 0)
        tbl = swsscommon.Table(cdb, "NAT_GLOBAL")
        fvs = swsscommon.FieldValuePairs([("nat_udp_timeout", value)])
        tbl.set("Values", fvs)
        time.sleep(1)

    def nat_tcp_timeout_set(self, value):
        cdb = swsscommon.DBConnector(4, self.redis_sock, 0)
        tbl = swsscommon.Table(cdb, "NAT_GLOBAL")
        fvs = swsscommon.FieldValuePairs([("nat_tcp_timeout", value)])
        tbl.set("Values", fvs)
        time.sleep(1)

    def add_nat_basic_entry(self, external, internal):
        cdb = swsscommon.DBConnector(4, self.redis_sock, 0)
        tbl = swsscommon.Table(cdb, "STATIC_NAT")
        fvs = swsscommon.FieldValuePairs([("local_ip", internal)])
        tbl.set(external, fvs)
        time.sleep(1)

    def del_nat_basic_entry(self, external):
        cdb = swsscommon.DBConnector(4, self.redis_sock, 0)
        tbl = swsscommon.Table(cdb, "STATIC_NAT")
        tbl._del(external)
        time.sleep(1)

    def add_nat_udp_entry(self, external, extport, internal, intport):
        cdb = swsscommon.DBConnector(4, self.redis_sock, 0)
        tbl = swsscommon.Table(cdb, "STATIC_NAPT")
        fvs = swsscommon.FieldValuePairs([("local_ip", internal), ("local_port", intport)])
        tbl.set(external + "|UDP|" + extport, fvs)
        time.sleep(1)

    def del_nat_udp_entry(self, external, extport):
        cdb = swsscommon.DBConnector(4, self.redis_sock, 0)
        tbl = swsscommon.Table(cdb, "STATIC_NAPT")
        tbl._del(external + "|UDP|" + extport)
        time.sleep(1)

    def add_twice_nat_basic_entry(self, external, internal, nat_type, twice_nat_id):
        cdb = swsscommon.DBConnector(4, self.redis_sock, 0)
        tbl = swsscommon.Table(cdb, "STATIC_NAT")
        fvs = swsscommon.FieldValuePairs([("local_ip", internal), ("nat_type", nat_type), ("twice_nat_id", twice_nat_id)])
        tbl.set(external, fvs)
        time.sleep(1)

    def del_twice_nat_basic_entry(self, external):
        self.del_nat_basic_entry(external)

    def add_twice_nat_udp_entry(self, external, extport, internal, intport, nat_type, twice_nat_id):
        cdb = swsscommon.DBConnector(4, self.redis_sock, 0)
        tbl = swsscommon.Table(cdb, "STATIC_NAPT")
        fvs = swsscommon.FieldValuePairs([("local_ip", internal), ("local_port", intport), ("nat_type", nat_type), ("twice_nat_id", twice_nat_id)])
        tbl.set(external + "|UDP|" + extport, fvs)
        time.sleep(1)

    def del_twice_nat_udp_entry(self, external, extport):
        self.del_nat_udp_entry(external, extport)

    def set_nat_zone(self, interface, nat_zone):
        cdb = swsscommon.DBConnector(4, self.redis_sock, 0)
        if interface.startswith("PortChannel"):
            tbl_name = "PORTCHANNEL_INTERFACE"
        elif interface.startswith("Vlan"):
            tbl_name = "VLAN_INTERFACE"
        else:
            tbl_name = "INTERFACE"
        tbl = swsscommon.Table(cdb, tbl_name)
        fvs = swsscommon.FieldValuePairs([("nat_zone", nat_zone)])
        tbl.set(interface, fvs)
        time.sleep(1)

    # deps: acl, crm, fdb
    def setReadOnlyAttr(self, obj, attr, val):
        db = swsscommon.DBConnector(swsscommon.ASIC_DB, self.redis_sock, 0)
        tbl = swsscommon.Table(db, "ASIC_STATE:{0}".format(obj))
        keys = tbl.getKeys()

        assert len(keys) == 1

        swVid = keys[0]
        r = redis.Redis(unix_socket_path=self.redis_sock, db=swsscommon.ASIC_DB,
                        encoding="utf-8", decode_responses=True)
        swRid = r.hget("VIDTORID", swVid)

        assert swRid is not None

        ntf = swsscommon.NotificationProducer(db, "SAI_VS_UNITTEST_CHANNEL")
        fvp = swsscommon.FieldValuePairs()
        ntf.send("enable_unittests", "true", fvp)
        fvp = swsscommon.FieldValuePairs([(attr, val)])
        key = "SAI_OBJECT_TYPE_SWITCH:" + swRid

        # explicit convert unicode string to str for python2
        ntf.send("set_ro", str(key), fvp)

    # FIXME: Now that ApplDbValidator is using DVSDatabase we should converge this with
    # that implementation. Save it for a follow-up PR.
    def get_app_db(self) -> ApplDbValidator:
        if not self.app_db:
            self.app_db = DVSDatabase(self.APPL_DB_ID, self.redis_sock)

        return self.app_db

    # FIXME: Now that AsicDbValidator is using DVSDatabase we should converge this with
    # that implementation. Save it for a follow-up PR.
    def get_asic_db(self) -> AsicDbValidator:
        if not self.asic_db:
            db = DVSDatabase(self.ASIC_DB_ID, self.redis_sock)
            db.default_acl_tables = self.asicdb.default_acl_tables
            db.default_acl_entries = self.asicdb.default_acl_entries
            db.default_copp_policers = self.asicdb.default_copp_policers
            db.port_name_map = self.asicdb.portnamemap
            db.default_vlan_id = self.asicdb.default_vlan_id
            db.port_to_id_map = self.asicdb.portoidmap
            db.hostif_name_map = self.asicdb.hostifnamemap
            self.asic_db = db

        return self.asic_db

    def get_counters_db(self) -> DVSDatabase:
        if not self.counters_db:
            self.counters_db = DVSDatabase(self.COUNTERS_DB_ID, self.redis_sock)

        return self.counters_db

    def get_config_db(self) -> DVSDatabase:
        if not self.config_db:
            self.config_db = DVSDatabase(self.CONFIG_DB_ID, self.redis_sock)

        return self.config_db

    def get_flex_db(self) -> DVSDatabase:
        if not self.flex_db:
            self.flex_db = DVSDatabase(self.FLEX_COUNTER_DB_ID, self.redis_sock)

        return self.flex_db

    def get_state_db(self) -> DVSDatabase:
        if not self.state_db:
            self.state_db = DVSDatabase(self.STATE_DB_ID, self.redis_sock)

        return self.state_db

    def change_port_breakout_mode(self, intf_name, target_mode, options=""):
        cmd = f"config interface breakout {intf_name} {target_mode} -y {options}"
        self.runcmd(cmd)
        time.sleep(2)

class DockerVirtualChassisTopology:
    def __init__(
        self,
        namespace=None,
        imgname=None,
        keeptb=False,
        env=[],
        log_path=None,
        max_cpu=2,
        forcedvs=None,
        topoFile=None
    ):
        self.ns = namespace
        self.chassbr = "br4chs"
        self.keeptb = keeptb
        self.env = env
        self.topoFile = topoFile
        self.imgname = imgname
        self.ctninfo = {}
        self.dvss = {}
        self.inbands = {}
        self.log_path = log_path
        self.max_cpu = max_cpu
        self.forcedvs = forcedvs

        if self.ns is None:
            self.ns = random_string()
        print("VCT ns: " + self.ns)

        self.find_all_ctns()

        with open(self.topoFile, "r") as f:
            self.virt_topo = json.load(f)["VIRTUAL_TOPOLOGY"]

        self.oper = "create"
        self.handle_request()

    def runcmd(self, cmd, addns=True):
        try:
            netns = ""
            if addns:
                netns = f"sudo ip netns exec {self.ns}"
            subprocess.check_output(f"{netns} {cmd}", stderr=subprocess.STDOUT, shell=True)
        except subprocess.CalledProcessError as e:
            print(f"------rc={e.returncode} for cmd: {e.cmd}------")
            print(e.output.rstrip())
            print("------")
            return e.returncode
        return 0

    def connect(self, ifname, ifpair, pid):
        self.runcmd(f"ip link del {ifname}")
        self.runcmd(f"ip link add {ifname} type veth peer name {ifpair}")
        self.runcmd(f"ip link set {ifpair} netns {pid}")
        self.runcmd(f"ip link set dev {ifname} up")
        self.runcmd(f"brctl addif {self.chassbr} {ifname}")

    def connect_ethintfs(self, intfs, nbrConns, pid, ctnname):
        for intf in intfs:
            ifn = f"{ctnname[:9]}.{intf}"
            self.runcmd(f"ip link add {ifn} type veth peer name {intf}")
            self.runcmd(f"ip link set {intf} netns {pid}")
            self.runcmd(f"ip link set dev {ifn} up")

        for intf in nbrConns:
            br = nbrConns[intf]
            if br != "":
                self.runcmd(f"brctl addif {br} {intf}")

    def find_all_ctns(self):
        suffix = f".{self.ns}"
        for ctn in docker.from_env().containers.list():
            if ctn.name.endswith(suffix):
                self.dvss[ctn.name] = DockerVirtualSwitch(ctn.name, self.imgname, self.keeptb,
                                                          self.env, log_path=ctn.name,
                                                          max_cpu=self.max_cpu, forcedvs=self.forcedvs,
                                                          vct=self)
        if self.chassbr is None and len(self.dvss) > 0:
            ret, res = self.ctn_runcmd(self.dvss.values()[0].ctn,
                                       "sonic-cfggen --print-data -j /usr/share/sonic/virtual_chassis/vct_connections.json")
            if ret == 0:
                out = json.loads(res)
                self.chassbr = out["chassis_bridge"]

    def get_ctn(self, ctnname):
        return self.dvss[ctnname].ctn if ctnname in self.dvss else None

    def ctn_runcmd(self, ctn, cmd):
        res = ctn.exec_run(cmd)
        exitcode = res.exit_code
        out = res.output.decode("utf-8")

        if exitcode != 0:
            print(f"-----rc={exitcode} for cmd {cmd}-----")
            print(out.rstrip())
            print("-----")

        return (exitcode, out)

    def set_ctninfo(self, ctn, name, pid):
        self.ctninfo[ctn] = [name, pid]

    def get_ctninfo(self, ctn):
        res = self.ctninfo[ctn]
        return res[0], res[1]

    def runcmd_on_ctn(self, ctnname, cmd):
        ctn = self.get_ctn(ctnname)
        return self.ctn_runcmd(ctn, cmd)

    def handle_request(self):
        if self.oper == "verify":
            self.verify_vct()
            return

        ctn = self.virt_topo["chassis_instances"]

        # When virtual chassis is created,
        # 1. new namespace and bridge for the chassis are created first
        # 2. containers for each vs instance need to be created
        # 3. neighbor connections are setup at last.
        # when the virtual chassis is deleted,
        # 1. neighbors are deleted
        # 2. containers are deleted
        # 3. namespace and chassis bridge are deleted
        if self.oper == "create":
            self.runcmd(f"sudo ip netns add {self.ns}", addns=False)
            self.handle_bridge(self.chassbr)

            for ctndir in ctn:
                self.create_vct_ctn(ctndir)
            if "neighbor_connections" in self.virt_topo:
                self.handle_neighconn()
                self.handle_chassis_connections()
            retry = 0
            while self.verify_vct() is False and retry < 10:
                print("wait for chassis to be ready")
                time.sleep(1)
                retry += 1
        if self.oper == "delete":
            for dv in self.dvss.values():
                dv.destroy()
            self.handle_bridge(self.chassbr)
            self.runcmd(f"sudo ip netns del {self.ns}", addns=False)

    def destroy(self):
        self.verify_vct()
        if self.keeptb:
            return
        self.oper = "delete"
        self.handle_request()

    def restart(self):
        for dv in self.dvss.values():
            dv.restart()

    def get_logs(self, name):
        for dv in self.dvss.values():
            if not dv.dvsname:
                dv.get_logs(name)
            else:
                dv.get_logs()

    def handle_bridge(self, brName):
        if self.oper == "create":
            self.runcmd(f"brctl addbr {brName}")
            self.runcmd(f"ip link set dev {brName} up")
        else:
            self.runcmd(f"ip link set dev {brName} down")
            self.runcmd(f"brctl delbr {brName}")

    def create_vct_ctn(self, ctndir):
        cwd = os.getcwd()
        chassis_config_dir = cwd + "/virtual_chassis/" + ctndir
        chassis_config_file =  chassis_config_dir + "/default_config.json"
        with open(chassis_config_file, "r") as cfg:
            defcfg = json.load(cfg)["DEVICE_METADATA"]["localhost"]
            ctnname = defcfg["hostname"] + "." + self.ns
            vol = {}
            vol[chassis_config_dir] = {"bind": "/usr/share/sonic/virtual_chassis", "mode": "ro"}

            # pass self.ns into the vs to be use for vs restarts by swss conftest.
            # connection to chassbr is setup by chassis_connect.py within the vs
            data = {}
            if "inband_address" in defcfg.keys():
                data["inband_intf"] = self.ns + "veth" + ctndir
                data["inband_intf_pair"] = "inband"
                data["inband_address"] = defcfg["inband_address"]
            self.inbands[ctnname] = data
            if ctnname not in self.dvss:
                self.dvss[ctnname] = DockerVirtualSwitch(name=None, imgname=self.imgname,
                                                         keeptb=self.keeptb,
                                                         env=self.env,
                                                         log_path=self.log_path,
                                                         max_cpu=self.max_cpu,
                                                         forcedvs=self.forcedvs,
                                                         vct=self,newctnname=ctnname,
                                                         ctnmounts=vol)
            self.set_ctninfo(ctndir, ctnname, self.dvss[ctnname].pid)
        return

    def get_inband(self, ctnname):
        if ctnname in self.inbands:
            return self.inbands[ctnname]
        return {}

    def get_topo_neigh(self):
        instance_to_neighbor_map = {}
        if "neighbor_connections" not in self.virt_topo:
            return instance_to_neighbor_map

        working_dir = os.getcwd()
        for conn, endpoints in self.virt_topo["neighbor_connections"].items():
            chassis_instance = conn.split('-')[0]
            neighbor_instance = conn.split('-')[1]

            chassis_config_dir = os.path.join(working_dir, "virtual_chassis", chassis_instance)
            chassis_config_file = os.path.join(chassis_config_dir, "default_config.json")
            chassis_container_name = ""
            with open(chassis_config_file, "r") as cfg:
                device_info = json.load(cfg)["DEVICE_METADATA"]["localhost"]
                chassis_container_name = device_info["hostname"] + "." + self.ns

            neighbor_veth_intf = int(endpoints[neighbor_instance].split("eth")[1])
            neighbor_host_intf = f"Ethernet{(neighbor_veth_intf - 1) * 4}"
            chassis_veth_intf = int(endpoints[chassis_instance].split("eth")[1])

            neighbor_config_file = os.path.join(working_dir, "virtual_chassis", neighbor_instance, "default_config.json")
            with open(neighbor_config_file, "r") as cfg:
                intf_config = json.load(cfg)["INTERFACE"]
                for key in intf_config:
                    neighbor_address = ""
                    if key.lower().startswith(f"{neighbor_host_intf}|"):
                        host_intf_address = re.split("/|\\|", key)

                        if len(host_intf_address) > 1:
                            neighbor_address = host_intf_address[1]

                        if neighbor_address == "":
                            continue

                        if chassis_container_name not in instance_to_neighbor_map:
                            instance_to_neighbor_map[chassis_container_name] = []

                        instance_to_neighbor_map[chassis_container_name].append((chassis_veth_intf - 1,
                                                                                 neighbor_address))

        return instance_to_neighbor_map

    def handle_neighconn(self):
        if self.oper != "create":
            return

        instance_to_neighbor_map = self.get_topo_neigh()
        for ctnname, nbraddrs in instance_to_neighbor_map.items():
            if ctnname not in self.dvss:
                continue

            for server, neighbor_address in nbraddrs:
                self.dvss[ctnname].servers[server].runcmd("ifconfig eth0 down")
                self.dvss[ctnname].servers[server].runcmd("ifconfig eth0 up")
                self.dvss[ctnname].servers[server].runcmd(f"ifconfig eth0 {neighbor_address}")

    def get_chassis_instance_port_statuses(self):
        instance_to_port_status_map = {}
        if "neighbor_connections" not in self.virt_topo:
            return instance_to_port_status_map

        working_dir = os.getcwd()
        for conn, endpoints in self.virt_topo["neighbor_connections"].items():
            chassis_instance = conn.split('-')[0]

            chassis_config_dir = os.path.join(working_dir, "virtual_chassis", chassis_instance)
            chassis_config_file = os.path.join(chassis_config_dir, "default_config.json")
            with open(chassis_config_file, "r") as cfg:
                config = json.load(cfg)
                device_info = config["DEVICE_METADATA"]["localhost"]
                chassis_container_name = device_info["hostname"] + "." + self.ns

                port_info = config["PORT"]

            for port, config in port_info.items():
                if "admin_status" not in config:
                    continue

                if chassis_container_name not in instance_to_port_status_map:
                    instance_to_port_status_map[chassis_container_name] = []

                instance_to_port_status_map[chassis_container_name].append((port, config.get("admin_status")))

            return instance_to_port_status_map

    def handle_chassis_connections(self):
        if self.oper != "create":
            return

        instance_to_port_status_map = self.get_chassis_instance_port_statuses()
        for chassis_instance, port_statuses in instance_to_port_status_map.items():
            if chassis_instance not in self.dvss:
                continue

            for port, status in port_statuses:
                command = "startup" if status == "up" else "shutdown"
                self.dvss[chassis_instance].runcmd(f"config interface {command} {port}")

    def verify_conns(self):
        passed = True
        if "neighbor_connections" not in self.virt_topo:
            return passed
        instance_to_neighbor_map = self.get_topo_neigh()
        for ctnname, nbraddrs in instance_to_neighbor_map.items():
            for item in nbraddrs:
                nbraddr = item[1]
                print("verify neighbor connectivity from %s to %s nbrAddr " % (
                   ctnname, nbraddr))
                _, out = self.runcmd_on_ctn(ctnname, " ping -c 5 " + nbraddr)
                if "5 received" not in out.split("\n")[-3]:
                    print("FAILED:%s: ping %s \n res: %s " % (ctnname, nbraddr, out))
                    passed = False
        return passed

    def verify_crashes(self):
        ctn = self.virt_topo['chassis_instances']
        passed = True
        # to avoid looking at crashes from previous runs,
        # ignore the crashes check when testbed is preserved
        if self.keeptb:
            return passed
        # verify no crashes
        for ctndir in ctn:
            ctnname, _ = self.get_ctninfo(ctndir)
            res, out = self.runcmd_on_ctn(ctnname,
                                 " grep 'terminated by SIGABRT' /var/log/syslog ")
            if out != "":
                print("FAILED: container %s has agent termination(s)" % ctnname)
                print(res, out)
                passed = False
        return passed

    def verify_vct(self):
        ret1 = self.verify_conns()
        ret2 = self.verify_crashes()
        print("vct verifications passed ? %s" % (ret1 and ret2))
        return ret1 and ret2

@pytest.fixture(scope="session")
def manage_dvs(request) -> str:
    """
    Main fixture to manage the lifecycle of the DVS (Docker Virtual Switch) for testing

    Returns:
        (func) update_dvs function which can be called on a per-module basis
               to handle re-creating the DVS if necessary
    """
    if sys.version_info[0] < 3:
        raise NameError("Python 2 is not supported, please install python 3")

    if subprocess.check_call(["/sbin/modprobe", "team"]):
        raise NameError("Cannot install kernel team module, please install a generic kernel")

    name = request.config.getoption("--dvsname")
    using_persistent_dvs = name is not None
    forcedvs = request.config.getoption("--forcedvs")
    keeptb = request.config.getoption("--keeptb")
    imgname = request.config.getoption("--imgname")
    max_cpu = request.config.getoption("--max_cpu")
    buffer_model = request.config.getoption("--buffer_model")
    force_recreate = request.config.getoption("--force-recreate-dvs")
    graceful_stop = request.config.getoption("--graceful-stop")

    dvs = None
    curr_dvs_env = [] # lgtm[py/unused-local-variable]

    if using_persistent_dvs and force_recreate:
        pytest.fail("Options --dvsname and --force-recreate-dvs are mutually exclusive")

    def update_dvs(log_path, new_dvs_env=[]):
        """
        Decides whether or not to create a new DVS

        Create a new the DVS in the following cases:
        1. CLI option `--force-recreate-dvs` was specified (recreate for every module)
        2. The dvs_env has changed (this can only be set at container creation,
           so it is necessary to spin up a new DVS)
        3. No DVS currently exists (i.e. first time startup)

        Otherwise, restart the existing DVS (to get to a clean state)

        Returns:
            (DockerVirtualSwitch) a DVS object
        """
        nonlocal curr_dvs_env, dvs
        if force_recreate or \
           new_dvs_env != curr_dvs_env or \
           dvs is None:

            if dvs is not None:
                dvs.get_logs()
                dvs.destroy()

            dvs = DockerVirtualSwitch(name, imgname, keeptb, new_dvs_env, log_path, max_cpu, forcedvs, buffer_model = buffer_model)

            curr_dvs_env = new_dvs_env

        else:
            # First generate GCDA files for GCov
            dvs.runcmd('killall5 -15')
            # If not re-creating the DVS, restart container
            # between modules to ensure a consistent start state
            dvs.net_cleanup()
            dvs.destroy_servers()
            dvs.create_servers()
            dvs.restart()

        return dvs

    yield update_dvs

    if graceful_stop:
        dvs.stop_swss()
    dvs.get_logs()
    dvs.destroy()

    if dvs.persistent:
        dvs.runcmd("mv /etc/sonic/config_db.json.orig /etc/sonic/config_db.json")
        dvs.ctn_restart()

@pytest.fixture(scope="module")
def dvs(request, manage_dvs) -> DockerVirtualSwitch:
    dvs_env = getattr(request.module, "DVS_ENV", [])
    name = request.config.getoption("--dvsname")
    log_path = name if name else request.module.__name__

    return manage_dvs(log_path, dvs_env)

@pytest.fixture(scope="module")
def vct(request):
    vctns = request.config.getoption("--vctns")
    topo = request.config.getoption("--topo")
    forcedvs = request.config.getoption("--forcedvs")
    keeptb = request.config.getoption("--keeptb")
    imgname = request.config.getoption("--imgname")
    max_cpu = request.config.getoption("--max_cpu")
    log_path = vctns if vctns else request.module.__name__
    dvs_env = getattr(request.module, "DVS_ENV", [])
    if not topo:
        # use ecmp topology as default
        topo = "virtual_chassis/chassis_with_ecmp_neighbors.json"
    vct = DockerVirtualChassisTopology(vctns, imgname, keeptb, dvs_env, log_path, max_cpu,
                                       forcedvs, topo)
    yield vct
    vct.get_logs(request.module.__name__)
    vct.destroy()


@pytest.fixture
def testlog(request, dvs):
    dvs.runcmd(f"logger -t pytest === start test {request.node.nodeid} ===")
    yield testlog
    dvs.runcmd(f"logger -t pytest === finish test {request.node.nodeid} ===")

################# DVSLIB module manager fixtures #############################
@pytest.fixture(scope="class")
def dvs_acl(request, dvs) -> DVSAcl:
    return DVSAcl(dvs.get_asic_db(),
                  dvs.get_config_db(),
                  dvs.get_state_db(),
                  dvs.get_counters_db())


@pytest.fixture(scope="class")
def dvs_pbh(request, dvs) -> DVSPbh:
    return DVSPbh(dvs.get_asic_db(),
                  dvs.get_config_db())


@pytest.fixture(scope="class")
def dvs_route(request, dvs) -> DVSRoute:
    return DVSRoute(dvs.get_asic_db(),
                    dvs.get_config_db())


# FIXME: The rest of these also need to be reverted back to normal fixtures to
# appease the linter.
@pytest.fixture(scope="class")
def dvs_lag_manager(request, dvs):
    request.cls.dvs_lag = dvs_lag.DVSLag(dvs.get_asic_db(),
                                         dvs.get_config_db(),
                                         dvs)


@pytest.fixture(scope="class")
def dvs_vlan_manager(request, dvs):
    request.cls.dvs_vlan = dvs_vlan.DVSVlan(dvs.get_asic_db(),
                                            dvs.get_config_db(),
                                            dvs.get_state_db(),
                                            dvs.get_counters_db(),
                                            dvs.get_app_db())


@pytest.fixture(scope="class")
def dvs_port_manager(request, dvs):
    request.cls.dvs_port = dvs_port.DVSPort(dvs.get_asic_db(),
                                            dvs.get_config_db())
<<<<<<< HEAD
    

@pytest.fixture(scope="class")
=======

@pytest.yield_fixture(scope="class")
>>>>>>> fd0c585d
def dvs_mirror_manager(request, dvs):
    request.cls.dvs_mirror = dvs_mirror.DVSMirror(dvs.get_asic_db(),
                                                  dvs.get_config_db(),
                                                  dvs.get_state_db(),
                                                  dvs.get_counters_db(),
                                                  dvs.get_app_db())


@pytest.fixture(scope="class")
def dvs_policer_manager(request, dvs):
    request.cls.dvs_policer = dvs_policer.DVSPolicer(dvs.get_asic_db(),
                                                     dvs.get_config_db())

##################### DPB fixtures ###########################################
def create_dpb_config_file(dvs):
    cmd = "sonic-cfggen -j /etc/sonic/init_cfg.json -j /tmp/ports.json --print-data > /tmp/dpb_config_db.json"
    dvs.runcmd(['sh', '-c', cmd])
    cmd = "mv /etc/sonic/config_db.json /etc/sonic/config_db.json.bak"
    dvs.runcmd(cmd)
    cmd = "cp /tmp/dpb_config_db.json /etc/sonic/config_db.json"
    dvs.runcmd(cmd)

def remove_dpb_config_file(dvs):
    cmd = "mv /etc/sonic/config_db.json.bak /etc/sonic/config_db.json"
    dvs.runcmd(cmd)


@pytest.fixture(scope="module")
def dpb_setup_fixture(dvs):
    create_dpb_config_file(dvs)
    if dvs.vct is None:
        dvs.restart()
    else:
        dvs.vct.restart()
    yield
    remove_dpb_config_file(dvs)<|MERGE_RESOLUTION|>--- conflicted
+++ resolved
@@ -1871,14 +1871,9 @@
 def dvs_port_manager(request, dvs):
     request.cls.dvs_port = dvs_port.DVSPort(dvs.get_asic_db(),
                                             dvs.get_config_db())
-<<<<<<< HEAD
-    
+
 
 @pytest.fixture(scope="class")
-=======
-
-@pytest.yield_fixture(scope="class")
->>>>>>> fd0c585d
 def dvs_mirror_manager(request, dvs):
     request.cls.dvs_mirror = dvs_mirror.DVSMirror(dvs.get_asic_db(),
                                                   dvs.get_config_db(),
