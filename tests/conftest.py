--- conflicted
+++ resolved
@@ -32,14 +32,11 @@
 # a dynamic number of ports. GitHub Issue: Azure/sonic-swss#1384.
 NUM_PORTS = 32
 
-<<<<<<< HEAD
 # FIXME: Voq asics will have 16 fabric ports created (defined in Azure/sonic-buildimage#6185).
 # Right now, we set FABRIC_NUM_PORTS to 0, and change to 16 when PR#6185 merges. PR#6185 can't
 # be merged before this PR. Otherwise it will cause swss voq test failures.
 FABRIC_NUM_PORTS = 0
 
-=======
->>>>>>> e29d566e
 def ensure_system(cmd):
     rc, output = subprocess.getstatusoutput(cmd)
     if rc:
