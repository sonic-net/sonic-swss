--- conflicted
+++ resolved
@@ -1,4 +1,3 @@
-<<<<<<< HEAD
 import os
 import re
 import time
@@ -1684,1692 +1683,4 @@
     else:
         dvs.vct.restart()
     yield
-    remove_dpb_config_file(dvs)
-=======
-import os
-import re
-import time
-import json
-import redis
-import docker
-import pytest
-import random
-import string
-import subprocess
-import sys
-import tarfile
-import io
-
-from typing import Dict, Tuple
-from datetime import datetime
-
-from swsscommon import swsscommon
-from dvslib.dvs_database import DVSDatabase
-from dvslib.dvs_common import PollingConfig, wait_for_result
-from dvslib.dvs_acl import DVSAcl
-from dvslib.dvs_pbh import DVSPbh
-from dvslib.dvs_route import DVSRoute
-from dvslib import dvs_vlan
-from dvslib import dvs_lag
-from dvslib import dvs_mirror
-from dvslib import dvs_policer
-
-from buffer_model import enable_dynamic_buffer
-
-# FIXME: For the sake of stabilizing the PR pipeline we currently assume there are 32 front-panel
-# ports in the system (much like the rest of the test suite). This should be adjusted to accomodate
-# a dynamic number of ports. GitHub Issue: Azure/sonic-swss#1384.
-NUM_PORTS = 32
-
-# FIXME: Voq asics will have 16 fabric ports created (defined in Azure/sonic-buildimage#6185).
-# Right now, we set FABRIC_NUM_PORTS to 0, and change to 16 when PR#6185 merges. PR#6185 can't
-# be merged before this PR. Otherwise it will cause swss voq test failures.
-FABRIC_NUM_PORTS = 0
-
-def ensure_system(cmd):
-    rc, output = subprocess.getstatusoutput(cmd)
-    if rc:
-        raise RuntimeError(f"Failed to run command: {cmd}. rc={rc}. output: {output}")
-
-def pytest_addoption(parser):
-    parser.addoption("--dvsname",
-                     action="store",
-                     default=None,
-                     help="Name of a persistent DVS container to run the tests with")
-
-    parser.addoption("--forcedvs",
-                     action="store_true",
-                     default=False,
-                     help="Force tests to run in persistent DVS containers with <32 ports")
-
-    parser.addoption("--keeptb",
-                     action="store_true",
-                     default=False,
-                     help="Keep testbed running after tests for debugging purposes")
-
-    parser.addoption("--imgname",
-                     action="store",
-                     default="docker-sonic-vs:latest",
-                     help="Name of an image to use for the DVS container")
-
-    parser.addoption("--max_cpu",
-                     action="store",
-                     default=2,
-                     type=int,
-                     help="Max number of CPU cores to use, if available. (default = 2)")
-
-    parser.addoption("--vctns",
-                     action="store",
-                     default=None,
-                     help="Namespace for the Virtual Chassis Topology")
-
-    parser.addoption("--topo",
-                     action="store",
-                     default=None,
-                     help="Topology file for the Virtual Chassis Topology")
-
-    parser.addoption("--buffer_model",
-                     action="store",
-                     default="traditional",
-                     help="Buffer model")
-
-
-def random_string(size=4, chars=string.ascii_uppercase + string.digits):
-    return "".join(random.choice(chars) for x in range(size))
-
-
-class AsicDbValidator(DVSDatabase):
-    def __init__(self, db_id: int, connector: str):
-        DVSDatabase.__init__(self, db_id, connector)
-        self._wait_for_asic_db_to_initialize()
-        self._populate_default_asic_db_values()
-        self._generate_oid_to_interface_mapping()
-
-    def _wait_for_asic_db_to_initialize(self) -> None:
-        """Wait up to 30 seconds for the default fields to appear in ASIC DB."""
-        def _verify_db_contents():
-            # We expect only the default VLAN
-            if len(self.get_keys("ASIC_STATE:SAI_OBJECT_TYPE_VLAN")) != 1:
-                return (False, None)
-
-            if len(self.get_keys("ASIC_STATE:SAI_OBJECT_TYPE_HOSTIF")) < NUM_PORTS:
-                return (False, None)
-
-            if len(self.get_keys("ASIC_STATE:SAI_OBJECT_TYPE_ACL_ENTRY")) != 0:
-                return (False, None)
-
-            return (True, None)
-
-        # Verify that ASIC DB has been fully initialized
-        init_polling_config = PollingConfig(2, 30, strict=True)
-        wait_for_result(_verify_db_contents, init_polling_config)
-
-    def _generate_oid_to_interface_mapping(self) -> None:
-        """Generate the OID->Name mappings for ports and host interfaces."""
-        self.portoidmap = {}
-        self.portnamemap = {}
-        self.hostifoidmap = {}
-        self.hostifnamemap = {}
-
-        host_intfs = self.get_keys("ASIC_STATE:SAI_OBJECT_TYPE_HOSTIF")
-        for intf in host_intfs:
-            fvs = self.get_entry("ASIC_STATE:SAI_OBJECT_TYPE_HOSTIF", intf)
-            port_oid = fvs.get("SAI_HOSTIF_ATTR_OBJ_ID")
-            port_name = fvs.get("SAI_HOSTIF_ATTR_NAME")
-
-            self.portoidmap[port_oid] = port_name
-            self.portnamemap[port_name] = port_oid
-            self.hostifoidmap[intf] = port_name
-            self.hostifnamemap[port_name] = intf
-
-    def _populate_default_asic_db_values(self) -> None:
-        # Get default .1Q Vlan ID
-        self.default_vlan_id = self.get_keys("ASIC_STATE:SAI_OBJECT_TYPE_VLAN")[0]
-
-        self.default_acl_tables = self.get_keys("ASIC_STATE:SAI_OBJECT_TYPE_ACL_TABLE")
-        self.default_acl_entries = self.get_keys("ASIC_STATE:SAI_OBJECT_TYPE_ACL_ENTRY")
-
-        self.default_copp_policers = self.get_keys("ASIC_STATE:SAI_OBJECT_TYPE_POLICER")
-
-
-class ApplDbValidator(DVSDatabase):
-    NEIGH_TABLE = "NEIGH_TABLE"
-
-    def __init__(self, db_id: int, connector: str):
-        DVSDatabase.__init__(self, db_id, connector)
-
-    def __del__(self):
-        # Make sure no neighbors on physical interfaces
-        neighbors = self.get_keys(self.NEIGH_TABLE)
-        for neighbor in neighbors:
-            m = re.match(r"eth(\d+)", neighbor)
-            if not m:
-                continue
-            assert int(m.group(1)) > 0
-
-
-class VirtualServer:
-    def __init__(self, ctn_name: str, pid: int, i: int):
-        self.nsname = f"{ctn_name}-srv{i}"
-        self.pifname = f"eth{i + 1}"
-        self.cleanup = True
-
-        # create netns
-        if os.path.exists(os.path.join("/var/run/netns/", self.nsname)):
-            self.kill_all_processes()
-            self.cleanup = False
-        else:
-            ensure_system(f"ip netns add {self.nsname}")
-
-            # create vpeer link
-            ensure_system(
-                f"ip netns exec {self.nsname} ip link add {self.nsname[0:12]}"
-                f" type veth peer name {self.pifname}"
-            )
-            ensure_system(f"ip netns exec {self.nsname} ip link set {self.pifname} netns {pid}")
-
-            # bring up link in the virtual server
-            ensure_system(f"ip netns exec {self.nsname} ip link set dev {self.nsname[0:12]} name eth0")
-            ensure_system(f"ip netns exec {self.nsname} ip link set dev eth0 up")
-            ensure_system(f"ip netns exec {self.nsname} ethtool -K eth0 tx off")
-
-            # bring up link in the virtual switch
-            ensure_system(f"nsenter -t {pid} -n ip link set dev {self.pifname} up")
-
-            # disable arp, so no neigh on physical interfaces
-            ensure_system(f"nsenter -t {pid} -n ip link set arp off dev {self.pifname}")
-            ensure_system(f"nsenter -t {pid} -n sysctl -w net.ipv6.conf.{self.pifname}.disable_ipv6=1")
-
-    def kill_all_processes(self) -> None:
-        pids = subprocess.check_output(f"ip netns pids {self.nsname}", shell=True).decode("utf-8")
-        if pids:
-            for pid in pids.split('\n'):
-                if len(pid) > 0:
-                    os.system(f"kill {pid}")
-
-    def destroy(self) -> None:
-        if self.cleanup:
-            self.kill_all_processes()
-            ensure_system(f"ip netns delete {self.nsname}")
-
-    def runcmd(self, cmd: str) -> int:
-        try:
-            subprocess.check_output(f"ip netns exec {self.nsname} {cmd}", stderr=subprocess.STDOUT, shell=True)
-        except subprocess.CalledProcessError as e:
-            print(f"------rc={e.returncode} for cmd: {e.cmd}------")
-            print(e.output.rstrip())
-            print("------")
-            return e.returncode
-
-        return 0
-
-    # used in buildimage tests, do not delete
-    def runcmd_async(self, cmd: str) -> subprocess.Popen:
-        return subprocess.Popen(f"ip netns exec {self.nsname} {cmd}", shell=True)
-
-    def runcmd_output(self, cmd: str) -> str:
-        return subprocess.check_output(f"ip netns exec {self.nsname} {cmd}", shell=True).decode("utf-8")
-
-class DockerVirtualSwitch:
-    APPL_DB_ID = 0
-    ASIC_DB_ID = 1
-    COUNTERS_DB_ID = 2
-    CONFIG_DB_ID = 4
-    FLEX_COUNTER_DB_ID = 5
-    STATE_DB_ID = 6
-
-    # FIXME: Should be broken up into helper methods in a later PR.
-    def __init__(
-        self,
-        name: str = None,
-        imgname: str = None,
-        keeptb: bool = False,
-        fakeplatform: str = None,
-        log_path: str = None,
-        max_cpu: int = 2,
-        forcedvs: bool = None,
-        vct: str = None,
-        newctnname: str = None,
-        ctnmounts: Dict[str, str] = None,
-        buffer_model: str = None,
-    ):
-        self.basicd = ["redis-server", "rsyslogd"]
-        self.swssd = [
-            "orchagent",
-            "intfmgrd",
-            "neighsyncd",
-            "portsyncd",
-            "vlanmgrd",
-            "vrfmgrd",
-            "portmgrd"
-        ]
-        self.syncd = ["syncd"]
-        self.rtd = ["fpmsyncd", "zebra", "staticd"]
-        self.teamd = ["teamsyncd", "teammgrd"]
-        self.natd = ["natsyncd", "natmgrd"]
-        self.alld = self.basicd + self.swssd + self.syncd + self.rtd + self.teamd + self.natd
-
-        self.log_path = log_path
-        self.dvsname = name
-        self.vct = vct
-        self.ctn = None
-
-        self.cleanup = not keeptb
-
-        ctn_sw_id = -1
-        ctn_sw_name = None
-
-        self.persistent = False
-
-        self.client = docker.from_env()
-
-        # Use the provided persistent DVS testbed
-        if name:
-            # get virtual switch container
-            for ctn in self.client.containers.list():
-                if ctn.name == name:
-                    self.ctn = ctn
-                    _, output = subprocess.getstatusoutput(f"docker inspect --format '{{{{.HostConfig.NetworkMode}}}}' {name}")
-                    ctn_sw_id = output.split(':')[1]
-
-                    # Persistent DVS is available.
-                    self.cleanup = False
-                    self.persistent = True
-
-            if not self.ctn:
-                raise NameError(f"cannot find container {name}")
-
-            num_net_interfaces = self.net_interface_count()
-
-            if num_net_interfaces > NUM_PORTS:
-                raise ValueError(f"persistent dvs is not valid for testbed with ports > {NUM_PORTS}")
-
-            if num_net_interfaces < NUM_PORTS and not forcedvs:
-                raise ValueError(f"persistent dvs does not have {NUM_PORTS} ports needed by testbed")
-
-            # get base container
-            for ctn in self.client.containers.list():
-                if ctn.id == ctn_sw_id or ctn.name == ctn_sw_id:
-                    ctn_sw_name = ctn.name
-
-            if ctn_sw_name:
-                _, output = subprocess.getstatusoutput(f"docker inspect --format '{{{{.State.Pid}}}}' {ctn_sw_name}")
-                self.ctn_sw_pid = int(output)
-
-                # create virtual servers
-                self.servers = []
-                for i in range(NUM_PORTS):
-                    server = VirtualServer(ctn_sw_name, self.ctn_sw_pid, i)
-                    self.servers.append(server)
-
-                self.mount = f"/var/run/redis-vs/{ctn_sw_name}"
-            else:
-                self.mount = "/var/run/redis-vs/{}".format(name)
-
-            self.net_cleanup()
-
-            # As part of https://github.com/Azure/sonic-buildimage/pull/4499
-            # VS support dynamically create Front-panel ports so save the orginal
-            # config db for persistent DVS
-            self.runcmd("mv /etc/sonic/config_db.json /etc/sonic/config_db.json.orig")
-            self.ctn_restart()
-
-        # Dynamically create a DVS container and servers
-        else:
-            self.ctn_sw = self.client.containers.run("debian:jessie",
-                                                     privileged=True,
-                                                     detach=True,
-                                                     command="bash",
-                                                     stdin_open=True)
-
-            _, output = subprocess.getstatusoutput(f"docker inspect --format '{{{{.State.Pid}}}}' {self.ctn_sw.name}")
-            self.ctn_sw_pid = int(output)
-
-            # create virtual server
-            self.servers = []
-            for i in range(NUM_PORTS):
-                server = VirtualServer(self.ctn_sw.name, self.ctn_sw_pid, i)
-                self.servers.append(server)
-
-            if self.vct:
-                self.vct_connect(newctnname)
-
-            # mount redis to base to unique directory
-            self.mount = f"/var/run/redis-vs/{self.ctn_sw.name}"
-            ensure_system(f"mkdir -p {self.mount}")
-
-            self.environment = [f"fake_platform={fakeplatform}"] if fakeplatform else []
-
-            kwargs = {}
-            if newctnname:
-                kwargs["name"] = newctnname
-                self.dvsname = newctnname
-            vols = {self.mount: {"bind": "/var/run/redis", "mode": "rw"}}
-            if ctnmounts:
-                for k, v in ctnmounts.items():
-                    vols[k] = v
-            kwargs["volumes"] = vols
-
-            # create virtual switch container
-            self.ctn = self.client.containers.run(imgname,
-                                                  privileged=True,
-                                                  detach=True,
-                                                  environment=self.environment,
-                                                  network_mode=f"container:{self.ctn_sw.name}",
-                                                  cpu_count=max_cpu,
-                                                  **kwargs)
-
-        _, output = subprocess.getstatusoutput(f"docker inspect --format '{{{{.State.Pid}}}}' {self.ctn.name}")
-
-        self.pid = int(output)
-        self.redis_sock = os.path.join(self.mount, "redis.sock")
-        self.redis_chassis_sock = os.path.join(self.mount, "redis_chassis.sock")
-
-        # DB wrappers are declared here, lazy-loaded in the tests
-        self.app_db = None
-        self.asic_db = None
-        self.counters_db = None
-        self.config_db = None
-        self.flex_db = None
-        self.state_db = None
-
-        # Make sure everything is up and running before turning over control to the caller
-        self.check_ready_status_and_init_db()
-
-        # Switch buffer model to dynamic if necessary
-        if buffer_model == 'dynamic':
-            enable_dynamic_buffer(self.get_config_db(), self.runcmd)
-
-    def destroy(self) -> None:
-        if self.appldb:
-            del self.appldb
-
-        # In case persistent dvs was used removed all the extra server link
-        # that were created
-        if self.persistent:
-            for s in self.servers:
-                s.destroy()
-
-        # persistent and clean-up flag are mutually exclusive
-        elif self.cleanup:
-            self.ctn.remove(force=True)
-            self.ctn_sw.remove(force=True)
-            os.system(f"rm -rf {self.mount}")
-            for s in self.servers:
-                s.destroy()
-
-    def check_ready_status_and_init_db(self) -> None:
-        try:
-            # temp fix: remove them once they are moved to vs start.sh
-            self.ctn.exec_run("sysctl -w net.ipv6.conf.default.disable_ipv6=0")
-            for i in range(0, 128, 4):
-                self.ctn.exec_run(f"sysctl -w net.ipv6.conf.eth{i + 1}.disable_ipv6=1")
-
-            # Verify that all of the device services have started.
-            self.check_services_ready()
-
-            # Initialize the databases.
-            self.init_asic_db_validator()
-            self.init_appl_db_validator()
-
-            # Verify that SWSS has finished initializing.
-            self.check_swss_ready()
-
-        except Exception:
-            self.get_logs()
-            self.destroy()
-            raise
-
-    def check_services_ready(self, timeout=30) -> None:
-        """Check if all processes in the DVS are ready."""
-        service_polling_config = PollingConfig(1, timeout, strict=True)
-
-        def _polling_function():
-            res = self.ctn.exec_run("supervisorctl status")
-            out = res.output.decode("utf-8")
-
-            process_status = {}
-            for line in out.splitlines():
-                tokens = line.split()
-
-                if len(tokens) < 2:
-                    continue
-
-                process_status[tokens[0]] = tokens[1]
-
-            for pname in self.alld:
-                if process_status.get(pname, None) != "RUNNING":
-                    return (False, None)
-
-            return (process_status.get("start.sh", None) == "EXITED", None)
-
-        wait_for_result(_polling_function, service_polling_config)
-
-    def init_asic_db_validator(self) -> None:
-        self.asicdb = AsicDbValidator(self.ASIC_DB_ID, self.redis_sock)
-
-    def init_appl_db_validator(self) -> None:
-        self.appldb = ApplDbValidator(self.APPL_DB_ID, self.redis_sock)
-
-    def check_swss_ready(self, timeout: int = 300) -> None:
-        """Verify that SWSS is ready to receive inputs.
-
-        Almost every part of orchagent depends on ports being created and initialized
-        before they can proceed with their processing. If we start the tests after orchagent
-        has started running but before it has had time to initialize all the ports, then the
-        first several tests will fail.
-        """
-        num_ports = NUM_PORTS
-
-        # Voq and fabric asics have fabric ports enabled
-        self.get_config_db()
-        metadata = self.config_db.get_entry('DEVICE_METADATA|localhost', '')
-        if metadata.get('switch_type', 'npu') in ['voq', 'fabric']:
-            num_ports = NUM_PORTS + FABRIC_NUM_PORTS
-
-        # Verify that all ports have been initialized and configured
-        app_db = self.get_app_db()
-        startup_polling_config = PollingConfig(5, timeout, strict=True)
-
-        def _polling_function():
-            port_table_keys = app_db.get_keys("PORT_TABLE")
-            return ("PortInitDone" in port_table_keys and "PortConfigDone" in port_table_keys, None)
-
-        wait_for_result(_polling_function, startup_polling_config)
-
-        # Verify that all ports have been created
-        asic_db = self.get_asic_db()
-
-        # Verify that we have "at least" NUM_PORTS + FABRIC_NUM_PORTS, rather exact number.
-        # Right now, FABRIC_NUM_PORTS = 0. So it essentially waits for at least NUM_PORTS.
-        # This will allow us to merge Azure/sonic-buildimage#6185 that creates 16 fabric ports.
-        # When PR#6185 merges, FABRIC_NUM_PORTS should be 16, and so this verification (at least
-        # NUM_PORTS) still holds.
-        # Will update FABRIC_NUM_PORTS to 16, and revert back to wait exact NUM_PORTS + FABRIC_NUM_PORTS
-        # when PR#6185 merges.
-        wait_at_least_n_keys = True
-
-        asic_db.wait_for_n_keys("ASIC_STATE:SAI_OBJECT_TYPE_PORT", num_ports + 1, wait_at_least_n_keys)  # +1 CPU Port
-
-        # Verify that fabric ports are monitored in STATE_DB
-        if metadata.get('switch_type', 'npu') in ['voq', 'fabric']:
-            self.get_state_db()
-            self.state_db.wait_for_n_keys("FABRIC_PORT_TABLE", FABRIC_NUM_PORTS, wait_at_least_n_keys)
-
-    def net_cleanup(self) -> None:
-        """Clean up network, remove extra links."""
-        re_space = re.compile(r'\s+')
-
-        res = self.ctn.exec_run("ip link show")
-        out = res.output.decode("utf-8")
-        for line in out.splitlines():
-            m = re.compile(r'^\d+').match(line)
-
-            if not m:
-                continue
-
-            fds = re_space.split(line)
-            if len(fds) > 1:
-                pname = fds[1].rstrip(":")
-                m = re.compile("(eth|lo|Bridge|Ethernet|vlan|inband)").match(pname)
-
-                if not m:
-                    self.ctn.exec_run(f"ip link del {pname}")
-                    print(f"remove extra link {pname}")
-
-    def net_interface_count(self) -> int:
-        """Get the interface count in persistent DVS Container.
-
-        Returns:
-            The interface count, or 0 if the value is not found or some error occurs.
-        """
-        res = self.ctn.exec_run(["sh", "-c", "ip link show | grep -oE eth[0-9]+ | grep -vc eth0"])
-
-        if not res.exit_code:
-            out = res.output.decode("utf-8")
-            return int(out.rstrip('\n'))
-        else:
-            return 0
-
-    def vct_connect(self, ctnname: str) -> None:
-        data = self.vct.get_inband(ctnname)
-
-        if "inband_address" in data:
-            ifpair = data["inband_intf_pair"]
-            ifname = data["inband_intf"]
-            iaddr = data["inband_address"]
-
-            self.vct.connect(ifname, ifpair, str(self.ctn_sw_pid))
-            self.ctn_sw.exec_run(f"ip link set dev {ifpair} up")
-            self.ctn_sw.exec_run(f"ip link add link {ifpair} name vlan4094 type vlan id 4094")
-            self.ctn_sw.exec_run(f"ip addr add {iaddr} dev vlan4094")
-            self.ctn_sw.exec_run("ip link set dev vlan4094 up")
-
-    def ctn_restart(self) -> None:
-        self.ctn.restart()
-
-    def restart(self) -> None:
-        if self.appldb:
-            del self.appldb
-
-        self.ctn_restart()
-        self.check_ready_status_and_init_db()
-
-    def runcmd(self, cmd: str) -> Tuple[int, str]:
-        res = self.ctn.exec_run(cmd)
-        exitcode = res.exit_code
-        out = res.output.decode("utf-8")
-
-        if exitcode != 0:
-            print(f"-----rc={exitcode} for cmd {cmd}-----")
-            print(out.rstrip())
-            print("-----")
-
-        return (exitcode, out)
-
-    # used in buildimage tests, do not delete
-    def copy_file(self, path: str, filename: str) -> None:
-        tarstr = io.BytesIO()
-        tar = tarfile.open(fileobj=tarstr, mode="w")
-        tar.add(filename, os.path.basename(filename))
-        tar.close()
-
-        self.ctn.exec_run(f"mkdir -p {path}")
-        self.ctn.put_archive(path, tarstr.getvalue())
-        tarstr.close()
-
-    def get_logs(self) -> None:
-        log_dir = os.path.join("log", self.log_path) if self.log_path else "log"
-
-        ensure_system(f"rm -rf {log_dir}")
-        ensure_system(f"mkdir -p {log_dir}")
-
-        p = subprocess.Popen(["tar", "--no-same-owner", "-C", os.path.join("./", log_dir), "-x"], stdin=subprocess.PIPE)
-
-        stream, _ = self.ctn.get_archive("/var/log/")
-        for x in stream:
-            p.stdin.write(x)
-        p.stdin.close()
-        p.wait()
-
-        if p.returncode:
-            raise RuntimeError("Failed to unpack the log archive.")
-
-        ensure_system("chmod a+r -R log")
-
-    def add_log_marker(self, file_name=None) -> str:
-        marker = f"=== start marker {datetime.now().isoformat()} ==="
-
-        if file_name:
-            self.runcmd(["sh", "-c", f"echo \"{marker}\" >> {file_name}"])
-        else:
-            self.ctn.exec_run(f"logger {marker}")
-
-        return marker
-
-    # start processes in SWSS
-    # deps: acl, fdb, port_an, port_config, warm_reboot
-    def start_swss(self):
-        cmd = ""
-        for pname in self.swssd:
-            cmd += "supervisorctl start {}; ".format(pname)
-        self.runcmd(['sh', '-c', cmd])
-        time.sleep(5)
-
-    # stop processes in SWSS
-    # deps: acl, fdb, port_an, port_config, warm_reboot
-    def stop_swss(self):
-        cmd = ""
-        for pname in self.swssd:
-            cmd += "supervisorctl stop {}; ".format(pname)
-        self.runcmd(['sh', '-c', cmd])
-
-    # deps: warm_reboot
-    def start_zebra(self):
-        self.runcmd(['sh', '-c', 'supervisorctl start zebra'])
-
-        # Let's give zebra a chance to connect to FPM.
-        time.sleep(5)
-
-    # deps: warm_reboot
-    def stop_zebra(self):
-        self.runcmd(['sh', '-c', 'pkill -9 zebra'])
-        time.sleep(1)
-
-    # deps: warm_reboot
-    def start_fpmsyncd(self):
-        self.runcmd(['sh', '-c', 'supervisorctl start fpmsyncd'])
-
-        # Let's give fpmsyncd a chance to connect to Zebra.
-        time.sleep(5)
-
-    # deps: warm_reboot
-    def stop_fpmsyncd(self):
-        self.runcmd(['sh', '-c', 'pkill -x fpmsyncd'])
-        time.sleep(1)
-
-    # deps: warm_reboot
-    def SubscribeAppDbObject(self, objpfx):
-        r = redis.Redis(unix_socket_path=self.redis_sock, db=swsscommon.APPL_DB,
-                        encoding="utf-8", decode_responses=True)
-        pubsub = r.pubsub()
-        pubsub.psubscribe("__keyspace@0__:%s*" % objpfx)
-        return pubsub
-
-    # deps: warm_reboot
-    def SubscribeAsicDbObject(self, objpfx):
-        r = redis.Redis(unix_socket_path=self.redis_sock, db=swsscommon.ASIC_DB,
-                        encoding="utf-8", decode_responses=True)
-        pubsub = r.pubsub()
-        pubsub.psubscribe("__keyspace@1__:ASIC_STATE:%s*" % objpfx)
-        return pubsub
-
-    # deps: warm_reboot
-    def CountSubscribedObjects(self, pubsub, ignore=None, timeout=10):
-        nadd = 0
-        ndel = 0
-        idle = 0
-        while True and idle < timeout:
-            message = pubsub.get_message()
-            if message:
-                print(message)
-                if ignore:
-                    fds = message['channel'].split(':')
-                    if fds[2] in ignore:
-                        continue
-                if message['data'] == 'hset':
-                    nadd += 1
-                elif message['data'] == 'del':
-                    ndel += 1
-                idle = 0
-            else:
-                time.sleep(1)
-                idle += 1
-
-        return (nadd, ndel)
-
-    # deps: warm_reboot
-    def GetSubscribedAppDbObjects(self, pubsub, ignore=None, timeout=10):
-        r = redis.Redis(unix_socket_path=self.redis_sock, db=swsscommon.APPL_DB,
-                        encoding="utf-8", decode_responses=True)
-
-        addobjs = []
-        delobjs = []
-        idle = 0
-        prev_key = None
-
-        while True and idle < timeout:
-            message = pubsub.get_message()
-            if message:
-                print(message)
-                key = message['channel'].split(':', 1)[1]
-                # In producer/consumer_state_table scenarios, every entry will
-                # show up twice for every push/pop operation, so skip the second
-                # one to avoid double counting.
-                if key != None and key == prev_key:
-                    continue
-                # Skip instructions with meaningless keys. To be extended in the
-                # future to other undesired keys.
-                if key == "ROUTE_TABLE_KEY_SET" or key == "ROUTE_TABLE_DEL_SET":
-                    continue
-                if ignore:
-                    fds = message['channel'].split(':')
-                    if fds[2] in ignore:
-                        continue
-
-                if message['data'] == 'hset':
-                    (_, k) = key.split(':', 1)
-                    value=r.hgetall(key)
-                    addobjs.append({'key':json.dumps(k), 'vals':json.dumps(value)})
-                    prev_key = key
-                elif message['data'] == 'del':
-                    (_, k) = key.split(':', 1)
-                    delobjs.append({'key':json.dumps(k)})
-                idle = 0
-            else:
-                time.sleep(1)
-                idle += 1
-
-        return (addobjs, delobjs)
-
-    # deps: warm_reboot
-    def GetSubscribedAsicDbObjects(self, pubsub, ignore=None, timeout=10):
-        r = redis.Redis(unix_socket_path=self.redis_sock, db=swsscommon.ASIC_DB,
-                        encoding="utf-8", decode_responses=True)
-
-        addobjs = []
-        delobjs = []
-        idle = 0
-
-        while True and idle < timeout:
-            message = pubsub.get_message()
-            if message:
-                print(message)
-                key = message['channel'].split(':', 1)[1]
-                if ignore:
-                    fds = message['channel'].split(':')
-                    if fds[2] in ignore:
-                        continue
-                if message['data'] == 'hset':
-                    value=r.hgetall(key)
-                    (_, t, k) = key.split(':', 2)
-                    addobjs.append({'type':t, 'key':k, 'vals':value})
-                elif message['data'] == 'del':
-                    (_, t, k) = key.split(':', 2)
-                    delobjs.append({'key':k})
-                idle = 0
-            else:
-                time.sleep(1)
-                idle += 1
-
-        return (addobjs, delobjs)
-
-    # deps: warm_reboot
-    def SubscribeDbObjects(self, dbobjs):
-        # assuming all the db object pairs are in the same db instance
-        r = redis.Redis(unix_socket_path=self.redis_sock, encoding="utf-8",
-                        decode_responses=True)
-        pubsub = r.pubsub()
-        substr = ""
-        for db, obj in dbobjs:
-            pubsub.psubscribe("__keyspace@{}__:{}".format(db, obj))
-        return pubsub
-
-    # deps: warm_reboot
-    def GetSubscribedMessages(self, pubsub, timeout=10):
-        messages = []
-        delobjs = []
-        idle = 0
-        prev_key = None
-
-        while True and idle < timeout:
-            message = pubsub.get_message()
-            if message:
-                messages.append(message)
-                idle = 0
-            else:
-                time.sleep(1)
-                idle += 1
-        return (messages)
-
-    # deps: fdb_update, fdb
-    def get_map_iface_bridge_port_id(self, asic_db):
-        port_id_2_iface = self.asicdb.portoidmap
-        tbl = swsscommon.Table(asic_db, "ASIC_STATE:SAI_OBJECT_TYPE_BRIDGE_PORT")
-        iface_2_bridge_port_id = {}
-        for key in tbl.getKeys():
-            status, data = tbl.get(key)
-            assert status
-            values = dict(data)
-            iface_id = values["SAI_BRIDGE_PORT_ATTR_PORT_ID"]
-            iface_name = port_id_2_iface[iface_id]
-            iface_2_bridge_port_id[iface_name] = key
-
-        return iface_2_bridge_port_id
-
-    # deps: fdb_update, fdb
-    def get_vlan_oid(self, asic_db, vlan_id):
-        tbl = swsscommon.Table(asic_db, "ASIC_STATE:SAI_OBJECT_TYPE_VLAN")
-        keys = tbl.getKeys()
-
-        for key in keys:
-            status, fvs = tbl.get(key)
-            assert status, "Error reading from table %s" % "ASIC_STATE:SAI_OBJECT_TYPE_VLAN"
-
-            for k, v in fvs:
-                if k == "SAI_VLAN_ATTR_VLAN_ID" and v == vlan_id:
-                    return True, key
-
-        return False, "Not found vlan id %s" % vlan_id
-
-    # deps: fdb
-    def is_table_entry_exists(self, db, table, keyregex, attributes):
-        tbl = swsscommon.Table(db, table)
-        keys = tbl.getKeys()
-
-        extra_info = []
-        for key in keys:
-            if re.match(keyregex, key) is None:
-                continue
-
-            status, fvs = tbl.get(key)
-            assert status, "Error reading from table %s" % table
-
-            d_attributes = dict(attributes)
-            for k, v in fvs:
-                if k in d_attributes and d_attributes[k] == v:
-                    del d_attributes[k]
-
-            if len(d_attributes) != 0:
-                extra_info.append("Desired attributes %s was not found for key %s" % (str(d_attributes), key))
-            else:
-                return True, extra_info
-        else:
-            if not extra_info:
-                extra_info.append("Desired key regex %s was not found" % str(keyregex))
-            return False, extra_info
-
-    # deps: fdb
-    def all_table_entry_has(self, db, table, keyregex, attributes):
-        tbl = swsscommon.Table(db, table)
-        keys = tbl.getKeys()
-        extra_info = []
-
-        if len(keys) == 0:
-            extra_info.append("keyregex %s not found" % keyregex)
-            return False, extra_info
-
-        for key in keys:
-            if re.match(keyregex, key) is None:
-                continue
-
-            status, fvs = tbl.get(key)
-            assert status, "Error reading from table %s" % table
-
-            d_attributes = dict(attributes)
-            for k, v in fvs:
-                if k in d_attributes and d_attributes[k] == v:
-                    del d_attributes[k]
-
-            if len(d_attributes) != 0:
-                extra_info.append("Desired attributes %s were not found for key %s" % (str(d_attributes), key))
-                return False, extra_info
-
-        return True, extra_info
-
-    # deps: fdb
-    def all_table_entry_has_no(self, db, table, keyregex, attributes_list):
-        tbl = swsscommon.Table(db, table)
-        keys = tbl.getKeys()
-        extra_info = []
-
-        if len(keys) == 0:
-            extra_info.append("keyregex %s not found" % keyregex)
-            return False, extra_info
-
-        for key in keys:
-            if re.match(keyregex, key) is None:
-                continue
-
-            status, fvs = tbl.get(key)
-            assert status, "Error reading from table %s" % table
-
-            for k, v in fvs:
-                if k in attributes_list:
-                    extra_info.append("Unexpected attribute %s was found for key %s" % (k, key))
-                    return False, extra_info
-
-        return True, extra_info
-
-    # deps: fdb_update, fdb
-    def is_fdb_entry_exists(self, db, table, key_values, attributes):
-        tbl =  swsscommon.Table(db, table)
-        keys = tbl.getKeys()
-
-        exists = False
-        extra_info = []
-        key_found = False
-        for key in keys:
-            try:
-                d_key = json.loads(key)
-            except ValueError:
-                d_key = json.loads('{' + key + '}')
-
-            key_found = True
-
-            for k, v in key_values:
-                if k not in d_key or v != d_key[k]:
-                    key_found = False
-                    break
-
-            if not key_found:
-                continue
-
-            status, fvs = tbl.get(key)
-            assert status, "Error reading from table %s" % table
-
-            d_attributes = dict(attributes)
-            for k, v in fvs:
-                if k in d_attributes and d_attributes[k] == v:
-                    del d_attributes[k]
-
-            if len(d_attributes) != 0:
-                exists = False
-                extra_info.append("Desired attributes %s was not found for key %s" % (str(d_attributes), key))
-            else:
-                exists = True
-                break
-
-        if not key_found:
-            exists = False
-            extra_info.append("Desired key with parameters %s was not found" % str(key_values))
-
-        return exists, extra_info
-
-    # deps: fdb_update, fdb
-    def create_vlan(self, vlan):
-        tbl = swsscommon.Table(self.cdb, "VLAN")
-        fvs = swsscommon.FieldValuePairs([("vlanid", vlan)])
-        tbl.set("Vlan" + vlan, fvs)
-        time.sleep(1)
-
-    # deps: fdb_update, fdb
-    def remove_vlan(self, vlan):
-        tbl = swsscommon.Table(self.cdb, "VLAN")
-        tbl._del("Vlan" + vlan)
-        time.sleep(1)
-
-    # deps: fdb_update, fdb
-    def create_vlan_member(self, vlan, interface):
-        tbl = swsscommon.Table(self.cdb, "VLAN_MEMBER")
-        fvs = swsscommon.FieldValuePairs([("tagging_mode", "untagged")])
-        tbl.set("Vlan" + vlan + "|" + interface, fvs)
-        time.sleep(1)
-
-    # deps: fdb_update, fdb
-    def remove_vlan_member(self, vlan, interface):
-        tbl = swsscommon.Table(self.cdb, "VLAN_MEMBER")
-        tbl._del("Vlan" + vlan + "|" + interface)
-        time.sleep(1)
-
-    # deps: fdb
-    def create_vlan_member_tagged(self, vlan, interface):
-        tbl = swsscommon.Table(self.cdb, "VLAN_MEMBER")
-        fvs = swsscommon.FieldValuePairs([("tagging_mode", "tagged")])
-        tbl.set("Vlan" + vlan + "|" + interface, fvs)
-        time.sleep(1)
-
-    # deps: fdb_update, fdb, mirror_port_erspan, mirror_port_span, vlan
-    def set_interface_status(self, interface, admin_status):
-        if interface.startswith("PortChannel"):
-            tbl_name = "PORTCHANNEL"
-        elif interface.startswith("Vlan"):
-            tbl_name = "VLAN"
-        else:
-            tbl_name = "PORT"
-        tbl = swsscommon.Table(self.cdb, tbl_name)
-        fvs = swsscommon.FieldValuePairs([("admin_status", admin_status)])
-        tbl.set(interface, fvs)
-        time.sleep(1)
-
-    # deps: acl, fdb_update, fdb, mirror_port_erspan, vlan, sub port intf
-    def add_ip_address(self, interface, ip, vrf_name=None):
-        if interface.startswith("PortChannel"):
-            tbl_name = "PORTCHANNEL_INTERFACE"
-        elif interface.startswith("Vlan"):
-            tbl_name = "VLAN_INTERFACE"
-        else:
-            tbl_name = "INTERFACE"
-        tbl = swsscommon.Table(self.cdb, tbl_name)
-        pairs = [("NULL", "NULL")]
-        if vrf_name:
-            pairs = [("vrf_name", vrf_name)]
-        fvs = swsscommon.FieldValuePairs(pairs)
-        tbl.set(interface, fvs)
-        tbl.set(interface + "|" + ip, fvs)
-        time.sleep(1)
-
-    # deps: acl, fdb_update, fdb, mirror_port_erspan, vlan
-    def remove_ip_address(self, interface, ip):
-        if interface.startswith("PortChannel"):
-            tbl_name = "PORTCHANNEL_INTERFACE"
-        elif interface.startswith("Vlan"):
-            tbl_name = "VLAN_INTERFACE"
-        else:
-            tbl_name = "INTERFACE"
-        tbl = swsscommon.Table(self.cdb, tbl_name)
-        tbl._del(interface + "|" + ip)
-        tbl._del(interface)
-        time.sleep(1)
-
-    # deps: vlan
-    def set_mtu(self, interface, mtu):
-        if interface.startswith("PortChannel"):
-            tbl_name = "PORTCHANNEL"
-        elif interface.startswith("Vlan"):
-            tbl_name = "VLAN"
-        else:
-            tbl_name = "PORT"
-        tbl = swsscommon.Table(self.cdb, tbl_name)
-        fvs = swsscommon.FieldValuePairs([("mtu", mtu)])
-        tbl.set(interface, fvs)
-        time.sleep(1)
-
-    # deps: acl, mirror_port_erspan
-    def add_neighbor(self, interface, ip, mac):
-        tbl = swsscommon.ProducerStateTable(self.pdb, "NEIGH_TABLE")
-        fvs = swsscommon.FieldValuePairs([("neigh", mac),
-                                          ("family", "IPv4")])
-        tbl.set(interface + ":" + ip, fvs)
-        time.sleep(1)
-
-    # deps: acl, mirror_port_erspan
-    def remove_neighbor(self, interface, ip):
-        tbl = swsscommon.ProducerStateTable(self.pdb, "NEIGH_TABLE")
-        tbl._del(interface + ":" + ip)
-        time.sleep(1)
-
-    # deps: mirror_port_erspan, warm_reboot
-    def add_route(self, prefix, nexthop):
-        self.runcmd("ip route add " + prefix + " via " + nexthop)
-        time.sleep(1)
-
-    # deps: mirror_port_erspan, warm_reboot
-    def change_route(self, prefix, nexthop):
-        self.runcmd("ip route change " + prefix + " via " + nexthop)
-        time.sleep(1)
-
-    # deps: warm_reboot
-    def change_route_ecmp(self, prefix, nexthops):
-        cmd = ""
-        for nexthop in nexthops:
-            cmd += " nexthop via " + nexthop
-
-        self.runcmd("ip route change " + prefix + cmd)
-        time.sleep(1)
-
-    # deps: acl, mirror_port_erspan
-    def remove_route(self, prefix):
-        self.runcmd("ip route del " + prefix)
-        time.sleep(1)
-
-    # deps: mirror_port_erspan
-    def create_fdb(self, vlan, mac, interface):
-        tbl = swsscommon.ProducerStateTable(self.pdb, "FDB_TABLE")
-        fvs = swsscommon.FieldValuePairs([("port", interface),
-                                          ("type", "dynamic")])
-        tbl.set("Vlan" + vlan + ":" + mac, fvs)
-        time.sleep(1)
-
-    # deps: mirror_port_erspan
-    def remove_fdb(self, vlan, mac):
-        tbl = swsscommon.ProducerStateTable(self.pdb, "FDB_TABLE")
-        tbl._del("Vlan" + vlan + ":" + mac)
-        time.sleep(1)
-
-    # deps: acl, fdb_update, fdb, intf_mac, mirror_port_erspan, mirror_port_span,
-    # policer, port_dpb_vlan, vlan
-    def setup_db(self):
-        self.pdb = swsscommon.DBConnector(0, self.redis_sock, 0)
-        self.adb = swsscommon.DBConnector(1, self.redis_sock, 0)
-        self.cdb = swsscommon.DBConnector(4, self.redis_sock, 0)
-        self.sdb = swsscommon.DBConnector(6, self.redis_sock, 0)
-
-    def getSwitchOid(self):
-        tbl = swsscommon.Table(self.adb, "ASIC_STATE:SAI_OBJECT_TYPE_SWITCH")
-        keys = tbl.getKeys()
-        return str(keys[0])
-
-    def getVlanOid(self, vlanId):
-        tbl = swsscommon.Table(self.adb, "ASIC_STATE:SAI_OBJECT_TYPE_VLAN")
-        vlan_oid = None
-        keys = tbl.getKeys()
-        for k in keys:
-            (status, fvs) = tbl.get(k)
-            assert status == True, "Could not read vlan from DB"
-            for fv in fvs:
-                if fv[0] == "SAI_VLAN_ATTR_VLAN_ID" and fv[1] == str(vlanId):
-                    vlan_oid = str(k)
-                    break
-        return vlan_oid
-
-    # deps: acl_portchannel, fdb
-    def getCrmCounterValue(self, key, counter):
-        counters_db = swsscommon.DBConnector(swsscommon.COUNTERS_DB, self.redis_sock, 0)
-        crm_stats_table = swsscommon.Table(counters_db, 'CRM')
-
-        for k in crm_stats_table.get(key)[1]:
-            if k[0] == counter:
-                return int(k[1])
-
-    # deps: acl, crm, fdb
-    def setReadOnlyAttr(self, obj, attr, val):
-        db = swsscommon.DBConnector(swsscommon.ASIC_DB, self.redis_sock, 0)
-        tbl = swsscommon.Table(db, "ASIC_STATE:{0}".format(obj))
-        keys = tbl.getKeys()
-
-        assert len(keys) == 1
-
-        swVid = keys[0]
-        r = redis.Redis(unix_socket_path=self.redis_sock, db=swsscommon.ASIC_DB,
-                        encoding="utf-8", decode_responses=True)
-        swRid = r.hget("VIDTORID", swVid)
-
-        assert swRid is not None
-
-        ntf = swsscommon.NotificationProducer(db, "SAI_VS_UNITTEST_CHANNEL")
-        fvp = swsscommon.FieldValuePairs()
-        ntf.send("enable_unittests", "true", fvp)
-        fvp = swsscommon.FieldValuePairs([(attr, val)])
-        key = "SAI_OBJECT_TYPE_SWITCH:" + swRid
-
-        # explicit convert unicode string to str for python2
-        ntf.send("set_ro", str(key), fvp)
-
-    # FIXME: Now that ApplDbValidator is using DVSDatabase we should converge this with
-    # that implementation. Save it for a follow-up PR.
-    def get_app_db(self) -> ApplDbValidator:
-        if not self.app_db:
-            self.app_db = DVSDatabase(self.APPL_DB_ID, self.redis_sock)
-
-        return self.app_db
-
-    # FIXME: Now that AsicDbValidator is using DVSDatabase we should converge this with
-    # that implementation. Save it for a follow-up PR.
-    def get_asic_db(self) -> AsicDbValidator:
-        if not self.asic_db:
-            db = DVSDatabase(self.ASIC_DB_ID, self.redis_sock)
-            db.default_acl_tables = self.asicdb.default_acl_tables
-            db.default_acl_entries = self.asicdb.default_acl_entries
-            db.default_copp_policers = self.asicdb.default_copp_policers
-            db.port_name_map = self.asicdb.portnamemap
-            db.default_vlan_id = self.asicdb.default_vlan_id
-            db.port_to_id_map = self.asicdb.portoidmap
-            db.hostif_name_map = self.asicdb.hostifnamemap
-            self.asic_db = db
-
-        return self.asic_db
-
-    def get_counters_db(self) -> DVSDatabase:
-        if not self.counters_db:
-            self.counters_db = DVSDatabase(self.COUNTERS_DB_ID, self.redis_sock)
-
-        return self.counters_db
-
-    def get_config_db(self) -> DVSDatabase:
-        if not self.config_db:
-            self.config_db = DVSDatabase(self.CONFIG_DB_ID, self.redis_sock)
-
-        return self.config_db
-
-    def get_flex_db(self) -> DVSDatabase:
-        if not self.flex_db:
-            self.flex_db = DVSDatabase(self.FLEX_COUNTER_DB_ID, self.redis_sock)
-
-        return self.flex_db
-
-    def get_state_db(self) -> DVSDatabase:
-        if not self.state_db:
-            self.state_db = DVSDatabase(self.STATE_DB_ID, self.redis_sock)
-
-        return self.state_db
-
-    def change_port_breakout_mode(self, intf_name, target_mode, options=""):
-        cmd = f"config interface breakout {intf_name} {target_mode} -y {options}"
-        self.runcmd(cmd)
-        time.sleep(2)
-
-class DockerVirtualChassisTopology:
-    def __init__(
-        self,
-        namespace=None,
-        imgname=None,
-        keeptb=False,
-        fakeplatform=None,
-        log_path=None,
-        max_cpu=2,
-        forcedvs=None,
-        topoFile=None
-    ):
-        self.ns = namespace
-        self.chassbr = "br4chs"
-        self.keeptb = keeptb
-        self.fakeplatform = fakeplatform
-        self.topoFile = topoFile
-        self.imgname = imgname
-        self.ctninfo = {}
-        self.dvss = {}
-        self.inbands = {}
-        self.log_path = log_path
-        self.max_cpu = max_cpu
-        self.forcedvs = forcedvs
-
-        if self.ns is None:
-            self.ns = random_string()
-        print("VCT ns: " + self.ns)
-
-        self.find_all_ctns()
-
-        with open(self.topoFile, "r") as f:
-            self.virt_topo = json.load(f)["VIRTUAL_TOPOLOGY"]
-
-        self.oper = "create"
-        self.handle_request()
-
-    def runcmd(self, cmd, addns=True):
-        try:
-            netns = ""
-            if addns:
-                netns = f"sudo ip netns exec {self.ns}"
-            subprocess.check_output(f"{netns} {cmd}", stderr=subprocess.STDOUT, shell=True)
-        except subprocess.CalledProcessError as e:
-            print(f"------rc={e.returncode} for cmd: {e.cmd}------")
-            print(e.output.rstrip())
-            print("------")
-            return e.returncode
-        return 0
-
-    def connect(self, ifname, ifpair, pid):
-        self.runcmd(f"ip link del {ifname}")
-        self.runcmd(f"ip link add {ifname} type veth peer name {ifpair}")
-        self.runcmd(f"ip link set {ifpair} netns {pid}")
-        self.runcmd(f"ip link set dev {ifname} up")
-        self.runcmd(f"brctl addif {self.chassbr} {ifname}")
-
-    def connect_ethintfs(self, intfs, nbrConns, pid, ctnname):
-        for intf in intfs:
-            ifn = f"{ctnname[:9]}.{intf}"
-            self.runcmd(f"ip link add {ifn} type veth peer name {intf}")
-            self.runcmd(f"ip link set {intf} netns {pid}")
-            self.runcmd(f"ip link set dev {ifn} up")
-
-        for intf in nbrConns:
-            br = nbrConns[intf]
-            if br != "":
-                self.runcmd(f"brctl addif {br} {intf}")
-
-    def find_all_ctns(self):
-        suffix = f".{self.ns}"
-        for ctn in docker.from_env().containers.list():
-            if ctn.name.endswith(suffix):
-                self.dvss[ctn.name] = DockerVirtualSwitch(ctn.name, self.imgname, self.keeptb,
-                                                          self.fakeplatform, log_path=ctn.name,
-                                                          max_cpu=self.max_cpu, forcedvs=self.forcedvs,
-                                                          vct=self)
-        if self.chassbr is None and len(self.dvss) > 0:
-            ret, res = self.ctn_runcmd(self.dvss.values()[0].ctn,
-                                       "sonic-cfggen --print-data -j /usr/share/sonic/virtual_chassis/vct_connections.json")
-            if ret == 0:
-                out = json.loads(res)
-                self.chassbr = out["chassis_bridge"]
-
-    def get_ctn(self, ctnname):
-        return self.dvss[ctnname].ctn if ctnname in self.dvss else None
-
-    def ctn_runcmd(self, ctn, cmd):
-        res = ctn.exec_run(cmd)
-        exitcode = res.exit_code
-        out = res.output.decode("utf-8")
-
-        if exitcode != 0:
-            print(f"-----rc={exitcode} for cmd {cmd}-----")
-            print(out.rstrip())
-            print("-----")
-
-        return (exitcode, out)
-
-    def set_ctninfo(self, ctn, name, pid):
-        self.ctninfo[ctn] = [name, pid]
-
-    def get_ctninfo(self, ctn):
-        res = self.ctninfo[ctn]
-        return res[0], res[1]
-
-    def runcmd_on_ctn(self, ctnname, cmd):
-        ctn = self.get_ctn(ctnname)
-        return self.ctn_runcmd(ctn, cmd)
-
-    def handle_request(self):
-        if self.oper == "verify":
-            self.verify_vct()
-            return
-
-        ctn = self.virt_topo["chassis_instances"]
-
-        # When virtual chassis is created,
-        # 1. new namespace and bridge for the chassis are created first
-        # 2. containers for each vs instance need to be created
-        # 3. neighbor connections are setup at last.
-        # when the virtual chassis is deleted,
-        # 1. neighbors are deleted
-        # 2. containers are deleted
-        # 3. namespace and chassis bridge are deleted
-        if self.oper == "create":
-            self.runcmd(f"sudo ip netns add {self.ns}", addns=False)
-            self.handle_bridge(self.chassbr)
-
-            for ctndir in ctn:
-                self.create_vct_ctn(ctndir)
-            if "neighbor_connections" in self.virt_topo:
-                self.handle_neighconn()
-                self.handle_chassis_connections()
-            retry = 0
-            while self.verify_vct() is False and retry < 10:
-                print("wait for chassis to be ready")
-                time.sleep(1)
-                retry += 1
-        if self.oper == "delete":
-            for dv in self.dvss.values():
-                dv.destroy()
-            self.handle_bridge(self.chassbr)
-            self.runcmd(f"sudo ip netns del {self.ns}", addns=False)
-
-    def destroy(self):
-        self.verify_vct()
-        if self.keeptb:
-            return
-        self.oper = "delete"
-        self.handle_request()
-
-    def restart(self):
-        for dv in self.dvss.values():
-            dv.restart()
-
-    def get_logs(self, name):
-        for dv in self.dvss.values():
-            if not dv.dvsname:
-                dv.get_logs(name)
-            else:
-                dv.get_logs()
-
-    def handle_bridge(self, brName):
-        if self.oper == "create":
-            self.runcmd(f"brctl addbr {brName}")
-            self.runcmd(f"ip link set dev {brName} up")
-        else:
-            self.runcmd(f"ip link set dev {brName} down")
-            self.runcmd(f"brctl delbr {brName}")
-
-    def create_vct_ctn(self, ctndir):
-        cwd = os.getcwd()
-        chassis_config_dir = cwd + "/virtual_chassis/" + ctndir
-        chassis_config_file =  chassis_config_dir + "/default_config.json"
-        with open(chassis_config_file, "r") as cfg:
-            defcfg = json.load(cfg)["DEVICE_METADATA"]["localhost"]
-            ctnname = defcfg["hostname"] + "." + self.ns
-            vol = {}
-            vol[chassis_config_dir] = {"bind": "/usr/share/sonic/virtual_chassis", "mode": "ro"}
-
-            # pass self.ns into the vs to be use for vs restarts by swss conftest.
-            # connection to chassbr is setup by chassis_connect.py within the vs
-            data = {}
-            if "inband_address" in defcfg.keys():
-                data["inband_intf"] = self.ns + "veth" + ctndir
-                data["inband_intf_pair"] = "inband"
-                data["inband_address"] = defcfg["inband_address"]
-            self.inbands[ctnname] = data
-            if ctnname not in self.dvss:
-                self.dvss[ctnname] = DockerVirtualSwitch(name=None, imgname=self.imgname,
-                                                         keeptb=self.keeptb,
-                                                         fakeplatform=self.fakeplatform,
-                                                         log_path=self.log_path,
-                                                         max_cpu=self.max_cpu,
-                                                         forcedvs=self.forcedvs,
-                                                         vct=self,newctnname=ctnname,
-                                                         ctnmounts=vol)
-            self.set_ctninfo(ctndir, ctnname, self.dvss[ctnname].pid)
-        return
-
-    def get_inband(self, ctnname):
-        if ctnname in self.inbands:
-            return self.inbands[ctnname]
-        return {}
-
-    def get_topo_neigh(self):
-        instance_to_neighbor_map = {}
-        if "neighbor_connections" not in self.virt_topo:
-            return instance_to_neighbor_map
-
-        working_dir = os.getcwd()
-        for conn, endpoints in self.virt_topo["neighbor_connections"].items():
-            chassis_instance = conn.split('-')[0]
-            neighbor_instance = conn.split('-')[1]
-
-            chassis_config_dir = os.path.join(working_dir, "virtual_chassis", chassis_instance)
-            chassis_config_file = os.path.join(chassis_config_dir, "default_config.json")
-            chassis_container_name = ""
-            with open(chassis_config_file, "r") as cfg:
-                device_info = json.load(cfg)["DEVICE_METADATA"]["localhost"]
-                chassis_container_name = device_info["hostname"] + "." + self.ns
-
-            neighbor_veth_intf = int(endpoints[neighbor_instance].split("eth")[1])
-            neighbor_host_intf = f"Ethernet{(neighbor_veth_intf - 1) * 4}"
-            chassis_veth_intf = int(endpoints[chassis_instance].split("eth")[1])
-
-            neighbor_config_file = os.path.join(working_dir, "virtual_chassis", neighbor_instance, "default_config.json")
-            with open(neighbor_config_file, "r") as cfg:
-                intf_config = json.load(cfg)["INTERFACE"]
-                for key in intf_config:
-                    neighbor_address = ""
-                    if key.lower().startswith(f"{neighbor_host_intf}|"):
-                        host_intf_address = re.split("/|\\|", key)
-
-                        if len(host_intf_address) > 1:
-                            neighbor_address = host_intf_address[1]
-
-                        if neighbor_address == "":
-                            continue
-
-                        if chassis_container_name not in instance_to_neighbor_map:
-                            instance_to_neighbor_map[chassis_container_name] = []
-
-                        instance_to_neighbor_map[chassis_container_name].append((chassis_veth_intf - 1,
-                                                                                 neighbor_address))
-
-        return instance_to_neighbor_map
-
-    def handle_neighconn(self):
-        if self.oper != "create":
-            return
-
-        instance_to_neighbor_map = self.get_topo_neigh()
-        for ctnname, nbraddrs in instance_to_neighbor_map.items():
-            if ctnname not in self.dvss:
-                continue
-
-            for server, neighbor_address in nbraddrs:
-                self.dvss[ctnname].servers[server].runcmd("ifconfig eth0 down")
-                self.dvss[ctnname].servers[server].runcmd("ifconfig eth0 up")
-                self.dvss[ctnname].servers[server].runcmd(f"ifconfig eth0 {neighbor_address}")
-
-    def get_chassis_instance_port_statuses(self):
-        instance_to_port_status_map = {}
-        if "neighbor_connections" not in self.virt_topo:
-            return instance_to_port_status_map
-
-        working_dir = os.getcwd()
-        for conn, endpoints in self.virt_topo["neighbor_connections"].items():
-            chassis_instance = conn.split('-')[0]
-
-            chassis_config_dir = os.path.join(working_dir, "virtual_chassis", chassis_instance)
-            chassis_config_file = os.path.join(chassis_config_dir, "default_config.json")
-            with open(chassis_config_file, "r") as cfg:
-                config = json.load(cfg)
-                device_info = config["DEVICE_METADATA"]["localhost"]
-                chassis_container_name = device_info["hostname"] + "." + self.ns
-
-                port_info = config["PORT"]
-
-            for port, config in port_info.items():
-                if "admin_status" not in config:
-                    continue
-
-                if chassis_container_name not in instance_to_port_status_map:
-                    instance_to_port_status_map[chassis_container_name] = []
-
-                instance_to_port_status_map[chassis_container_name].append((port, config.get("admin_status")))
-
-            return instance_to_port_status_map
-
-    def handle_chassis_connections(self):
-        if self.oper != "create":
-            return
-
-        instance_to_port_status_map = self.get_chassis_instance_port_statuses()
-        for chassis_instance, port_statuses in instance_to_port_status_map.items():
-            if chassis_instance not in self.dvss:
-                continue
-
-            for port, status in port_statuses:
-                command = "startup" if status == "up" else "shutdown"
-                self.dvss[chassis_instance].runcmd(f"config interface {command} {port}")
-
-    def verify_conns(self):
-        passed = True
-        if "neighbor_connections" not in self.virt_topo:
-            return passed
-        instance_to_neighbor_map = self.get_topo_neigh()
-        for ctnname, nbraddrs in instance_to_neighbor_map.items():
-            for item in nbraddrs:
-                nbraddr = item[1]
-                print("verify neighbor connectivity from %s to %s nbrAddr " % (
-                   ctnname, nbraddr))
-                _, out = self.runcmd_on_ctn(ctnname, " ping -c 5 " + nbraddr)
-                if "5 received" not in out.split("\n")[-3]:
-                    print("FAILED:%s: ping %s \n res: %s " % (ctnname, nbraddr, out))
-                    passed = False
-        return passed
-
-    def verify_crashes(self):
-        ctn = self.virt_topo['chassis_instances']
-        passed = True
-        # to avoid looking at crashes from previous runs,
-        # ignore the crashes check when testbed is preserved
-        if self.keeptb:
-            return passed
-        # verify no crashes
-        for ctndir in ctn:
-            ctnname, _ = self.get_ctninfo(ctndir)
-            res, out = self.runcmd_on_ctn(ctnname,
-                                 " grep 'terminated by SIGABRT' /var/log/syslog ")
-            if out != "":
-                print("FAILED: container %s has agent termination(s)" % ctnname)
-                print(res, out)
-                passed = False
-        return passed
-
-    def verify_vct(self):
-        ret1 = self.verify_conns()
-        ret2 = self.verify_crashes()
-        print("vct verifications passed ? %s" % (ret1 and ret2))
-        return ret1 and ret2
-
-@pytest.yield_fixture(scope="module")
-def dvs(request) -> DockerVirtualSwitch:
-    if sys.version_info[0] < 3:
-        raise NameError("Python 2 is not supported, please install python 3")
-
-    if subprocess.check_call(["/sbin/modprobe", "team"]):
-        raise NameError("Cannot install kernel team module, please install a generic kernel")
-
-    name = request.config.getoption("--dvsname")
-    forcedvs = request.config.getoption("--forcedvs")
-    keeptb = request.config.getoption("--keeptb")
-    imgname = request.config.getoption("--imgname")
-    max_cpu = request.config.getoption("--max_cpu")
-    buffer_model = request.config.getoption("--buffer_model")
-    fakeplatform = getattr(request.module, "DVS_FAKE_PLATFORM", None)
-    log_path = name if name else request.module.__name__
-
-    dvs = DockerVirtualSwitch(name, imgname, keeptb, fakeplatform, log_path, max_cpu, forcedvs, buffer_model = buffer_model)
-
-    yield dvs
-
-    dvs.get_logs()
-    dvs.destroy()
-
-    # restore original config db
-    if dvs.persistent:
-        dvs.runcmd("mv /etc/sonic/config_db.json.orig /etc/sonic/config_db.json")
-        dvs.ctn_restart()
-
-@pytest.yield_fixture(scope="module")
-def vct(request):
-    vctns = request.config.getoption("--vctns")
-    topo = request.config.getoption("--topo")
-    forcedvs = request.config.getoption("--forcedvs")
-    keeptb = request.config.getoption("--keeptb")
-    imgname = request.config.getoption("--imgname")
-    max_cpu = request.config.getoption("--max_cpu")
-    log_path = vctns if vctns else request.module.__name__
-    fakeplatform = getattr(request.module, "DVS_FAKE_PLATFORM", None)
-    if not topo:
-        # use ecmp topology as default
-        topo = "virtual_chassis/chassis_with_ecmp_neighbors.json"
-    vct = DockerVirtualChassisTopology(vctns, imgname, keeptb, fakeplatform, log_path, max_cpu,
-                                       forcedvs, topo)
-    yield vct
-    vct.get_logs(request.module.__name__)
-    vct.destroy()
-
-@pytest.yield_fixture
-def testlog(request, dvs):
-    dvs.runcmd(f"logger -t pytest === start test {request.node.nodeid} ===")
-    yield testlog
-    dvs.runcmd(f"logger -t pytest === finish test {request.node.nodeid} ===")
-
-################# DVSLIB module manager fixtures #############################
-@pytest.fixture(scope="class")
-def dvs_acl(request, dvs) -> DVSAcl:
-    return DVSAcl(dvs.get_asic_db(),
-                  dvs.get_config_db(),
-                  dvs.get_state_db(),
-                  dvs.get_counters_db())
-
-
-@pytest.fixture(scope="class")
-def dvs_pbh(request, dvs) -> DVSPbh:
-    return DVSPbh(dvs.get_asic_db(),
-                  dvs.get_config_db())
-
-
-@pytest.fixture(scope="class")
-def dvs_route(request, dvs) -> DVSRoute:
-    return DVSRoute(dvs.get_asic_db(),
-                    dvs.get_config_db())
-
-
-# FIXME: The rest of these also need to be reverted back to normal fixtures to
-# appease the linter.
-@pytest.yield_fixture(scope="class")
-def dvs_lag_manager(request, dvs):
-    request.cls.dvs_lag = dvs_lag.DVSLag(dvs.get_asic_db(),
-                                         dvs.get_config_db())
-
-
-@pytest.yield_fixture(scope="class")
-def dvs_vlan_manager(request, dvs):
-    request.cls.dvs_vlan = dvs_vlan.DVSVlan(dvs.get_asic_db(),
-                                            dvs.get_config_db(),
-                                            dvs.get_state_db(),
-                                            dvs.get_counters_db(),
-                                            dvs.get_app_db())
-
-
-@pytest.yield_fixture(scope="class")
-def dvs_mirror_manager(request, dvs):
-    request.cls.dvs_mirror = dvs_mirror.DVSMirror(dvs.get_asic_db(),
-                                                  dvs.get_config_db(),
-                                                  dvs.get_state_db(),
-                                                  dvs.get_counters_db(),
-                                                  dvs.get_app_db())
-
-
-@pytest.yield_fixture(scope="class")
-def dvs_policer_manager(request, dvs):
-    request.cls.dvs_policer = dvs_policer.DVSPolicer(dvs.get_asic_db(),
-                                                     dvs.get_config_db())
-
-##################### DPB fixtures ###########################################
-def create_dpb_config_file(dvs):
-    cmd = "sonic-cfggen -j /etc/sonic/init_cfg.json -j /tmp/ports.json --print-data > /tmp/dpb_config_db.json"
-    dvs.runcmd(['sh', '-c', cmd])
-    cmd = "mv /etc/sonic/config_db.json /etc/sonic/config_db.json.bak"
-    dvs.runcmd(cmd)
-    cmd = "cp /tmp/dpb_config_db.json /etc/sonic/config_db.json"
-    dvs.runcmd(cmd)
-
-def remove_dpb_config_file(dvs):
-    cmd = "mv /etc/sonic/config_db.json.bak /etc/sonic/config_db.json"
-    dvs.runcmd(cmd)
-
-@pytest.yield_fixture(scope="module")
-def dpb_setup_fixture(dvs):
-    create_dpb_config_file(dvs)
-    if dvs.vct is None:
-        dvs.restart()
-    else:
-        dvs.vct.restart()
-    yield
-    remove_dpb_config_file(dvs)
->>>>>>> a8d62468
+    remove_dpb_config_file(dvs)