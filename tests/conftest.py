--- conflicted
+++ resolved
@@ -1056,7 +1056,6 @@
         self.cdb = swsscommon.DBConnector(4, self.redis_sock, 0)
         self.sdb = swsscommon.DBConnector(6, self.redis_sock, 0)
 
-<<<<<<< HEAD
     def getSwitchOid(self):
         tbl = swsscommon.Table(self.adb, "ASIC_STATE:SAI_OBJECT_TYPE_SWITCH")
         keys = tbl.getKeys()
@@ -1075,9 +1074,7 @@
                     break
         return vlan_oid
         
-=======
     # deps: acl_portchannel, fdb
->>>>>>> c0f951cb
     def getCrmCounterValue(self, key, counter):
         counters_db = swsscommon.DBConnector(swsscommon.COUNTERS_DB, self.redis_sock, 0)
         crm_stats_table = swsscommon.Table(counters_db, 'CRM')
