--- conflicted
+++ resolved
@@ -250,11 +250,7 @@
         name: str = None,
         imgname: str = None,
         keeptb: bool = False,
-<<<<<<< HEAD
-        hwsku: str = None,
-=======
         env: list = [],
->>>>>>> fd0cafeb
         log_path: str = None,
         max_cpu: int = 2,
         forcedvs: bool = None,
@@ -366,11 +362,6 @@
             self.mount = f"/var/run/redis-vs/{self.ctn_sw.name}"
             ensure_system(f"mkdir -p {self.mount}")
 
-<<<<<<< HEAD
-            self.environment = [f"HWSKU={hwsku}"] if hwsku else []
-
-=======
->>>>>>> fd0cafeb
             kwargs = {}
             if newctnname:
                 kwargs["name"] = newctnname
@@ -1248,11 +1239,7 @@
         namespace=None,
         imgname=None,
         keeptb=False,
-<<<<<<< HEAD
-        hwsku=None,
-=======
         env=[],
->>>>>>> fd0cafeb
         log_path=None,
         max_cpu=2,
         forcedvs=None,
@@ -1261,11 +1248,7 @@
         self.ns = namespace
         self.chassbr = "br4chs"
         self.keeptb = keeptb
-<<<<<<< HEAD
-        self.hwsku = hwsku
-=======
         self.env = env
->>>>>>> fd0cafeb
         self.topoFile = topoFile
         self.imgname = imgname
         self.ctninfo = {}
@@ -1324,11 +1307,7 @@
         for ctn in docker.from_env().containers.list():
             if ctn.name.endswith(suffix):
                 self.dvss[ctn.name] = DockerVirtualSwitch(ctn.name, self.imgname, self.keeptb,
-<<<<<<< HEAD
-                                                          self.hwsku, log_path=ctn.name,
-=======
                                                           self.env, log_path=ctn.name,
->>>>>>> fd0cafeb
                                                           max_cpu=self.max_cpu, forcedvs=self.forcedvs,
                                                           vct=self)
         if self.chassbr is None and len(self.dvss) > 0:
@@ -1446,11 +1425,7 @@
             if ctnname not in self.dvss:
                 self.dvss[ctnname] = DockerVirtualSwitch(name=None, imgname=self.imgname,
                                                          keeptb=self.keeptb,
-<<<<<<< HEAD
-                                                         hwsku=self.hwsku,
-=======
                                                          env=self.env,
->>>>>>> fd0cafeb
                                                          log_path=self.log_path,
                                                          max_cpu=self.max_cpu,
                                                          forcedvs=self.forcedvs,
@@ -1625,12 +1600,6 @@
     imgname = request.config.getoption("--imgname")
     max_cpu = request.config.getoption("--max_cpu")
     buffer_model = request.config.getoption("--buffer_model")
-<<<<<<< HEAD
-    hwsku = getattr(request.module, "DVS_HWSKU", None)
-    log_path = name if name else request.module.__name__
-
-    dvs = DockerVirtualSwitch(name, imgname, keeptb, hwsku, log_path, max_cpu, forcedvs, buffer_model = buffer_model)
-=======
     force_recreate = request.config.getoption("--force-recreate-dvs")
     dvs = None
     curr_dvs_env = [] # lgtm[py/unused-local-variable]
@@ -1677,7 +1646,6 @@
             dvs.restart()
 
         return dvs
->>>>>>> fd0cafeb
 
     yield update_dvs
 
@@ -1705,19 +1673,11 @@
     imgname = request.config.getoption("--imgname")
     max_cpu = request.config.getoption("--max_cpu")
     log_path = vctns if vctns else request.module.__name__
-<<<<<<< HEAD
-    hwsku = getattr(request.module, "DVS_HWSKU", None)
-    if not topo:
-        # use ecmp topology as default
-        topo = "virtual_chassis/chassis_with_ecmp_neighbors.json"
-    vct = DockerVirtualChassisTopology(vctns, imgname, keeptb, hwsku, log_path, max_cpu,
-=======
     dvs_env = getattr(request.module, "DVS_ENV", [])
     if not topo:
         # use ecmp topology as default
         topo = "virtual_chassis/chassis_with_ecmp_neighbors.json"
     vct = DockerVirtualChassisTopology(vctns, imgname, keeptb, dvs_env, log_path, max_cpu,
->>>>>>> fd0cafeb
                                        forcedvs, topo)
     yield vct
     vct.get_logs(request.module.__name__)
