import os
import re
import time
import json
import redis
import docker
import pytest
import random
import string
import subprocess
import sys
import tarfile
import io

from typing import Dict, Tuple
from datetime import datetime

from swsscommon import swsscommon
from dvslib.dvs_database import DVSDatabase
from dvslib.dvs_common import PollingConfig, wait_for_result
from dvslib.dvs_acl import DVSAcl
from dvslib.dvs_pbh import DVSPbh
from dvslib.dvs_route import DVSRoute
from dvslib import dvs_vlan
from dvslib import dvs_port
from dvslib import dvs_lag
from dvslib import dvs_mirror
from dvslib import dvs_policer

from buffer_model import enable_dynamic_buffer

# FIXME: For the sake of stabilizing the PR pipeline we currently assume there are 32 front-panel
# ports in the system (much like the rest of the test suite). This should be adjusted to accomodate
# a dynamic number of ports. GitHub Issue: Azure/sonic-swss#1384.
NUM_PORTS = 32

# Voq asics will have 16 fabric ports created (defined in Azure/sonic-buildimage#7629).
FABRIC_NUM_PORTS = 16

def ensure_system(cmd):
    rc, output = subprocess.getstatusoutput(cmd)
    if rc:
        raise RuntimeError(f"Failed to run command: {cmd}. rc={rc}. output: {output}")

def pytest_addoption(parser):
    parser.addoption("--dvsname",
                     action="store",
                     default=None,
                     help="Name of a persistent DVS container to run the tests with. Mutually exclusive with --force-recreate-dvs")

    parser.addoption("--forcedvs",
                     action="store_true",
                     default=False,
                     help="Force tests to run in persistent DVS containers with <32 ports")

    parser.addoption("--force-recreate-dvs",
                     action="store_true",
                     default=False,
                     help="Force the DVS container to be recreated between each test module. Mutually exclusive with --dvsname")

    parser.addoption("--keeptb",
                     action="store_true",
                     default=False,
                     help="Keep testbed running after tests for debugging purposes")

    parser.addoption("--imgname",
                     action="store",
                     default="docker-sonic-vs:latest",
                     help="Name of an image to use for the DVS container")

    parser.addoption("--max_cpu",
                     action="store",
                     default=2,
                     type=int,
                     help="Max number of CPU cores to use, if available. (default = 2)")

    parser.addoption("--vctns",
                     action="store",
                     default=None,
                     help="Namespace for the Virtual Chassis Topology")

    parser.addoption("--topo",
                     action="store",
                     default=None,
                     help="Topology file for the Virtual Chassis Topology")

    parser.addoption("--buffer_model",
                     action="store",
                     default="traditional",
                     help="Buffer model")


def random_string(size=4, chars=string.ascii_uppercase + string.digits):
    return "".join(random.choice(chars) for x in range(size))


class AsicDbValidator(DVSDatabase):
    def __init__(self, db_id: int, connector: str):
        DVSDatabase.__init__(self, db_id, connector)
        self._wait_for_asic_db_to_initialize()
        self._populate_default_asic_db_values()
        self._generate_oid_to_interface_mapping()

    def _wait_for_asic_db_to_initialize(self) -> None:
        """Wait up to 30 seconds for the default fields to appear in ASIC DB."""
        def _verify_db_contents():
            # We expect only the default VLAN
            if len(self.get_keys("ASIC_STATE:SAI_OBJECT_TYPE_VLAN")) != 1:
                return (False, None)

            if len(self.get_keys("ASIC_STATE:SAI_OBJECT_TYPE_HOSTIF")) < NUM_PORTS:
                return (False, None)

            if len(self.get_keys("ASIC_STATE:SAI_OBJECT_TYPE_ACL_ENTRY")) != 0:
                return (False, None)

            return (True, None)

        # Verify that ASIC DB has been fully initialized
        init_polling_config = PollingConfig(2, 30, strict=True)
        wait_for_result(_verify_db_contents, init_polling_config)

    def _generate_oid_to_interface_mapping(self) -> None:
        """Generate the OID->Name mappings for ports and host interfaces."""
        self.portoidmap = {}
        self.portnamemap = {}
        self.hostifoidmap = {}
        self.hostifnamemap = {}

        host_intfs = self.get_keys("ASIC_STATE:SAI_OBJECT_TYPE_HOSTIF")
        for intf in host_intfs:
            fvs = self.get_entry("ASIC_STATE:SAI_OBJECT_TYPE_HOSTIF", intf)
            port_oid = fvs.get("SAI_HOSTIF_ATTR_OBJ_ID")
            port_name = fvs.get("SAI_HOSTIF_ATTR_NAME")

            self.portoidmap[port_oid] = port_name
            self.portnamemap[port_name] = port_oid
            self.hostifoidmap[intf] = port_name
            self.hostifnamemap[port_name] = intf

    def _populate_default_asic_db_values(self) -> None:
        # Get default .1Q Vlan ID
        self.default_vlan_id = self.get_keys("ASIC_STATE:SAI_OBJECT_TYPE_VLAN")[0]

        self.default_acl_tables = self.get_keys("ASIC_STATE:SAI_OBJECT_TYPE_ACL_TABLE")
        self.default_acl_entries = self.get_keys("ASIC_STATE:SAI_OBJECT_TYPE_ACL_ENTRY")

        self.default_copp_policers = self.get_keys("ASIC_STATE:SAI_OBJECT_TYPE_POLICER")


class ApplDbValidator(DVSDatabase):
    NEIGH_TABLE = "NEIGH_TABLE"

    def __init__(self, db_id: int, connector: str):
        DVSDatabase.__init__(self, db_id, connector)

    def __del__(self):
        # Make sure no neighbors on physical interfaces
        neighbors = self.get_keys(self.NEIGH_TABLE)
        for neighbor in neighbors:
            m = re.match(r"eth(\d+)", neighbor)
            if not m:
                continue
            assert int(m.group(1)) > 0


class VirtualServer:
    def __init__(self, ctn_name: str, pid: int, i: int):
        self.nsname = f"{ctn_name}-srv{i}"
        self.pifname = f"eth{i + 1}"
        self.cleanup = True

        # create netns
        if os.path.exists(os.path.join("/var/run/netns/", self.nsname)):
            self.kill_all_processes()
            self.cleanup = False
        else:
            ensure_system(f"ip netns add {self.nsname}")

            # create vpeer link
            ensure_system(
                f"ip netns exec {self.nsname} ip link add {self.nsname[0:12]}"
                f" type veth peer name {self.pifname}"
            )

            # ensure self.pifname is not already an interface in the DVS net namespace
            rc, _ = subprocess.getstatusoutput(f"nsenter -t {pid} -n ip link show | grep '{self.pifname}@'")
            if not rc:
                try:
                    ensure_system(f"nsenter -t {pid} -n ip link delete {self.pifname}")
                except RuntimeError as e:
                    # Occasionally self.pifname will get deleted between us checking for its existence
                    # and us deleting it ourselves. In this case we can continue normally
                    if "cannot find device" in str(e).lower():
                        pass
                    else:
                        raise e

            ensure_system(f"ip netns exec {self.nsname} ip link set {self.pifname} netns {pid}")

            # bring up link in the virtual server
            ensure_system(f"ip netns exec {self.nsname} ip link set dev {self.nsname[0:12]} name eth0")
            ensure_system(f"ip netns exec {self.nsname} ip link set dev eth0 up")
            ensure_system(f"ip netns exec {self.nsname} ethtool -K eth0 tx off")

            # bring up link in the virtual switch
            ensure_system(f"nsenter -t {pid} -n ip link set dev {self.pifname} up")

            # disable arp, so no neigh on physical interfaces
            ensure_system(f"nsenter -t {pid} -n ip link set arp off dev {self.pifname}")
            ensure_system(f"nsenter -t {pid} -n sysctl -w net.ipv6.conf.{self.pifname}.disable_ipv6=1")

    def __repr__(self):
        return f'<VirtualServer> {self.nsname}'

    def kill_all_processes(self) -> None:
        pids = subprocess.check_output(f"ip netns pids {self.nsname}", shell=True).decode("utf-8")
        if pids:
            for pid in pids.split('\n'):
                if len(pid) > 0:
                    os.system(f"kill {pid}")

    def destroy(self) -> None:
        if self.cleanup:
            self.kill_all_processes()
            ensure_system(f"ip netns delete {self.nsname}")

    def runcmd(self, cmd: str) -> int:
        try:
            subprocess.check_output(f"ip netns exec {self.nsname} {cmd}", stderr=subprocess.STDOUT, shell=True)
        except subprocess.CalledProcessError as e:
            print(f"------rc={e.returncode} for cmd: {e.cmd}------")
            print(e.output.rstrip())
            print("------")
            return e.returncode

        return 0

    # used in buildimage tests, do not delete
    def runcmd_async(self, cmd: str) -> subprocess.Popen:
        return subprocess.Popen(f"ip netns exec {self.nsname} {cmd}", shell=True)

    def runcmd_output(self, cmd: str) -> str:
        return subprocess.check_output(f"ip netns exec {self.nsname} {cmd}", shell=True).decode("utf-8")

class DockerVirtualSwitch:
    APPL_DB_ID = 0
    ASIC_DB_ID = 1
    COUNTERS_DB_ID = 2
    CONFIG_DB_ID = 4
    FLEX_COUNTER_DB_ID = 5
    STATE_DB_ID = 6

    # FIXME: Should be broken up into helper methods in a later PR.
    def __init__(
        self,
        name: str = None,
        imgname: str = None,
        keeptb: bool = False,
        env: list = [],
        log_path: str = None,
        max_cpu: int = 2,
        forcedvs: bool = None,
        vct: str = None,
        newctnname: str = None,
        ctnmounts: Dict[str, str] = None,
        buffer_model: str = None,
    ):
        self.basicd = ["redis-server", "rsyslogd"]
        self.swssd = [
            "orchagent",
            "intfmgrd",
            "neighsyncd",
            "portsyncd",
            "vlanmgrd",
            "vrfmgrd",
            "portmgrd"
        ]
        self.syncd = ["syncd"]
        self.rtd = ["fpmsyncd", "zebra", "staticd"]
        self.teamd = ["teamsyncd", "teammgrd"]
        self.natd = ["natsyncd", "natmgrd"]
        self.alld = self.basicd + self.swssd + self.syncd + self.rtd + self.teamd + self.natd

        self.log_path = log_path
        self.dvsname = name
        self.vct = vct
        self.ctn = None

        self.cleanup = not keeptb

        ctn_sw_id = -1
        ctn_sw_name = None

        self.persistent = False

        self.client = docker.from_env()

        # Use the provided persistent DVS testbed
        if name:
            # get virtual switch container
            for ctn in self.client.containers.list():
                if ctn.name == name:
                    self.ctn = ctn
                    _, output = subprocess.getstatusoutput(f"docker inspect --format '{{{{.HostConfig.NetworkMode}}}}' {name}")
                    ctn_sw_id = output.split(':')[1]

                    # Persistent DVS is available.
                    self.cleanup = False
                    self.persistent = True

            if not self.ctn:
                raise NameError(f"cannot find container {name}")

            num_net_interfaces = self.net_interface_count()

            if num_net_interfaces > NUM_PORTS:
                raise ValueError(f"persistent dvs is not valid for testbed with ports > {NUM_PORTS}")

            if num_net_interfaces < NUM_PORTS and not forcedvs:
                raise ValueError(f"persistent dvs does not have {NUM_PORTS} ports needed by testbed")

            # get base container
            for ctn in self.client.containers.list():
                if ctn.id == ctn_sw_id or ctn.name == ctn_sw_id:
                    ctn_sw_name = ctn.name

            if ctn_sw_name:
                _, output = subprocess.getstatusoutput(f"docker inspect --format '{{{{.State.Pid}}}}' {ctn_sw_name}")
                self.ctn_sw_pid = int(output)

                # create virtual servers
                self.servers = []
                for i in range(NUM_PORTS):
                    server = VirtualServer(ctn_sw_name, self.ctn_sw_pid, i)
                    self.servers.append(server)

                self.mount = f"/var/run/redis-vs/{ctn_sw_name}"
            else:
                self.mount = "/var/run/redis-vs/{}".format(name)

            self.net_cleanup()

            # As part of https://github.com/Azure/sonic-buildimage/pull/4499
            # VS support dynamically create Front-panel ports so save the orginal
            # config db for persistent DVS
            self.runcmd("mv /etc/sonic/config_db.json /etc/sonic/config_db.json.orig")
            self.ctn_restart()

        # Dynamically create a DVS container and servers
        else:
            self.ctn_sw = self.client.containers.run("debian:jessie",
                                                     privileged=True,
                                                     detach=True,
                                                     command="bash",
                                                     stdin_open=True)

            _, output = subprocess.getstatusoutput(f"docker inspect --format '{{{{.State.Pid}}}}' {self.ctn_sw.name}")
            self.ctn_sw_pid = int(output)

            # create virtual server
            self.servers = []
            self.create_servers()

            if self.vct:
                self.vct_connect(newctnname)

            # mount redis to base to unique directory
            self.mount = f"/var/run/redis-vs/{self.ctn_sw.name}"
            ensure_system(f"mkdir -p {self.mount}")

            kwargs = {}
            if newctnname:
                kwargs["name"] = newctnname
                self.dvsname = newctnname
            vols = {self.mount: {"bind": "/var/run/redis", "mode": "rw"}}
            if ctnmounts:
                for k, v in ctnmounts.items():
                    vols[k] = v
            kwargs["volumes"] = vols

            # create virtual switch container
            self.ctn = self.client.containers.run(imgname,
                                                  privileged=True,
                                                  detach=True,
                                                  environment=env,
                                                  network_mode=f"container:{self.ctn_sw.name}",
                                                  cpu_count=max_cpu,
                                                  **kwargs)

        _, output = subprocess.getstatusoutput(f"docker inspect --format '{{{{.State.Pid}}}}' {self.ctn.name}")

        self.pid = int(output)
        self.redis_sock = os.path.join(self.mount, "redis.sock")
        self.redis_chassis_sock = os.path.join(self.mount, "redis_chassis.sock")

        self.reset_dbs()

        # Make sure everything is up and running before turning over control to the caller
        self.check_ready_status_and_init_db()

        # Switch buffer model to dynamic if necessary
        if buffer_model == 'dynamic':
            enable_dynamic_buffer(self.get_config_db(), self.runcmd)

    def create_servers(self):
        for i in range(NUM_PORTS):
            server = VirtualServer(self.ctn_sw.name, self.ctn_sw_pid, i)
            self.servers.append(server)
            
    def reset_dbs(self):
        # DB wrappers are declared here, lazy-loaded in the tests
        self.app_db = None
        self.asic_db = None
        self.counters_db = None
        self.config_db = None
        self.flex_db = None
        self.state_db = None

    def del_appl_db(self):
        # APPL DB may not always exist, so use this helper method to check before deleting
        if getattr(self, 'appldb', False):
            del self.appldb


    def destroy(self) -> None:
        self.del_appl_db()

        # In case persistent dvs was used removed all the extra server link
        # that were created
        if self.persistent:
            self.destroy_servers()

        # persistent and clean-up flag are mutually exclusive
        elif self.cleanup:
            self.ctn.remove(force=True)
            self.ctn_sw.remove(force=True)
            os.system(f"rm -rf {self.mount}")
            self.destroy_servers()

    def destroy_servers(self):
        for s in self.servers:
            s.destroy()
        self.servers = []

    def check_ready_status_and_init_db(self) -> None:
        try:
            # temp fix: remove them once they are moved to vs start.sh
            self.ctn.exec_run("sysctl -w net.ipv6.conf.default.disable_ipv6=0")
            for i in range(0, 128, 4):
                self.ctn.exec_run(f"sysctl -w net.ipv6.conf.eth{i + 1}.disable_ipv6=1")

            # Verify that all of the device services have started.
            self.check_services_ready()

            # Initialize the databases.
            self.init_asic_db_validator()
            self.init_appl_db_validator()
            self.reset_dbs()

            # Verify that SWSS has finished initializing.
            self.check_swss_ready()

        except Exception:
            self.get_logs()
            self.destroy()
            raise

    def check_services_ready(self, timeout=60) -> None:
        """Check if all processes in the DVS are ready."""
        service_polling_config = PollingConfig(1, timeout, strict=True)

        def _polling_function():
            res = self.ctn.exec_run("supervisorctl status")
            out = res.output.decode("utf-8")

            process_status = {}
            for line in out.splitlines():
                tokens = line.split()

                if len(tokens) < 2:
                    continue

                process_status[tokens[0]] = tokens[1]

            for pname in self.alld:
                if process_status.get(pname, None) != "RUNNING":
                    return (False, process_status)

            return (process_status.get("start.sh", None) == "EXITED", process_status)

        wait_for_result(_polling_function, service_polling_config)

    def init_asic_db_validator(self) -> None:
        self.asicdb = AsicDbValidator(self.ASIC_DB_ID, self.redis_sock)

    def init_appl_db_validator(self) -> None:
        self.appldb = ApplDbValidator(self.APPL_DB_ID, self.redis_sock)

    def check_swss_ready(self, timeout: int = 300) -> None:
        """Verify that SWSS is ready to receive inputs.

        Almost every part of orchagent depends on ports being created and initialized
        before they can proceed with their processing. If we start the tests after orchagent
        has started running but before it has had time to initialize all the ports, then the
        first several tests will fail.
        """
        num_ports = NUM_PORTS

        # Voq and fabric asics have fabric ports enabled
        self.get_config_db()
        metadata = self.config_db.get_entry('DEVICE_METADATA|localhost', '')
        if metadata.get('switch_type', 'npu') in ['voq', 'fabric']:
            num_ports = NUM_PORTS + FABRIC_NUM_PORTS

        # Verify that all ports have been initialized and configured
        app_db = self.get_app_db()
        startup_polling_config = PollingConfig(5, timeout, strict=True)

        def _polling_function():
            port_table_keys = app_db.get_keys("PORT_TABLE")
            return ("PortInitDone" in port_table_keys and "PortConfigDone" in port_table_keys, None)

        wait_for_result(_polling_function, startup_polling_config)

        # Verify that all ports have been created
        asic_db = self.get_asic_db()
        asic_db.wait_for_n_keys("ASIC_STATE:SAI_OBJECT_TYPE_PORT", num_ports + 1)  # +1 CPU Port

        # Verify that fabric ports are monitored in STATE_DB
        if metadata.get('switch_type', 'npu') in ['voq', 'fabric']:
            self.get_state_db()
            self.state_db.wait_for_n_keys("FABRIC_PORT_TABLE", FABRIC_NUM_PORTS)

    def net_cleanup(self) -> None:
        """Clean up network, remove extra links."""
        re_space = re.compile(r'\s+')

        res = self.ctn.exec_run("ip link show")
        out = res.output.decode("utf-8")
        for line in out.splitlines():
            m = re.compile(r'^\d+').match(line)

            if not m:
                continue

            fds = re_space.split(line)
            if len(fds) > 1:
                pname = fds[1].rstrip(":")
                m = re.compile("(eth|lo|Bridge|Ethernet|vlan|inband)").match(pname)

                if not m:
                    self.ctn.exec_run(f"ip link del {pname}")
                    print(f"remove extra link {pname}")

    def net_interface_count(self) -> int:
        """Get the interface count in persistent DVS Container.

        Returns:
            The interface count, or 0 if the value is not found or some error occurs.
        """
        res = self.ctn.exec_run(["sh", "-c", "ip link show | grep -oE eth[0-9]+ | grep -vc eth0"])

        if not res.exit_code:
            out = res.output.decode("utf-8")
            return int(out.rstrip('\n'))
        else:
            return 0

    def vct_connect(self, ctnname: str) -> None:
        data = self.vct.get_inband(ctnname)

        if "inband_address" in data:
            ifpair = data["inband_intf_pair"]
            ifname = data["inband_intf"]
            iaddr = data["inband_address"]

            self.vct.connect(ifname, ifpair, str(self.ctn_sw_pid))
            self.ctn_sw.exec_run(f"ip link set dev {ifpair} up")
            self.ctn_sw.exec_run(f"ip link add link {ifpair} name vlan4094 type vlan id 4094")
            self.ctn_sw.exec_run(f"ip addr add {iaddr} dev vlan4094")
            self.ctn_sw.exec_run("ip link set dev vlan4094 up")

    def ctn_restart(self) -> None:
        self.ctn.restart()

    def restart(self) -> None:
        self.del_appl_db()

        self.ctn_restart()
        self.check_ready_status_and_init_db()

    def runcmd(self, cmd: str) -> Tuple[int, str]:
        res = self.ctn.exec_run(cmd)
        exitcode = res.exit_code
        out = res.output.decode("utf-8")

        if exitcode != 0:
            print(f"-----rc={exitcode} for cmd {cmd}-----")
            print(out.rstrip())
            print("-----")

        return (exitcode, out)

    # used in buildimage tests, do not delete
    def copy_file(self, path: str, filename: str) -> None:
        tarstr = io.BytesIO()
        tar = tarfile.open(fileobj=tarstr, mode="w")
        tar.add(filename, os.path.basename(filename))
        tar.close()

        self.ctn.exec_run(f"mkdir -p {path}")
        self.ctn.put_archive(path, tarstr.getvalue())
        tarstr.close()

    def get_logs(self) -> None:
        log_dir = os.path.join("log", self.log_path) if self.log_path else "log"

        ensure_system(f"rm -rf {log_dir}")
        ensure_system(f"mkdir -p {log_dir}")

        p = subprocess.Popen(["tar", "--no-same-owner", "-C", os.path.join("./", log_dir), "-x"], stdin=subprocess.PIPE)

        stream, _ = self.ctn.get_archive("/var/log/")
        for x in stream:
            p.stdin.write(x)
        p.stdin.close()
        p.wait()

        if p.returncode:
            raise RuntimeError("Failed to unpack the log archive.")

        ensure_system("chmod a+r -R log")

    def add_log_marker(self, file_name=None) -> str:
        marker = f"=== start marker {datetime.now().isoformat()} ==="

        if file_name:
            self.runcmd(["sh", "-c", f"echo \"{marker}\" >> {file_name}"])
        else:
            self.ctn.exec_run(f"logger {marker}")

        return marker

    # start processes in SWSS
    # deps: acl, fdb, port_an, port_config, warm_reboot
    def start_swss(self):
        cmd = ""
        for pname in self.swssd:
            cmd += "supervisorctl start {}; ".format(pname)
        self.runcmd(['sh', '-c', cmd])
        time.sleep(5)

    # stop processes in SWSS
    # deps: acl, fdb, port_an, port_config, warm_reboot
    def stop_swss(self):
        cmd = ""
        for pname in self.swssd:
            cmd += "supervisorctl stop {}; ".format(pname)
        self.runcmd(['sh', '-c', cmd])

    # deps: warm_reboot
    def start_zebra(self):
        self.runcmd(['sh', '-c', 'supervisorctl start zebra'])

        # Let's give zebra a chance to connect to FPM.
        time.sleep(5)

    # deps: warm_reboot
    def stop_zebra(self):
        self.runcmd(['sh', '-c', 'pkill -9 zebra'])
        time.sleep(1)

    # deps: warm_reboot
    def start_fpmsyncd(self):
        self.runcmd(['sh', '-c', 'supervisorctl start fpmsyncd'])

        # Let's give fpmsyncd a chance to connect to Zebra.
        time.sleep(5)

    # deps: warm_reboot
    def stop_fpmsyncd(self):
        self.runcmd(['sh', '-c', 'pkill -x fpmsyncd'])
        time.sleep(1)

    # deps: warm_reboot
    def SubscribeAppDbObject(self, objpfx):
        r = redis.Redis(unix_socket_path=self.redis_sock, db=swsscommon.APPL_DB,
                        encoding="utf-8", decode_responses=True)
        pubsub = r.pubsub()
        pubsub.psubscribe("__keyspace@0__:%s*" % objpfx)
        return pubsub

    # deps: warm_reboot
    def SubscribeAsicDbObject(self, objpfx):
        r = redis.Redis(unix_socket_path=self.redis_sock, db=swsscommon.ASIC_DB,
                        encoding="utf-8", decode_responses=True)
        pubsub = r.pubsub()
        pubsub.psubscribe("__keyspace@1__:ASIC_STATE:%s*" % objpfx)
        return pubsub

    # deps: warm_reboot
    def CountSubscribedObjects(self, pubsub, ignore=None, timeout=10):
        nadd = 0
        ndel = 0
        idle = 0
        while True and idle < timeout:
            message = pubsub.get_message()
            if message:
                print(message)
                if ignore:
                    fds = message['channel'].split(':')
                    if fds[2] in ignore:
                        continue
                if message['data'] == 'hset':
                    nadd += 1
                elif message['data'] == 'del':
                    ndel += 1
                idle = 0
            else:
                time.sleep(1)
                idle += 1

        return (nadd, ndel)

    # deps: warm_reboot
    def GetSubscribedAppDbObjects(self, pubsub, ignore=None, timeout=10):
        r = redis.Redis(unix_socket_path=self.redis_sock, db=swsscommon.APPL_DB,
                        encoding="utf-8", decode_responses=True)

        addobjs = []
        delobjs = []
        idle = 0
        prev_key = None

        while True and idle < timeout:
            message = pubsub.get_message()
            if message:
                print(message)
                key = message['channel'].split(':', 1)[1]
                # In producer/consumer_state_table scenarios, every entry will
                # show up twice for every push/pop operation, so skip the second
                # one to avoid double counting.
                if key != None and key == prev_key:
                    continue
                # Skip instructions with meaningless keys. To be extended in the
                # future to other undesired keys.
                if key == "ROUTE_TABLE_KEY_SET" or key == "ROUTE_TABLE_DEL_SET":
                    continue
                if ignore:
                    fds = message['channel'].split(':')
                    if fds[2] in ignore:
                        continue

                if message['data'] == 'hset':
                    (_, k) = key.split(':', 1)
                    value=r.hgetall(key)
                    addobjs.append({'key':json.dumps(k), 'vals':json.dumps(value)})
                    prev_key = key
                elif message['data'] == 'del':
                    (_, k) = key.split(':', 1)
                    delobjs.append({'key':json.dumps(k)})
                idle = 0
            else:
                time.sleep(1)
                idle += 1

        return (addobjs, delobjs)

    # deps: warm_reboot
    def GetSubscribedAsicDbObjects(self, pubsub, ignore=None, timeout=10):
        r = redis.Redis(unix_socket_path=self.redis_sock, db=swsscommon.ASIC_DB,
                        encoding="utf-8", decode_responses=True)

        addobjs = []
        delobjs = []
        idle = 0

        while True and idle < timeout:
            message = pubsub.get_message()
            if message:
                print(message)
                key = message['channel'].split(':', 1)[1]
                if ignore:
                    fds = message['channel'].split(':')
                    if fds[2] in ignore:
                        continue
                if message['data'] == 'hset':
                    value=r.hgetall(key)
                    (_, t, k) = key.split(':', 2)
                    addobjs.append({'type':t, 'key':k, 'vals':value})
                elif message['data'] == 'del':
                    (_, t, k) = key.split(':', 2)
                    delobjs.append({'key':k})
                idle = 0
            else:
                time.sleep(1)
                idle += 1

        return (addobjs, delobjs)

    # deps: warm_reboot
    def SubscribeDbObjects(self, dbobjs):
        # assuming all the db object pairs are in the same db instance
        r = redis.Redis(unix_socket_path=self.redis_sock, encoding="utf-8",
                        decode_responses=True)
        pubsub = r.pubsub()
        substr = ""
        for db, obj in dbobjs:
            pubsub.psubscribe("__keyspace@{}__:{}".format(db, obj))
        return pubsub

    # deps: warm_reboot
    def GetSubscribedMessages(self, pubsub, timeout=10):
        messages = []
        delobjs = []
        idle = 0
        prev_key = None

        while True and idle < timeout:
            message = pubsub.get_message()
            if message:
                messages.append(message)
                idle = 0
            else:
                time.sleep(1)
                idle += 1
        return (messages)

    # deps: fdb_update, fdb
    def get_map_iface_bridge_port_id(self, asic_db):
        port_id_2_iface = self.asicdb.portoidmap
        tbl = swsscommon.Table(asic_db, "ASIC_STATE:SAI_OBJECT_TYPE_BRIDGE_PORT")
        iface_2_bridge_port_id = {}
        for key in tbl.getKeys():
            status, data = tbl.get(key)
            assert status
            values = dict(data)
            if "SAI_BRIDGE_PORT_ATTR_PORT_ID" in values:
                iface_id = values["SAI_BRIDGE_PORT_ATTR_PORT_ID"]
                iface_name = port_id_2_iface[iface_id]
                iface_2_bridge_port_id[iface_name] = key

        return iface_2_bridge_port_id

    # deps: fdb_update, fdb
    def get_vlan_oid(self, asic_db, vlan_id):
        tbl = swsscommon.Table(asic_db, "ASIC_STATE:SAI_OBJECT_TYPE_VLAN")
        keys = tbl.getKeys()

        for key in keys:
            status, fvs = tbl.get(key)
            assert status, "Error reading from table %s" % "ASIC_STATE:SAI_OBJECT_TYPE_VLAN"

            for k, v in fvs:
                if k == "SAI_VLAN_ATTR_VLAN_ID" and v == vlan_id:
                    return True, key

        return False, "Not found vlan id %s" % vlan_id

    # deps: fdb
    def is_table_entry_exists(self, db, table, keyregex, attributes):
        tbl = swsscommon.Table(db, table)
        keys = tbl.getKeys()

        extra_info = []
        for key in keys:
            if re.match(keyregex, key) is None:
                continue

            status, fvs = tbl.get(key)
            assert status, "Error reading from table %s" % table

            d_attributes = dict(attributes)
            for k, v in fvs:
                if k in d_attributes and d_attributes[k] == v:
                    del d_attributes[k]

            if len(d_attributes) != 0:
                extra_info.append("Desired attributes %s was not found for key %s" % (str(d_attributes), key))
            else:
                return True, extra_info
        else:
            if not extra_info:
                extra_info.append("Desired key regex %s was not found" % str(keyregex))
            return False, extra_info

    # deps: fdb
    def all_table_entry_has(self, db, table, keyregex, attributes):
        tbl = swsscommon.Table(db, table)
        keys = tbl.getKeys()
        extra_info = []

        if len(keys) == 0:
            extra_info.append("keyregex %s not found" % keyregex)
            return False, extra_info

        for key in keys:
            if re.match(keyregex, key) is None:
                continue

            status, fvs = tbl.get(key)
            assert status, "Error reading from table %s" % table

            d_attributes = dict(attributes)
            for k, v in fvs:
                if k in d_attributes and d_attributes[k] == v:
                    del d_attributes[k]

            if len(d_attributes) != 0:
                extra_info.append("Desired attributes %s were not found for key %s" % (str(d_attributes), key))
                return False, extra_info

        return True, extra_info

    # deps: fdb
    def all_table_entry_has_no(self, db, table, keyregex, attributes_list):
        tbl = swsscommon.Table(db, table)
        keys = tbl.getKeys()
        extra_info = []

        if len(keys) == 0:
            extra_info.append("keyregex %s not found" % keyregex)
            return False, extra_info

        for key in keys:
            if re.match(keyregex, key) is None:
                continue

            status, fvs = tbl.get(key)
            assert status, "Error reading from table %s" % table

            for k, v in fvs:
                if k in attributes_list:
                    extra_info.append("Unexpected attribute %s was found for key %s" % (k, key))
                    return False, extra_info

        return True, extra_info

    # deps: fdb_update, fdb
    def is_fdb_entry_exists(self, db, table, key_values, attributes):
        tbl =  swsscommon.Table(db, table)
        keys = tbl.getKeys()

        exists = False
        extra_info = []
        key_found = False
        for key in keys:
            try:
                d_key = json.loads(key)
            except ValueError:
                d_key = json.loads('{' + key + '}')

            key_found = True

            for k, v in key_values:
                if k not in d_key or v != d_key[k]:
                    key_found = False
                    break

            if not key_found:
                continue

            status, fvs = tbl.get(key)
            assert status, "Error reading from table %s" % table

            d_attributes = dict(attributes)
            for k, v in fvs:
                if k in d_attributes and d_attributes[k] == v:
                    del d_attributes[k]

            if len(d_attributes) != 0:
                exists = False
                extra_info.append("Desired attributes %s was not found for key %s" % (str(d_attributes), key))
            else:
                exists = True
                break

        if not key_found:
            exists = False
            extra_info.append("Desired key with parameters %s was not found" % str(key_values))

        return exists, extra_info

    # deps: fdb_update, fdb
    def create_vlan(self, vlan):
        tbl = swsscommon.Table(self.cdb, "VLAN")
        fvs = swsscommon.FieldValuePairs([("vlanid", vlan)])
        tbl.set("Vlan" + vlan, fvs)
        time.sleep(1)

    # deps: fdb_update, fdb
    def remove_vlan(self, vlan):
        tbl = swsscommon.Table(self.cdb, "VLAN")
        tbl._del("Vlan" + vlan)
        time.sleep(1)

    # deps: fdb_update, fdb
    def create_vlan_member(self, vlan, interface):
        tbl = swsscommon.Table(self.cdb, "VLAN_MEMBER")
        fvs = swsscommon.FieldValuePairs([("tagging_mode", "untagged")])
        tbl.set("Vlan" + vlan + "|" + interface, fvs)
        time.sleep(1)

    # deps: fdb_update, fdb
    def remove_vlan_member(self, vlan, interface):
        tbl = swsscommon.Table(self.cdb, "VLAN_MEMBER")
        tbl._del("Vlan" + vlan + "|" + interface)
        time.sleep(1)

    # deps: fdb
    def create_vlan_member_tagged(self, vlan, interface):
        tbl = swsscommon.Table(self.cdb, "VLAN_MEMBER")
        fvs = swsscommon.FieldValuePairs([("tagging_mode", "tagged")])
        tbl.set("Vlan" + vlan + "|" + interface, fvs)
        time.sleep(1)

    # deps: fdb_update, fdb, mirror_port_erspan, mirror_port_span, vlan
    def set_interface_status(self, interface, admin_status):
        if interface.startswith("PortChannel"):
            tbl_name = "PORTCHANNEL"
        elif interface.startswith("Vlan"):
            tbl_name = "VLAN"
        else:
            tbl_name = "PORT"
        tbl = swsscommon.Table(self.cdb, tbl_name)
        fvs = swsscommon.FieldValuePairs([("admin_status", admin_status)])
        tbl.set(interface, fvs)
        time.sleep(1)

    # deps: acl, fdb_update, fdb, mirror_port_erspan, vlan, sub port intf
    def add_ip_address(self, interface, ip, vrf_name=None):
        if interface.startswith("PortChannel"):
            tbl_name = "PORTCHANNEL_INTERFACE"
        elif interface.startswith("Vlan"):
            tbl_name = "VLAN_INTERFACE"
        else:
            tbl_name = "INTERFACE"
        tbl = swsscommon.Table(self.cdb, tbl_name)
        pairs = [("NULL", "NULL")]
        if vrf_name:
            pairs = [("vrf_name", vrf_name)]
        fvs = swsscommon.FieldValuePairs(pairs)
        tbl.set(interface, fvs)
        tbl.set(interface + "|" + ip, fvs)
        time.sleep(1)

    # deps: acl, fdb_update, fdb, mirror_port_erspan, vlan
    def remove_ip_address(self, interface, ip):
        if interface.startswith("PortChannel"):
            tbl_name = "PORTCHANNEL_INTERFACE"
        elif interface.startswith("Vlan"):
            tbl_name = "VLAN_INTERFACE"
        else:
            tbl_name = "INTERFACE"
        tbl = swsscommon.Table(self.cdb, tbl_name)
        tbl._del(interface + "|" + ip)
        tbl._del(interface)
        time.sleep(1)

    # deps: vlan
    def set_mtu(self, interface, mtu):
        if interface.startswith("PortChannel"):
            tbl_name = "PORTCHANNEL"
        elif interface.startswith("Vlan"):
            tbl_name = "VLAN"
        else:
            tbl_name = "PORT"
        tbl = swsscommon.Table(self.cdb, tbl_name)
        fvs = swsscommon.FieldValuePairs([("mtu", mtu)])
        tbl.set(interface, fvs)
        time.sleep(1)

    # deps: acl, mirror_port_erspan
    def add_neighbor(self, interface, ip, mac):
        tbl = swsscommon.ProducerStateTable(self.pdb, "NEIGH_TABLE")
        fvs = swsscommon.FieldValuePairs([("neigh", mac),
                                          ("family", "IPv4")])
        tbl.set(interface + ":" + ip, fvs)
        time.sleep(1)

    # deps: acl, mirror_port_erspan
    def remove_neighbor(self, interface, ip):
        tbl = swsscommon.ProducerStateTable(self.pdb, "NEIGH_TABLE")
        tbl._del(interface + ":" + ip)
        time.sleep(1)

    # deps: mirror_port_erspan, warm_reboot
    def add_route(self, prefix, nexthop):
        self.runcmd("ip route add " + prefix + " via " + nexthop)
        time.sleep(1)

    # deps: mirror_port_erspan, warm_reboot
    def change_route(self, prefix, nexthop):
        self.runcmd("ip route change " + prefix + " via " + nexthop)
        time.sleep(1)

    # deps: warm_reboot
    def change_route_ecmp(self, prefix, nexthops):
        cmd = ""
        for nexthop in nexthops:
            cmd += " nexthop via " + nexthop

        self.runcmd("ip route change " + prefix + cmd)
        time.sleep(1)

    # deps: acl, mirror_port_erspan
    def remove_route(self, prefix):
        self.runcmd("ip route del " + prefix)
        time.sleep(1)

    # deps: mirror_port_erspan
    def create_fdb(self, vlan, mac, interface):
        tbl = swsscommon.ProducerStateTable(self.pdb, "FDB_TABLE")
        fvs = swsscommon.FieldValuePairs([("port", interface),
                                          ("type", "dynamic")])
        tbl.set("Vlan" + vlan + ":" + mac, fvs)
        time.sleep(1)

    # deps: mirror_port_erspan
    def remove_fdb(self, vlan, mac):
        tbl = swsscommon.ProducerStateTable(self.pdb, "FDB_TABLE")
        tbl._del("Vlan" + vlan + ":" + mac)
        time.sleep(1)

    # deps: acl, fdb_update, fdb, intf_mac, mirror_port_erspan, mirror_port_span,
    # policer, port_dpb_vlan, vlan
    def setup_db(self):
        self.pdb = swsscommon.DBConnector(0, self.redis_sock, 0)
        self.adb = swsscommon.DBConnector(1, self.redis_sock, 0)
        self.cdb = swsscommon.DBConnector(4, self.redis_sock, 0)
        self.sdb = swsscommon.DBConnector(6, self.redis_sock, 0)

    def getSwitchOid(self):
        tbl = swsscommon.Table(self.adb, "ASIC_STATE:SAI_OBJECT_TYPE_SWITCH")
        keys = tbl.getKeys()
        return str(keys[0])

    def getVlanOid(self, vlanId):
        tbl = swsscommon.Table(self.adb, "ASIC_STATE:SAI_OBJECT_TYPE_VLAN")
        vlan_oid = None
        keys = tbl.getKeys()
        for k in keys:
            (status, fvs) = tbl.get(k)
            assert status == True, "Could not read vlan from DB"
            for fv in fvs:
                if fv[0] == "SAI_VLAN_ATTR_VLAN_ID" and fv[1] == str(vlanId):
                    vlan_oid = str(k)
                    break
        return vlan_oid

    # deps: acl_portchannel, fdb
    def getCrmCounterValue(self, key, counter):
        counters_db = swsscommon.DBConnector(swsscommon.COUNTERS_DB, self.redis_sock, 0)
        crm_stats_table = swsscommon.Table(counters_db, 'CRM')

        for k in crm_stats_table.get(key)[1]:
            if k[0] == counter:
                return int(k[1])

    def port_field_set(self, port, field, value):
        cdb = swsscommon.DBConnector(4, self.redis_sock, 0)
        tbl = swsscommon.Table(cdb, "PORT")
        fvs = swsscommon.FieldValuePairs([(field, value)])
        tbl.set(port, fvs)
        time.sleep(1)

    def port_admin_set(self, port, status):
        self.port_field_set(port, "admin_status", status)

    def interface_ip_add(self, port, ip_address):
        cdb = swsscommon.DBConnector(4, self.redis_sock, 0)
        tbl = swsscommon.Table(cdb, "INTERFACE")
        fvs = swsscommon.FieldValuePairs([("NULL", "NULL")])
        tbl.set(port, fvs)
        tbl.set(port + "|" + ip_address, fvs)
        time.sleep(1)

    def crm_poll_set(self, value):
        cdb = swsscommon.DBConnector(4, self.redis_sock, 0)
        tbl = swsscommon.Table(cdb, "CRM")
        fvs = swsscommon.FieldValuePairs([("polling_interval", value)])
        tbl.set("Config", fvs)
        time.sleep(1)

    def clear_fdb(self):
        adb = swsscommon.DBConnector(0, self.redis_sock, 0)
        opdata = ["ALL", "ALL"]
        msg = json.dumps(opdata,separators=(',',':'))
        adb.publish('FLUSHFDBREQUEST', msg)

    def warm_restart_swss(self, enable):
        db = swsscommon.DBConnector(6, self.redis_sock, 0)

        tbl = swsscommon.Table(db, "WARM_RESTART_ENABLE_TABLE")
        fvs = swsscommon.FieldValuePairs([("enable",enable)])
        tbl.set("swss", fvs)

    # nat
    def nat_mode_set(self, value):
        cdb = swsscommon.DBConnector(4, self.redis_sock, 0)
        tbl = swsscommon.Table(cdb, "NAT_GLOBAL")
        fvs = swsscommon.FieldValuePairs([("admin_mode", value)])
        tbl.set("Values", fvs)
        time.sleep(1)

    def nat_timeout_set(self, value):
        cdb = swsscommon.DBConnector(4, self.redis_sock, 0)
        tbl = swsscommon.Table(cdb, "NAT_GLOBAL")
        fvs = swsscommon.FieldValuePairs([("nat_timeout", value)])
        tbl.set("Values", fvs)
        time.sleep(1)

    def nat_udp_timeout_set(self, value):
        cdb = swsscommon.DBConnector(4, self.redis_sock, 0)
        tbl = swsscommon.Table(cdb, "NAT_GLOBAL")
        fvs = swsscommon.FieldValuePairs([("nat_udp_timeout", value)])
        tbl.set("Values", fvs)
        time.sleep(1)

    def nat_tcp_timeout_set(self, value):
        cdb = swsscommon.DBConnector(4, self.redis_sock, 0)
        tbl = swsscommon.Table(cdb, "NAT_GLOBAL")
        fvs = swsscommon.FieldValuePairs([("nat_tcp_timeout", value)])
        tbl.set("Values", fvs)
        time.sleep(1)

    def add_nat_basic_entry(self, external, internal):
        cdb = swsscommon.DBConnector(4, self.redis_sock, 0)
        tbl = swsscommon.Table(cdb, "STATIC_NAT")
        fvs = swsscommon.FieldValuePairs([("local_ip", internal)])
        tbl.set(external, fvs)
        time.sleep(1)

    def del_nat_basic_entry(self, external):
        cdb = swsscommon.DBConnector(4, self.redis_sock, 0)
        tbl = swsscommon.Table(cdb, "STATIC_NAT")
        tbl._del(external)
        time.sleep(1)

    def add_nat_udp_entry(self, external, extport, internal, intport):
        cdb = swsscommon.DBConnector(4, self.redis_sock, 0)
        tbl = swsscommon.Table(cdb, "STATIC_NAPT")
        fvs = swsscommon.FieldValuePairs([("local_ip", internal), ("local_port", intport)])
        tbl.set(external + "|UDP|" + extport, fvs)
        time.sleep(1)

    def del_nat_udp_entry(self, external, extport):
        cdb = swsscommon.DBConnector(4, self.redis_sock, 0)
        tbl = swsscommon.Table(cdb, "STATIC_NAPT")
        tbl._del(external + "|UDP|" + extport)
        time.sleep(1)

    def add_twice_nat_basic_entry(self, external, internal, nat_type, twice_nat_id):
        cdb = swsscommon.DBConnector(4, self.redis_sock, 0)
        tbl = swsscommon.Table(cdb, "STATIC_NAT")
        fvs = swsscommon.FieldValuePairs([("local_ip", internal), ("nat_type", nat_type), ("twice_nat_id", twice_nat_id)])
        tbl.set(external, fvs)
        time.sleep(1)

    def del_twice_nat_basic_entry(self, external):
        self.del_nat_basic_entry(external)

    def add_twice_nat_udp_entry(self, external, extport, internal, intport, nat_type, twice_nat_id):
        cdb = swsscommon.DBConnector(4, self.redis_sock, 0)
        tbl = swsscommon.Table(cdb, "STATIC_NAPT")
        fvs = swsscommon.FieldValuePairs([("local_ip", internal), ("local_port", intport), ("nat_type", nat_type), ("twice_nat_id", twice_nat_id)])
        tbl.set(external + "|UDP|" + extport, fvs)
        time.sleep(1)

    def del_twice_nat_udp_entry(self, external, extport):
        self.del_nat_udp_entry(external, extport)

    def set_nat_zone(self, interface, nat_zone):
        cdb = swsscommon.DBConnector(4, self.redis_sock, 0)
        if interface.startswith("PortChannel"):
            tbl_name = "PORTCHANNEL_INTERFACE"
        elif interface.startswith("Vlan"):
            tbl_name = "VLAN_INTERFACE"
        else:
            tbl_name = "INTERFACE"
        tbl = swsscommon.Table(cdb, tbl_name)
        fvs = swsscommon.FieldValuePairs([("nat_zone", nat_zone)])
        tbl.set(interface, fvs)
        time.sleep(1)

    # deps: acl, crm, fdb
    def setReadOnlyAttr(self, obj, attr, val):
        db = swsscommon.DBConnector(swsscommon.ASIC_DB, self.redis_sock, 0)
        tbl = swsscommon.Table(db, "ASIC_STATE:{0}".format(obj))
        keys = tbl.getKeys()

        assert len(keys) == 1

        swVid = keys[0]
        r = redis.Redis(unix_socket_path=self.redis_sock, db=swsscommon.ASIC_DB,
                        encoding="utf-8", decode_responses=True)
        swRid = r.hget("VIDTORID", swVid)

        assert swRid is not None

        ntf = swsscommon.NotificationProducer(db, "SAI_VS_UNITTEST_CHANNEL")
        fvp = swsscommon.FieldValuePairs()
        ntf.send("enable_unittests", "true", fvp)
        fvp = swsscommon.FieldValuePairs([(attr, val)])
        key = "SAI_OBJECT_TYPE_SWITCH:" + swRid

        # explicit convert unicode string to str for python2
        ntf.send("set_ro", str(key), fvp)

    # FIXME: Now that ApplDbValidator is using DVSDatabase we should converge this with
    # that implementation. Save it for a follow-up PR.
    def get_app_db(self) -> ApplDbValidator:
        if not self.app_db:
            self.app_db = DVSDatabase(self.APPL_DB_ID, self.redis_sock)

        return self.app_db

    # FIXME: Now that AsicDbValidator is using DVSDatabase we should converge this with
    # that implementation. Save it for a follow-up PR.
    def get_asic_db(self) -> AsicDbValidator:
        if not self.asic_db:
            db = DVSDatabase(self.ASIC_DB_ID, self.redis_sock)
            db.default_acl_tables = self.asicdb.default_acl_tables
            db.default_acl_entries = self.asicdb.default_acl_entries
            db.default_copp_policers = self.asicdb.default_copp_policers
            db.port_name_map = self.asicdb.portnamemap
            db.default_vlan_id = self.asicdb.default_vlan_id
            db.port_to_id_map = self.asicdb.portoidmap
            db.hostif_name_map = self.asicdb.hostifnamemap
            self.asic_db = db

        return self.asic_db

    def get_counters_db(self) -> DVSDatabase:
        if not self.counters_db:
            self.counters_db = DVSDatabase(self.COUNTERS_DB_ID, self.redis_sock)

        return self.counters_db

    def get_config_db(self) -> DVSDatabase:
        if not self.config_db:
            self.config_db = DVSDatabase(self.CONFIG_DB_ID, self.redis_sock)

        return self.config_db

    def get_flex_db(self) -> DVSDatabase:
        if not self.flex_db:
            self.flex_db = DVSDatabase(self.FLEX_COUNTER_DB_ID, self.redis_sock)

        return self.flex_db

    def get_state_db(self) -> DVSDatabase:
        if not self.state_db:
            self.state_db = DVSDatabase(self.STATE_DB_ID, self.redis_sock)

        return self.state_db

    def change_port_breakout_mode(self, intf_name, target_mode, options=""):
        cmd = f"config interface breakout {intf_name} {target_mode} -y {options}"
        self.runcmd(cmd)
        time.sleep(2)

class DockerVirtualChassisTopology:
    def __init__(
        self,
        namespace=None,
        imgname=None,
        keeptb=False,
        env=[],
        log_path=None,
        max_cpu=2,
        forcedvs=None,
        topoFile=None
    ):
        self.ns = namespace
        self.chassbr = "br4chs"
        self.keeptb = keeptb
        self.env = env
        self.topoFile = topoFile
        self.imgname = imgname
        self.ctninfo = {}
        self.dvss = {}
        self.inbands = {}
        self.log_path = log_path
        self.max_cpu = max_cpu
        self.forcedvs = forcedvs

        if self.ns is None:
            self.ns = random_string()
        print("VCT ns: " + self.ns)

        self.find_all_ctns()

        with open(self.topoFile, "r") as f:
            self.virt_topo = json.load(f)["VIRTUAL_TOPOLOGY"]

        self.oper = "create"
        self.handle_request()

    def runcmd(self, cmd, addns=True):
        try:
            netns = ""
            if addns:
                netns = f"sudo ip netns exec {self.ns}"
            subprocess.check_output(f"{netns} {cmd}", stderr=subprocess.STDOUT, shell=True)
        except subprocess.CalledProcessError as e:
            print(f"------rc={e.returncode} for cmd: {e.cmd}------")
            print(e.output.rstrip())
            print("------")
            return e.returncode
        return 0

    def connect(self, ifname, ifpair, pid):
        self.runcmd(f"ip link del {ifname}")
        self.runcmd(f"ip link add {ifname} type veth peer name {ifpair}")
        self.runcmd(f"ip link set {ifpair} netns {pid}")
        self.runcmd(f"ip link set dev {ifname} up")
        self.runcmd(f"brctl addif {self.chassbr} {ifname}")

    def connect_ethintfs(self, intfs, nbrConns, pid, ctnname):
        for intf in intfs:
            ifn = f"{ctnname[:9]}.{intf}"
            self.runcmd(f"ip link add {ifn} type veth peer name {intf}")
            self.runcmd(f"ip link set {intf} netns {pid}")
            self.runcmd(f"ip link set dev {ifn} up")

        for intf in nbrConns:
            br = nbrConns[intf]
            if br != "":
                self.runcmd(f"brctl addif {br} {intf}")

    def find_all_ctns(self):
        suffix = f".{self.ns}"
        for ctn in docker.from_env().containers.list():
            if ctn.name.endswith(suffix):
                self.dvss[ctn.name] = DockerVirtualSwitch(ctn.name, self.imgname, self.keeptb,
                                                          self.env, log_path=ctn.name,
                                                          max_cpu=self.max_cpu, forcedvs=self.forcedvs,
                                                          vct=self)
        if self.chassbr is None and len(self.dvss) > 0:
            ret, res = self.ctn_runcmd(self.dvss.values()[0].ctn,
                                       "sonic-cfggen --print-data -j /usr/share/sonic/virtual_chassis/vct_connections.json")
            if ret == 0:
                out = json.loads(res)
                self.chassbr = out["chassis_bridge"]

    def get_ctn(self, ctnname):
        return self.dvss[ctnname].ctn if ctnname in self.dvss else None

    def ctn_runcmd(self, ctn, cmd):
        res = ctn.exec_run(cmd)
        exitcode = res.exit_code
        out = res.output.decode("utf-8")

        if exitcode != 0:
            print(f"-----rc={exitcode} for cmd {cmd}-----")
            print(out.rstrip())
            print("-----")

        return (exitcode, out)

    def set_ctninfo(self, ctn, name, pid):
        self.ctninfo[ctn] = [name, pid]

    def get_ctninfo(self, ctn):
        res = self.ctninfo[ctn]
        return res[0], res[1]

    def runcmd_on_ctn(self, ctnname, cmd):
        ctn = self.get_ctn(ctnname)
        return self.ctn_runcmd(ctn, cmd)

    def handle_request(self):
        if self.oper == "verify":
            self.verify_vct()
            return

        ctn = self.virt_topo["chassis_instances"]

        # When virtual chassis is created,
        # 1. new namespace and bridge for the chassis are created first
        # 2. containers for each vs instance need to be created
        # 3. neighbor connections are setup at last.
        # when the virtual chassis is deleted,
        # 1. neighbors are deleted
        # 2. containers are deleted
        # 3. namespace and chassis bridge are deleted
        if self.oper == "create":
            self.runcmd(f"sudo ip netns add {self.ns}", addns=False)
            self.handle_bridge(self.chassbr)

            for ctndir in ctn:
                self.create_vct_ctn(ctndir)
            if "neighbor_connections" in self.virt_topo:
                self.handle_neighconn()
                self.handle_chassis_connections()
            retry = 0
            while self.verify_vct() is False and retry < 10:
                print("wait for chassis to be ready")
                time.sleep(1)
                retry += 1
        if self.oper == "delete":
            for dv in self.dvss.values():
                dv.destroy()
            self.handle_bridge(self.chassbr)
            self.runcmd(f"sudo ip netns del {self.ns}", addns=False)

    def destroy(self):
        self.verify_vct()
        if self.keeptb:
            return
        self.oper = "delete"
        self.handle_request()

    def restart(self):
        for dv in self.dvss.values():
            dv.restart()

    def get_logs(self, name):
        for dv in self.dvss.values():
            if not dv.dvsname:
                dv.get_logs(name)
            else:
                dv.get_logs()

    def handle_bridge(self, brName):
        if self.oper == "create":
            self.runcmd(f"brctl addbr {brName}")
            self.runcmd(f"ip link set dev {brName} up")
        else:
            self.runcmd(f"ip link set dev {brName} down")
            self.runcmd(f"brctl delbr {brName}")

    def create_vct_ctn(self, ctndir):
        cwd = os.getcwd()
        chassis_config_dir = cwd + "/virtual_chassis/" + ctndir
        chassis_config_file =  chassis_config_dir + "/default_config.json"
        with open(chassis_config_file, "r") as cfg:
            defcfg = json.load(cfg)["DEVICE_METADATA"]["localhost"]
            ctnname = defcfg["hostname"] + "." + self.ns
            vol = {}
            vol[chassis_config_dir] = {"bind": "/usr/share/sonic/virtual_chassis", "mode": "ro"}

            # pass self.ns into the vs to be use for vs restarts by swss conftest.
            # connection to chassbr is setup by chassis_connect.py within the vs
            data = {}
            if "inband_address" in defcfg.keys():
                data["inband_intf"] = self.ns + "veth" + ctndir
                data["inband_intf_pair"] = "inband"
                data["inband_address"] = defcfg["inband_address"]
            self.inbands[ctnname] = data
            if ctnname not in self.dvss:
                self.dvss[ctnname] = DockerVirtualSwitch(name=None, imgname=self.imgname,
                                                         keeptb=self.keeptb,
                                                         env=self.env,
                                                         log_path=self.log_path,
                                                         max_cpu=self.max_cpu,
                                                         forcedvs=self.forcedvs,
                                                         vct=self,newctnname=ctnname,
                                                         ctnmounts=vol)
            self.set_ctninfo(ctndir, ctnname, self.dvss[ctnname].pid)
        return

    def get_inband(self, ctnname):
        if ctnname in self.inbands:
            return self.inbands[ctnname]
        return {}

    def get_topo_neigh(self):
        instance_to_neighbor_map = {}
        if "neighbor_connections" not in self.virt_topo:
            return instance_to_neighbor_map

        working_dir = os.getcwd()
        for conn, endpoints in self.virt_topo["neighbor_connections"].items():
            chassis_instance = conn.split('-')[0]
            neighbor_instance = conn.split('-')[1]

            chassis_config_dir = os.path.join(working_dir, "virtual_chassis", chassis_instance)
            chassis_config_file = os.path.join(chassis_config_dir, "default_config.json")
            chassis_container_name = ""
            with open(chassis_config_file, "r") as cfg:
                device_info = json.load(cfg)["DEVICE_METADATA"]["localhost"]
                chassis_container_name = device_info["hostname"] + "." + self.ns

            neighbor_veth_intf = int(endpoints[neighbor_instance].split("eth")[1])
            neighbor_host_intf = f"Ethernet{(neighbor_veth_intf - 1) * 4}"
            chassis_veth_intf = int(endpoints[chassis_instance].split("eth")[1])

            neighbor_config_file = os.path.join(working_dir, "virtual_chassis", neighbor_instance, "default_config.json")
            with open(neighbor_config_file, "r") as cfg:
                intf_config = json.load(cfg)["INTERFACE"]
                for key in intf_config:
                    neighbor_address = ""
                    if key.lower().startswith(f"{neighbor_host_intf}|"):
                        host_intf_address = re.split("/|\\|", key)

                        if len(host_intf_address) > 1:
                            neighbor_address = host_intf_address[1]

                        if neighbor_address == "":
                            continue

                        if chassis_container_name not in instance_to_neighbor_map:
                            instance_to_neighbor_map[chassis_container_name] = []

                        instance_to_neighbor_map[chassis_container_name].append((chassis_veth_intf - 1,
                                                                                 neighbor_address))

        return instance_to_neighbor_map

    def handle_neighconn(self):
        if self.oper != "create":
            return

        instance_to_neighbor_map = self.get_topo_neigh()
        for ctnname, nbraddrs in instance_to_neighbor_map.items():
            if ctnname not in self.dvss:
                continue

            for server, neighbor_address in nbraddrs:
                self.dvss[ctnname].servers[server].runcmd("ifconfig eth0 down")
                self.dvss[ctnname].servers[server].runcmd("ifconfig eth0 up")
                self.dvss[ctnname].servers[server].runcmd(f"ifconfig eth0 {neighbor_address}")

    def get_chassis_instance_port_statuses(self):
        instance_to_port_status_map = {}
        if "neighbor_connections" not in self.virt_topo:
            return instance_to_port_status_map

        working_dir = os.getcwd()
        for conn, endpoints in self.virt_topo["neighbor_connections"].items():
            chassis_instance = conn.split('-')[0]

            chassis_config_dir = os.path.join(working_dir, "virtual_chassis", chassis_instance)
            chassis_config_file = os.path.join(chassis_config_dir, "default_config.json")
            with open(chassis_config_file, "r") as cfg:
                config = json.load(cfg)
                device_info = config["DEVICE_METADATA"]["localhost"]
                chassis_container_name = device_info["hostname"] + "." + self.ns

                port_info = config["PORT"]

            for port, config in port_info.items():
                if "admin_status" not in config:
                    continue

                if chassis_container_name not in instance_to_port_status_map:
                    instance_to_port_status_map[chassis_container_name] = []

                instance_to_port_status_map[chassis_container_name].append((port, config.get("admin_status")))

            return instance_to_port_status_map

    def handle_chassis_connections(self):
        if self.oper != "create":
            return

        instance_to_port_status_map = self.get_chassis_instance_port_statuses()
        for chassis_instance, port_statuses in instance_to_port_status_map.items():
            if chassis_instance not in self.dvss:
                continue

            for port, status in port_statuses:
                command = "startup" if status == "up" else "shutdown"
                self.dvss[chassis_instance].runcmd(f"config interface {command} {port}")

    def verify_conns(self):
        passed = True
        if "neighbor_connections" not in self.virt_topo:
            return passed
        instance_to_neighbor_map = self.get_topo_neigh()
        for ctnname, nbraddrs in instance_to_neighbor_map.items():
            for item in nbraddrs:
                nbraddr = item[1]
                print("verify neighbor connectivity from %s to %s nbrAddr " % (
                   ctnname, nbraddr))
                _, out = self.runcmd_on_ctn(ctnname, " ping -c 5 " + nbraddr)
                if "5 received" not in out.split("\n")[-3]:
                    print("FAILED:%s: ping %s \n res: %s " % (ctnname, nbraddr, out))
                    passed = False
        return passed

    def verify_crashes(self):
        ctn = self.virt_topo['chassis_instances']
        passed = True
        # to avoid looking at crashes from previous runs,
        # ignore the crashes check when testbed is preserved
        if self.keeptb:
            return passed
        # verify no crashes
        for ctndir in ctn:
            ctnname, _ = self.get_ctninfo(ctndir)
            res, out = self.runcmd_on_ctn(ctnname,
                                 " grep 'terminated by SIGABRT' /var/log/syslog ")
            if out != "":
                print("FAILED: container %s has agent termination(s)" % ctnname)
                print(res, out)
                passed = False
        return passed

    def verify_vct(self):
        ret1 = self.verify_conns()
        ret2 = self.verify_crashes()
        print("vct verifications passed ? %s" % (ret1 and ret2))
        return ret1 and ret2

@pytest.fixture(scope="session")
def manage_dvs(request) -> str:
    """
    Main fixture to manage the lifecycle of the DVS (Docker Virtual Switch) for testing

    Returns:
        (func) update_dvs function which can be called on a per-module basis
               to handle re-creating the DVS if necessary
    """
    if sys.version_info[0] < 3:
        raise NameError("Python 2 is not supported, please install python 3")

    if subprocess.check_call(["/sbin/modprobe", "team"]):
        raise NameError("Cannot install kernel team module, please install a generic kernel")

    name = request.config.getoption("--dvsname")
    using_persistent_dvs = name is not None
    forcedvs = request.config.getoption("--forcedvs")
    keeptb = request.config.getoption("--keeptb")
    imgname = request.config.getoption("--imgname")
    max_cpu = request.config.getoption("--max_cpu")
    buffer_model = request.config.getoption("--buffer_model")
    force_recreate = request.config.getoption("--force-recreate-dvs")
    dvs = None
    curr_dvs_env = [] # lgtm[py/unused-local-variable]

    if using_persistent_dvs and force_recreate:
        pytest.fail("Options --dvsname and --force-recreate-dvs are mutually exclusive")

    def update_dvs(log_path, new_dvs_env=[]):
        """
        Decides whether or not to create a new DVS

        Create a new the DVS in the following cases:
        1. CLI option `--force-recreate-dvs` was specified (recreate for every module)
        2. The dvs_env has changed (this can only be set at container creation,
           so it is necessary to spin up a new DVS)
        3. No DVS currently exists (i.e. first time startup)

        Otherwise, restart the existing DVS (to get to a clean state)

        Returns:
            (DockerVirtualSwitch) a DVS object
        """
        nonlocal curr_dvs_env, dvs
        if force_recreate or \
           new_dvs_env != curr_dvs_env or \
           dvs is None:

            if dvs is not None:
                dvs.get_logs()
                dvs.destroy()

            dvs = DockerVirtualSwitch(name, imgname, keeptb, new_dvs_env, log_path, max_cpu, forcedvs, buffer_model = buffer_model)

            curr_dvs_env = new_dvs_env

        else:
            # First generate GCDA files for GCov
            dvs.runcmd('killall5 -15')
            # If not re-creating the DVS, restart container
            # between modules to ensure a consistent start state
            dvs.net_cleanup()
            dvs.destroy_servers()
            dvs.create_servers()
            dvs.restart()

        return dvs

    yield update_dvs

    dvs.get_logs()
    dvs.destroy()

    if dvs.persistent:
        dvs.runcmd("mv /etc/sonic/config_db.json.orig /etc/sonic/config_db.json")
        dvs.ctn_restart()

@pytest.fixture(scope="module")
def dvs(request, manage_dvs) -> DockerVirtualSwitch:
    dvs_env = getattr(request.module, "DVS_ENV", [])
    name = request.config.getoption("--dvsname")
    log_path = name if name else request.module.__name__

    return manage_dvs(log_path, dvs_env)

@pytest.fixture(scope="module")
def vct(request):
    vctns = request.config.getoption("--vctns")
    topo = request.config.getoption("--topo")
    forcedvs = request.config.getoption("--forcedvs")
    keeptb = request.config.getoption("--keeptb")
    imgname = request.config.getoption("--imgname")
    max_cpu = request.config.getoption("--max_cpu")
    log_path = vctns if vctns else request.module.__name__
    dvs_env = getattr(request.module, "DVS_ENV", [])
    if not topo:
        # use ecmp topology as default
        topo = "virtual_chassis/chassis_with_ecmp_neighbors.json"
    vct = DockerVirtualChassisTopology(vctns, imgname, keeptb, dvs_env, log_path, max_cpu,
                                       forcedvs, topo)
    yield vct
    vct.get_logs(request.module.__name__)
    vct.destroy()


@pytest.fixture
def testlog(request, dvs):
    dvs.runcmd(f"logger -t pytest === start test {request.node.nodeid} ===")
    yield testlog
    dvs.runcmd(f"logger -t pytest === finish test {request.node.nodeid} ===")

################# DVSLIB module manager fixtures #############################
@pytest.fixture(scope="class")
def dvs_acl(request, dvs) -> DVSAcl:
    return DVSAcl(dvs.get_asic_db(),
                  dvs.get_config_db(),
                  dvs.get_state_db(),
                  dvs.get_counters_db())


@pytest.fixture(scope="class")
def dvs_pbh(request, dvs) -> DVSPbh:
    return DVSPbh(dvs.get_asic_db(),
                  dvs.get_config_db())


@pytest.fixture(scope="class")
def dvs_route(request, dvs) -> DVSRoute:
    return DVSRoute(dvs.get_asic_db(),
                    dvs.get_config_db())


# FIXME: The rest of these also need to be reverted back to normal fixtures to
# appease the linter.
@pytest.fixture(scope="class")
def dvs_lag_manager(request, dvs):
    request.cls.dvs_lag = dvs_lag.DVSLag(dvs.get_asic_db(),
                                         dvs.get_config_db())


@pytest.fixture(scope="class")
def dvs_vlan_manager(request, dvs):
    request.cls.dvs_vlan = dvs_vlan.DVSVlan(dvs.get_asic_db(),
                                            dvs.get_config_db(),
                                            dvs.get_state_db(),
                                            dvs.get_counters_db(),
                                            dvs.get_app_db())

<<<<<<< HEAD

@pytest.fixture(scope="class")
=======
@pytest.yield_fixture(scope="class")
def dvs_port_manager(request, dvs):
    request.cls.dvs_port = dvs_port.DVSPort(dvs.get_asic_db(),
                                            dvs.get_config_db())
    
@pytest.yield_fixture(scope="class")
>>>>>>> 0e5e7ba5
def dvs_mirror_manager(request, dvs):
    request.cls.dvs_mirror = dvs_mirror.DVSMirror(dvs.get_asic_db(),
                                                  dvs.get_config_db(),
                                                  dvs.get_state_db(),
                                                  dvs.get_counters_db(),
                                                  dvs.get_app_db())


@pytest.fixture(scope="class")
def dvs_policer_manager(request, dvs):
    request.cls.dvs_policer = dvs_policer.DVSPolicer(dvs.get_asic_db(),
                                                     dvs.get_config_db())

##################### DPB fixtures ###########################################
def create_dpb_config_file(dvs):
    cmd = "sonic-cfggen -j /etc/sonic/init_cfg.json -j /tmp/ports.json --print-data > /tmp/dpb_config_db.json"
    dvs.runcmd(['sh', '-c', cmd])
    cmd = "mv /etc/sonic/config_db.json /etc/sonic/config_db.json.bak"
    dvs.runcmd(cmd)
    cmd = "cp /tmp/dpb_config_db.json /etc/sonic/config_db.json"
    dvs.runcmd(cmd)

def remove_dpb_config_file(dvs):
    cmd = "mv /etc/sonic/config_db.json.bak /etc/sonic/config_db.json"
    dvs.runcmd(cmd)


@pytest.fixture(scope="module")
def dpb_setup_fixture(dvs):
    create_dpb_config_file(dvs)
    if dvs.vct is None:
        dvs.restart()
    else:
        dvs.vct.restart()
    yield
    remove_dpb_config_file(dvs)<|MERGE_RESOLUTION|>--- conflicted
+++ resolved
@@ -1855,17 +1855,14 @@
                                             dvs.get_counters_db(),
                                             dvs.get_app_db())
 
-<<<<<<< HEAD
 
 @pytest.fixture(scope="class")
-=======
-@pytest.yield_fixture(scope="class")
 def dvs_port_manager(request, dvs):
     request.cls.dvs_port = dvs_port.DVSPort(dvs.get_asic_db(),
                                             dvs.get_config_db())
     
-@pytest.yield_fixture(scope="class")
->>>>>>> 0e5e7ba5
+
+@pytest.fixture(scope="class")
 def dvs_mirror_manager(request, dvs):
     request.cls.dvs_mirror = dvs_mirror.DVSMirror(dvs.get_asic_db(),
                                                   dvs.get_config_db(),
