--- conflicted
+++ resolved
@@ -52,15 +52,8 @@
     parser.addoption("--imgname", action="store", default="docker-sonic-vs",
                       help="image name")
 
-<<<<<<< HEAD
 def random_string(size=4, chars=string.ascii_uppercase + string.digits):
    return ''.join(random.choice(chars) for x in range(size))
-
-class AsicDbValidator(object):
-    def __init__(self, dvs):
-        self.adb = swsscommon.DBConnector(1, dvs.redis_sock, 0)
-=======
->>>>>>> 1d813ae9
 
 class AsicDbValidator(DVSDatabase):
     def __init__(self, db_id: str, connector: str):
@@ -224,30 +217,16 @@
                 if ctn.id == ctn_sw_id or ctn.name == ctn_sw_id:
                     ctn_sw_name = ctn.name
 
-<<<<<<< HEAD
             if ctn_sw_name:
                 if sys.version_info < (3, 0):
                     (status, output) = commands.getstatusoutput("docker inspect --format '{{.State.Pid}}' %s" % ctn_sw_name)
                 else:
                     (status, output) = subprocess.getstatusoutput("docker inspect --format '{{.State.Pid}}' %s" % ctn_sw_name)
                 self.ctn_sw_pid = int(output)
-=======
-            if sys.version_info < (3, 0):
-                (status, output) = commands.getstatusoutput("docker inspect --format '{{.State.Pid}}' %s" % ctn_sw_name)
-            else:
-                (status, output) = subprocess.getstatusoutput("docker inspect --format '{{.State.Pid}}' %s" % ctn_sw_name)
-            self.ctn_sw_pid = int(output)
-
-            # create virtual servers
-            self.servers = []
-            for i in range(NUM_PORTS):
-                server = VirtualServer(ctn_sw_name, self.ctn_sw_pid, i)
-                self.servers.append(server)
->>>>>>> 1d813ae9
 
                 # create virtual servers
                 self.servers = []
-                for i in range(32):
+                for i in range(NUM_PORTS):
                     server = VirtualServer(ctn_sw_name, self.ctn_sw_pid, i)
                     self.servers.append(server)
 
@@ -299,11 +278,7 @@
                                               " '{{.State.Pid}}' %s" % self.ctn.name)
         self.pid = int(output)
         self.redis_sock = self.mount + '/' + "redis.sock"
-<<<<<<< HEAD
         self.redis_chassis_sock = self.mount + "/redis_chassis.sock"
-        self.check_ctn_status_and_db_connect()
-=======
->>>>>>> 1d813ae9
 
         # DB wrappers are declared here, lazy-loaded in the tests
         self.app_db = None
