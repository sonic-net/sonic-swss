--- conflicted
+++ resolved
@@ -1065,11 +1065,7 @@
 
     def check_custom_monitor_app_db(self, dvs, prefix, endpoint, packet_type, overlay_dmac):
         app_db = swsscommon.DBConnector(swsscommon.APPL_DB, dvs.redis_sock, 0)
-<<<<<<< HEAD
-        key = prefix + ':' + endpoint
-=======
         key = endpoint + ':' + prefix
->>>>>>> 6cbf7a04
         check_object(app_db, self.APP_VNET_MONITOR, key,
             {
                 "packet_type": packet_type,
@@ -1077,20 +1073,12 @@
             }
         )
         return True
-<<<<<<< HEAD
-    def check_custom_monitor_deleted(self, dvs, prefix, endpoint):
-        app_db = swsscommon.DBConnector(swsscommon.APPL_DB, dvs.redis_sock, 0)
-        key = prefix + ':' + endpoint
-        check_deleted_object(app_db, self.APP_VNET_MONITOR, key)
-    
-=======
 
     def check_custom_monitor_deleted(self, dvs, prefix, endpoint):
         app_db = swsscommon.DBConnector(swsscommon.APPL_DB, dvs.redis_sock, 0)
         key = endpoint + ':' + prefix
         check_deleted_object(app_db, self.APP_VNET_MONITOR, key)
 
->>>>>>> 6cbf7a04
 class TestVnetOrch(object):
 
     def get_vnet_obj(self):
@@ -3440,37 +3428,6 @@
         # delete vxlan tunnel
         delete_vxlan_tunnel(dvs, tunnel_name)
 
-    '''
-    Test 18 - Test for vxlan custom monitoring config.
-    '''
-    def test_vnet_orch_18(self, dvs, testlog):
-        vnet_obj = self.get_vnet_obj()
-
-        tunnel_name = 'tunnel_18'
-
-        vnet_obj.fetch_exist_entries(dvs)
-
-        create_vxlan_tunnel(dvs, tunnel_name, '9.9.9.9')
-        create_vnet_entry(dvs, 'Vnet18', tunnel_name, '10009', "", overlay_dmac="22:33:33:44:44:66")
-
-        vnet_obj.check_vnet_entry(dvs, 'Vnet18')
-        vnet_obj.check_vxlan_tunnel_entry(dvs, tunnel_name, 'Vnet18', '10009')
-
-        vnet_obj.check_vxlan_tunnel(dvs, tunnel_name, '9.9.9.9')
-
-        vnet_obj.fetch_exist_entries(dvs)
-        create_vnet_routes(dvs, "100.100.1.1/32", 'Vnet18', '9.0.0.1,9.0.0.2,9.0.0.3', ep_monitor='9.1.0.1,9.1.0.2,9.1.0.3',primary ='9.0.0.1',monitoring='custom', adv_prefix='100.100.1.1/27')
-
-        vnet_obj.check_custom_monitor_app_db(dvs, "100.100.1.1/32", "9.1.0.1", "vxlan", "22:33:33:44:44:66")
-        vnet_obj.check_custom_monitor_app_db(dvs, "100.100.1.1/32", "9.1.0.2", "vxlan", "22:33:33:44:44:66")
-        vnet_obj.check_custom_monitor_app_db(dvs, "100.100.1.1/32", "9.1.0.3", "vxlan", "22:33:33:44:44:66")
-        
-        delete_vnet_routes(dvs, "100.100.1.1/32", 'Vnet18')
-        
-        vnet_obj.check_custom_monitor_deleted(dvs, "100.100.1.1/32", "9.1.0.1")
-        vnet_obj.check_custom_monitor_deleted(dvs, "100.100.1.1/32", "9.1.0.2")
-        vnet_obj.check_custom_monitor_deleted(dvs, "100.100.1.1/32", "9.1.0.3")
-        
 # Add Dummy always-pass test at end as workaroud
 # for issue when Flaky fail on final test it invokes module tear-down before retrying
 def test_nonflaky_dummy():
