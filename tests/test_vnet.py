import time
import ipaddress
import json
import random
import time
import pytest

from swsscommon import swsscommon
from pprint import pprint
from dvslib.dvs_common import wait_for_result
from vnet_lib import *

class TestVnetOrch(object):

    CFG_SUBNET_DECAP_TABLE_NAME = "SUBNET_DECAP"

    @pytest.fixture
    def setup_subnet_decap(self, dvs):

        def _apply_subnet_decap_config(subnet_decap_config):
            """Apply subnet decap config to CONFIG_DB."""
            subnet_decap_tbl = swsscommon.Table(configdb, self.CFG_SUBNET_DECAP_TABLE_NAME)
            fvs = create_fvs(**subnet_decap_config)
            subnet_decap_tbl.set("AZURE", fvs)

        def _cleanup_subnet_decap_config():
            """Cleanup subnet decap config in CONFIG_DB."""
            subnet_decap_tbl = swsscommon.Table(configdb, self.CFG_SUBNET_DECAP_TABLE_NAME)
            for key in subnet_decap_tbl.getKeys():
                subnet_decap_tbl._del(key)

        configdb = swsscommon.DBConnector(swsscommon.CONFIG_DB, dvs.redis_sock, 0)
        _cleanup_subnet_decap_config()

        yield _apply_subnet_decap_config

        _cleanup_subnet_decap_config()

    def get_vnet_obj(self):
        return VnetVxlanVrfTunnel()

    def setup_db(self, dvs):
        self.pdb = dvs.get_app_db()
        self.adb = dvs.get_asic_db()
        self.cdb = dvs.get_config_db()
        self.sdb = dvs.get_state_db()

    def clear_srv_config(self, dvs):
        dvs.servers[0].runcmd("ip address flush dev eth0")
        dvs.servers[1].runcmd("ip address flush dev eth0")
        dvs.servers[2].runcmd("ip address flush dev eth0")
        dvs.servers[3].runcmd("ip address flush dev eth0")

    def set_admin_status(self, interface, status):
        self.cdb.update_entry("PORT", interface, {"admin_status": status})

    def create_l3_intf(self, interface, vrf_name):
        if len(vrf_name) == 0:
            self.cdb.create_entry("INTERFACE", interface, {"NULL": "NULL"})
        else:
            self.cdb.create_entry("INTERFACE", interface, {"vrf_name": vrf_name})

    def add_ip_address(self, interface, ip):
        self.cdb.create_entry("INTERFACE", interface + "|" + ip, {"NULL": "NULL"})

    def remove_ip_address(self, interface, ip):
        self.cdb.delete_entry("INTERFACE", interface + "|" + ip)

    def add_neighbor(self, interface, ip, mac):
        tbl = swsscommon.ProducerStateTable(self.pdb.db_connection, "NEIGH_TABLE")
        fvs = swsscommon.FieldValuePairs([("neigh", mac),
                                          ("family", "IPv4")])
        tbl.set(interface + ":" + ip, fvs)
        time.sleep(1)

    def remove_neighbor(self, interface, ip):
        tbl = swsscommon.ProducerStateTable(self.pdb.db_connection, "NEIGH_TABLE")
        tbl._del(interface + ":" + ip)
        time.sleep(1)

    def create_route_entry(self, key, pairs):
        tbl = swsscommon.ProducerStateTable(self.pdb.db_connection, "ROUTE_TABLE")
        fvs = swsscommon.FieldValuePairs(list(pairs.items()))
        tbl.set(key, fvs)

    def remove_route_entry(self, key):
        tbl = swsscommon.ProducerStateTable(self.pdb.db_connection, "ROUTE_TABLE")
        tbl._del(key)

    def check_route_entries(self, destinations):
        def _access_function():
            route_entries = self.adb.get_keys("ASIC_STATE:SAI_OBJECT_TYPE_ROUTE_ENTRY")
            route_destinations = [json.loads(route_entry)["dest"]
                                  for route_entry in route_entries]
            return (all(destination in route_destinations for destination in destinations), None)

        wait_for_result(_access_function)


    @pytest.fixture(params=["true", "false"])
    def ordered_ecmp(self, dvs, request):

        app_db = swsscommon.DBConnector(swsscommon.APPL_DB, dvs.redis_sock, 0)
        if request.param == "true":
            create_entry_pst(
                app_db,
                "SWITCH_TABLE", ':', "switch",
                [
                    ('ordered_ecmp', 'true')
                ],
            )
            dvs.get_state_db().wait_for_field_match("SWITCH_CAPABILITY", "switch", {"ORDERED_ECMP_CAPABLE": "true"})

        yield request.param

        if request.param == "true":
            create_entry_pst(
                app_db,
                "SWITCH_TABLE", ':', "switch",
                [
                    ('ordered_ecmp', 'false')
                ],
            )
            dvs.get_state_db().wait_for_field_match("SWITCH_CAPABILITY", "switch", {"ORDERED_ECMP_CAPABLE": "false"})

    '''
    Test 1 - Create Vlan Interface, Tunnel and Vnet
    '''
    def test_vnet_orch_1(self, dvs, testlog):
        vnet_obj = self.get_vnet_obj()

        tunnel_name = 'tunnel_1'

        vnet_obj.fetch_exist_entries(dvs)

        create_vxlan_tunnel(dvs, tunnel_name, '10.10.10.10')
        create_vnet_entry(dvs, 'Vnet_2000', tunnel_name, '2000', "")

        vnet_obj.check_vnet_entry(dvs, 'Vnet_2000')
        vnet_obj.check_vxlan_tunnel_entry(dvs, tunnel_name, 'Vnet_2000', '2000')

        vnet_obj.check_vxlan_tunnel(dvs, tunnel_name, '10.10.10.10')

        vid = create_vlan_interface(dvs, "Vlan100", "Ethernet24", "Vnet_2000", "100.100.3.1/24")
        vnet_obj.check_router_interface(dvs, "Vlan100", 'Vnet_2000', vid, intf_type="vlan")

        vid = create_vlan_interface(dvs, "Vlan101", "Ethernet28", "Vnet_2000", "100.100.4.1/24")
        vnet_obj.check_router_interface(dvs, "Vlan101", 'Vnet_2000', vid, intf_type="vlan")

        vnet_obj.fetch_exist_entries(dvs)
        create_vnet_routes(dvs, "100.100.1.1/32", 'Vnet_2000', '10.10.10.1')
        vnet_obj.check_vnet_routes(dvs, 'Vnet_2000', '10.10.10.1', tunnel_name)
        check_state_db_routes(dvs, 'Vnet_2000', "100.100.1.1/32", ['10.10.10.1'])
        # The default Vnet setting does not advertise prefix
        check_remove_routes_advertisement(dvs, "100.100.1.1/32")

        create_vnet_local_routes(dvs, "100.100.3.0/24", 'Vnet_2000', 'Vlan100')
        # The route to Vlan100's subnet must have already been added to self.ASIC_ROUTE_ENTRY
        vnet_obj.check_vnet_local_routes(dvs, 'Vnet_2000', vlan_subnet_route=True)

        create_vnet_local_routes(dvs, "100.100.4.0/24", 'Vnet_2000', 'Vlan101')
        # The route to Vlan101's subnet must have already been added to self.ASIC_ROUTE_ENTRY
        vnet_obj.check_vnet_local_routes(dvs, 'Vnet_2000', vlan_subnet_route=True)

        #Create Physical Interface in another Vnet

        create_vnet_entry(dvs, 'Vnet_2001', tunnel_name, '2001', "")

        vnet_obj.check_vnet_entry(dvs, 'Vnet_2001')
        vnet_obj.check_vxlan_tunnel_entry(dvs, tunnel_name, 'Vnet_2001', '2001')

        create_phy_interface(dvs, "Ethernet4", "Vnet_2001", "100.102.1.1/24")
        vnet_obj.check_router_interface(dvs, "Ethernet4", 'Vnet_2001')

        vnet_obj.fetch_exist_entries(dvs)
        create_vnet_routes(dvs, "100.100.2.1/32", 'Vnet_2001', '10.10.10.2', "00:12:34:56:78:9A")
        vnet_obj.check_vnet_routes(dvs, 'Vnet_2001', '10.10.10.2', tunnel_name, "00:12:34:56:78:9A")
        check_state_db_routes(dvs, 'Vnet_2001', "100.100.2.1/32", ['10.10.10.2'])
        # The default Vnet setting does not advertise prefix
        check_remove_routes_advertisement(dvs, "100.100.2.1/32")

        create_vnet_local_routes(dvs, "100.102.1.0/24", 'Vnet_2001', 'Ethernet4')
        vnet_obj.check_vnet_local_routes(dvs, 'Vnet_2001')

        # Clean-up and verify remove flows

        delete_vnet_local_routes(dvs, "100.100.3.0/24", 'Vnet_2000')
        vnet_obj.check_del_vnet_local_routes(dvs, 'Vnet_2000', "100.100.3.0/24")

        delete_vnet_local_routes(dvs, "100.100.4.0/24", 'Vnet_2000')
        vnet_obj.check_del_vnet_local_routes(dvs, 'Vnet_2000', "100.100.4.0/24")

        delete_vnet_local_routes(dvs, "100.102.1.0/24", 'Vnet_2001')
        vnet_obj.check_del_vnet_local_routes(dvs, 'Vnet_2001', "100.102.1.0/24")

        delete_vnet_routes(dvs, "100.100.2.1/32", 'Vnet_2001')
        vnet_obj.check_del_vnet_routes(dvs, 'Vnet_2001')
        check_remove_state_db_routes(dvs, 'Vnet_2001', "100.100.2.1/32")
        check_remove_routes_advertisement(dvs, "100.100.2.1/32")

        delete_vnet_routes(dvs, "100.100.1.1/32", 'Vnet_2000')
        vnet_obj.check_del_vnet_routes(dvs, 'Vnet_2000')
        check_remove_state_db_routes(dvs, 'Vnet_2000', "100.100.1.1/32")
        check_remove_routes_advertisement(dvs, "100.100.1.1/32")

        delete_phy_interface(dvs, "Ethernet4", "100.102.1.1/24")
        vnet_obj.check_del_router_interface(dvs, "Ethernet4")

        delete_vlan_interface(dvs, "Vlan100", "100.100.3.1/24")
        vnet_obj.check_del_router_interface(dvs, "Vlan100")

        delete_vlan_interface(dvs, "Vlan101", "100.100.4.1/24")
        vnet_obj.check_del_router_interface(dvs, "Vlan101")

        delete_vnet_entry(dvs, 'Vnet_2001')
        vnet_obj.check_del_vnet_entry(dvs, 'Vnet_2001')

        delete_vnet_entry(dvs, 'Vnet_2000')
        vnet_obj.check_del_vnet_entry(dvs, 'Vnet_2000')

        delete_vxlan_tunnel(dvs, tunnel_name)
        vnet_obj.check_del_vxlan_tunnel(dvs)

    '''
    Test 2 - Two VNets, One HSMs per VNet
    '''
    def test_vnet_orch_2(self, dvs, testlog):
        vnet_obj = self.get_vnet_obj()

        tunnel_name = 'tunnel_2'

        vnet_obj.fetch_exist_entries(dvs)

        create_vxlan_tunnel(dvs, tunnel_name, '6.6.6.6')
        create_vnet_entry(dvs, 'Vnet_1', tunnel_name, '1111', "")

        vnet_obj.check_vnet_entry(dvs, 'Vnet_1')
        vnet_obj.check_vxlan_tunnel_entry(dvs, tunnel_name, 'Vnet_1', '1111')

        tun_id = vnet_obj.check_vxlan_tunnel(dvs, tunnel_name, '6.6.6.6')

        vid = create_vlan_interface(dvs, "Vlan1001", "Ethernet0", "Vnet_1", "1.1.10.1/24")
        vnet_obj.check_router_interface(dvs, "Vlan1001", 'Vnet_1', vid, intf_type="vlan")

        vnet_obj.fetch_exist_entries(dvs)
        create_vnet_routes(dvs, "1.1.1.10/32", 'Vnet_1', '100.1.1.10')
        vnet_obj.check_vnet_routes(dvs, 'Vnet_1', '100.1.1.10', tunnel_name)
        check_state_db_routes(dvs, 'Vnet_1', "1.1.1.10/32", ['100.1.1.10'])
        # The default Vnet setting does not advertise prefix
        check_remove_routes_advertisement(dvs, "1.1.1.10/32")

        vnet_obj.fetch_exist_entries(dvs)
        create_vnet_routes(dvs, "1.1.1.11/32", 'Vnet_1', '100.1.1.10')
        vnet_obj.check_vnet_routes(dvs, 'Vnet_1', '100.1.1.10', tunnel_name)
        check_state_db_routes(dvs, 'Vnet_1', "1.1.1.11/32", ['100.1.1.10'])
        # The default Vnet setting does not advertise prefix
        check_remove_routes_advertisement(dvs, "1.1.1.11/32")

        vnet_obj.fetch_exist_entries(dvs)
        create_vnet_routes(dvs, "1.1.1.12/32", 'Vnet_1', '200.200.1.200')
        vnet_obj.check_vnet_routes(dvs, 'Vnet_1', '200.200.1.200', tunnel_name)
        check_state_db_routes(dvs, 'Vnet_1', "1.1.1.12/32", ['200.200.1.200'])
        check_remove_routes_advertisement(dvs, "1.1.1.12/32")

        vnet_obj.fetch_exist_entries(dvs)
        create_vnet_routes(dvs, "1.1.1.14/32", 'Vnet_1', '200.200.1.201')
        vnet_obj.check_vnet_routes(dvs, 'Vnet_1', '200.200.1.201', tunnel_name)
        check_state_db_routes(dvs, 'Vnet_1', "1.1.1.14/32", ['200.200.1.201'])
        # The default Vnet setting does not advertise prefix
        check_remove_routes_advertisement(dvs, "1.1.1.14/32")

        create_vnet_local_routes(dvs, "1.1.10.0/24", 'Vnet_1', 'Vlan1001')
        vnet_obj.check_vnet_local_routes(dvs, 'Vnet_1', vlan_subnet_route=True)

        create_vnet_entry(dvs, 'Vnet_2', tunnel_name, '2222', "")

        vnet_obj.check_vnet_entry(dvs, 'Vnet_2')
        vnet_obj.check_vxlan_tunnel_entry(dvs, tunnel_name, 'Vnet_2', '2222')

        vid = create_vlan_interface(dvs, "Vlan1002", "Ethernet4", "Vnet_2", "2.2.10.1/24")
        vnet_obj.check_router_interface(dvs, "Vlan1002", 'Vnet_2', vid, intf_type="vlan")

        vnet_obj.fetch_exist_entries(dvs)
        create_vnet_routes(dvs, "2.2.2.10/32", 'Vnet_2', '100.1.1.20')
        vnet_obj.check_vnet_routes(dvs, 'Vnet_2', '100.1.1.20', tunnel_name)
        check_state_db_routes(dvs, 'Vnet_2', "2.2.2.10/32", ['100.1.1.20'])
        # The default Vnet setting does not advertise prefix
        check_remove_routes_advertisement(dvs, "2.2.2.10/32")

        vnet_obj.fetch_exist_entries(dvs)
        create_vnet_routes(dvs, "2.2.2.11/32", 'Vnet_2', '100.1.1.20')
        vnet_obj.check_vnet_routes(dvs, 'Vnet_2', '100.1.1.20', tunnel_name)
        check_state_db_routes(dvs, 'Vnet_2', "2.2.2.11/32", ['100.1.1.20'])
        # The default Vnet setting does not advertise prefix
        check_remove_routes_advertisement(dvs, "2.2.2.11/32")

        create_vnet_local_routes(dvs, "2.2.10.0/24", 'Vnet_2', 'Vlan1002')
        vnet_obj.check_vnet_local_routes(dvs, 'Vnet_2', vlan_subnet_route=True)

        # Clean-up and verify remove flows

        delete_vnet_local_routes(dvs, "2.2.10.0/24", 'Vnet_2')
        vnet_obj.check_del_vnet_local_routes(dvs, 'Vnet_2', "2.2.10.0/24")

        delete_vnet_local_routes(dvs, "1.1.10.0/24", 'Vnet_1')
        vnet_obj.check_del_vnet_local_routes(dvs, 'Vnet_1', "1.1.10.0/24")

        delete_vnet_routes(dvs, "2.2.2.11/32", 'Vnet_2')
        vnet_obj.check_del_vnet_routes(dvs, 'Vnet_2')
        check_remove_state_db_routes(dvs, 'Vnet_2', "2.2.2.11/32")
        check_remove_routes_advertisement(dvs, "2.2.2.11/32")

        delete_vnet_routes(dvs, "2.2.2.10/32", 'Vnet_2')
        vnet_obj.check_del_vnet_routes(dvs, 'Vnet_2')
        check_remove_state_db_routes(dvs, 'Vnet_2', "2.2.2.10/32")
        check_remove_routes_advertisement(dvs, "2.2.2.10/32")

        delete_vnet_routes(dvs, "1.1.1.14/32", 'Vnet_1')
        vnet_obj.check_del_vnet_routes(dvs, 'Vnet_1')
        check_remove_state_db_routes(dvs, 'Vnet_1', "1.1.1.14/32")
        check_remove_routes_advertisement(dvs, "1.1.1.14/32")

        delete_vnet_routes(dvs, "1.1.1.12/32", 'Vnet_1')
        vnet_obj.check_del_vnet_routes(dvs, 'Vnet_1')
        check_remove_state_db_routes(dvs, 'Vnet_1', "1.1.1.12/32")
        check_remove_routes_advertisement(dvs, "1.1.1.12/32")

        delete_vnet_routes(dvs, "1.1.1.11/32", 'Vnet_1')
        vnet_obj.check_del_vnet_routes(dvs, 'Vnet_1')
        check_remove_state_db_routes(dvs, 'Vnet_1', "1.1.1.11/32")
        check_remove_routes_advertisement(dvs, "1.1.1.11/32")

        delete_vnet_routes(dvs, "1.1.1.10/32", 'Vnet_1')
        vnet_obj.check_del_vnet_routes(dvs, 'Vnet_1')
        check_remove_state_db_routes(dvs, 'Vnet_1', "1.1.1.10/32")
        check_remove_routes_advertisement(dvs, "1.1.1.10/32")

        delete_vlan_interface(dvs, "Vlan1002", "2.2.10.1/24")
        vnet_obj.check_del_router_interface(dvs, "Vlan1002")

        delete_vlan_interface(dvs, "Vlan1001", "1.1.10.1/24")
        vnet_obj.check_del_router_interface(dvs, "Vlan1001")

        delete_vnet_entry(dvs, 'Vnet_1')
        vnet_obj.check_del_vnet_entry(dvs, 'Vnet_1')

        delete_vnet_entry(dvs, 'Vnet_2')
        vnet_obj.check_del_vnet_entry(dvs, 'Vnet_2')

        delete_vxlan_tunnel(dvs, tunnel_name)
        vnet_obj.check_del_vxlan_tunnel(dvs)

    '''
    Test 3 - Two VNets, One HSMs per VNet, Peering
    '''
    def test_vnet_orch_3(self, dvs, testlog):
        vnet_obj = self.get_vnet_obj()

        tunnel_name = 'tunnel_3'

        vnet_obj.fetch_exist_entries(dvs)

        create_vxlan_tunnel(dvs, tunnel_name, '7.7.7.7')

        create_vnet_entry(dvs, 'Vnet_10', tunnel_name, '3333', "Vnet_20")

        vnet_obj.check_vnet_entry(dvs, 'Vnet_10', ['Vnet_20'])
        vnet_obj.check_vxlan_tunnel_entry(dvs, tunnel_name, 'Vnet_10', '3333')

        create_vnet_entry(dvs, 'Vnet_20', tunnel_name, '4444', "Vnet_10")

        vnet_obj.check_vnet_entry(dvs, 'Vnet_20', ['Vnet_10'])
        vnet_obj.check_vxlan_tunnel_entry(dvs, tunnel_name, 'Vnet_20', '4444')

        tun_id = vnet_obj.check_vxlan_tunnel(dvs, tunnel_name, '7.7.7.7')

        vid = create_vlan_interface(dvs, "Vlan2001", "Ethernet8", "Vnet_10", "5.5.10.1/24")
        vnet_obj.check_router_interface(dvs, "Vlan2001", 'Vnet_10', vid, intf_type="vlan-one-peer")

        vid = create_vlan_interface(dvs, "Vlan2002", "Ethernet12", "Vnet_20", "8.8.10.1/24")
        vnet_obj.check_router_interface(dvs, "Vlan2002", 'Vnet_20', vid, intf_type="vlan-one-peer")

        vnet_obj.fetch_exist_entries(dvs)
        create_vnet_routes(dvs, "5.5.5.10/32", 'Vnet_10', '50.1.1.10')
        vnet_obj.check_vnet_routes(dvs, 'Vnet_10', '50.1.1.10', tunnel_name)
        check_state_db_routes(dvs, 'Vnet_10', "5.5.5.10/32", ['50.1.1.10'])
        # The default Vnet setting does not advertise prefix
        check_remove_routes_advertisement(dvs, "5.5.5.10/32")

        vnet_obj.fetch_exist_entries(dvs)
        create_vnet_routes(dvs, "8.8.8.10/32", 'Vnet_20', '80.1.1.20')
        vnet_obj.check_vnet_routes(dvs, 'Vnet_10', '80.1.1.20', tunnel_name)
        check_state_db_routes(dvs, 'Vnet_20', "8.8.8.10/32", ['80.1.1.20'])
        # The default Vnet setting does not advertise prefix
        check_remove_routes_advertisement(dvs, "8.8.8.10/32")

        create_vnet_local_routes(dvs, "5.5.10.0/24", 'Vnet_10', 'Vlan2001')
        vnet_obj.check_vnet_local_routes(dvs, 'Vnet_10', vlan_subnet_route=True)

        create_vnet_local_routes(dvs, "8.8.10.0/24", 'Vnet_20', 'Vlan2002')
        vnet_obj.check_vnet_local_routes(dvs, 'Vnet_20', vlan_subnet_route=True)

        # Clean-up and verify remove flows

        delete_vnet_local_routes(dvs, "5.5.10.0/24", 'Vnet_10')
        vnet_obj.check_del_vnet_local_routes(dvs, 'Vnet_10', "5.5.10.0/24")

        delete_vnet_local_routes(dvs, "8.8.10.0/24", 'Vnet_20')
        vnet_obj.check_del_vnet_local_routes(dvs, 'Vnet_20', "8.8.10.0/24")

        delete_vnet_routes(dvs, "5.5.5.10/32", 'Vnet_10')
        vnet_obj.check_del_vnet_routes(dvs, 'Vnet_10')
        check_remove_state_db_routes(dvs, 'Vnet_10', "5.5.5.10/32")
        check_remove_routes_advertisement(dvs, "5.5.5.10/32")

        delete_vnet_routes(dvs, "8.8.8.10/32", 'Vnet_20')
        vnet_obj.check_del_vnet_routes(dvs, 'Vnet_20')
        check_remove_state_db_routes(dvs, 'Vnet_20', "8.8.8.10/32")
        check_remove_routes_advertisement(dvs, "8.8.8.10/32")

        delete_vlan_interface(dvs, "Vlan2001", "5.5.10.1/24")
        vnet_obj.check_del_router_interface(dvs, "Vlan2001")

        delete_vlan_interface(dvs, "Vlan2002", "8.8.10.1/24")
        vnet_obj.check_del_router_interface(dvs, "Vlan2002")

        delete_vnet_entry(dvs, 'Vnet_10')
        vnet_obj.check_del_vnet_entry(dvs, 'Vnet_10')

        delete_vnet_entry(dvs, 'Vnet_20')
        vnet_obj.check_del_vnet_entry(dvs, 'Vnet_20')

        delete_vxlan_tunnel(dvs, tunnel_name)
        vnet_obj.check_del_vxlan_tunnel(dvs)

    '''
    Test 4 - IPv6 Vxlan tunnel test
    '''
    @pytest.mark.skip(reason="Failing. Under investigation")
    def test_vnet_orch_4(self, dvs, testlog):
        vnet_obj = self.get_vnet_obj()

        tunnel_name = 'tunnel_v6'

        vnet_obj.fetch_exist_entries(dvs)

        create_vxlan_tunnel(dvs, tunnel_name, 'fd:2::32')
        create_vnet_entry(dvs, 'Vnet3001', tunnel_name, '3001', "")

        vnet_obj.check_vnet_entry(dvs, 'Vnet3001')
        vnet_obj.check_vxlan_tunnel_entry(dvs, tunnel_name, 'Vnet3001', '3001')
        vnet_obj.check_vxlan_tunnel(dvs, tunnel_name, 'fd:2::32')

        vid = create_vlan_interface(dvs, "Vlan300", "Ethernet24", 'Vnet3001', "100.100.3.1/24")
        vnet_obj.check_router_interface(dvs, "Vlan300", 'Vnet3001', vid, intf_type="vlan")

        vid = create_vlan_interface(dvs, "Vlan301", "Ethernet28", 'Vnet3001', "100.100.4.1/24")
        vnet_obj.check_router_interface(dvs, "Vlan301",  'Vnet3001', vid, intf_type="vlan")

        create_vnet_routes(dvs, "100.100.1.1/32", 'Vnet3001', '2000:1000:2000:3000:4000:5000:6000:7000')
        vnet_obj.check_vnet_routes(dvs, 'Vnet3001', '2000:1000:2000:3000:4000:5000:6000:7000', tunnel_name)
        check_state_db_routes(dvs, 'Vnet3001', "100.100.1.1/32", ['2000:1000:2000:3000:4000:5000:6000:7000'])
        # The default Vnet setting does not advertise prefix
        check_remove_routes_advertisement(dvs, "100.100.1.1/32")

        create_vnet_routes(dvs, "100.100.1.2/32", 'Vnet3001', '2000:1000:2000:3000:4000:5000:6000:7000')
        vnet_obj.check_vnet_routes(dvs, 'Vnet3001', '2000:1000:2000:3000:4000:5000:6000:7000', tunnel_name)
        check_state_db_routes(dvs, 'Vnet3001', "100.100.1.2/32", ['2000:1000:2000:3000:4000:5000:6000:7000'])
        # The default Vnet setting does not advertise prefix
        check_remove_routes_advertisement(dvs, "100.100.1.2/32")

        create_vnet_local_routes(dvs, "100.100.3.0/24", 'Vnet3001', 'Vlan300')
        vnet_obj.check_vnet_local_routes(dvs, 'Vnet3001', vlan_subnet_route=True)

        create_vnet_local_routes(dvs, "100.100.4.0/24", 'Vnet3001', 'Vlan301')
        vnet_obj.check_vnet_local_routes(dvs, 'Vnet3001', vlan_subnet_route=True)

        #Create Physical Interface in another Vnet

        create_vnet_entry(dvs, 'Vnet3002', tunnel_name, '3002', "")

        vnet_obj.check_vnet_entry(dvs, 'Vnet3002')
        vnet_obj.check_vxlan_tunnel_entry(dvs, tunnel_name, 'Vnet3002', '3002')

        create_phy_interface(dvs, "Ethernet60", 'Vnet3002', "100.102.1.1/24")
        vnet_obj.check_router_interface(dvs, "Ethernet60", 'Vnet3002')

        create_vnet_routes(dvs, "100.100.2.1/32", 'Vnet3002', 'fd:2::34', "00:12:34:56:78:9A")
        vnet_obj.check_vnet_routes(dvs, 'Vnet3002', 'fd:2::34', tunnel_name, "00:12:34:56:78:9A")
        check_state_db_routes(dvs, 'Vnet3002', "100.100.2.1/32", ['fd:2::34'])
        # The default Vnet setting does not advertise prefix
        check_remove_routes_advertisement(dvs, "100.100.2.1/32")

        create_vnet_local_routes(dvs, "100.102.1.0/24", 'Vnet3002', 'Ethernet60')
        vnet_obj.check_vnet_local_routes(dvs, 'Vnet3002')

        # Test peering
        create_vnet_entry(dvs, 'Vnet3003', tunnel_name, '3003', 'Vnet3004')

        vnet_obj.check_vnet_entry(dvs, 'Vnet3003', ['Vnet3004'])
        vnet_obj.check_vxlan_tunnel_entry(dvs, tunnel_name, 'Vnet3003', '3003')

        create_vnet_entry(dvs, 'Vnet3004', tunnel_name, '3004', 'Vnet3003')

        vnet_obj.check_vnet_entry(dvs, 'Vnet3004', ['Vnet3003'])
        vnet_obj.check_vxlan_tunnel_entry(dvs, tunnel_name, 'Vnet3004', '3004')

        create_vnet_routes(dvs, "5.5.5.10/32", 'Vnet3003', 'fd:2::35')
        vnet_obj.check_vnet_routes(dvs, 'Vnet3004', 'fd:2::35', tunnel_name)
        check_state_db_routes(dvs, 'Vnet3003', "5.5.5.10/32", ['fd:2::35'])
        # The default Vnet setting does not advertise prefix
        check_remove_routes_advertisement(dvs, "5.5.5.10/32")

        create_vnet_routes(dvs, "8.8.8.10/32", 'Vnet3004', 'fd:2::36')
        vnet_obj.check_vnet_routes(dvs, 'Vnet3003', 'fd:2::36', tunnel_name)
        check_state_db_routes(dvs, 'Vnet3004', "8.8.8.10/32", ['fd:2::36'])
        # The default Vnet setting does not advertise prefix
        check_remove_routes_advertisement(dvs, "8.8.8.10/32")

        # Clean-up and verify remove flows

        delete_vnet_routes(dvs, "5.5.5.10/32", 'Vnet3003')
        vnet_obj.check_del_vnet_routes(dvs, 'Vnet3003')
        check_remove_state_db_routes(dvs, 'Vnet3003', "5.5.5.10/32")
        check_remove_routes_advertisement(dvs, "5.5.5.10/32")

        delete_vnet_routes(dvs, "8.8.8.10/32", 'Vnet3004')
        vnet_obj.check_del_vnet_routes(dvs, 'Vnet3004')
        check_remove_state_db_routes(dvs, 'Vnet3004', "8.8.8.10/32")
        check_remove_routes_advertisement(dvs, "8.8.8.10/32")

        delete_vnet_entry(dvs, 'Vnet3003')
        vnet_obj.check_del_vnet_entry(dvs, 'Vnet3003')

        delete_vnet_entry(dvs, 'Vnet3004')
        vnet_obj.check_del_vnet_entry(dvs, 'Vnet3004')

        delete_vnet_routes(dvs, "100.100.2.1/24", 'Vnet3002')
        vnet_obj.check_del_vnet_routes(dvs, 'Vnet3002')
        check_remove_state_db_routes(dvs, 'Vnet3002', "100.100.2.1/24")
        check_remove_routes_advertisement(dvs, "100.100.2.1/24")

        delete_vnet_local_routes(dvs, "100.102.1.0/24", 'Vnet3002')
        vnet_obj.check_del_vnet_local_routes(dvs, 'Vnet3002', "100.102.1.0/24")

        delete_phy_interface(dvs, "Ethernet60", "100.102.1.1/24")
        vnet_obj.check_del_router_interface(dvs, "Ethernet60")

        delete_vnet_entry(dvs, 'Vnet3002')
        vnet_obj.check_del_vnet_entry(dvs, 'Vnet3002')

        delete_vnet_local_routes(dvs, "100.100.3.0/24", 'Vnet3001')
        vnet_obj.check_del_vnet_local_routes(dvs, 'Vnet3001', "100.100.3.0/24")

        delete_vnet_local_routes(dvs, "100.100.4.0/24", 'Vnet3001')
        vnet_obj.check_del_vnet_local_routes(dvs, 'Vnet3001', "100.100.4.0/24")

        delete_vnet_routes(dvs, "100.100.1.1/32", 'Vnet3001')
        vnet_obj.check_del_vnet_routes(dvs, 'Vnet3001')
        check_remove_state_db_routes(dvs, 'Vnet3001', "100.100.1.1/32")
        check_remove_routes_advertisement(dvs, "100.100.1.1/32")

        delete_vnet_routes(dvs, "100.100.1.2/32", 'Vnet3001')
        vnet_obj.check_del_vnet_routes(dvs, 'Vnet3001')
        check_remove_state_db_routes(dvs, 'Vnet3001', "100.100.1.2/32")
        check_remove_routes_advertisement(dvs, "100.100.1.2/32")

        delete_vlan_interface(dvs, "Vlan300", "100.100.3.1/24")
        vnet_obj.check_del_router_interface(dvs, "Vlan300")

        delete_vlan_interface(dvs, "Vlan301", "100.100.4.1/24")
        vnet_obj.check_del_router_interface(dvs, "Vlan301")

        delete_vnet_entry(dvs, 'Vnet3001')
        vnet_obj.check_del_vnet_entry(dvs, 'Vnet3001')

        delete_vxlan_tunnel(dvs, tunnel_name)
        vnet_obj.check_del_vxlan_tunnel(dvs)

    '''
    Test 5 - Default VNet test
    '''
    def test_vnet_orch_5(self, dvs, testlog):
        vnet_obj = self.get_vnet_obj()

        tunnel_name = 'tunnel_5'

        vnet_obj.fetch_exist_entries(dvs)

        create_vxlan_tunnel(dvs, tunnel_name, '8.8.8.8')
        create_vnet_entry(dvs, 'Vnet_5', tunnel_name, '4789', "", 'default')

        vnet_obj.check_default_vnet_entry(dvs, 'Vnet_5')
        vnet_obj.check_vxlan_tunnel_entry(dvs, tunnel_name, 'Vnet_5', '4789')

        delete_vnet_entry(dvs, 'Vnet_5')
        vnet_obj.check_default_vnet_entry(dvs, 'Vnet_5')

    '''
    Test 6 - Test VxLAN tunnel with multiple maps
    '''
    def test_vnet_vxlan_multi_map(self, dvs, testlog):
        vnet_obj = self.get_vnet_obj()

        tunnel_name = 'tunnel_v4'

        vnet_obj.fetch_exist_entries(dvs)

        create_vxlan_tunnel(dvs, tunnel_name, '10.1.0.32')
        create_vnet_entry(dvs, 'Vnet1', tunnel_name, '10001', "")

        vnet_obj.check_vnet_entry(dvs, 'Vnet1')
        vnet_obj.check_vxlan_tunnel_entry(dvs, tunnel_name, 'Vnet1', '10001')
        vnet_obj.check_vxlan_tunnel(dvs, tunnel_name, '10.1.0.32')

        create_vxlan_tunnel_map(dvs, tunnel_name, 'map_1', 'Vlan1000', '1000')

        delete_vnet_entry(dvs, 'Vnet1')
        vnet_obj.check_del_vnet_entry(dvs, 'Vnet1')
        delete_vxlan_tunnel(dvs, tunnel_name)

    '''
    Test 7 - Test for vnet tunnel routes with ECMP nexthop group
    '''
    def test_vnet_orch_7(self, dvs, ordered_ecmp, testlog):
        vnet_obj = self.get_vnet_obj()

        tunnel_name = 'tunnel_7' + ordered_ecmp
        vnet_name = 'Vnet7' + ordered_ecmp

        vnet_obj.fetch_exist_entries(dvs)

        create_vxlan_tunnel(dvs, tunnel_name, '7.7.7.7')
        create_vnet_entry(dvs, vnet_name, tunnel_name, '10007', "")

        vnet_obj.check_vnet_entry(dvs, vnet_name)
        vnet_obj.check_vxlan_tunnel_entry(dvs, tunnel_name, vnet_name, '10007')

        vnet_obj.check_vxlan_tunnel(dvs, tunnel_name, '7.7.7.7')

        # Create an ECMP tunnel route
        vnet_obj.fetch_exist_entries(dvs)
        create_vnet_routes(dvs, "100.100.1.1/32", vnet_name, '7.0.0.3,7.0.0.2,7.0.0.1')
        route1, nhg1_1 = vnet_obj.check_vnet_ecmp_routes(dvs, vnet_name, ['7.0.0.1', '7.0.0.2', '7.0.0.3'], tunnel_name, ordered_ecmp=ordered_ecmp, nh_seq_id=['1', '2', '3'])
        check_state_db_routes(dvs, vnet_name, "100.100.1.1/32", ['7.0.0.1', '7.0.0.2', '7.0.0.3'])
        check_remove_routes_advertisement(dvs, "100.100.1.1/32")

        # Set the tunnel route to another nexthop group
        set_vnet_routes(dvs, "100.100.1.1/32", vnet_name, '7.0.0.1,7.0.0.2,7.0.0.4,7.0.0.3')
        route1, nhg1_2 = vnet_obj.check_vnet_ecmp_routes(dvs, vnet_name, ['7.0.0.1', '7.0.0.2', '7.0.0.3', '7.0.0.4'], tunnel_name, route_ids=route1, 
                                                         ordered_ecmp=ordered_ecmp, nh_seq_id=['1', '2', '3', '4'])
        check_state_db_routes(dvs, vnet_name, "100.100.1.1/32", ['7.0.0.1', '7.0.0.2', '7.0.0.3', '7.0.0.4'])
        check_remove_routes_advertisement(dvs, "100.100.1.1/32")

        # Check the previous nexthop group is removed
        vnet_obj.fetch_exist_entries(dvs)
        assert nhg1_1 not in vnet_obj.nhgs

        # Create another tunnel route to the same set of endpoints
        create_vnet_routes(dvs, "100.100.2.1/32", vnet_name, '7.0.0.1,7.0.0.2,7.0.0.3,7.0.0.4')
        route2, nhg2_1 = vnet_obj.check_vnet_ecmp_routes(dvs, vnet_name, ['7.0.0.1', '7.0.0.2', '7.0.0.3', '7.0.0.4'], tunnel_name,
                                                         ordered_ecmp=ordered_ecmp, nh_seq_id=['1', '2', '3', '4'])
        check_state_db_routes(dvs, vnet_name, "100.100.2.1/32", ['7.0.0.1', '7.0.0.2', '7.0.0.3', '7.0.0.4'])
        check_remove_routes_advertisement(dvs, "100.100.2.1/32")

        assert nhg2_1 == nhg1_2

        # Remove one of the tunnel routes
        delete_vnet_routes(dvs, "100.100.1.1/32", vnet_name)
        vnet_obj.check_del_vnet_routes(dvs, vnet_name, ["100.100.1.1/32"])
        check_remove_state_db_routes(dvs, vnet_name, "100.100.1.1/32")
        check_remove_routes_advertisement(dvs, "100.100.1.1/32")

        # Check the nexthop group still exists
        vnet_obj.fetch_exist_entries(dvs)
        assert nhg1_2 in vnet_obj.nhgs

        # Remove the other tunnel route
        delete_vnet_routes(dvs, "100.100.2.1/32", vnet_name)
        vnet_obj.check_del_vnet_routes(dvs, vnet_name, ["100.100.2.1/32"])
        check_remove_state_db_routes(dvs, vnet_name, "100.100.2.1/32")
        check_remove_routes_advertisement(dvs, "100.100.2.1/32")

        # Check the nexthop group is removed
        vnet_obj.fetch_exist_entries(dvs)
        assert nhg2_1 not in vnet_obj.nhgs

        delete_vnet_entry(dvs, vnet_name)
        vnet_obj.check_del_vnet_entry(dvs, vnet_name)
        delete_vxlan_tunnel(dvs, tunnel_name)

    '''
    Test 8 - Test for ipv6 vnet tunnel routes with ECMP nexthop group
    '''
    def test_vnet_orch_8(self, dvs, ordered_ecmp, testlog):

        vnet_obj = self.get_vnet_obj()

        tunnel_name = 'tunnel_8' + ordered_ecmp
        vnet_name = 'Vnet8' + ordered_ecmp


        vnet_obj.fetch_exist_entries(dvs)

        create_vxlan_tunnel(dvs, tunnel_name, 'fd:8::32')
        create_vnet_entry(dvs, vnet_name, tunnel_name, '10008', "")

        vnet_obj.check_vnet_entry(dvs, vnet_name)
        vnet_obj.check_vxlan_tunnel_entry(dvs, tunnel_name, vnet_name, '10008')

        vnet_obj.check_vxlan_tunnel(dvs, tunnel_name, 'fd:8::32')

        # Create an ECMP tunnel route
        vnet_obj.fetch_exist_entries(dvs)
        create_vnet_routes(dvs, "fd:8:10::32/128", vnet_name, 'fd:8:1::1,fd:8:1::3,fd:8:1::2')
        route1, nhg1_1 = vnet_obj.check_vnet_ecmp_routes(dvs, vnet_name, ['fd:8:1::1', 'fd:8:1::2', 'fd:8:1::3'], tunnel_name, ordered_ecmp=ordered_ecmp, nh_seq_id=['1', '2', '3'])
        check_state_db_routes(dvs, vnet_name, "fd:8:10::32/128", ['fd:8:1::1', 'fd:8:1::2', 'fd:8:1::3'])
        check_remove_routes_advertisement(dvs, "fd:8:10::32/128")

        # Set the tunnel route to another nexthop group
        set_vnet_routes(dvs, "fd:8:10::32/128", vnet_name, 'fd:8:1::2,fd:8:1::3,fd:8:1::1,fd:8:1::4')
        route1, nhg1_2 = vnet_obj.check_vnet_ecmp_routes(dvs, vnet_name, ['fd:8:1::1', 'fd:8:1::2', 'fd:8:1::3', 'fd:8:1::4'], tunnel_name, route_ids=route1,
                                                         ordered_ecmp=ordered_ecmp, nh_seq_id=['1', '2', '3', '4'])
        check_state_db_routes(dvs, vnet_name, "fd:8:10::32/128", ['fd:8:1::1', 'fd:8:1::2', 'fd:8:1::3', 'fd:8:1::4'])
        check_remove_routes_advertisement(dvs, "fd:8:10::32/128")

        # Check the previous nexthop group is removed
        vnet_obj.fetch_exist_entries(dvs)
        assert nhg1_1 not in vnet_obj.nhgs

        # Create another tunnel route to the same set of endpoints
        create_vnet_routes(dvs, "fd:8:20::32/128", vnet_name, 'fd:8:1::1,fd:8:1::2,fd:8:1::3,fd:8:1::4')
        route2, nhg2_1 = vnet_obj.check_vnet_ecmp_routes(dvs, vnet_name, ['fd:8:1::1', 'fd:8:1::2', 'fd:8:1::3', 'fd:8:1::4'], tunnel_name,
                                                        ordered_ecmp=ordered_ecmp, nh_seq_id=['1', '2', '3', '4'])
        check_state_db_routes(dvs, vnet_name, "fd:8:20::32/128", ['fd:8:1::1', 'fd:8:1::2', 'fd:8:1::3', 'fd:8:1::4'])
        check_remove_routes_advertisement(dvs, "fd:8:20::32/128")

        assert nhg2_1 == nhg1_2

        # Create another tunnel route with ipv4 prefix to the same set of endpoints
        create_vnet_routes(dvs, "8.0.0.0/24", vnet_name, 'fd:8:1::1,fd:8:1::2,fd:8:1::3,fd:8:1::4')
        route3, nhg3_1 = vnet_obj.check_vnet_ecmp_routes(dvs, vnet_name, ['fd:8:1::1', 'fd:8:1::2', 'fd:8:1::3', 'fd:8:1::4'], tunnel_name,
                                                         ordered_ecmp=ordered_ecmp, nh_seq_id=['1', '2', '3', '4'])
        check_state_db_routes(dvs, vnet_name, "8.0.0.0/24", ['fd:8:1::1', 'fd:8:1::2', 'fd:8:1::3', 'fd:8:1::4'])
        check_remove_routes_advertisement(dvs, "8.0.0.0/24")

        assert nhg3_1 == nhg1_2

        # Remove one of the tunnel routes
        delete_vnet_routes(dvs, "fd:8:10::32/128", vnet_name)
        vnet_obj.check_del_vnet_routes(dvs, vnet_name, ["fd:8:10::32/128"])
        check_remove_state_db_routes(dvs, vnet_name, "fd:8:10::32/128")
        check_remove_routes_advertisement(dvs, "fd:8:10::32/128")

        # Check the nexthop group still exists
        vnet_obj.fetch_exist_entries(dvs)
        assert nhg1_2 in vnet_obj.nhgs

        # Remove tunnel route 2
        delete_vnet_routes(dvs, "fd:8:20::32/128", vnet_name)
        vnet_obj.check_del_vnet_routes(dvs, vnet_name, ["fd:8:20::32/128"])
        check_remove_state_db_routes(dvs, vnet_name, "fd:8:20::32/128")
        check_remove_routes_advertisement(dvs, "fd:8:20::32/128")

        # Remove tunnel route 3
        delete_vnet_routes(dvs, "8.0.0.0/24", vnet_name)
        vnet_obj.check_del_vnet_routes(dvs, vnet_name, ["8.0.0.0/24"])
        check_remove_state_db_routes(dvs, vnet_name, "8.0.0.0/24")
        check_remove_routes_advertisement(dvs, "8.0.0.0/24")

        # Check the nexthop group is removed
        vnet_obj.fetch_exist_entries(dvs)
        assert nhg2_1 not in vnet_obj.nhgs

        delete_vnet_entry(dvs, vnet_name)
        vnet_obj.check_del_vnet_entry(dvs, vnet_name)
        delete_vxlan_tunnel(dvs, tunnel_name)
    

        '''
    Test 9 - Test for vnet tunnel routes with ECMP nexthop group with endpoint health monitor
    '''
    def test_vnet_orch_9(self, dvs, ordered_ecmp, testlog):
        vnet_obj = self.get_vnet_obj()

        tunnel_name = 'tunnel_9' + ordered_ecmp
        vnet_name = 'Vnet9' + ordered_ecmp

        vnet_obj.fetch_exist_entries(dvs)

        create_vxlan_tunnel(dvs, tunnel_name, '9.9.9.9')
        create_vnet_entry(dvs, vnet_name, tunnel_name, '10009', "")

        vnet_obj.check_vnet_entry(dvs, vnet_name)
        vnet_obj.check_vxlan_tunnel_entry(dvs, tunnel_name, vnet_name, '10009')

        vnet_obj.check_vxlan_tunnel(dvs, tunnel_name, '9.9.9.9')

        vnet_obj.fetch_exist_entries(dvs)
        create_vnet_routes(dvs, "100.100.1.1/32", vnet_name, '9.0.0.1,9.0.0.2,9.0.0.3', ep_monitor='9.1.0.1,9.1.0.2,9.1.0.3')

        # default bfd status is down, route should not be programmed in this status
        vnet_obj.check_del_vnet_routes(dvs, vnet_name, ["100.100.1.1/32"])
        check_state_db_routes(dvs, vnet_name, "100.100.1.1/32", [])
        check_remove_routes_advertisement(dvs, "100.100.1.1/32")

        # Route should be properly configured when all bfd session states go up
        update_bfd_session_state(dvs, '9.1.0.2', 'Up')
        update_bfd_session_state(dvs, '9.1.0.3', 'Up')
        update_bfd_session_state(dvs, '9.1.0.1', 'Up')
        time.sleep(2)
        route1, nhg1_1 = vnet_obj.check_vnet_ecmp_routes(dvs, vnet_name, ['9.0.0.1', '9.0.0.2', '9.0.0.3'], tunnel_name, ordered_ecmp=ordered_ecmp, nh_seq_id=['1', '2', '3'])
        check_state_db_routes(dvs, vnet_name, "100.100.1.1/32", ['9.0.0.1', '9.0.0.2', '9.0.0.3'])
        check_remove_routes_advertisement(dvs, "100.100.1.1/32")

        # Remove endpoint from group if it goes down
        update_bfd_session_state(dvs, '9.1.0.2', 'Down')
        time.sleep(2)
        route1, nhg1_1 = vnet_obj.check_vnet_ecmp_routes(dvs, vnet_name, ['9.0.0.1', '9.0.0.3'], tunnel_name, route_ids=route1, nhg=nhg1_1, ordered_ecmp=ordered_ecmp, nh_seq_id=['1', '3'])
        check_state_db_routes(dvs, vnet_name, "100.100.1.1/32", ['9.0.0.1', '9.0.0.3'])
        check_remove_routes_advertisement(dvs, "100.100.1.1/32")

        # Create another tunnel route with endpoint group overlapped with route1
        vnet_obj.fetch_exist_entries(dvs)
        create_vnet_routes(dvs, "100.100.2.1/32", vnet_name, '9.0.0.1,9.0.0.2,9.0.0.5', ep_monitor='9.1.0.1,9.1.0.2,9.1.0.5')
        route2, nhg2_1 = vnet_obj.check_vnet_ecmp_routes(dvs, vnet_name, ['9.0.0.1'], tunnel_name, ordered_ecmp=ordered_ecmp, nh_seq_id=['1'])
        check_state_db_routes(dvs, vnet_name, "100.100.2.1/32", ['9.0.0.1'])
        check_remove_routes_advertisement(dvs, "100.100.1.1/32")

        # Update BFD session state and verify route change
        update_bfd_session_state(dvs, '9.1.0.5', 'Up')
        time.sleep(2)
        route2, nhg2_1 = vnet_obj.check_vnet_ecmp_routes(dvs, vnet_name, ['9.0.0.1', '9.0.0.5'], tunnel_name, route_ids=route2, nhg=nhg2_1, ordered_ecmp=ordered_ecmp, nh_seq_id=['1', '3'])
        check_state_db_routes(dvs, vnet_name, "100.100.2.1/32", ['9.0.0.1', '9.0.0.5'])
        check_remove_routes_advertisement(dvs, "100.100.2.1/32")

        # Update BFD state and check route nexthop
        update_bfd_session_state(dvs, '9.1.0.3', 'Down')
        time.sleep(2)

        route1, nhg1_1 = vnet_obj.check_vnet_ecmp_routes(dvs, vnet_name, ['9.0.0.1'], tunnel_name, route_ids=route1, nhg=nhg1_1, ordered_ecmp=ordered_ecmp, nh_seq_id=['1'])
        check_state_db_routes(dvs, vnet_name, "100.100.1.1/32", ['9.0.0.1'])
        check_remove_routes_advertisement(dvs, "100.100.1.1/32")

        # Set the route1 to a new group
        set_vnet_routes(dvs, "100.100.1.1/32", vnet_name, '9.0.0.1,9.0.0.2,9.0.0.3,9.0.0.4', ep_monitor='9.1.0.1,9.1.0.2,9.1.0.3,9.1.0.4')
        update_bfd_session_state(dvs, '9.1.0.4', 'Up')
        time.sleep(2)
        route1, nhg1_2 = vnet_obj.check_vnet_ecmp_routes(dvs, vnet_name, ['9.0.0.1', '9.0.0.4'], tunnel_name, route_ids=route1, ordered_ecmp=ordered_ecmp, nh_seq_id=['1', '4'])
        check_state_db_routes(dvs, vnet_name, "100.100.1.1/32", ['9.0.0.1', '9.0.0.4'])
        check_remove_routes_advertisement(dvs, "100.100.1.1/32")

        # Check the previous nexthop group is removed
        vnet_obj.fetch_exist_entries(dvs)
        assert nhg1_1 not in vnet_obj.nhgs

        # Set BFD session state for a down endpoint to up
        update_bfd_session_state(dvs, '9.1.0.2', 'Up')
        time.sleep(2)
        route1, nhg1_2 = vnet_obj.check_vnet_ecmp_routes(dvs, vnet_name, ['9.0.0.1', '9.0.0.2', '9.0.0.4'], tunnel_name, route_ids=route1, nhg=nhg1_2, ordered_ecmp=ordered_ecmp, nh_seq_id=['1', '2', '4'])
        check_state_db_routes(dvs, vnet_name, "100.100.1.1/32", ['9.0.0.1', '9.0.0.2', '9.0.0.4'])
        check_remove_routes_advertisement(dvs, "100.100.1.1/32")

        # Set all endpoint to down state
        update_bfd_session_state(dvs, '9.1.0.1', 'Down')
        update_bfd_session_state(dvs, '9.1.0.2', 'Down')
        update_bfd_session_state(dvs, '9.1.0.3', 'Down')
        update_bfd_session_state(dvs, '9.1.0.4', 'Down')
        time.sleep(2)

        # Confirm the tunnel route is updated in ASIC
        vnet_obj.check_del_vnet_routes(dvs, vnet_name, ["100.100.1.1/32"])
        route2, nhg2_1 = vnet_obj.check_vnet_ecmp_routes(dvs, vnet_name, ['9.0.0.5'], tunnel_name, route_ids=route2, nhg=nhg2_1, ordered_ecmp=ordered_ecmp, nh_seq_id=['3'])
        check_state_db_routes(dvs, vnet_name, "100.100.2.1/32", ['9.0.0.5'])
        check_state_db_routes(dvs, vnet_name, "100.100.1.1/32", [])
        check_remove_routes_advertisement(dvs, "100.100.1.1/32")
        # The default Vnet setting does not advertise prefix
        check_remove_routes_advertisement(dvs, "100.100.2.1/32")

        # Remove tunnel route2
        delete_vnet_routes(dvs, "100.100.2.1/32", vnet_name)
        vnet_obj.check_del_vnet_routes(dvs, vnet_name, ["100.100.2.1/32"])
        check_remove_state_db_routes(dvs, vnet_name, "100.100.2.1/32")
        check_remove_routes_advertisement(dvs, "100.100.2.1/32")

        # Check the corresponding nexthop group is removed
        vnet_obj.fetch_exist_entries(dvs)
        assert nhg2_1 not in vnet_obj.nhgs

        # Check the BFD session specific to the endpoint group is removed while others exist
        check_del_bfd_session(dvs, ['9.1.0.5'])
        check_bfd_session(dvs, ['9.1.0.1', '9.1.0.2', '9.1.0.3', '9.1.0.4'])

        # Remove tunnel route 1
        delete_vnet_routes(dvs, "100.100.1.1/32", vnet_name)
        vnet_obj.check_del_vnet_routes(dvs, vnet_name, ["100.100.1.1/32"])
        check_remove_state_db_routes(dvs, vnet_name, "100.100.1.1/32")
        check_remove_routes_advertisement(dvs, "100.100.1.1/32")

        # Check the previous nexthop group is removed
        vnet_obj.fetch_exist_entries(dvs)
        assert nhg1_2 not in vnet_obj.nhgs

        # Confirm the BFD sessions are removed
        check_del_bfd_session(dvs, ['9.1.0.1', '9.1.0.2', '9.1.0.3', '9.1.0.4', '9.1.0.5'])

        delete_vnet_entry(dvs, vnet_name)
        vnet_obj.check_del_vnet_entry(dvs, vnet_name)
        delete_vxlan_tunnel(dvs, tunnel_name)


    '''
    Test 10 - Test for ipv6 vnet tunnel routes with ECMP nexthop group with endpoint health monitor
    '''
    def test_vnet_orch_10(self, dvs, ordered_ecmp, testlog):
        vnet_obj = self.get_vnet_obj()

        tunnel_name = 'tunnel_10' + ordered_ecmp
        vnet_name = 'Vnet10' + ordered_ecmp

        vnet_obj.fetch_exist_entries(dvs)

        create_vxlan_tunnel(dvs, tunnel_name, 'fd:10::32')
        create_vnet_entry(dvs, vnet_name, tunnel_name, '10010', "")

        vnet_obj.check_vnet_entry(dvs, vnet_name)
        vnet_obj.check_vxlan_tunnel_entry(dvs, tunnel_name, vnet_name, '10010')

        vnet_obj.check_vxlan_tunnel(dvs, tunnel_name, 'fd:10::32')

        vnet_obj.fetch_exist_entries(dvs)
        create_vnet_routes(dvs, "fd:10:10::1/128", vnet_name, 'fd:10:1::1,fd:10:1::2,fd:10:1::3', ep_monitor='fd:10:2::1,fd:10:2::2,fd:10:2::3')

        # default bfd status is down, route should not be programmed in this status
        vnet_obj.check_del_vnet_routes(dvs, vnet_name, ["fd:10:10::1/128"])
        check_state_db_routes(dvs, vnet_name, "fd:10:10::1/128", [])
        check_remove_routes_advertisement(dvs, "fd:10:10::1/128")

        # Route should be properly configured when all bfd session states go up
        update_bfd_session_state(dvs, 'fd:10:2::2', 'Up')
        update_bfd_session_state(dvs, 'fd:10:2::3', 'Up')
        update_bfd_session_state(dvs, 'fd:10:2::1', 'Up')
        time.sleep(2)
        route1, nhg1_1 = vnet_obj.check_vnet_ecmp_routes(dvs, vnet_name, ['fd:10:1::1', 'fd:10:1::2', 'fd:10:1::3'], tunnel_name, ordered_ecmp=ordered_ecmp, nh_seq_id=['1', '2', '3'])
        check_state_db_routes(dvs, vnet_name, "fd:10:10::1/128", ['fd:10:1::1', 'fd:10:1::2', 'fd:10:1::3'])
        check_remove_routes_advertisement(dvs, "fd:10:10::1/128")

        # Remove endpoint from group if it goes down
        update_bfd_session_state(dvs, 'fd:10:2::2', 'Down')
        time.sleep(2)
        route1, nhg1_1 = vnet_obj.check_vnet_ecmp_routes(dvs, vnet_name, ['fd:10:1::1', 'fd:10:1::3'], tunnel_name, route_ids=route1, nhg=nhg1_1, ordered_ecmp=ordered_ecmp, nh_seq_id=['1', '3'])
        check_state_db_routes(dvs, vnet_name, "fd:10:10::1/128", ['fd:10:1::1', 'fd:10:1::3'])
        check_remove_routes_advertisement(dvs, "fd:10:10::1/128")

        # Create another tunnel route with endpoint group overlapped with route1
        vnet_obj.fetch_exist_entries(dvs)
        create_vnet_routes(dvs, "fd:10:20::1/128", vnet_name, 'fd:10:1::1,fd:10:1::2,fd:10:1::5', ep_monitor='fd:10:2::1,fd:10:2::2,fd:10:2::5')
        route2, nhg2_1 = vnet_obj.check_vnet_ecmp_routes(dvs, vnet_name, ['fd:10:1::1'], tunnel_name, ordered_ecmp=ordered_ecmp, nh_seq_id=['1'])
        check_state_db_routes(dvs, vnet_name, "fd:10:20::1/128", ['fd:10:1::1'])
        check_remove_routes_advertisement(dvs, "fd:10:20::1/128")

        # Update BFD session state and verify route change
        update_bfd_session_state(dvs, 'fd:10:2::5', 'Up')
        time.sleep(2)
        route2, nhg2_1 = vnet_obj.check_vnet_ecmp_routes(dvs, vnet_name, ['fd:10:1::1', 'fd:10:1::5'], tunnel_name, route_ids=route2, nhg=nhg2_1, ordered_ecmp=ordered_ecmp, nh_seq_id=['1', '3'])
        check_state_db_routes(dvs, vnet_name, "fd:10:20::1/128", ['fd:10:1::1', 'fd:10:1::5'])
        check_remove_routes_advertisement(dvs, "fd:10:20::1/128")

        # Update BFD state and check route nexthop
        update_bfd_session_state(dvs, 'fd:10:2::3', 'Down')
        update_bfd_session_state(dvs, 'fd:10:2::2', 'Up')
        time.sleep(2)

        route1, nhg1_1 = vnet_obj.check_vnet_ecmp_routes(dvs, vnet_name, ['fd:10:1::1', 'fd:10:1::2'], tunnel_name, route_ids=route1, nhg=nhg1_1, ordered_ecmp=ordered_ecmp, nh_seq_id=['1', '2'])
        check_state_db_routes(dvs, vnet_name, "fd:10:10::1/128", ['fd:10:1::1', 'fd:10:1::2'])
        check_remove_routes_advertisement(dvs, "fd:10:10::1/128")

        # Set the route to a new group
        set_vnet_routes(dvs, "fd:10:10::1/128", vnet_name, 'fd:10:1::1,fd:10:1::2,fd:10:1::3,fd:10:1::4', ep_monitor='fd:10:2::1,fd:10:2::2,fd:10:2::3,fd:10:2::4')
        update_bfd_session_state(dvs, 'fd:10:2::4', 'Up')
        time.sleep(2)
        route1, nhg1_2 = vnet_obj.check_vnet_ecmp_routes(dvs, vnet_name, ['fd:10:1::1', 'fd:10:1::2', 'fd:10:1::4'], tunnel_name, route_ids=route1, ordered_ecmp=ordered_ecmp, nh_seq_id=['1', '2', '4'])
        check_state_db_routes(dvs, vnet_name, "fd:10:10::1/128", ['fd:10:1::1', 'fd:10:1::2', 'fd:10:1::4'])
        check_remove_routes_advertisement(dvs, "fd:10:10::1/128")
        # Check the previous nexthop group is removed
        vnet_obj.fetch_exist_entries(dvs)
        assert nhg1_1 not in vnet_obj.nhgs

        # Set BFD session state for a down endpoint to up
        update_bfd_session_state(dvs, 'fd:10:2::3', 'Up')
        time.sleep(2)
        route1, nhg1_2 = vnet_obj.check_vnet_ecmp_routes(dvs, vnet_name, ['fd:10:1::1', 'fd:10:1::2', 'fd:10:1::3', 'fd:10:1::4'], tunnel_name, route_ids=route1, nhg=nhg1_2,
                                                         ordered_ecmp=ordered_ecmp, nh_seq_id=['1', '2', '3', '4'])
        check_state_db_routes(dvs, vnet_name, "fd:10:10::1/128", ['fd:10:1::1', 'fd:10:1::2', 'fd:10:1::3', 'fd:10:1::4'])
        check_remove_routes_advertisement(dvs, "fd:10:10::1/128")

        # Set all endpoint to down state
        update_bfd_session_state(dvs, 'fd:10:2::1', 'Down')
        update_bfd_session_state(dvs, 'fd:10:2::2', 'Down')
        update_bfd_session_state(dvs, 'fd:10:2::3', 'Down')
        update_bfd_session_state(dvs, 'fd:10:2::4', 'Down')
        time.sleep(2)

        # Confirm the tunnel route is updated in ASIC
        vnet_obj.check_del_vnet_routes(dvs, vnet_name, ["fd:10:10::1/128"])
        route2, nhg2_1 = vnet_obj.check_vnet_ecmp_routes(dvs, vnet_name, ['fd:10:1::5'], tunnel_name, route_ids=route2, nhg=nhg2_1, ordered_ecmp=ordered_ecmp, nh_seq_id=['3'])
        check_state_db_routes(dvs, vnet_name, "fd:10:20::1/128", ['fd:10:1::5'])
        check_state_db_routes(dvs, vnet_name, "fd:10:10::1/128", [])
        check_remove_routes_advertisement(dvs, "fd:10:10::1/128")
        # The default Vnet setting does not advertise prefix
        check_remove_routes_advertisement(dvs, "fd:10:20::1/128")

        # Remove tunnel route2
        delete_vnet_routes(dvs, "fd:10:20::1/128", vnet_name)
        vnet_obj.check_del_vnet_routes(dvs, vnet_name, ["fd:10:20::1/128"])
        check_remove_state_db_routes(dvs, vnet_name, "fd:10:20::1/128")
        check_remove_routes_advertisement(dvs, "fd:10:20::1/128")

        # Check the corresponding nexthop group is removed
        vnet_obj.fetch_exist_entries(dvs)
        assert nhg2_1 not in vnet_obj.nhgs

        # Check the BFD session specific to the endpoint group is removed while others exist
        check_del_bfd_session(dvs, ['fd:10:2::5'])
        check_bfd_session(dvs, ['fd:10:2::1', 'fd:10:2::2', 'fd:10:2::3', 'fd:10:2::4'])

        # Check the BFD session specific to the endpoint group is removed while others exist
        check_del_bfd_session(dvs, ['fd:10:2::5'])
        check_bfd_session(dvs, ['fd:10:2::1', 'fd:10:2::2', 'fd:10:2::3', 'fd:10:2::4'])

        # Remove tunnel route 1
        delete_vnet_routes(dvs, "fd:10:10::1/128", vnet_name)
        vnet_obj.check_del_vnet_routes(dvs, vnet_name, ["fd:10:10::1/128"])
        check_remove_state_db_routes(dvs, vnet_name, "fd:10:10::1/128")
        check_remove_routes_advertisement(dvs, "fd:10:10::1/128")

        # Confirm the BFD sessions are removed
        check_del_bfd_session(dvs, ['fd:10:2::1', 'fd:10:2::2', 'fd:10:2::3', 'fd:10:2::4', 'fd:10:2::5'])

        # Check the previous nexthop group is removed
        vnet_obj.fetch_exist_entries(dvs)
        assert nhg1_2 not in vnet_obj.nhgs

        delete_vnet_entry(dvs, vnet_name)
        vnet_obj.check_del_vnet_entry(dvs, vnet_name)
        delete_vxlan_tunnel(dvs, tunnel_name)

    '''
    Test 11 - Test for vnet tunnel routes with both single endpoint and ECMP group with endpoint health monitor
    '''
    def test_vnet_orch_11(self, dvs, ordered_ecmp, testlog):
        vnet_obj = self.get_vnet_obj()

        tunnel_name = 'tunnel_11' + ordered_ecmp
        vnet_name = 'Vnet11' + ordered_ecmp

        vnet_obj.fetch_exist_entries(dvs)

        create_vxlan_tunnel(dvs, tunnel_name, '11.11.11.11')
        create_vnet_entry(dvs, vnet_name, tunnel_name, '100011', "")

        vnet_obj.check_vnet_entry(dvs, vnet_name)
        vnet_obj.check_vxlan_tunnel_entry(dvs, tunnel_name, vnet_name, '100011')

        vnet_obj.check_vxlan_tunnel(dvs, tunnel_name, '11.11.11.11')

        vnet_obj.fetch_exist_entries(dvs)
        create_vnet_routes(dvs, "100.100.1.1/32", vnet_name, '11.0.0.1', ep_monitor='11.1.0.1')

        # default bfd status is down, route should not be programmed in this status
        vnet_obj.check_del_vnet_routes(dvs, vnet_name, ["100.100.1.1/32"])
        check_state_db_routes(dvs, vnet_name, "100.100.1.1/32", [])
        check_remove_routes_advertisement(dvs, "100.100.1.1/32")

        # Route should be properly configured when bfd session state goes up
        update_bfd_session_state(dvs, '11.1.0.1', 'Up')
        time.sleep(2)
        vnet_obj.check_vnet_routes(dvs, vnet_name, '11.0.0.1', tunnel_name)
        check_state_db_routes(dvs, vnet_name, "100.100.1.1/32", ['11.0.0.1'])
        check_remove_routes_advertisement(dvs, "100.100.1.1/32")

        # Create another tunnel route with endpoint group overlapped with route1
        vnet_obj.fetch_exist_entries(dvs)
        create_vnet_routes(dvs, "100.100.2.1/32", vnet_name, '11.0.0.2,11.0.0.1', ep_monitor='11.1.0.2,11.1.0.1')
        route2, nhg2_1 = vnet_obj.check_vnet_ecmp_routes(dvs, vnet_name, ['11.0.0.1'], tunnel_name, ordered_ecmp=ordered_ecmp, nh_seq_id=['1'])
        check_state_db_routes(dvs, vnet_name, "100.100.2.1/32", ['11.0.0.1'])
        check_remove_routes_advertisement(dvs, "100.100.2.1/32")

        # Create a third tunnel route with another endpoint
        vnet_obj.fetch_exist_entries(dvs)
        create_vnet_routes(dvs, "100.100.3.1/32", vnet_name, '11.0.0.2', ep_monitor='11.1.0.2')

        # Update BFD session state and verify route change
        update_bfd_session_state(dvs, '11.1.0.2', 'Up')
        time.sleep(2)
        vnet_obj.check_vnet_routes(dvs, vnet_name, '11.0.0.2', tunnel_name)
        route2, nhg2_1 = vnet_obj.check_vnet_ecmp_routes(dvs, vnet_name, ['11.0.0.1', '11.0.0.2'], tunnel_name, route_ids=route2, nhg=nhg2_1, ordered_ecmp=ordered_ecmp, nh_seq_id=['1', '2'])
        check_state_db_routes(dvs, vnet_name, "100.100.3.1/32", ['11.0.0.2'])
        check_state_db_routes(dvs, vnet_name, "100.100.2.1/32", ['11.0.0.1', '11.0.0.2'])
        check_remove_routes_advertisement(dvs, "100.100.2.1/32")
        # The default Vnet setting does not advertise prefix
        check_remove_routes_advertisement(dvs, "100.100.3.1/32")


        update_bfd_session_state(dvs, '11.1.0.1', 'Down')
        time.sleep(2)
        route2, nhg2_1 = vnet_obj.check_vnet_ecmp_routes(dvs, vnet_name, ['11.0.0.2'], tunnel_name, route_ids=route2, nhg=nhg2_1, ordered_ecmp=ordered_ecmp, nh_seq_id=['2'])
        vnet_obj.check_del_vnet_routes(dvs, vnet_name, ["100.100.1.1/32"])
        check_state_db_routes(dvs, vnet_name, "100.100.2.1/32", ['11.0.0.2'])
        check_state_db_routes(dvs, vnet_name, "100.100.1.1/32", [])
        check_remove_routes_advertisement(dvs, "100.100.1.1/32")
        # The default Vnet setting does not advertise prefix
        check_remove_routes_advertisement(dvs, "100.100.2.1/32")


        # Set the route1 to a new endpoint
        vnet_obj.fetch_exist_entries(dvs)
        set_vnet_routes(dvs, "100.100.1.1/32", vnet_name, '11.0.0.2', ep_monitor='11.1.0.2')
        vnet_obj.check_vnet_routes(dvs, vnet_name, '11.0.0.2', tunnel_name)
        check_state_db_routes(dvs, vnet_name, "100.100.3.1/32", ['11.0.0.2'])
        check_remove_routes_advertisement(dvs, "100.100.3.1/32")

        # Remove tunnel route2
        delete_vnet_routes(dvs, "100.100.2.1/32", vnet_name)
        vnet_obj.check_del_vnet_routes(dvs, vnet_name, ["100.100.2.1/32"])
        check_remove_state_db_routes(dvs, vnet_name, "100.100.2.1/32")
        check_remove_routes_advertisement(dvs, "100.100.2.1/32")

        # Check the corresponding nexthop group is removed
        vnet_obj.fetch_exist_entries(dvs)
        assert nhg2_1 not in vnet_obj.nhgs

        # Check the BFD session specific to the endpoint group is removed while others exist
        check_del_bfd_session(dvs, ['11.1.0.1'])
        check_bfd_session(dvs, ['11.1.0.2'])

        # Remove tunnel route 1
        delete_vnet_routes(dvs, "100.100.1.1/32", vnet_name)
        vnet_obj.check_del_vnet_routes(dvs, vnet_name, ["100.100.1.1/32"])
        check_remove_state_db_routes(dvs, vnet_name, "100.100.1.1/32")
        check_remove_routes_advertisement(dvs, "100.100.1.1/32")

        # Remove tunnel route 3
        delete_vnet_routes(dvs, "100.100.3.1/32", vnet_name)
        vnet_obj.check_del_vnet_routes(dvs, vnet_name, ["100.100.3.1/32"])
        check_remove_state_db_routes(dvs, vnet_name, "100.100.3.1/32")
        check_remove_routes_advertisement(dvs, "100.100.3.1/32")

        # Confirm the BFD sessions are removed
        check_del_bfd_session(dvs, ['11.1.0.1', '11.1.0.2'])

        delete_vnet_entry(dvs, vnet_name)
        vnet_obj.check_del_vnet_entry(dvs, vnet_name)
        delete_vxlan_tunnel(dvs, tunnel_name)


    '''
    Test 12 - Test for vnet tunnel routes with ECMP nexthop group with endpoint health monitor and route advertisement
    '''
    def test_vnet_orch_12(self, dvs, testlog):
        vnet_obj = self.get_vnet_obj()

        tunnel_name = 'tunnel_12'

        vnet_obj.fetch_exist_entries(dvs)

        create_vxlan_tunnel(dvs, tunnel_name, '12.12.12.12')
        create_vnet_entry(dvs, 'Vnet12', tunnel_name, '10012', "", advertise_prefix=True)

        vnet_obj.check_vnet_entry(dvs, 'Vnet12')
        vnet_obj.check_vxlan_tunnel_entry(dvs, tunnel_name, 'Vnet12', '10012')

        vnet_obj.check_vxlan_tunnel(dvs, tunnel_name, '12.12.12.12')

        vnet_obj.fetch_exist_entries(dvs)
        create_vnet_routes(dvs, "100.100.1.1/32", 'Vnet12', '12.0.0.1,12.0.0.2,12.0.0.3', ep_monitor='12.1.0.1,12.1.0.2,12.1.0.3', profile="test_profile")

        # default bfd status is down, route should not be programmed in this status
        vnet_obj.check_del_vnet_routes(dvs, 'Vnet12', ["100.100.1.1/32"])
        check_state_db_routes(dvs, 'Vnet12', "100.100.1.1/32", [])
        check_remove_routes_advertisement(dvs, "100.100.1.1/32")

        # Route should be properly configured when all bfd session states go up
        update_bfd_session_state(dvs, '12.1.0.1', 'Up')
        update_bfd_session_state(dvs, '12.1.0.2', 'Up')
        update_bfd_session_state(dvs, '12.1.0.3', 'Up')
        time.sleep(2)
        route1, nhg1_1 = vnet_obj.check_vnet_ecmp_routes(dvs, 'Vnet12', ['12.0.0.1', '12.0.0.2', '12.0.0.3'], tunnel_name)
        check_state_db_routes(dvs, 'Vnet12', "100.100.1.1/32", ['12.0.0.1', '12.0.0.2', '12.0.0.3'])
        check_routes_advertisement(dvs, "100.100.1.1/32", "test_profile")

        # Remove endpoint from group if it goes down
        update_bfd_session_state(dvs, '12.1.0.2', 'Down')
        time.sleep(2)
        route1, nhg1_1 = vnet_obj.check_vnet_ecmp_routes(dvs, 'Vnet12', ['12.0.0.1', '12.0.0.3'], tunnel_name, route_ids=route1, nhg=nhg1_1)
        check_state_db_routes(dvs, 'Vnet12', "100.100.1.1/32", ['12.0.0.1', '12.0.0.3'])
        check_routes_advertisement(dvs, "100.100.1.1/32", "test_profile")

        # Create another tunnel route with endpoint group overlapped with route1
        vnet_obj.fetch_exist_entries(dvs)
        create_vnet_routes(dvs, "100.100.2.1/32", 'Vnet12', '12.0.0.1,12.0.0.2,12.0.0.5', ep_monitor='12.1.0.1,12.1.0.2,12.1.0.5')
        route2, nhg2_1 = vnet_obj.check_vnet_ecmp_routes(dvs, 'Vnet12', ['12.0.0.1'], tunnel_name)
        check_state_db_routes(dvs, 'Vnet12', "100.100.2.1/32", ['12.0.0.1'])
        check_routes_advertisement(dvs, "100.100.1.1/32")

        # Update BFD session state and verify route change
        update_bfd_session_state(dvs, '12.1.0.5', 'Up')
        time.sleep(2)
        route2, nhg2_1 = vnet_obj.check_vnet_ecmp_routes(dvs, 'Vnet12', ['12.0.0.1', '12.0.0.5'], tunnel_name, route_ids=route2, nhg=nhg2_1)
        check_state_db_routes(dvs, 'Vnet12', "100.100.2.1/32", ['12.0.0.1', '12.0.0.5'])
        check_routes_advertisement(dvs, "100.100.2.1/32")

        # Update BFD state and check route nexthop
        update_bfd_session_state(dvs, '12.1.0.3', 'Down')
        time.sleep(2)

        route1, nhg1_1 = vnet_obj.check_vnet_ecmp_routes(dvs, 'Vnet12', ['12.0.0.1'], tunnel_name, route_ids=route1, nhg=nhg1_1)
        check_state_db_routes(dvs, 'Vnet12', "100.100.1.1/32", ['12.0.0.1'])
        check_routes_advertisement(dvs, "100.100.1.1/32", "test_profile")

        # Set the route1 to a new group
        set_vnet_routes(dvs, "100.100.1.1/32", 'Vnet12', '12.0.0.1,12.0.0.2,12.0.0.3,12.0.0.4', ep_monitor='12.1.0.1,12.1.0.2,12.1.0.3,12.1.0.4', profile="test_profile2")
        update_bfd_session_state(dvs, '12.1.0.4', 'Up')
        time.sleep(2)
        route1, nhg1_2 = vnet_obj.check_vnet_ecmp_routes(dvs, 'Vnet12', ['12.0.0.1', '12.0.0.4'], tunnel_name, route_ids=route1)
        check_state_db_routes(dvs, 'Vnet12', "100.100.1.1/32", ['12.0.0.1', '12.0.0.4'])
        check_routes_advertisement(dvs, "100.100.1.1/32", "test_profile2")

        # Check the previous nexthop group is removed
        vnet_obj.fetch_exist_entries(dvs)
        assert nhg1_1 not in vnet_obj.nhgs

        # Set BFD session state for a down endpoint to up
        update_bfd_session_state(dvs, '12.1.0.2', 'Up')
        time.sleep(2)
        route1, nhg1_2 = vnet_obj.check_vnet_ecmp_routes(dvs, 'Vnet12', ['12.0.0.1', '12.0.0.2', '12.0.0.4'], tunnel_name, route_ids=route1, nhg=nhg1_2)
        check_state_db_routes(dvs, 'Vnet12', "100.100.1.1/32", ['12.0.0.1', '12.0.0.2', '12.0.0.4'])
        check_routes_advertisement(dvs, "100.100.1.1/32", "test_profile2")

        # Set all endpoint to down state
        update_bfd_session_state(dvs, '12.1.0.1', 'Down')
        update_bfd_session_state(dvs, '12.1.0.2', 'Down')
        update_bfd_session_state(dvs, '12.1.0.3', 'Down')
        update_bfd_session_state(dvs, '12.1.0.4', 'Down')
        time.sleep(2)

        # Confirm the tunnel route is updated in ASIC
        vnet_obj.check_del_vnet_routes(dvs, 'Vnet12', ["100.100.1.1/32"])
        route2, nhg2_1 = vnet_obj.check_vnet_ecmp_routes(dvs, 'Vnet12', ['12.0.0.5'], tunnel_name, route_ids=route2, nhg=nhg2_1)
        check_state_db_routes(dvs, 'Vnet12', "100.100.2.1/32", ['12.0.0.5'])
        check_state_db_routes(dvs, 'Vnet12', "100.100.1.1/32", [])
        check_remove_routes_advertisement(dvs, "100.100.1.1/32")
        check_routes_advertisement(dvs, "100.100.2.1/32")

        # Remove tunnel route2
        delete_vnet_routes(dvs, "100.100.2.1/32", 'Vnet12')
        vnet_obj.check_del_vnet_routes(dvs, 'Vnet12', ["100.100.2.1/32"])
        check_remove_state_db_routes(dvs, 'Vnet12', "100.100.2.1/32")
        check_remove_routes_advertisement(dvs, "100.100.2.1/32")

        # Check the corresponding nexthop group is removed
        vnet_obj.fetch_exist_entries(dvs)
        assert nhg2_1 not in vnet_obj.nhgs

        # Check the BFD session specific to the endpoint group is removed while others exist
        check_del_bfd_session(dvs, ['12.1.0.5'])
        check_bfd_session(dvs, ['12.1.0.1', '12.1.0.2', '12.1.0.3', '12.1.0.4'])

        # Remove tunnel route 1
        delete_vnet_routes(dvs, "100.100.1.1/32", 'Vnet12')
        vnet_obj.check_del_vnet_routes(dvs, 'Vnet12', ["100.100.1.1/32"])
        check_remove_state_db_routes(dvs, 'Vnet12', "100.100.1.1/32")
        check_remove_routes_advertisement(dvs, "100.100.1.1/32")

        # Check the previous nexthop group is removed
        vnet_obj.fetch_exist_entries(dvs)
        assert nhg1_2 not in vnet_obj.nhgs

        # Confirm the BFD sessions are removed
        check_del_bfd_session(dvs, ['12.1.0.1', '12.1.0.2', '12.1.0.3', '12.1.0.4', '12.1.0.5'])

        delete_vnet_entry(dvs, 'Vnet12')
        vnet_obj.check_del_vnet_entry(dvs, 'Vnet12')
        delete_vxlan_tunnel(dvs, tunnel_name)

    '''
    Test 13 - Test for configuration idempotent behaviour
    '''
    def test_vnet_orch_13(self, dvs, testlog):
        vnet_obj = self.get_vnet_obj()

        tunnel_name = 'tunnel_13'
        vnet_obj.fetch_exist_entries(dvs)

        create_vxlan_tunnel(dvs, tunnel_name, 'fd:8::32')
        create_vnet_entry(dvs, 'Vnet13', tunnel_name, '10008', "")

        vnet_obj.check_vnet_entry(dvs, 'Vnet13')
        vnet_obj.check_vxlan_tunnel_entry(dvs, tunnel_name, 'Vnet13', '10008')

        vnet_obj.check_vxlan_tunnel(dvs, tunnel_name, 'fd:8::32')

        # Create an ECMP tunnel route
        vnet_obj.fetch_exist_entries(dvs)
        create_vnet_routes(dvs, "fd:8:10::32/128", 'Vnet13', 'fd:8:1::1,fd:8:1::2,fd:8:1::3')
        route1, nhg1_1 = vnet_obj.check_vnet_ecmp_routes(dvs, 'Vnet13', ['fd:8:1::1', 'fd:8:1::2', 'fd:8:1::3'], tunnel_name)
        check_state_db_routes(dvs, 'Vnet13', "fd:8:10::32/128", ['fd:8:1::1', 'fd:8:1::2', 'fd:8:1::3'])
        # The default Vnet setting does not advertise prefix
        check_remove_routes_advertisement(dvs, "fd:8:10::32/128")

        # readd same tunnel again
        set_vnet_routes(dvs, "fd:8:10::32/128", 'Vnet13', 'fd:8:1::1,fd:8:1::2,fd:8:1::3')
        route1, nhg1_2 = vnet_obj.check_vnet_ecmp_routes(dvs, 'Vnet13', ['fd:8:1::1', 'fd:8:1::2', 'fd:8:1::3'], tunnel_name, route_ids=route1)
        check_state_db_routes(dvs, 'Vnet13', "fd:8:10::32/128", ['fd:8:1::1', 'fd:8:1::2', 'fd:8:1::3'])
        # The default Vnet setting does not advertise prefix
        check_remove_routes_advertisement(dvs, "fd:8:10::32/128")
        # Check only one group is present
        vnet_obj.fetch_exist_entries(dvs)
        assert nhg1_1 in vnet_obj.nhgs
        assert len(vnet_obj.nhgs) == 1
        assert nhg1_1 == nhg1_2

        # Remove one of the tunnel routes
        delete_vnet_routes(dvs, "fd:8:10::32/128", 'Vnet13')
        vnet_obj.check_del_vnet_routes(dvs, 'Vnet13', ["fd:8:10::32/128"])
        check_remove_state_db_routes(dvs, 'Vnet13', "fd:8:10::32/128")
        check_remove_routes_advertisement(dvs, "fd:8:10::32/128")

        # Check the nexthop group still exists
        vnet_obj.fetch_exist_entries(dvs)
        assert nhg1_2 not in  vnet_obj.nhgs
        assert len(vnet_obj.nhgs) == 0
        delete_vnet_entry(dvs, 'Vnet13')
        vnet_obj.check_del_vnet_entry(dvs, 'Vnet13')

    '''
    Test 14 - Test for configuration idempotent behaviour 2
    '''
    def test_vnet_orch_14(self, dvs, testlog):
        vnet_obj = self.get_vnet_obj()

        tunnel_name = 'tunnel_14'
        vnet_obj.fetch_exist_entries(dvs)

        create_vxlan_tunnel(dvs, tunnel_name, 'fd:8::32')
        create_vnet_entry(dvs, 'Vnet14', tunnel_name, '10008', "")

        vnet_obj.check_vnet_entry(dvs, 'Vnet14')
        vnet_obj.check_vxlan_tunnel_entry(dvs, tunnel_name, 'Vnet14', '10008')

        vnet_obj.check_vxlan_tunnel(dvs, tunnel_name, 'fd:8::32')

        # Create an ECMP tunnel route
        vnet_obj.fetch_exist_entries(dvs)
        create_vnet_routes(dvs, "fd:8:10::32/128", 'Vnet14', 'fd:8:1::1,fd:8:1::2,fd:8:1::3')
        route1, nhg1_1 = vnet_obj.check_vnet_ecmp_routes(dvs, 'Vnet14', ['fd:8:1::1', 'fd:8:1::2', 'fd:8:1::3'], tunnel_name)
        check_state_db_routes(dvs, 'Vnet14', "fd:8:10::32/128", ['fd:8:1::1', 'fd:8:1::2', 'fd:8:1::3'])
        # The default Vnet setting does not advertise prefix
        check_remove_routes_advertisement(dvs, "fd:8:10::32/128")

        # readd same tunnel again
        set_vnet_routes(dvs, "fd:8:10::32/128", 'Vnet14', 'fd:8:1::1,fd:8:1::2,fd:8:1::3')
        route1, nhg1_2 = vnet_obj.check_vnet_ecmp_routes(dvs, 'Vnet14', ['fd:8:1::1', 'fd:8:1::2', 'fd:8:1::3'], tunnel_name, route_ids=route1)
        check_state_db_routes(dvs, 'Vnet14', "fd:8:10::32/128", ['fd:8:1::1', 'fd:8:1::2', 'fd:8:1::3'])
        # The default Vnet setting does not advertise prefix
        check_remove_routes_advertisement(dvs, "fd:8:10::32/128")

        #update nexthops for the same tunnel.
        set_vnet_routes(dvs, "fd:8:10::32/128", 'Vnet14', 'fd:8:1::1,fd:8:1::2,fd:8:1::3,fd:8:1::4')
        route1, nhg1_2 = vnet_obj.check_vnet_ecmp_routes(dvs, 'Vnet14', ['fd:8:1::1', 'fd:8:1::2', 'fd:8:1::3', 'fd:8:1::4'], tunnel_name, route_ids=route1)
        check_state_db_routes(dvs, 'Vnet14', "fd:8:10::32/128", ['fd:8:1::1', 'fd:8:1::2', 'fd:8:1::3', 'fd:8:1::4'])
        # The default Vnet setting does not advertise prefix
        check_remove_routes_advertisement(dvs, "fd:8:10::32/128")

        # Check the previous nexthop group is removed
        vnet_obj.fetch_exist_entries(dvs)
        assert nhg1_1 not in vnet_obj.nhgs
        assert nhg1_2 in vnet_obj.nhgs

        # Remove the tunnel route
        delete_vnet_routes(dvs, "fd:8:10::32/128", 'Vnet14')
        vnet_obj.check_del_vnet_routes(dvs, 'Vnet14', ["fd:8:10::32/128"])
        check_remove_state_db_routes(dvs, 'Vnet14', "fd:8:10::32/128")
        check_remove_routes_advertisement(dvs, "fd:8:10::32/128")
        # Remove the tunnel route
        delete_vnet_routes(dvs, "fd:8:10::32/128", 'Vnet14')
        vnet_obj.check_del_vnet_routes(dvs, 'Vnet14', ["fd:8:10::32/128"])
        check_remove_state_db_routes(dvs, 'Vnet14', "fd:8:10::32/128")
        check_remove_routes_advertisement(dvs, "fd:8:10::32/128")

        # Check the nexthop group still exists
        vnet_obj.fetch_exist_entries(dvs)
        assert nhg1_2 not in  vnet_obj.nhgs
        assert nhg1_1 not in  vnet_obj.nhgs

        delete_vnet_entry(dvs, 'Vnet14')
        vnet_obj.check_del_vnet_entry(dvs, 'Vnet14')
        delete_vxlan_tunnel(dvs, tunnel_name)

    '''
    Test 15 - Test for configuration idempotent behaviour single endpoint
    '''
    def test_vnet_orch_15(self, dvs, testlog):
        vnet_obj = self.get_vnet_obj()

        tunnel_name = 'tunnel_15'
        vnet_obj.fetch_exist_entries(dvs)

        create_vxlan_tunnel(dvs, tunnel_name, 'fd:8::32')
        create_vnet_entry(dvs, 'Vnet15', tunnel_name, '10008', "")

        vnet_obj.check_vnet_entry(dvs, 'Vnet15')
        vnet_obj.check_vxlan_tunnel_entry(dvs, tunnel_name, 'Vnet15', '10008')

        vnet_obj.check_vxlan_tunnel(dvs, tunnel_name, 'fd:8::32')

        # Create an tunnel route
        vnet_obj.fetch_exist_entries(dvs)
        create_vnet_routes(dvs, "fd:8:10::32/128", 'Vnet15', 'fd:8:1::1')
        route1 = vnet_obj.check_vnet_routes(dvs, 'Vnet15', 'fd:8:1::1', tunnel_name)
        check_state_db_routes(dvs, 'Vnet15', "fd:8:10::32/128", ['fd:8:1::1'])
        # The default Vnet setting does not advertise prefix
        check_remove_routes_advertisement(dvs, "fd:8:10::32/128")

        # readd same tunnel again
        set_vnet_routes(dvs, "fd:8:10::32/128", 'Vnet15', 'fd:8:1::1')
        route1 = vnet_obj.check_vnet_routes(dvs, 'Vnet15', 'fd:8:1::1', tunnel_name, route_ids=route1)
        check_state_db_routes(dvs, 'Vnet15', "fd:8:10::32/128", ['fd:8:1::1'])
        # The default Vnet setting does not advertise prefix
        check_remove_routes_advertisement(dvs, "fd:8:10::32/128")
        # Check only one group is present
        vnet_obj.fetch_exist_entries(dvs)
        assert len(vnet_obj.nhops) == 1

        # Remove one of the tunnel routes
        delete_vnet_routes(dvs, "fd:8:10::32/128", 'Vnet15')
        vnet_obj.check_del_vnet_routes(dvs, 'Vnet15', ["fd:8:10::32/128"])
        check_remove_state_db_routes(dvs, 'Vnet15', "fd:8:10::32/128")
        check_remove_routes_advertisement(dvs, "fd:8:10::32/128")

        # Check the nexthop group still exists
        vnet_obj.fetch_exist_entries(dvs)
        assert len(vnet_obj.nhops) == 0
        delete_vnet_entry(dvs, 'Vnet15')
        vnet_obj.check_del_vnet_entry(dvs, 'Vnet15')
        delete_vxlan_tunnel(dvs, tunnel_name)

    '''
    Test 16 - Test for configuration idempotent behaviour single endpoint with BFD
    '''
    def test_vnet_orch_16(self, dvs, testlog):
        vnet_obj = self.get_vnet_obj()

        tunnel_name = 'tunnel_16'
        vnet_obj.fetch_exist_entries(dvs)

        create_vxlan_tunnel(dvs, tunnel_name, 'fd:8::33')
        create_vnet_entry(dvs, 'Vnet16', tunnel_name, '10008', "")

        vnet_obj.check_vnet_entry(dvs, 'Vnet16')
        vnet_obj.check_vxlan_tunnel_entry(dvs, tunnel_name, 'Vnet16', '10008')

        vnet_obj.check_vxlan_tunnel(dvs, tunnel_name, 'fd:8::33')

        # Create a tunnel route
        vnet_obj.fetch_exist_entries(dvs)
        create_vnet_routes(dvs, "fd:8:11::32/128", 'Vnet16', 'fd:8:2::1', ep_monitor='fd:8:2::1')
        update_bfd_session_state(dvs, 'fd:8:2::1', 'Up')
        time.sleep(2)

        route1 = vnet_obj.check_vnet_routes(dvs, 'Vnet16', 'fd:8:2::1', tunnel_name)
        check_state_db_routes(dvs, 'Vnet16', "fd:8:11::32/128", ['fd:8:2::1'])
        # The default Vnet setting does not advertise prefix
        check_remove_routes_advertisement(dvs, "fd:8:11::32/128")

        # readd same tunnel again
        set_vnet_routes(dvs, "fd:8:11::32/128", 'Vnet16', 'fd:8:2::1', ep_monitor='fd:8:2::1')
        route1 = vnet_obj.check_vnet_routes(dvs, 'Vnet16', 'fd:8:2::1', tunnel_name, route_ids=route1)
        check_state_db_routes(dvs, 'Vnet16', "fd:8:11::32/128", ['fd:8:2::1'])
        # The default Vnet setting does not advertise prefix
        check_remove_routes_advertisement(dvs, "fd:8:11::32/128")
        # Check only one group is present
        vnet_obj.fetch_exist_entries(dvs)
        assert len(vnet_obj.nhops) == 1

        update_bfd_session_state(dvs, 'fd:8:2::1', 'Down')
        time.sleep(2)
        # readd same tunnel again
        set_vnet_routes(dvs, "fd:8:11::32/128", 'Vnet16', 'fd:8:2::1', ep_monitor='fd:8:2::1')

        update_bfd_session_state(dvs, 'fd:8:2::1', 'Up')
        time.sleep(2)

        route1 = vnet_obj.check_vnet_routes(dvs, 'Vnet16', 'fd:8:2::1', tunnel_name,route_ids=route1)
        check_state_db_routes(dvs, 'Vnet16', "fd:8:11::32/128", ['fd:8:2::1'])
        # The default Vnet setting does not advertise prefix
        check_remove_routes_advertisement(dvs, "fd:8:11::32/128")


        # Remove one of the tunnel routes
        delete_vnet_routes(dvs, "fd:8:11::32/128", 'Vnet16')
        vnet_obj.check_del_vnet_routes(dvs, 'Vnet16', ["fd:8:11::32/128"])
        check_remove_state_db_routes(dvs, 'Vnet16', "fd:8:11::32/128")
        check_remove_routes_advertisement(dvs, "fd:8:11::32/128")

        # Check the nexthop group still exists
        vnet_obj.fetch_exist_entries(dvs)
        assert len(vnet_obj.nhops) == 0
        delete_vnet_entry(dvs, 'Vnet16')
        vnet_obj.check_del_vnet_entry(dvs, 'Vnet16')
        delete_vxlan_tunnel(dvs, tunnel_name)

    '''
    Test 17 - Test for configuration idempotent behaviour multiple endpoint with BFD
    '''
    def test_vnet_orch_17(self, dvs, testlog):
        vnet_obj = self.get_vnet_obj()

        tunnel_name = 'tunnel_17'

        vnet_obj.fetch_exist_entries(dvs)

        create_vxlan_tunnel(dvs, tunnel_name, '9.9.9.9')
        create_vnet_entry(dvs, 'Vnet17', tunnel_name, '10017', "")

        vnet_obj.check_vnet_entry(dvs, 'Vnet17')
        vnet_obj.check_vxlan_tunnel_entry(dvs, tunnel_name, 'Vnet17', '10017')

        vnet_obj.check_vxlan_tunnel(dvs, tunnel_name, '9.9.9.9')

        vnet_obj.fetch_exist_entries(dvs)
        create_vnet_routes(dvs, "100.100.1.1/32", 'Vnet17', '9.0.0.1,9.0.0.2,9.0.0.3', ep_monitor='9.1.0.1,9.1.0.2,9.1.0.3')

        # default bfd status is down, route should not be programmed in this status
        vnet_obj.check_del_vnet_routes(dvs, 'Vnet17', ["100.100.1.1/32"])
        check_state_db_routes(dvs, 'Vnet17', "100.100.1.1/32", [])
        check_remove_routes_advertisement(dvs, "100.100.1.1/32")

        #readd the route
        set_vnet_routes(dvs, "100.100.1.1/32", 'Vnet17', '9.0.0.1,9.0.0.2,9.0.0.3',ep_monitor='9.1.0.1,9.1.0.2,9.1.0.3')
        vnet_obj.check_del_vnet_routes(dvs, 'Vnet17', ["100.100.1.1/32"])
        check_state_db_routes(dvs, 'Vnet17', "100.100.1.1/32", [])
        check_remove_routes_advertisement(dvs, "100.100.1.1/32")

        # Route should be properly configured when all bfd session states go up
        update_bfd_session_state(dvs, '9.1.0.1', 'Up')
        update_bfd_session_state(dvs, '9.1.0.2', 'Up')
        update_bfd_session_state(dvs, '9.1.0.3', 'Up')
        time.sleep(2)

        route1, nhg1_1 = vnet_obj.check_vnet_ecmp_routes(dvs, 'Vnet17', ['9.0.0.1', '9.0.0.2', '9.0.0.3'], tunnel_name)
        check_state_db_routes(dvs, 'Vnet17', "100.100.1.1/32", ['9.0.0.1', '9.0.0.2', '9.0.0.3'])
        # The default Vnet setting does not advertise prefix
        check_remove_routes_advertisement(dvs, "100.100.1.1/32")

        #readd the active route
        set_vnet_routes(dvs, "100.100.1.1/32", 'Vnet17', '9.0.0.1,9.0.0.2,9.0.0.3',ep_monitor='9.1.0.1,9.1.0.2,9.1.0.3')
        route2, nhg1_2 = vnet_obj.check_vnet_ecmp_routes(dvs, 'Vnet17', ['9.0.0.1', '9.0.0.2', '9.0.0.3'], tunnel_name, route_ids=route1, nhg=nhg1_1)
        check_state_db_routes(dvs, 'Vnet17', "100.100.1.1/32", ['9.0.0.1', '9.0.0.2', '9.0.0.3'])
        # The default Vnet setting does not advertise prefix
        check_remove_routes_advertisement(dvs, "100.100.1.1/32")
        assert nhg1_1 == nhg1_2
        assert len(vnet_obj.nhgs) == 1

        # Remove tunnel route
        delete_vnet_routes(dvs, "100.100.1.1/32", 'Vnet17')
        vnet_obj.check_del_vnet_routes(dvs, 'Vnet17', ["100.100.1.1/32"])
        check_remove_state_db_routes(dvs, 'Vnet17', "100.100.1.1/32")
        check_remove_routes_advertisement(dvs, "100.100.1.1/32")

        # Check the corresponding nexthop group is removed
        vnet_obj.fetch_exist_entries(dvs)
        assert nhg1_1 not in vnet_obj.nhgs
        # Check the BFD session specific to the endpoint group is removed while others exist
        check_del_bfd_session(dvs, ['9.1.0.1', '9.1.0.2', '9.1.0.3'])

        delete_vnet_entry(dvs, 'Vnet17')
        vnet_obj.check_del_vnet_entry(dvs, 'Vnet17')
        delete_vxlan_tunnel(dvs, tunnel_name)

    '''
    Test 18 - Test for priority vnet tunnel routes with ECMP nexthop group. test primary secondary switchover.
    '''
    def test_vnet_orch_18(self, dvs, testlog):
        vnet_obj = self.get_vnet_obj()
        tunnel_name = 'tunnel_18'
        vnet_name = 'vnet18'
        asic_db = swsscommon.DBConnector(swsscommon.ASIC_DB, dvs.redis_sock, 0)

        vnet_obj.fetch_exist_entries(dvs)

        create_vxlan_tunnel(dvs, tunnel_name, '9.9.9.9')
        create_vnet_entry(dvs, vnet_name, tunnel_name, '10018', "", advertise_prefix=True, overlay_dmac="22:33:33:44:44:66")

        vnet_obj.check_vnet_entry(dvs, vnet_name)
        vnet_obj.check_vxlan_tunnel_entry(dvs, tunnel_name, vnet_name, '10018')

        vnet_obj.check_vxlan_tunnel(dvs, tunnel_name, '9.9.9.9')

        vnet_obj.fetch_exist_entries(dvs)
        create_vnet_routes(dvs, "100.100.1.1/32", vnet_name, '9.1.0.1,9.1.0.2,9.1.0.3,9.1.0.4', ep_monitor='9.1.0.1,9.1.0.2,9.1.0.3,9.1.0.4', primary ='9.1.0.1,9.1.0.2', monitoring='custom', adv_prefix='100.100.1.0/24')

        # default monitor status is down, route should not be programmed in this status
        vnet_obj.check_del_vnet_routes(dvs, vnet_name, ["100.100.1.1/32"])
        check_state_db_routes(dvs, vnet_name, "100.100.1.1/32", [])
        check_remove_routes_advertisement(dvs, "100.100.1.0/24")

        # Route should be properly configured when all monitor session states go up. Only primary Endpoints should be in use.
        update_monitor_session_state(dvs, '100.100.1.1/32', '9.1.0.1', 'up')
        update_monitor_session_state(dvs, '100.100.1.1/32', '9.1.0.2', 'up')
        update_monitor_session_state(dvs, '100.100.1.1/32', '9.1.0.3', 'up')
        update_monitor_session_state(dvs, '100.100.1.1/32', '9.1.0.4', 'up')

        time.sleep(2)
        route1 = vnet_obj.check_priority_vnet_ecmp_routes(dvs, vnet_name, ['9.1.0.1','9.1.0.2'], tunnel_name)
        check_state_db_routes(dvs, vnet_name, "100.100.1.1/32", ['9.1.0.1','9.1.0.2'])
        # The default Vnet setting does not advertise prefix
        check_routes_advertisement(dvs, "100.100.1.0/24")

        # Remove first primary endpoint from group.
        update_monitor_session_state(dvs, '100.100.1.1/32', '9.1.0.2', 'down')
        time.sleep(2)
        route1= vnet_obj.check_priority_vnet_ecmp_routes(dvs, vnet_name, ['9.1.0.1'], tunnel_name, route_ids=route1)
        check_state_db_routes(dvs, vnet_name, "100.100.1.1/32", ['9.1.0.1'])
        # The default Vnet setting does not advertise prefix
        check_routes_advertisement(dvs, "100.100.1.0/24")

        # Switch to secondary if both primary down
        update_monitor_session_state(dvs, '100.100.1.1/32', '9.1.0.1', 'down')
        time.sleep(2)
        route1 = vnet_obj.check_priority_vnet_ecmp_routes(dvs, vnet_name, ['9.1.0.3','9.1.0.4'], tunnel_name, route_ids=route1)
        check_state_db_routes(dvs, vnet_name, "100.100.1.1/32", ['9.1.0.3','9.1.0.4'])
        # The default Vnet setting does not advertise prefix
        check_routes_advertisement(dvs, "100.100.1.0/24")

        # removing first endpoint of secondary. route should remain on secondary NHG
        update_monitor_session_state(dvs, '100.100.1.1/32', '9.1.0.3', 'down')
        time.sleep(2)
        route1 = vnet_obj.check_priority_vnet_ecmp_routes(dvs, vnet_name, ['9.1.0.4'], tunnel_name, route_ids=route1)
        check_state_db_routes(dvs, vnet_name, "100.100.1.1/32", ['9.1.0.4'])
        # The default Vnet setting does not advertise prefix
        check_routes_advertisement(dvs, "100.100.1.0/24")

        # removing last endpoint of secondary. route should be removed
        update_monitor_session_state(dvs, '100.100.1.1/32', '9.1.0.4', 'down')
        time.sleep(2)

        new_nhgs = get_all_created_entries(asic_db, vnet_obj.ASIC_NEXT_HOP_GROUP, [])
        assert len(new_nhgs) == 0
        check_remove_routes_advertisement(dvs, "100.100.1.0/24")
        vnet_obj.check_del_vnet_routes(dvs, vnet_name, ["100.100.1.1/32"])
        check_remove_state_db_routes(dvs, vnet_name, "100.100.1.1/32")

        #Route should come up with secondary endpoints.
        update_monitor_session_state(dvs, '100.100.1.1/32', '9.1.0.3', 'up')
        update_monitor_session_state(dvs, '100.100.1.1/32', '9.1.0.4', 'up')

        time.sleep(2)
        route1 = vnet_obj.check_priority_vnet_ecmp_routes(dvs, vnet_name, ['9.1.0.3','9.1.0.4'], tunnel_name, route_ids=route1)
        check_state_db_routes(dvs, vnet_name, "100.100.1.1/32", ['9.1.0.3','9.1.0.4'])
        # The default Vnet setting does not advertise prefix
        check_routes_advertisement(dvs, "100.100.1.0/24")

        #Route should be switched to the primary endpoint.
        update_monitor_session_state(dvs, '100.100.1.1/32', '9.1.0.1', 'up')
        time.sleep(2)
        route1= vnet_obj.check_priority_vnet_ecmp_routes(dvs, vnet_name, ['9.1.0.1'], tunnel_name, route_ids=route1)
        check_state_db_routes(dvs, vnet_name, "100.100.1.1/32", ['9.1.0.1'])
        # The default Vnet setting does not advertise prefix
        check_routes_advertisement(dvs, "100.100.1.0/24")

        #Route should be updated with the second primary endpoint.
        update_monitor_session_state(dvs, '100.100.1.1/32', '9.1.0.2', 'up')
        time.sleep(2)
        route1 = vnet_obj.check_priority_vnet_ecmp_routes(dvs, vnet_name, ['9.1.0.1','9.1.0.2'], tunnel_name, route_ids=route1)
        check_state_db_routes(dvs, vnet_name, "100.100.1.1/32", ['9.1.0.1','9.1.0.2'])
        # The default Vnet setting does not advertise prefix
        check_routes_advertisement(dvs, "100.100.1.0/24")

        #Route should not be impacted by seconday endpoints going down.
        update_monitor_session_state(dvs, '100.100.1.1/32', '9.1.0.3', 'down')
        update_monitor_session_state(dvs, '100.100.1.1/32', '9.1.0.4', 'down')
        time.sleep(2)
        route1 = vnet_obj.check_priority_vnet_ecmp_routes(dvs, vnet_name, ['9.1.0.1','9.1.0.2'], tunnel_name, route_ids=route1)
        check_state_db_routes(dvs, vnet_name, "100.100.1.1/32", ['9.1.0.1','9.1.0.2'])
        # The default Vnet setting does not advertise prefix
        check_routes_advertisement(dvs, "100.100.1.0/24")

        #Route should not be impacted by seconday endpoints coming back up.
        update_monitor_session_state(dvs, '100.100.1.1/32', '9.1.0.3', 'up')
        update_monitor_session_state(dvs, '100.100.1.1/32', '9.1.0.4', 'up')
        time.sleep(2)
        route1 = vnet_obj.check_priority_vnet_ecmp_routes(dvs, vnet_name, ['9.1.0.1','9.1.0.2'], tunnel_name, route_ids=route1)
        check_state_db_routes(dvs, vnet_name, "100.100.1.1/32", ['9.1.0.1','9.1.0.2'])
        # The default Vnet setting does not advertise prefix
        check_routes_advertisement(dvs, "100.100.1.0/24")

        # Remove tunnel route 1
        delete_vnet_routes(dvs, "100.100.1.1/32", vnet_name)
        time.sleep(2)
        vnet_obj.check_del_vnet_routes(dvs, vnet_name, ["100.100.1.1/32"])
        check_remove_state_db_routes(dvs, vnet_name, "100.100.1.1/32")
        check_remove_routes_advertisement(dvs, "100.100.1.0/24")

        # Confirm the monitor sessions are removed
        vnet_obj.check_custom_monitor_deleted(dvs, "100.100.1.1/32", "9.1.0.1")
        vnet_obj.check_custom_monitor_deleted(dvs, "100.100.1.1/32", "9.1.0.2")
        vnet_obj.check_custom_monitor_deleted(dvs, "100.100.1.1/32", "9.1.0.3")
        vnet_obj.check_custom_monitor_deleted(dvs, "100.100.1.1/32", "9.1.0.4")

        delete_vnet_entry(dvs, vnet_name)
        vnet_obj.check_del_vnet_entry(dvs, vnet_name)
        delete_vxlan_tunnel(dvs, tunnel_name)

    '''
    Test 19 - Test for 2 priority vnet tunnel routes with overlapping primary secondary ECMP nexthop group.
    '''
    def test_vnet_orch_19(self, dvs, testlog):
        vnet_obj = self.get_vnet_obj()
        tunnel_name = 'tunnel_19'
        vnet_name = 'Vnet19'
        asic_db = swsscommon.DBConnector(swsscommon.ASIC_DB, dvs.redis_sock, 0)

        vnet_obj.fetch_exist_entries(dvs)

        create_vxlan_tunnel(dvs, tunnel_name, '9.9.9.19')
        create_vnet_entry(dvs, vnet_name, tunnel_name, '10019', "", advertise_prefix=True, overlay_dmac="22:33:33:44:44:66")

        vnet_obj.check_vnet_entry(dvs, vnet_name)
        vnet_obj.check_vxlan_tunnel_entry(dvs, tunnel_name, vnet_name, '10019')

        vnet_obj.check_vxlan_tunnel(dvs, tunnel_name, '9.9.9.19')

        vnet_obj.fetch_exist_entries(dvs)
        create_vnet_routes(dvs, "100.100.1.1/32", vnet_name, '9.1.0.1,9.1.0.2,9.1.0.3,9.1.0.4', ep_monitor='9.1.0.1,9.1.0.2,9.1.0.3,9.1.0.4', profile="Test_profile", primary ='9.1.0.1,9.1.0.2', monitoring='custom', adv_prefix='100.100.1.0/24')
        create_vnet_routes(dvs, "200.100.1.1/32", vnet_name, '9.1.0.1,9.1.0.2,9.1.0.3,9.1.0.4', ep_monitor='9.1.0.1,9.1.0.2,9.1.0.3,9.1.0.4', primary ='9.1.0.3,9.1.0.4', monitoring='custom', adv_prefix='200.100.1.0/24')

        # default monitor session status is down, route should not be programmed in this status
        vnet_obj.check_del_vnet_routes(dvs, vnet_name, ["100.100.1.1/32"])
        check_state_db_routes(dvs, vnet_name, "100.100.1.1/32", [])
        check_remove_routes_advertisement(dvs, "100.100.1.0/24")

        vnet_obj.check_del_vnet_routes(dvs, vnet_name, ["200.100.1.1/32"])
        check_state_db_routes(dvs, vnet_name, "200.100.1.1/32", [])
        check_remove_routes_advertisement(dvs, "200.100.1.0/24")

        # Route should be properly configured when all monitor session states go up. Only primary Endpoints should be in use.
        update_monitor_session_state(dvs, '100.100.1.1/32', '9.1.0.1', 'up')
        time.sleep(2)
        route1 = vnet_obj.check_priority_vnet_ecmp_routes(dvs, vnet_name, ['9.1.0.1'], tunnel_name, prefix="100.100.1.1/32")
        check_state_db_routes(dvs, vnet_name, "100.100.1.1/32", ['9.1.0.1'])
        check_routes_advertisement(dvs, "100.100.1.0/24", "Test_profile")

        update_monitor_session_state(dvs, '200.100.1.1/32', '9.1.0.1', 'up')
        time.sleep(2)
        route2 = vnet_obj.check_priority_vnet_ecmp_routes(dvs, vnet_name, ['9.1.0.1'], tunnel_name, route_ids=route1, prefix="200.100.1.1/32")
        check_state_db_routes(dvs, vnet_name, "200.100.1.1/32", ['9.1.0.1'])
        check_routes_advertisement(dvs, "200.100.1.0/24", "")

        update_monitor_session_state(dvs, '100.100.1.1/32', '9.1.0.2', 'up')
        time.sleep(2)
        route1 = vnet_obj.check_priority_vnet_ecmp_routes(dvs, vnet_name, ['9.1.0.1','9.1.0.2'], tunnel_name, route_ids=route1, prefix="100.100.1.1/32")
        check_state_db_routes(dvs, vnet_name, "100.100.1.1/32", ['9.1.0.1','9.1.0.2'])
        check_routes_advertisement(dvs, "100.100.1.0/24", "Test_profile")

        update_monitor_session_state(dvs, '200.100.1.1/32', '9.1.0.2', 'up')
        time.sleep(2)
        route2 = vnet_obj.check_priority_vnet_ecmp_routes(dvs, vnet_name, ['9.1.0.1','9.1.0.2'], tunnel_name, route_ids=route1, prefix="200.100.1.1/32")
        check_state_db_routes(dvs, vnet_name, "200.100.1.1/32", ['9.1.0.1','9.1.0.2'])
        check_routes_advertisement(dvs, "200.100.1.0/24", "")

        update_monitor_session_state(dvs, '100.100.1.1/32', '9.1.0.3', 'up')
        update_monitor_session_state(dvs, '200.100.1.1/32', '9.1.0.3', 'up')
        time.sleep(2)

        route1 = vnet_obj.check_priority_vnet_ecmp_routes(dvs, vnet_name, ['9.1.0.1','9.1.0.2'], tunnel_name, route_ids=route1, prefix="100.100.1.1/32")
        check_state_db_routes(dvs, vnet_name, "100.100.1.1/32", ['9.1.0.1','9.1.0.2'])
        check_routes_advertisement(dvs, "100.100.1.0/24", "Test_profile")

        route2 = vnet_obj.check_priority_vnet_ecmp_routes(dvs, vnet_name, ['9.1.0.3'], tunnel_name, route_ids=route1, prefix="200.100.1.1/32")
        check_state_db_routes(dvs, vnet_name, "200.100.1.1/32", ['9.1.0.3'])
        check_routes_advertisement(dvs, "200.100.1.0/24", "")

        update_monitor_session_state(dvs, '100.100.1.1/32', '9.1.0.4', 'up')
        update_monitor_session_state(dvs, '200.100.1.1/32', '9.1.0.4', 'up')
        time.sleep(2)
        route1 = vnet_obj.check_priority_vnet_ecmp_routes(dvs, vnet_name, ['9.1.0.1','9.1.0.2'], tunnel_name, route_ids=route1, prefix="100.100.1.1/32")
        check_state_db_routes(dvs, vnet_name, "100.100.1.1/32", ['9.1.0.1','9.1.0.2'])
        check_routes_advertisement(dvs, "100.100.1.0/24", "Test_profile")

        route2 = vnet_obj.check_priority_vnet_ecmp_routes(dvs, vnet_name, ['9.1.0.3','9.1.0.4'], tunnel_name, route_ids=route1, prefix="200.100.1.1/32")
        check_state_db_routes(dvs, vnet_name, "200.100.1.1/32", ['9.1.0.3','9.1.0.4'])
        check_routes_advertisement(dvs, "200.100.1.0/24", "")

        update_monitor_session_state(dvs, '100.100.1.1/32', '9.1.0.1', 'down')
        update_monitor_session_state(dvs, '200.100.1.1/32', '9.1.0.1', 'down')
        time.sleep(2)
        route1 = vnet_obj.check_priority_vnet_ecmp_routes(dvs, vnet_name, ['9.1.0.2'], tunnel_name, route_ids=route1, prefix="100.100.1.1/32")
        check_state_db_routes(dvs, vnet_name, "100.100.1.1/32", ['9.1.0.2'])
        check_routes_advertisement(dvs, "100.100.1.0/24", "Test_profile")

        route2 = vnet_obj.check_priority_vnet_ecmp_routes(dvs, vnet_name, ['9.1.0.3','9.1.0.4'], tunnel_name, route_ids=route1, prefix="200.100.1.1/32")
        check_state_db_routes(dvs, vnet_name, "200.100.1.1/32", ['9.1.0.3','9.1.0.4'])
        check_routes_advertisement(dvs, "200.100.1.0/24", "")

        update_monitor_session_state(dvs, '100.100.1.1/32', '9.1.0.2', 'down')
        update_monitor_session_state(dvs, '200.100.1.1/32', '9.1.0.2', 'down')
        time.sleep(2)
        route1 = vnet_obj.check_priority_vnet_ecmp_routes(dvs, vnet_name, ['9.1.0.3','9.1.0.4'], tunnel_name, route_ids=route1, prefix="100.100.1.1/32")
        check_state_db_routes(dvs, vnet_name, "100.100.1.1/32", ['9.1.0.3','9.1.0.4'])
        check_routes_advertisement(dvs, "100.100.1.0/24", "Test_profile")

        route2 = vnet_obj.check_priority_vnet_ecmp_routes(dvs, vnet_name, ['9.1.0.3','9.1.0.4'], tunnel_name, route_ids=route1, prefix="200.100.1.1/32")
        check_state_db_routes(dvs, vnet_name, "200.100.1.1/32", ['9.1.0.3','9.1.0.4'])
        check_routes_advertisement(dvs, "200.100.1.0/24", "")

        update_monitor_session_state(dvs, '100.100.1.1/32', '9.1.0.3', 'down')
        update_monitor_session_state(dvs, '200.100.1.1/32', '9.1.0.3', 'down')
        time.sleep(2)
        route1 = vnet_obj.check_priority_vnet_ecmp_routes(dvs, vnet_name, ['9.1.0.4'], tunnel_name, route_ids=route1, prefix="100.100.1.1/32")
        check_state_db_routes(dvs, vnet_name, "100.100.1.1/32", ['9.1.0.4'])
        check_routes_advertisement(dvs, "100.100.1.0/24", "Test_profile")

        route2 = vnet_obj.check_priority_vnet_ecmp_routes(dvs, vnet_name, ['9.1.0.4'], tunnel_name, route_ids=route1, prefix="200.100.1.1/32")
        check_state_db_routes(dvs, vnet_name, "200.100.1.1/32", ['9.1.0.4'])
        check_routes_advertisement(dvs, "200.100.1.0/24", "")

        update_monitor_session_state(dvs, '100.100.1.1/32', '9.1.0.4', 'down')
        update_monitor_session_state(dvs, '200.100.1.1/32', '9.1.0.4', 'down')
        time.sleep(2)

        #we should still have two NHGs but no active route
        new_nhgs = get_all_created_entries(asic_db, vnet_obj.ASIC_NEXT_HOP_GROUP, vnet_obj.nhgs)
        assert len(new_nhgs) == 0
        check_remove_routes_advertisement(dvs, "100.100.1.1/32")
        check_remove_routes_advertisement(dvs, "200.100.1.1/32")
        vnet_obj.check_del_vnet_routes(dvs, vnet_name, ["100.100.1.1/32"])
        vnet_obj.check_del_vnet_routes(dvs, vnet_name, ["200.100.1.1/32"])
        check_remove_state_db_routes(dvs, vnet_name, "100.100.1.1/32")
        check_remove_state_db_routes(dvs, vnet_name, "200.100.1.1/32")
        check_remove_routes_advertisement(dvs, "100.100.1.0/24")
        check_remove_routes_advertisement(dvs, "200.100.1.0/24")

        # Remove tunnel route 1
        delete_vnet_routes(dvs, "100.100.1.1/32", vnet_name)
        delete_vnet_routes(dvs, "200.100.1.1/32", vnet_name)

        vnet_obj.check_del_vnet_routes(dvs, vnet_name, ["100.100.1.1/32"])
        vnet_obj.check_del_vnet_routes(dvs, vnet_name, ["200.100.1.1/32"])

        check_remove_state_db_routes(dvs, vnet_name, "100.100.1.1/32")
        check_remove_state_db_routes(dvs, vnet_name, "200.100.1.1/32")

        check_remove_routes_advertisement(dvs, "100.100.1.0/24")
        check_remove_routes_advertisement(dvs, "200.100.1.0/24")


        # Confirm the monitor sessions are removed
        vnet_obj.check_custom_monitor_deleted(dvs, "100.100.1.1/32", "9.1.0.1")
        vnet_obj.check_custom_monitor_deleted(dvs, "100.100.1.1/32", "9.1.0.2")
        vnet_obj.check_custom_monitor_deleted(dvs, "100.100.1.1/32", "9.1.0.3")
        vnet_obj.check_custom_monitor_deleted(dvs, "100.100.1.1/32", "9.1.0.4")

        vnet_obj.check_custom_monitor_deleted(dvs, "200.100.1.1/32", "9.1.0.1")
        vnet_obj.check_custom_monitor_deleted(dvs, "200.100.1.1/32", "9.1.0.2")
        vnet_obj.check_custom_monitor_deleted(dvs, "200.100.1.1/32", "9.1.0.3")
        vnet_obj.check_custom_monitor_deleted(dvs, "200.100.1.1/32", "9.1.0.4")

        delete_vnet_entry(dvs, vnet_name)
        vnet_obj.check_del_vnet_entry(dvs, vnet_name)
        delete_vxlan_tunnel(dvs, tunnel_name)

    '''
    Test 20 - Test for Single enpoint priority vnet tunnel routes. Test primary secondary switchover.
    '''
    def test_vnet_orch_20(self, dvs, testlog):
        vnet_obj = self.get_vnet_obj()
        tunnel_name = 'tunnel_20'
        vnet_name = 'Vnet20'
        asic_db = swsscommon.DBConnector(swsscommon.ASIC_DB, dvs.redis_sock, 0)

        vnet_obj.fetch_exist_entries(dvs)

        create_vxlan_tunnel(dvs, tunnel_name, '9.9.9.9')
        create_vnet_entry(dvs, vnet_name, tunnel_name, '10020', "", advertise_prefix=True, overlay_dmac="22:33:33:44:44:66")

        vnet_obj.check_vnet_entry(dvs, vnet_name)
        vnet_obj.check_vxlan_tunnel_entry(dvs, tunnel_name, vnet_name, '10020')

        vnet_obj.check_vxlan_tunnel(dvs, tunnel_name, '9.9.9.9')

        vnet_obj.fetch_exist_entries(dvs)
        create_vnet_routes(dvs, "100.100.1.1/32", vnet_name, '9.1.0.1,9.1.0.2', ep_monitor='9.1.0.1,9.1.0.2', primary ='9.1.0.1', profile="Test_profile", monitoring='custom', adv_prefix='100.100.1.0/24')

        # default monitor session status is down, route should not be programmed in this status
        vnet_obj.check_del_vnet_routes(dvs, vnet_name, ["100.100.1.1/32"])
        check_state_db_routes(dvs, vnet_name, "100.100.1.1/32", [])
        check_remove_routes_advertisement(dvs, "100.100.1.0/24")

        # Route should be properly configured when all monitor session states go up. Only primary Endpoints should be in use.
        update_monitor_session_state(dvs, '100.100.1.1/32', '9.1.0.1', 'up')
        update_monitor_session_state(dvs, '100.100.1.1/32', '9.1.0.2', 'up')
        time.sleep(2)
        nhids = get_all_created_entries(asic_db, vnet_obj.ASIC_NEXT_HOP,set())
        tbl_nh =  swsscommon.Table(asic_db, vnet_obj.ASIC_NEXT_HOP)
        nexthops = dict()
        for nhid in nhids:
            status, nh_fvs = tbl_nh.get(nhid)
            nh_fvs = dict(nh_fvs)
            for key in nh_fvs.keys():
                if key == 'SAI_NEXT_HOP_ATTR_IP':
                    nexthops[nh_fvs[key]] = nhid
        assert len(nexthops.keys()) == 1

        route = get_created_entries(asic_db, vnet_obj.ASIC_ROUTE_ENTRY, vnet_obj.routes, 1)
        check_object(asic_db, vnet_obj.ASIC_ROUTE_ENTRY, route[0],
                        {
                            "SAI_ROUTE_ENTRY_ATTR_NEXT_HOP_ID": nexthops['9.1.0.1'],
                        }
                    )
        check_state_db_routes(dvs, vnet_name, "100.100.1.1/32", ['9.1.0.1'])
        check_routes_advertisement(dvs, "100.100.1.0/24", "Test_profile")

        update_monitor_session_state(dvs, '100.100.1.1/32', '9.1.0.2', 'down')
        time.sleep(2)

        route = get_created_entries(asic_db, vnet_obj.ASIC_ROUTE_ENTRY, vnet_obj.routes, 1)
        check_object(asic_db, vnet_obj.ASIC_ROUTE_ENTRY, route[0],
                        {
                            "SAI_ROUTE_ENTRY_ATTR_NEXT_HOP_ID": nexthops['9.1.0.1'],
                        }
                    )
        check_state_db_routes(dvs, vnet_name, "100.100.1.1/32", ['9.1.0.1'])
        check_routes_advertisement(dvs, "100.100.1.0/24", "Test_profile")

        update_monitor_session_state(dvs, '100.100.1.1/32', '9.1.0.1', 'down')
        update_monitor_session_state(dvs, '100.100.1.1/32', '9.1.0.2', 'up')

        time.sleep(2)

        nhids = get_all_created_entries(asic_db, vnet_obj.ASIC_NEXT_HOP,set())
        tbl_nh =  swsscommon.Table(asic_db, vnet_obj.ASIC_NEXT_HOP)
        nexthops = dict()
        for nhid in nhids:
            status, nh_fvs = tbl_nh.get(nhid)
            nh_fvs = dict(nh_fvs)
            for key in nh_fvs.keys():
                if key == 'SAI_NEXT_HOP_ATTR_IP':
                    nexthops[nh_fvs[key]] = nhid
        assert len(nexthops.keys()) == 1

        route = get_created_entries(asic_db, vnet_obj.ASIC_ROUTE_ENTRY, vnet_obj.routes, 1)
        check_object(asic_db, vnet_obj.ASIC_ROUTE_ENTRY, route[0],
                        {
                            "SAI_ROUTE_ENTRY_ATTR_NEXT_HOP_ID": nexthops['9.1.0.2'],
                        }
                    )
        check_state_db_routes(dvs, vnet_name, "100.100.1.1/32", ['9.1.0.2'])
        check_routes_advertisement(dvs, "100.100.1.0/24", "Test_profile")

        update_monitor_session_state(dvs, '100.100.1.1/32', '9.1.0.1', 'up')
        time.sleep(2)

        nhids = get_all_created_entries(asic_db, vnet_obj.ASIC_NEXT_HOP,set())
        tbl_nh =  swsscommon.Table(asic_db, vnet_obj.ASIC_NEXT_HOP)
        nexthops = dict()
        for nhid in nhids:
            status, nh_fvs = tbl_nh.get(nhid)
            nh_fvs = dict(nh_fvs)
            for key in nh_fvs.keys():
                if key == 'SAI_NEXT_HOP_ATTR_IP':
                    nexthops[nh_fvs[key]] = nhid
        assert len(nexthops.keys()) == 1

        route = get_created_entries(asic_db, vnet_obj.ASIC_ROUTE_ENTRY, vnet_obj.routes, 1)
        check_object(asic_db, vnet_obj.ASIC_ROUTE_ENTRY, route[0],
                        {
                            "SAI_ROUTE_ENTRY_ATTR_NEXT_HOP_ID": nexthops['9.1.0.1'],
                        }
                    )
        check_state_db_routes(dvs, vnet_name, "100.100.1.1/32", ['9.1.0.1'])
        check_routes_advertisement(dvs, "100.100.1.0/24", "Test_profile")

        update_monitor_session_state(dvs, '100.100.1.1/32', '9.1.0.1', 'down')
        update_monitor_session_state(dvs, '100.100.1.1/32', '9.1.0.2', 'down')

        time.sleep(2)

        vnet_obj.check_del_vnet_routes(dvs, vnet_name, ["100.100.1.1/32"])
        check_remove_state_db_routes(dvs, vnet_name, "100.100.1.1/32")
        check_remove_routes_advertisement(dvs, "200.100.1.0/24")


        # Remove tunnel route 1
        delete_vnet_routes(dvs, "100.100.1.1/32", vnet_name)

        vnet_obj.check_del_vnet_routes(dvs, vnet_name, ["100.100.1.1/32"])
        check_remove_state_db_routes(dvs, vnet_name, "100.100.1.1/32")
        check_remove_routes_advertisement(dvs, "100.100.1.0/24")

        vnet_obj.check_custom_monitor_deleted(dvs, "100.100.1.1/32", "9.1.0.1")
        vnet_obj.check_custom_monitor_deleted(dvs, "100.100.1.1/32", "9.1.0.2")

        delete_vnet_entry(dvs, vnet_name)
        vnet_obj.check_del_vnet_entry(dvs, vnet_name)
        delete_vxlan_tunnel(dvs, tunnel_name)

    '''
    Test 21 - Test for priority vxlan tunnel with adv_prefix, adv profile. test route re-addition, route update, primary seocndary swap.
    '''
    def test_vnet_orch_21(self, dvs, testlog):
        vnet_obj = self.get_vnet_obj()

        tunnel_name = 'tunnel_21'
        vnet_name = "Vnet21"
        vnet_obj.fetch_exist_entries(dvs)

        create_vxlan_tunnel(dvs, tunnel_name, 'fd:10::32')
        create_vnet_entry(dvs, vnet_name, tunnel_name, '10021', "", advertise_prefix=True, overlay_dmac="22:33:33:44:44:66")

        vnet_obj.check_vnet_entry(dvs, vnet_name)
        vnet_obj.check_vxlan_tunnel_entry(dvs, tunnel_name, vnet_name, '10021')

        vnet_obj.check_vxlan_tunnel(dvs, tunnel_name, 'fd:10::32')
        vnet_obj.fetch_exist_entries(dvs)

        #Add first Route
        create_vnet_routes(dvs, "fd:10:10::1/128", vnet_name, 'fd:10:1::1,fd:10:1::2,fd:10:1::3,fd:10:1::4', ep_monitor='fd:10:2::1,fd:10:2::2,fd:10:2::3,fd:10:2::4', profile = "test_prf", primary ='fd:10:1::3,fd:10:1::4',monitoring='custom', adv_prefix="fd:10:10::/64")
        update_monitor_session_state(dvs, 'fd:10:10::1/128', 'fd:10:2::1', 'up')
        update_monitor_session_state(dvs, 'fd:10:10::1/128', 'fd:10:2::2', 'up')

        time.sleep(2)
        route1 = vnet_obj.check_priority_vnet_ecmp_routes(dvs, vnet_name, ['fd:10:1::1','fd:10:1::2'], tunnel_name, prefix="fd:10:10::1/128")
        check_state_db_routes(dvs, vnet_name, "fd:10:10::1/128", ['fd:10:1::1,fd:10:1::2'])
        check_routes_advertisement(dvs, "fd:10:10::/64", "test_prf")

        #add 2nd route
        create_vnet_routes(dvs, "fd:10:10::21/128", vnet_name, 'fd:11:1::1,fd:11:1::2,fd:11:1::3,fd:11:1::4', ep_monitor='fd:11:2::1,fd:11:2::2,fd:11:2::3,fd:11:2::4', profile = "test_prf", primary ='fd:11:1::1,fd:11:1::2',monitoring='custom', adv_prefix='fd:10:10::/64')
        update_monitor_session_state(dvs, 'fd:10:10::21/128', 'fd:11:2::1', 'up')
        update_monitor_session_state(dvs, 'fd:10:10::21/128', 'fd:11:2::2', 'up')
        update_monitor_session_state(dvs, 'fd:10:10::21/128', 'fd:11:2::3', 'up')
        update_monitor_session_state(dvs, 'fd:10:10::21/128', 'fd:11:2::4', 'up')
        
        time.sleep(2)
        route1 = vnet_obj.check_priority_vnet_ecmp_routes(dvs, vnet_name, ['fd:11:1::1','fd:11:1::2'], tunnel_name, route_ids=route1, prefix="fd:10:10::21/128")
        check_state_db_routes(dvs, vnet_name, "fd:10:10::21/128", ['fd:11:1::1,fd:11:1::2'])
        check_routes_advertisement(dvs, "fd:10:10::/64", "test_prf")

        #remove first route
        delete_vnet_routes(dvs, "fd:10:10::1/128", vnet_name)
        vnet_obj.check_del_vnet_routes(dvs, 'Vnet12', ["fd:10:10::1/128"])
        check_remove_state_db_routes(dvs, 'Vnet12', "fd:10:10::1/128")

        #adv should still be up.
        check_routes_advertisement(dvs, "fd:10:10::/64")

        #add 3rd route
        create_vnet_routes(dvs, "fd:10:10::31/128", vnet_name, 'fd:11:1::1,fd:11:1::2,fd:11:1::3,fd:11:1::4', ep_monitor='fd:11:2::1,fd:11:2::2,fd:11:2::3,fd:11:2::4', profile = "test_prf", primary ='fd:11:1::1,fd:11:1::2',monitoring='custom', adv_prefix='fd:10:10::/64')
        update_monitor_session_state(dvs, 'fd:10:10::31/128', 'fd:11:2::1', 'up')
        update_monitor_session_state(dvs, 'fd:10:10::31/128', 'fd:11:2::2', 'up')
        time.sleep(2)
        route1 = vnet_obj.check_priority_vnet_ecmp_routes(dvs, vnet_name, ['fd:11:1::1','fd:11:1::2'], tunnel_name, route_ids=route1, prefix="fd:10:10::31/128")
        check_state_db_routes(dvs, vnet_name, "fd:10:10::31/128", ['fd:11:1::1,fd:11:1::2'])
        check_routes_advertisement(dvs, "fd:10:10::/64", "test_prf")

        #delete 2nd route
        delete_vnet_routes(dvs, "fd:10:10::21/128", vnet_name)
        vnet_obj.check_del_vnet_routes(dvs, 'Vnet12', ["fd:10:10::21/128"])
        check_remove_state_db_routes(dvs, 'Vnet12', "fd:10:10::21/128")

        #adv should still be up.
        check_routes_advertisement(dvs, "fd:10:10::/64")

        #remove 3rd route
        delete_vnet_routes(dvs, "fd:10:10::31/128", vnet_name)
        vnet_obj.check_del_vnet_routes(dvs, 'Vnet12', ["fd:10:10::31/128"])
        check_remove_state_db_routes(dvs, 'Vnet12', "fd:10:10::31/128")

        #adv should be gone.
        check_remove_routes_advertisement(dvs, "fd:10:10::/64")
        delete_vnet_entry(dvs,vnet_name)
        vnet_obj.check_del_vnet_entry(dvs, vnet_name)
        delete_vxlan_tunnel(dvs, tunnel_name)

    '''
    Test 22 - Test for vxlan custom monitoring with adv_prefix. Add route twice and change nexthops case
    '''
    def test_vnet_orch_22(self, dvs, testlog):
        vnet_obj = self.get_vnet_obj()

        tunnel_name = 'tunnel_22'
        vnet_name = "Vnet22"
        vnet_obj.fetch_exist_entries(dvs)

        create_vxlan_tunnel(dvs, tunnel_name, '9.9.9.3')
        create_vnet_entry(dvs, vnet_name, tunnel_name, '10022', "", advertise_prefix=True, overlay_dmac="22:33:33:44:44:66")

        vnet_obj.check_vnet_entry(dvs, vnet_name)
        vnet_obj.check_vxlan_tunnel_entry(dvs, tunnel_name, vnet_name, '10022')

        vnet_obj.check_vxlan_tunnel(dvs, tunnel_name, '9.9.9.3')

        vnet_obj.fetch_exist_entries(dvs)
        #Add first Route
        create_vnet_routes(dvs, "100.100.1.11/32", vnet_name, '19.0.0.1,19.0.0.2,19.0.0.3', ep_monitor='19.1.0.1,19.1.0.2,19.1.0.3', profile = "test_prf", primary ='19.0.0.1',monitoring='custom', adv_prefix='100.100.1.0/24')
        update_monitor_session_state(dvs, '100.100.1.11/32', '19.1.0.1', 'up')
        time.sleep(2)
        vnet_obj.check_vnet_routes(dvs, vnet_name, '19.0.0.1', tunnel_name)
        check_state_db_routes(dvs, vnet_name, "100.100.1.11/32", ['19.0.0.1'])
        # The default Vnet setting does not advertise prefix
        check_routes_advertisement(dvs, "100.100.1.0/24", "test_prf")

        #Add first Route again
        create_vnet_routes(dvs, "100.100.1.11/32", vnet_name, '19.0.0.1,19.0.0.2,19.0.0.3', ep_monitor='19.1.0.1,19.1.0.2,19.1.0.3', profile = "test_prf", primary ='19.0.0.1',monitoring='custom', adv_prefix='100.100.1.0/24')
        check_state_db_routes(dvs, vnet_name, "100.100.1.11/32", ['19.0.0.1'])
        # The default Vnet setting does not advertise prefix
        check_routes_advertisement(dvs, "100.100.1.0/24", "test_prf")

        #remove first route
        delete_vnet_routes(dvs, "100.100.1.11/32", vnet_name)
        vnet_obj.check_del_vnet_routes(dvs, 'Vnet12', ["100.100.1.11/32"])
        check_remove_state_db_routes(dvs, 'Vnet12', "100.100.1.11/32")

        #adv should be gone.
        check_remove_routes_advertisement(dvs, "100.100.1.0/24")

        #add 2nd route
        create_vnet_routes(dvs, "100.100.1.57/32", vnet_name, '5.0.0.1,5.0.0.2,5.0.0.3,5.0.0.4', ep_monitor='5.1.0.1,5.1.0.2,5.1.0.3,5.1.0.4', profile = "test_prf", primary ='5.0.0.1,5.0.0.2',monitoring='custom', adv_prefix='100.100.1.0/24')
        update_monitor_session_state(dvs, '100.100.1.57/32', '5.1.0.1', 'up')
        update_monitor_session_state(dvs, '100.100.1.57/32', '5.1.0.2', 'up')
        time.sleep(2)
        route1 = vnet_obj.check_priority_vnet_ecmp_routes(dvs, vnet_name, ['5.0.0.1','5.0.0.2'], tunnel_name, prefix="100.100.1.57/32")
        check_state_db_routes(dvs, vnet_name, "100.100.1.57/32", ['5.0.0.1,5.0.0.2'])
        # The default Vnet setting does not advertise prefix
        check_routes_advertisement(dvs, "100.100.1.0/24", "test_prf")

        #modify  2nd route switch primary with secondary
        create_vnet_routes(dvs, "100.100.1.57/32", vnet_name, '5.0.0.1,5.0.0.2,5.0.0.3,5.0.0.4', ep_monitor='5.1.0.1,5.1.0.2,5.1.0.3,5.1.0.4', profile = "test_prf", primary ='5.0.0.3,5.0.0.4',monitoring='custom', adv_prefix='100.100.1.0/24')
        route1 = vnet_obj.check_priority_vnet_ecmp_routes(dvs, vnet_name, ['5.0.0.1','5.0.0.2'], tunnel_name, route_ids=route1, prefix="100.100.1.57/32")
        check_state_db_routes(dvs, vnet_name, "100.100.1.57/32", ['5.0.0.1','5.0.0.2'])
        # The default Vnet setting does not advertise prefix
        check_routes_advertisement(dvs, "100.100.1.0/24", "test_prf")

        #delete 2nd route
        delete_vnet_routes(dvs, "100.100.1.57/32", vnet_name)
        vnet_obj.check_del_vnet_routes(dvs, 'Vnet12', ["100.100.1.57/32"])
        check_remove_state_db_routes(dvs, 'Vnet12', "100.100.1.57/32")
        #adv should be gone.
        check_remove_routes_advertisement(dvs, "100.100.1.0/24")

        #add 3rd route
        create_vnet_routes(dvs, "100.100.1.67/32", vnet_name, '5.0.0.1,5.0.0.2,5.0.0.3,5.0.0.4', ep_monitor='5.1.0.1,5.1.0.2,5.1.0.3,5.1.0.4', profile = "test_prf", primary ='5.0.0.1,5.0.0.2',monitoring='custom', adv_prefix='100.100.1.0/24')
        update_monitor_session_state(dvs, '100.100.1.67/32', '5.1.0.1', 'up')
        update_monitor_session_state(dvs, '100.100.1.67/32', '5.1.0.2', 'up')
        time.sleep(2)
        route1 = vnet_obj.check_priority_vnet_ecmp_routes(dvs, vnet_name, ['5.0.0.1','5.0.0.2'], tunnel_name, prefix="100.100.1.67/32")
        check_state_db_routes(dvs, vnet_name, "100.100.1.67/32", ['5.0.0.1,5.0.0.2'])
        # The default Vnet setting does not advertise prefix
        check_routes_advertisement(dvs, "100.100.1.0/24", "test_prf")

        #modify  3rd route next hops to secondary
        create_vnet_routes(dvs, "100.100.1.67/32", vnet_name, '5.0.0.1,5.0.0.2,5.0.0.3,5.0.0.4', ep_monitor='5.1.0.1,5.1.0.2,5.1.0.3,5.1.0.4', profile = "test_prf", primary ='5.0.0.3,5.0.0.4',monitoring='custom', adv_prefix='100.100.1.0/24')
        route1 = vnet_obj.check_priority_vnet_ecmp_routes(dvs, vnet_name, ['5.0.0.1','5.0.0.2'], tunnel_name, route_ids=route1, prefix="100.100.1.67/32")
        check_state_db_routes(dvs, vnet_name, "100.100.1.67/32", ['5.0.0.1','5.0.0.2'])
        # The default Vnet setting does not advertise prefix
        check_routes_advertisement(dvs, "100.100.1.0/24", "test_prf")

         #modify  3rd route next hops to a new set.
        create_vnet_routes(dvs, "100.100.1.67/32", vnet_name, '5.0.0.5,5.0.0.6,5.0.0.7,5.0.0.8', ep_monitor='5.1.0.5,5.1.0.6,5.1.0.7,5.1.0.8', profile = "test_prf", primary ='5.0.0.5,5.0.0.6',monitoring='custom', adv_prefix='100.100.1.0/24')
        update_monitor_session_state(dvs, '100.100.1.67/32', '5.1.0.5', 'up')
        update_monitor_session_state(dvs, '100.100.1.67/32', '5.1.0.6', 'up')
        time.sleep(2)
        route1 = vnet_obj.check_priority_vnet_ecmp_routes(dvs, vnet_name, ['5.0.0.5','5.0.0.6'], tunnel_name, route_ids=route1, prefix="100.100.1.67/32")
        check_state_db_routes(dvs, vnet_name, "100.100.1.67/32", ['5.0.0.5,5.0.0.6'])
        # The default Vnet setting does not advertise prefix
        check_routes_advertisement(dvs, "100.100.1.0/24", "test_prf")

        update_monitor_session_state(dvs, '100.100.1.67/32', '5.1.0.7', 'up')
        update_monitor_session_state(dvs, '100.100.1.67/32', '5.1.0.8', 'up')

        create_vnet_routes(dvs, "100.100.1.67/32", vnet_name, '5.0.0.5,5.0.0.6,5.0.0.7,5.0.0.8', ep_monitor='5.1.0.5,5.1.0.6,5.1.0.7,5.1.0.8', profile = "test_prf", primary ='5.0.0.7,5.0.0.8',monitoring='custom', adv_prefix='100.100.1.0/24')
        time.sleep(2)
        route1 = vnet_obj.check_priority_vnet_ecmp_routes(dvs, vnet_name, ['5.0.0.7','5.0.0.8'], tunnel_name, route_ids=route1, prefix="100.100.1.67/32")
        check_state_db_routes(dvs, vnet_name, "100.100.1.67/32", ['5.0.0.7,5.0.0.8'])
        # The default Vnet setting does not advertise prefix
        check_routes_advertisement(dvs, "100.100.1.0/24", "test_prf")

        #delete 3rd route
        delete_vnet_routes(dvs, "100.100.1.67/32", vnet_name)
        vnet_obj.check_del_vnet_routes(dvs, 'Vnet12', ["100.100.1.67/32"])
        check_remove_state_db_routes(dvs, 'Vnet12', "100.100.1.67/32")
        #adv should be gone.
        check_remove_routes_advertisement(dvs, "100.100.1.0/24")

        #Add priority route with no secondary enpoints
        create_vnet_routes(dvs, "100.100.1.71/32", vnet_name, '19.0.0.1,19.0.0.2', ep_monitor='19.0.0.1,19.0.0.2', profile = "test_prf", primary ='19.0.0.1,19.0.0.2',monitoring='custom', adv_prefix='100.100.1.0/24')
        update_monitor_session_state(dvs, '100.100.1.71/32', '19.0.0.1', 'up')
        update_monitor_session_state(dvs, '100.100.1.71/32', '19.0.0.2', 'up')

        #verify that no BFD sessions are created.
        check_del_bfd_session(dvs, ['19.0.0.1'])
        check_del_bfd_session(dvs, ['19.0.0.2'])
        time.sleep(2)
        check_state_db_routes(dvs, vnet_name, "100.100.1.71/32", ['19.0.0.1,19.0.0.2'])
        # The default Vnet setting does not advertise prefix
        check_routes_advertisement(dvs, "100.100.1.0/24", "test_prf")

        update_monitor_session_state(dvs, '100.100.1.71/32', '19.0.0.1', 'down')
        check_state_db_routes(dvs, vnet_name, "100.100.1.71/32", ['19.0.0.2'])
        # The default Vnet setting does not advertise prefix
        check_routes_advertisement(dvs, "100.100.1.0/24", "test_prf")

        update_monitor_session_state(dvs, '100.100.1.71/32', '19.0.0.2', 'down')
        check_remove_state_db_routes(dvs, 'Vnet12', "100.100.1.71/32")

        #remove first route
        delete_vnet_routes(dvs, "100.100.1.71/32", vnet_name)
        vnet_obj.check_del_vnet_routes(dvs, 'Vnet12', ["100.100.1.71/32"])
        check_remove_state_db_routes(dvs, 'Vnet12', "100.100.1.71/32")

        delete_vnet_entry(dvs,vnet_name)
        vnet_obj.check_del_vnet_entry(dvs, vnet_name)
        delete_vxlan_tunnel(dvs, tunnel_name)

    '''
    Test 23 - Test for vxlan custom monitoring. CHanging the overlay_dmac of the Vnet on the fly.
    '''
    def test_vnet_orch_23(self, dvs, testlog):
        vnet_obj = self.get_vnet_obj()

        tunnel_name = 'tunnel_22'
        vnet_name = "Vnet22"
        vnet_obj.fetch_exist_entries(dvs)

        create_vxlan_tunnel(dvs, tunnel_name, '9.9.9.3')
        create_vnet_entry(dvs, vnet_name, tunnel_name, '10022', "", advertise_prefix=True, overlay_dmac="22:33:33:44:44:66")
        delete_vnet_entry(dvs,vnet_name)

        create_vnet_entry(dvs, vnet_name, tunnel_name, '10022', "", advertise_prefix=True, overlay_dmac="22:33:33:44:44:66")
        create_vnet_entry(dvs, vnet_name, tunnel_name, '10022', "", advertise_prefix=True, overlay_dmac="22:33:33:44:44:77")
        delete_vnet_entry(dvs,vnet_name)

        #update the Dmac of the vnet before adding any routes.
        create_vnet_entry(dvs, vnet_name, tunnel_name, '10022', "", advertise_prefix=True, overlay_dmac="22:33:33:44:44:66")
        create_vnet_entry(dvs, vnet_name, tunnel_name, '10022', "", advertise_prefix=True, overlay_dmac="22:33:33:44:44:77")

        vnet_obj.check_vnet_entry(dvs, vnet_name)
        vnet_obj.check_vxlan_tunnel_entry(dvs, tunnel_name, vnet_name, '10022')

        vnet_obj.check_vxlan_tunnel(dvs, tunnel_name, '9.9.9.3')

        vnet_obj.fetch_exist_entries(dvs)
        #Add first Route
        create_vnet_routes(dvs, "100.100.1.11/32", vnet_name, '19.0.0.1,19.0.0.2,19.0.0.3', ep_monitor='19.1.0.1,19.1.0.2,19.1.0.3', profile = "test_prf", primary ='19.0.0.1',monitoring='custom', adv_prefix='100.100.1.0/24')
        #verify the appdb entries.
        vnet_obj.check_custom_monitor_app_db(dvs, "100.100.1.11/32", "19.1.0.1", "vxlan", "22:33:33:44:44:77")
        vnet_obj.check_custom_monitor_app_db(dvs, "100.100.1.11/32", "19.1.0.2", "vxlan", "22:33:33:44:44:77")
        vnet_obj.check_custom_monitor_app_db(dvs, "100.100.1.11/32", "19.1.0.3", "vxlan", "22:33:33:44:44:77")

        #update the Dmac after a route is added.
        create_vnet_entry(dvs, vnet_name, tunnel_name, '10022', "", advertise_prefix=True, overlay_dmac="22:33:33:44:44:88")

        #verify the appdb entries.
        vnet_obj.check_custom_monitor_app_db(dvs, "100.100.1.11/32", "19.1.0.1", "vxlan", "22:33:33:44:44:88")
        vnet_obj.check_custom_monitor_app_db(dvs, "100.100.1.11/32", "19.1.0.2", "vxlan", "22:33:33:44:44:88")
        vnet_obj.check_custom_monitor_app_db(dvs, "100.100.1.11/32", "19.1.0.3", "vxlan", "22:33:33:44:44:88")

        #bring up an enpoint.
        update_monitor_session_state(dvs, '100.100.1.11/32', '19.1.0.1', 'up')

        #verify the appdb entries.
        vnet_obj.check_custom_monitor_app_db(dvs, "100.100.1.11/32", "19.1.0.1", "vxlan", "22:33:33:44:44:88")
        vnet_obj.check_custom_monitor_app_db(dvs, "100.100.1.11/32", "19.1.0.2", "vxlan", "22:33:33:44:44:88")
        vnet_obj.check_custom_monitor_app_db(dvs, "100.100.1.11/32", "19.1.0.3", "vxlan", "22:33:33:44:44:88")

        #update the Dmac to empty. This should have no impact.
        create_vnet_entry(dvs, vnet_name, tunnel_name, '10022', "", advertise_prefix=True, overlay_dmac="")

        #verify the appdb entries.
        vnet_obj.check_custom_monitor_app_db(dvs, "100.100.1.11/32", "19.1.0.1", "vxlan", "22:33:33:44:44:88")
        vnet_obj.check_custom_monitor_app_db(dvs, "100.100.1.11/32", "19.1.0.2", "vxlan", "22:33:33:44:44:88")
        vnet_obj.check_custom_monitor_app_db(dvs, "100.100.1.11/32", "19.1.0.3", "vxlan", "22:33:33:44:44:88")

        #remove first route
        delete_vnet_routes(dvs, "100.100.1.11/32", vnet_name)
        vnet_obj.check_del_vnet_routes(dvs, 'Vnet12', ["100.100.1.11/32"])
        check_remove_state_db_routes(dvs, 'Vnet12', "100.100.1.11/32")

        #make sure that the app db entries are removed.
        vnet_obj.check_custom_monitor_deleted(dvs, "100.100.1.11/32", "19.1.0.1")
        vnet_obj.check_custom_monitor_deleted(dvs, "100.100.1.11/32", "19.1.0.2")
        vnet_obj.check_custom_monitor_deleted(dvs, "100.100.1.11/32", "19.1.0.3")
        vnet_obj.check_custom_monitor_deleted(dvs, "100.100.1.11/32", "19.1.0.4")
        time.sleep(2)

        #bring down an enpoint.
        update_monitor_session_state(dvs, '100.100.1.11/32', '19.1.0.1', 'down')

        create_vnet_entry(dvs, vnet_name, tunnel_name, '10022', "", advertise_prefix=True, overlay_dmac="22:33:33:44:44:66")

        #Add first Route again
        create_vnet_routes(dvs, "100.100.1.11/32", vnet_name, '19.0.0.1,19.0.0.2,19.0.0.3', ep_monitor='19.1.0.1,19.1.0.2,19.1.0.3', profile = "test_prf", primary ='19.0.0.1',monitoring='custom', adv_prefix='100.100.1.0/24')

        #bring up the endpoint.
        update_monitor_session_state(dvs, '100.100.1.11/32', '19.1.0.1', 'up')

        # The default Vnet setting advertises the prefix.
        check_routes_advertisement(dvs, "100.100.1.0/24", "test_prf")

        #verify the appdb entries.
        vnet_obj.check_custom_monitor_app_db(dvs, "100.100.1.11/32", "19.1.0.1", "vxlan", "22:33:33:44:44:66")
        vnet_obj.check_custom_monitor_app_db(dvs, "100.100.1.11/32", "19.1.0.2", "vxlan", "22:33:33:44:44:66")
        vnet_obj.check_custom_monitor_app_db(dvs, "100.100.1.11/32", "19.1.0.3", "vxlan", "22:33:33:44:44:66")

        #remove first route
        delete_vnet_routes(dvs, "100.100.1.11/32", vnet_name)
        vnet_obj.check_del_vnet_routes(dvs, 'Vnet12', ["100.100.1.11/32"])
        check_remove_state_db_routes(dvs, 'Vnet12', "100.100.1.11/32")

        #make sure that the app db entries are removed.
        vnet_obj.check_custom_monitor_deleted(dvs, "100.100.1.11/32", "19.1.0.1")
        vnet_obj.check_custom_monitor_deleted(dvs, "100.100.1.11/32", "19.1.0.2")
        vnet_obj.check_custom_monitor_deleted(dvs, "100.100.1.11/32", "19.1.0.3")
        vnet_obj.check_custom_monitor_deleted(dvs, "100.100.1.11/32", "19.1.0.4")
        time.sleep(2)
        delete_vnet_entry(dvs,vnet_name)
        vnet_obj.check_del_vnet_entry(dvs, vnet_name)
        delete_vxlan_tunnel(dvs, tunnel_name)

    '''
    Test 24 - Test duplicate route addition and removal.
    '''
    def test_vnet_orch_24(self, dvs, testlog):
        self.setup_db(dvs)
        self.clear_srv_config(dvs)

        vnet_obj = self.get_vnet_obj()
        vnet_obj.fetch_exist_entries(dvs)

        # create vxlan tunnel and vnet in default vrf
        tunnel_name = 'tunnel_24'
        create_vxlan_tunnel(dvs, tunnel_name, '10.10.10.10')
        create_vnet_entry(dvs, 'Vnet_2000', tunnel_name, '2000', "", 'default')

        vnet_obj.check_default_vnet_entry(dvs, 'Vnet_2000')
        vnet_obj.check_vxlan_tunnel_entry(dvs, tunnel_name, 'Vnet_2000', '2000')
        vnet_obj.check_vxlan_tunnel(dvs, tunnel_name, '10.10.10.10')
        vnet_obj.fetch_exist_entries(dvs)

        # create vnet route
        create_vnet_routes(dvs, "100.100.1.0/24", 'Vnet_2000', '10.10.10.3')
        vnet_obj.check_vnet_routes(dvs, 'Vnet_2000', '10.10.10.3', tunnel_name)
        check_state_db_routes(dvs, 'Vnet_2000', "100.100.1.0/24", ['10.10.10.3'])
        time.sleep(2)

        # create l3 interface
        self.create_l3_intf("Ethernet0", "")

        # set ip address
        self.add_ip_address("Ethernet0", "10.10.10.1/24")

        # bring up interface
        self.set_admin_status("Ethernet0", "up")

        # set ip address and default route
        dvs.servers[0].runcmd("ip address add 10.10.10.3/24 dev eth0")
        dvs.servers[0].runcmd("ip route add default via 10.10.10.1")

        marker = dvs.add_log_marker("/var/log/syslog")
        time.sleep(2)

        # add another route for same prefix as vnet route
        dvs.runcmd("vtysh -c \"configure terminal\" -c \"ip route 100.100.1.0/24 10.10.10.3\"")

        # check application database
        self.pdb.wait_for_entry("ROUTE_TABLE", "100.100.1.0/24")

        # check ASIC route database
        self.check_route_entries(["100.100.1.0/24"])

        log_string = "Encountered failure in create operation, exiting orchagent, SAI API: SAI_API_ROUTE, status: SAI_STATUS_NOT_EXECUTED"
        # check for absence of log_string in syslog
        check_syslog(dvs, marker, log_string)

        # remove route entry
        dvs.runcmd("vtysh -c \"configure terminal\" -c \"no ip route 100.100.1.0/24 10.10.10.3\"")

        # delete vnet route
        delete_vnet_routes(dvs, "100.100.1.0/24", 'Vnet_2000')
        vnet_obj.check_del_vnet_routes(dvs, 'Vnet_2000')
        check_remove_state_db_routes(dvs, 'Vnet_2000', "100.100.1.0/24")

        # delete vnet
        delete_vnet_entry(dvs, 'Vnet_2000')
        vnet_obj.check_del_vnet_entry(dvs, 'Vnet_2000')

        # delete vxlan tunnel
        delete_vxlan_tunnel(dvs, tunnel_name)

    '''
    Test 25 - Test for BFD TSA and TSB behaviour within overlay tunnel routes.
    '''
    def test_vnet_orch_25(self, dvs, testlog):
        # This test creates a vnet route with BFD monitoring.This followd by application of TSA and absence of BFD sessions
        # is verified. Following the removal of TSA the Vnet route is verified to be up.
        vnet_obj = self.get_vnet_obj()
        tunnel_name = 'tunnel_25'

        vnet_obj.fetch_exist_entries(dvs)

        create_vxlan_tunnel(dvs, tunnel_name, '9.9.9.9')
        create_vnet_entry(dvs, 'Vnet25', tunnel_name, '10025', "")

        vnet_obj.check_vnet_entry(dvs, 'Vnet25')
        vnet_obj.check_vxlan_tunnel_entry(dvs, tunnel_name, 'Vnet25', '10025')

        vnet_obj.check_vxlan_tunnel(dvs, tunnel_name, '9.9.9.9')

        vnet_obj.fetch_exist_entries(dvs)
        create_vnet_routes(dvs, "125.100.1.1/32", 'Vnet25', '9.0.0.1,9.0.0.2,9.0.0.3', ep_monitor='9.1.0.1,9.1.0.2,9.1.0.3')

        # default bfd status is down, route should not be programmed in this status
        vnet_obj.check_del_vnet_routes(dvs, 'Vnet25', ["125.100.1.1/32"])
        check_state_db_routes(dvs, 'Vnet25', "125.100.1.1/32", [])
        check_remove_routes_advertisement(dvs, "125.100.1.1/32")

        # Route should be properly configured when all bfd session states go up
        update_bfd_session_state(dvs, '9.1.0.1', 'Up')
        update_bfd_session_state(dvs, '9.1.0.2', 'Up')
        update_bfd_session_state(dvs, '9.1.0.3', 'Up')
        time.sleep(2)

        # make sure the route is up.
        route1, nhg1_1 = vnet_obj.check_vnet_ecmp_routes(dvs, 'Vnet25', ['9.0.0.1', '9.0.0.2', '9.0.0.3'], tunnel_name)
        check_state_db_routes(dvs, 'Vnet25', "125.100.1.1/32", ['9.0.0.1', '9.0.0.2', '9.0.0.3'])
        # The default Vnet setting does not advertise prefix
        check_remove_routes_advertisement(dvs, "125.100.1.1/32")

        # tsa would remove all bfd sessions down.
        set_tsa(dvs)
        time.sleep(2)

        # Route should be removed.
        vnet_obj.check_del_vnet_routes(dvs, 'Vnet25', ["125.100.1.1/32"])
        check_state_db_routes(dvs, 'Vnet25', "125.100.1.1/32", [])
        check_remove_routes_advertisement(dvs, "125.100.1.1/32")

        #clearing TSA should bring the route back.
        clear_tsa(dvs)
        time.sleep(2)

        update_bfd_session_state(dvs, '9.1.0.1', 'Up')
        update_bfd_session_state(dvs, '9.1.0.2', 'Up')
        update_bfd_session_state(dvs, '9.1.0.3', 'Up')
        time.sleep(2)

        route1, nhg1_1 = vnet_obj.check_vnet_ecmp_routes(dvs, 'Vnet25', ['9.0.0.1', '9.0.0.2', '9.0.0.3'], tunnel_name, route_ids=route1, nhg=nhg1_1)
        check_state_db_routes(dvs, 'Vnet25', "125.100.1.1/32", ['9.0.0.1', '9.0.0.2', '9.0.0.3'])
        # The default Vnet setting does not advertise prefix
        check_remove_routes_advertisement(dvs, "125.100.1.1/32")

        # Remove tunnel route
        delete_vnet_routes(dvs, "125.100.1.1/32", 'Vnet25')
        vnet_obj.check_del_vnet_routes(dvs, 'Vnet25', ["125.100.1.1/32"])
        check_remove_state_db_routes(dvs, 'Vnet25', "125.100.1.1/32")
        check_remove_routes_advertisement(dvs, "125.100.1.1/32")

        # Check the corresponding nexthop group is removed
        vnet_obj.fetch_exist_entries(dvs)
        assert nhg1_1 not in vnet_obj.nhgs
        # Check the BFD session specific to the endpoint group is removed while others exist
        check_del_bfd_session(dvs, ['9.1.0.1', '9.1.0.2', '9.1.0.3'])

        delete_vnet_entry(dvs, 'Vnet25')
        vnet_obj.check_del_vnet_entry(dvs, 'Vnet25')
        delete_vxlan_tunnel(dvs, tunnel_name)

    '''
    Test 26 - Test for vnet tunnel routes with ECMP nexthop group with subnet decap enable
    '''
    def test_vnet_orch_26(self, dvs, setup_subnet_decap):
        # apply subnet decap config
        subnet_decap_config = {
            "status": "enable",
            "src_ip": "10.10.10.0/24",
            "src_ip_v6": "20c1:ba8::/64"
        }
        setup_subnet_decap(subnet_decap_config)

        vnet_obj = self.get_vnet_obj()
        vnet_obj.fetch_exist_entries(dvs)

        # Add the subnet decap tunnel
        create_subnet_decap_tunnel(dvs, "IPINIP_SUBNET", tunnel_type="IPINIP",
                                   dscp_mode="uniform", ecn_mode="standard", ttl_mode="pipe")
        vnet_obj.check_ipinip_tunnel(dvs, "IPINIP_SUBNET", "uniform", "standard", "pipe")

        vnet_obj.fetch_exist_entries(dvs)
        tunnel_name = 'tunnel_26'
        create_vxlan_tunnel(dvs, tunnel_name, '26.26.26.26')
        create_vnet_entry(dvs, 'Vnet26', tunnel_name, '10026', "", advertise_prefix=True)

        vnet_obj.check_vnet_entry(dvs, 'Vnet26')
        vnet_obj.check_vxlan_tunnel_entry(dvs, tunnel_name, 'Vnet26', '10026')
        vnet_obj.check_vxlan_tunnel(dvs, tunnel_name, '26.26.26.26')

        vnet_obj.fetch_exist_entries(dvs)
        create_vnet_routes(dvs, "100.100.1.1/32", 'Vnet26', '26.0.0.1,26.0.0.2,26.0.0.3', ep_monitor='26.1.0.1,26.1.0.2,26.1.0.3', profile="test_profile")

        with pytest.raises(AssertionError):
            vnet_obj.check_ipinip_tunnel_decap_term(dvs, "IPINIP_SUBNET", "100.100.1.1/32", "10.10.10.0/24")

        # default bfd status is down, route should not be programmed in this status
        vnet_obj.check_del_vnet_routes(dvs, 'Vnet26', ["100.100.1.1/32"])
        check_state_db_routes(dvs, 'Vnet26', "100.100.1.1/32", [])
        check_remove_routes_advertisement(dvs, "100.100.1.1/32")

        # Route should be properly configured when all bfd session states go up
        update_bfd_session_state(dvs, '26.1.0.1', 'Up')

        time.sleep(2)
        # subnet decap term should be created as one bfd session state go up
        vnet_obj.check_ipinip_tunnel_decap_term(dvs, "IPINIP_SUBNET", "100.100.1.1/32", "10.10.10.0/24")

        update_bfd_session_state(dvs, '26.1.0.2', 'Up')
        update_bfd_session_state(dvs, '26.1.0.3', 'Up')
        time.sleep(2)
        vnet_obj.check_vnet_ecmp_routes(dvs, 'Vnet26', ['26.0.0.1', '26.0.0.2', '26.0.0.3'], tunnel_name)
        check_state_db_routes(dvs, 'Vnet26', "100.100.1.1/32", ['26.0.0.1', '26.0.0.2', '26.0.0.3'])
        check_routes_advertisement(dvs, "100.100.1.1/32", "test_profile")

        # Set all endpoint to down state
        update_bfd_session_state(dvs, '26.1.0.1', 'Down')
        update_bfd_session_state(dvs, '26.1.0.2', 'Down')
        update_bfd_session_state(dvs, '26.1.0.3', 'Down')
        time.sleep(2)

        # subnet decap term should be removed as all bfd session states go down
        vnet_obj.check_del_ipinip_tunnel_decap_term(dvs, "IPINIP_SUBNET", "100.100.1.1/32", "10.10.10.0/24")

        # Confirm the tunnel route is updated in ASIC
        vnet_obj.check_del_vnet_routes(dvs, 'Vnet26', ["100.100.1.1/32"])
        check_state_db_routes(dvs, 'Vnet26', "100.100.1.1/32", [])
        check_remove_routes_advertisement(dvs, "100.100.1.1/32")

        # Remove tunnel route
        delete_vnet_routes(dvs, "100.100.1.1/32", 'Vnet26')
        vnet_obj.check_del_vnet_routes(dvs, 'Vnet26', ["100.100.1.1/32"])
        check_remove_state_db_routes(dvs, 'Vnet26', "100.100.1.1/32")
        check_remove_routes_advertisement(dvs, "100.100.1.1/32")

        # Confirm the BFD sessions are removed
        check_del_bfd_session(dvs, ['12.1.0.1', '12.1.0.2', '12.1.0.3'])

        delete_vnet_entry(dvs, 'Vnet26')
        vnet_obj.check_del_vnet_entry(dvs, 'Vnet26')
        delete_vxlan_tunnel(dvs, tunnel_name)

        # Remove the subnet decap tunnel
        vnet_obj.fetch_exist_entries(dvs)
        delete_subnet_decap_tunnel(dvs, "IPINIP_SUBNET")
        vnet_obj.check_del_ipinip_tunnel(dvs, "IPINIP_SUBNET")

    '''
    Test 27 - Test for IPv6 vnet tunnel routes with ECMP nexthop group with subnet decap enable
    '''
    def test_vnet_orch_27(self, dvs, setup_subnet_decap):
        subnet_decap_config = {
            "status": "enable",
            "src_ip": "10.10.10.0/24",
            "src_ip_v6": "20c1:ba8::/64"
        }
        setup_subnet_decap(subnet_decap_config)

        vnet_obj = self.get_vnet_obj()
        vnet_obj.fetch_exist_entries(dvs)

        # Add the subnet decap tunnel
        create_subnet_decap_tunnel(dvs, "IPINIP_SUBNET_V6", tunnel_type="IPINIP",
                                   dscp_mode="uniform", ecn_mode="standard", ttl_mode="pipe")
        vnet_obj.check_ipinip_tunnel(dvs, "IPINIP_SUBNET_V6", "uniform", "standard", "pipe")

        vnet_obj.fetch_exist_entries(dvs)
        tunnel_name = 'tunnel_27'
        vnet_name = 'Vnet26'
        create_vxlan_tunnel(dvs, tunnel_name, 'fd:10::32')
        create_vnet_entry(dvs, vnet_name, tunnel_name, '10010', "", advertise_prefix=True)

        vnet_obj.check_vnet_entry(dvs, vnet_name)
        vnet_obj.check_vxlan_tunnel_entry(dvs, tunnel_name, vnet_name, '10010')
        vnet_obj.check_vxlan_tunnel(dvs, tunnel_name, 'fd:10::32')

        vnet_obj.fetch_exist_entries(dvs)
        create_vnet_routes(dvs, "fd:10:10::1/128", vnet_name, 'fd:10:1::1,fd:10:1::2,fd:10:1::3', ep_monitor='fd:10:2::1,fd:10:2::2,fd:10:2::3', profile="test_profile")

        with pytest.raises(AssertionError):
            vnet_obj.check_ipinip_tunnel_decap_term(dvs, "IPINIP_SUBNET_V6", "100.100.1.1/32", "10.10.10.0/24")

        # default bfd status is down, route should not be programmed in this status
        vnet_obj.check_del_vnet_routes(dvs, vnet_name, ["fd:10:10::1/128"])
        check_state_db_routes(dvs, vnet_name, "fd:10:10::1/128", [])
        check_remove_routes_advertisement(dvs, "fd:10:10::1/128")

        # Route should be properly configured when all bfd session states go up
        update_bfd_session_state(dvs, 'fd:10:2::2', 'Up')

        time.sleep(2)
        # subnet decap term should be created as one bfd session state go up
        vnet_obj.check_ipinip_tunnel_decap_term(dvs, "IPINIP_SUBNET_V6", "fd:10:10::1/128", "20c1:ba8::/64")

        update_bfd_session_state(dvs, 'fd:10:2::3', 'Up')
        update_bfd_session_state(dvs, 'fd:10:2::1', 'Up')
        time.sleep(2)
        vnet_obj.check_vnet_ecmp_routes(dvs, vnet_name, ['fd:10:1::1', 'fd:10:1::2', 'fd:10:1::3'], tunnel_name)
        check_state_db_routes(dvs, vnet_name, "fd:10:10::1/128", ['fd:10:1::1', 'fd:10:1::2', 'fd:10:1::3'])
        check_routes_advertisement(dvs, "fd:10:10::1/128", "test_profile")

        # Set all endpoint to down state
        update_bfd_session_state(dvs, 'fd:10:2::1', 'Down')
        update_bfd_session_state(dvs, 'fd:10:2::2', 'Down')
        update_bfd_session_state(dvs, 'fd:10:2::3', 'Down')
        time.sleep(2)

        # subnet decap term should be removed as all bfd session states go down
        vnet_obj.check_del_ipinip_tunnel_decap_term(dvs, "IPINIP_SUBNET_V6", "fd:10:10::1/128", "20c1:ba8::/64")

        # Confirm the tunnel route is updated in ASIC
        vnet_obj.check_del_vnet_routes(dvs, vnet_name, ["fd:10:10::1/128"])
        check_state_db_routes(dvs, vnet_name, "fd:10:10::1/128", [])
        check_remove_routes_advertisement(dvs, "fd:10:10::1/128")

        # Remove tunnel route
        delete_vnet_routes(dvs, "fd:10:10::1/128", vnet_name)
        vnet_obj.check_del_vnet_routes(dvs, vnet_name, ["fd:10:10::1/128"])
        check_remove_state_db_routes(dvs, vnet_name, "fd:10:10::1/128")
        check_remove_routes_advertisement(dvs, "fd:10:10::1/128")

        # Confirm the BFD sessions are removed
        check_del_bfd_session(dvs, ['fd:10:2::1', 'fd:10:2::2', 'fd:10:2::3'])

        delete_vnet_entry(dvs, vnet_name)
        vnet_obj.check_del_vnet_entry(dvs, vnet_name)
        delete_vxlan_tunnel(dvs, tunnel_name)

        # Remove the subnet decap tunnel
        vnet_obj.fetch_exist_entries(dvs)
        delete_subnet_decap_tunnel(dvs, "IPINIP_SUBNET_V6")
        vnet_obj.check_del_ipinip_tunnel(dvs, "IPINIP_SUBNET_V6")

    '''
    Test 28 - Test for Single endpoint priority vnet tunnel routes. Test with local endpoint.
    '''
    def test_vnet_orch_28(self, dvs, dvs_acl, testlog):
        self.setup_db(dvs)
        self.clear_srv_config(dvs)

        vnet_obj = self.get_vnet_obj()
        tunnel_name = 'tunnel_28'
        vnet_name = 'Vnet28'
        asic_db = swsscommon.DBConnector(swsscommon.ASIC_DB, dvs.redis_sock, 0)

        vnet_obj.fetch_exist_entries(dvs)

        create_vxlan_tunnel(dvs, tunnel_name, '9.9.9.9')
        create_vnet_entry(dvs, vnet_name, tunnel_name, '10028', "", advertise_prefix=True, overlay_dmac="22:33:33:44:44:66")

        vnet_obj.check_vnet_entry(dvs, vnet_name)
        vnet_obj.check_vxlan_tunnel_entry(dvs, tunnel_name, vnet_name, '10028')

        vnet_obj.check_vxlan_tunnel(dvs, tunnel_name, '9.9.9.9')

        # no acl rule before creating vnet route
        dvs_acl.verify_no_acl_rules()

        # create l3 interface
        self.create_l3_intf("Ethernet8", "")

        # set ip address
        self.add_ip_address("Ethernet8", "9.1.0.1/32")

        # bring up interface
        self.set_admin_status("Ethernet8", "up")

        # add neighbor for direcetly connected endpoint
        self.add_neighbor("Ethernet8", "9.1.0.1", "00:01:02:03:04:05")

        vnet_obj.fetch_exist_entries(dvs)
        create_vnet_routes(dvs, "100.100.1.1/32", vnet_name, '9.1.0.1,9.1.0.2', ep_monitor='9.1.0.1,9.1.0.2', primary ='9.1.0.1', profile="Test_profile", monitoring='custom', adv_prefix='100.100.1.0/24', check_directly_connected=True)

        # verify tunnel term acl 
        expected_sai_qualifiers = {
            "SAI_ACL_ENTRY_ATTR_FIELD_DST_IP": dvs_acl.get_simple_qualifier_comparator("100.100.1.1&mask:255.255.255.255")
        }
        intf_id = dvs.asic_db.port_name_map["Ethernet8"]
        dvs_acl.verify_redirect_acl_rule(expected_sai_qualifiers, intf_id, priority="9998")

        # default monitor session status is down, route should not be programmed in this status
        vnet_obj.check_del_vnet_routes(dvs, vnet_name, ["100.100.1.1/32"])
        check_state_db_routes(dvs, vnet_name, "100.100.1.1/32", [])
        check_remove_routes_advertisement(dvs, "100.100.1.0/24")

        # Route should be properly configured when all monitor session states go up. Only primary Endpoints should be in use.
        update_monitor_session_state(dvs, '100.100.1.1/32', '9.1.0.1', 'up')
        update_monitor_session_state(dvs, '100.100.1.1/32', '9.1.0.2', 'up')
        time.sleep(2)
        nhids = get_all_created_entries(asic_db, vnet_obj.ASIC_NEXT_HOP,set())
        tbl_nh =  swsscommon.Table(asic_db, vnet_obj.ASIC_NEXT_HOP)
        nexthops = dict()
        for nhid in nhids:
            status, nh_fvs = tbl_nh.get(nhid)
            nh_fvs = dict(nh_fvs)
            for key in nh_fvs.keys():
                if key == 'SAI_NEXT_HOP_ATTR_IP':
                    nexthops[nh_fvs[key]] = nhid
        assert len(nexthops.keys()) == 1

        route = get_created_entries(asic_db, vnet_obj.ASIC_ROUTE_ENTRY, vnet_obj.routes, 1)
        check_object(asic_db, vnet_obj.ASIC_ROUTE_ENTRY, route[0],
                        {
                            "SAI_ROUTE_ENTRY_ATTR_NEXT_HOP_ID": nexthops['9.1.0.1'],
                        }
                    )
        check_state_db_routes(dvs, vnet_name, "100.100.1.1/32", ['9.1.0.1'])
        check_routes_advertisement(dvs, "100.100.1.0/24", "Test_profile")

        update_monitor_session_state(dvs, '100.100.1.1/32', '9.1.0.2', 'down')
        time.sleep(2)

        route = get_created_entries(asic_db, vnet_obj.ASIC_ROUTE_ENTRY, vnet_obj.routes, 1)
        check_object(asic_db, vnet_obj.ASIC_ROUTE_ENTRY, route[0],
                        {
                            "SAI_ROUTE_ENTRY_ATTR_NEXT_HOP_ID": nexthops['9.1.0.1'],
                        }
                    )
        check_state_db_routes(dvs, vnet_name, "100.100.1.1/32", ['9.1.0.1'])
        check_routes_advertisement(dvs, "100.100.1.0/24", "Test_profile")

        update_monitor_session_state(dvs, '100.100.1.1/32', '9.1.0.1', 'down')
        update_monitor_session_state(dvs, '100.100.1.1/32', '9.1.0.2', 'up')

        time.sleep(2)

        nhids = get_all_created_entries(asic_db, vnet_obj.ASIC_NEXT_HOP,set())
        tbl_nh =  swsscommon.Table(asic_db, vnet_obj.ASIC_NEXT_HOP)
        nexthops = dict()
        for nhid in nhids:
            status, nh_fvs = tbl_nh.get(nhid)
            nh_fvs = dict(nh_fvs)
            for key in nh_fvs.keys():
                if key == 'SAI_NEXT_HOP_ATTR_IP':
                    nexthops[nh_fvs[key]] = nhid
        # nexthop from diectly connected endpoint should NOT be removed
        assert len(nexthops.keys()) == 2

        route = get_created_entries(asic_db, vnet_obj.ASIC_ROUTE_ENTRY, vnet_obj.routes, 1)
        check_object(asic_db, vnet_obj.ASIC_ROUTE_ENTRY, route[0],
                        {
                            "SAI_ROUTE_ENTRY_ATTR_NEXT_HOP_ID": nexthops['9.1.0.2'],
                        }
                    )
        check_state_db_routes(dvs, vnet_name, "100.100.1.1/32", ['9.1.0.2'])
        check_routes_advertisement(dvs, "100.100.1.0/24", "Test_profile")

        update_monitor_session_state(dvs, '100.100.1.1/32', '9.1.0.1', 'up')
        time.sleep(2)

        nhids = get_all_created_entries(asic_db, vnet_obj.ASIC_NEXT_HOP,set())
        tbl_nh =  swsscommon.Table(asic_db, vnet_obj.ASIC_NEXT_HOP)
        nexthops = dict()
        for nhid in nhids:
            status, nh_fvs = tbl_nh.get(nhid)
            nh_fvs = dict(nh_fvs)
            for key in nh_fvs.keys():
                if key == 'SAI_NEXT_HOP_ATTR_IP':
                    nexthops[nh_fvs[key]] = nhid
        assert len(nexthops.keys()) == 1

        route = get_created_entries(asic_db, vnet_obj.ASIC_ROUTE_ENTRY, vnet_obj.routes, 1)
        check_object(asic_db, vnet_obj.ASIC_ROUTE_ENTRY, route[0],
                        {
                            "SAI_ROUTE_ENTRY_ATTR_NEXT_HOP_ID": nexthops['9.1.0.1'],
                        }
                    )
        check_state_db_routes(dvs, vnet_name, "100.100.1.1/32", ['9.1.0.1'])
        check_routes_advertisement(dvs, "100.100.1.0/24", "Test_profile")

        update_monitor_session_state(dvs, '100.100.1.1/32', '9.1.0.1', 'down')
        update_monitor_session_state(dvs, '100.100.1.1/32', '9.1.0.2', 'down')

        time.sleep(2)

        vnet_obj.check_del_vnet_routes(dvs, vnet_name, ["100.100.1.1/32"])
        check_remove_state_db_routes(dvs, vnet_name, "100.100.1.1/32")
        check_remove_routes_advertisement(dvs, "200.100.1.0/24")

        # Remove tunnel route 1
        delete_vnet_routes(dvs, "100.100.1.1/32", vnet_name)

        vnet_obj.check_del_vnet_routes(dvs, vnet_name, ["100.100.1.1/32"])
        check_remove_state_db_routes(dvs, vnet_name, "100.100.1.1/32")
        check_remove_routes_advertisement(dvs, "100.100.1.0/24")

        vnet_obj.check_custom_monitor_deleted(dvs, "100.100.1.1/32", "9.1.0.1")
        vnet_obj.check_custom_monitor_deleted(dvs, "100.100.1.1/32", "9.1.0.2")

        delete_vnet_entry(dvs, vnet_name)
        vnet_obj.check_del_vnet_entry(dvs, vnet_name)
        delete_vxlan_tunnel(dvs, tunnel_name)

        self.remove_neighbor("Ethernet8", "9.1.0.1")
        self.remove_ip_address("Ethernet8", "9.1.0.1/32")
        self.set_admin_status("Ethernet8", "down")

    '''
    Test 29 - Test for priority vnet tunnel routes with ECMP nexthop group and local nhg. test primary secondary switchover.
    '''
    def test_vnet_orch_29(self, dvs, testlog):
        self.setup_db(dvs)
        self.clear_srv_config(dvs)

        vnet_obj = self.get_vnet_obj()
        tunnel_name = 'tunnel_29'
        vnet_name = 'vnet29'
        asic_db = swsscommon.DBConnector(swsscommon.ASIC_DB, dvs.redis_sock, 0)

        vnet_obj.fetch_exist_entries(dvs)

        create_vxlan_tunnel(dvs, tunnel_name, '9.9.9.9')
        create_vnet_entry(dvs, vnet_name, tunnel_name, '10029', "", advertise_prefix=True, overlay_dmac="22:33:33:44:44:66")

        vnet_obj.check_vnet_entry(dvs, vnet_name)
        vnet_obj.check_vxlan_tunnel_entry(dvs, tunnel_name, vnet_name, '10029')

        vnet_obj.check_vxlan_tunnel(dvs, tunnel_name, '9.9.9.9')

        # create l3 interface
        self.create_l3_intf("Ethernet8", "")
        self.create_l3_intf("Ethernet12", "")

        # set ip address
        self.add_ip_address("Ethernet8", "9.1.0.3/32")
        self.add_ip_address("Ethernet12", "9.1.0.4/32")

        # bring up interface
        self.set_admin_status("Ethernet8", "up")
        self.set_admin_status("Ethernet12", "up")

        # add neighbor for direcetly connected endpoint
        self.add_neighbor("Ethernet8", "9.1.0.3", "00:01:02:03:04:05")
        self.add_neighbor("Ethernet12", "9.1.0.4", "00:01:02:03:04:06")

        vnet_obj.fetch_exist_entries(dvs)
        create_vnet_routes(dvs, "100.100.1.1/32", vnet_name, '9.1.0.1,9.1.0.2,9.1.0.3,9.1.0.4', ep_monitor='9.1.0.1,9.1.0.2,9.1.0.3,9.1.0.4', primary ='9.1.0.1,9.1.0.2', monitoring='custom', adv_prefix='100.100.1.0/24', check_directly_connected=True)

        # default monitor status is down, route should not be programmed in this status
        vnet_obj.check_del_vnet_routes(dvs, vnet_name, ["100.100.1.1/32"])
        check_state_db_routes(dvs, vnet_name, "100.100.1.1/32", [])
        check_remove_routes_advertisement(dvs, "100.100.1.0/24")

        # Route should be properly configured when all monitor session states go up. Only primary Endpoints should be in use.
        update_monitor_session_state(dvs, '100.100.1.1/32', '9.1.0.1', 'up')
        update_monitor_session_state(dvs, '100.100.1.1/32', '9.1.0.2', 'up')
        update_monitor_session_state(dvs, '100.100.1.1/32', '9.1.0.3', 'up')
        update_monitor_session_state(dvs, '100.100.1.1/32', '9.1.0.4', 'up')

        time.sleep(2)
        route1 = vnet_obj.check_priority_vnet_ecmp_routes(dvs, vnet_name, ['9.1.0.1','9.1.0.2'], tunnel_name)
        check_state_db_routes(dvs, vnet_name, "100.100.1.1/32", ['9.1.0.1','9.1.0.2'])
        # The default Vnet setting does not advertise prefix
        check_routes_advertisement(dvs, "100.100.1.0/24")

        # Remove first primary endpoint from group.
        update_monitor_session_state(dvs, '100.100.1.1/32', '9.1.0.2', 'down')
        time.sleep(2)
        route1= vnet_obj.check_priority_vnet_ecmp_routes(dvs, vnet_name, ['9.1.0.1'], tunnel_name, route_ids=route1)
        check_state_db_routes(dvs, vnet_name, "100.100.1.1/32", ['9.1.0.1'])
        # The default Vnet setting does not advertise prefix
        check_routes_advertisement(dvs, "100.100.1.0/24")

        # Switch to secondary if both primary down
        update_monitor_session_state(dvs, '100.100.1.1/32', '9.1.0.1', 'down')
        time.sleep(2)
        check_state_db_routes(dvs, vnet_name, "100.100.1.1/32", ['9.1.0.3','9.1.0.4'])
        # The default Vnet setting does not advertise prefix
        check_routes_advertisement(dvs, "100.100.1.0/24")

        # removing first endpoint of secondary. route should remain on secondary NHG
        update_monitor_session_state(dvs, '100.100.1.1/32', '9.1.0.3', 'down')
        time.sleep(2)
        check_state_db_routes(dvs, vnet_name, "100.100.1.1/32", ['9.1.0.4'])
        # The default Vnet setting does not advertise prefix
        check_routes_advertisement(dvs, "100.100.1.0/24")

        # removing last endpoint of secondary. route should be removed
        update_monitor_session_state(dvs, '100.100.1.1/32', '9.1.0.4', 'down')
        time.sleep(2)

        new_nhgs = get_all_created_entries(asic_db, vnet_obj.ASIC_NEXT_HOP_GROUP, [])
        assert len(new_nhgs) == 0
        check_remove_routes_advertisement(dvs, "100.100.1.0/24")
        vnet_obj.check_del_vnet_routes(dvs, vnet_name, ["100.100.1.1/32"])
        check_remove_state_db_routes(dvs, vnet_name, "100.100.1.1/32")

        #Route should come up with secondary endpoints.
        update_monitor_session_state(dvs, '100.100.1.1/32', '9.1.0.3', 'up')
        update_monitor_session_state(dvs, '100.100.1.1/32', '9.1.0.4', 'up')

        time.sleep(2)
        check_state_db_routes(dvs, vnet_name, "100.100.1.1/32", ['9.1.0.3','9.1.0.4'])
        # The default Vnet setting does not advertise prefix
        check_routes_advertisement(dvs, "100.100.1.0/24")

        #Route should be switched to the primary endpoint.
        update_monitor_session_state(dvs, '100.100.1.1/32', '9.1.0.1', 'up')
        time.sleep(2)
        route1= vnet_obj.check_priority_vnet_ecmp_routes(dvs, vnet_name, ['9.1.0.1'], tunnel_name, route_ids=route1)
        check_state_db_routes(dvs, vnet_name, "100.100.1.1/32", ['9.1.0.1'])
        # The default Vnet setting does not advertise prefix
        check_routes_advertisement(dvs, "100.100.1.0/24")

        #Route should be updated with the second primary endpoint.
        update_monitor_session_state(dvs, '100.100.1.1/32', '9.1.0.2', 'up')
        time.sleep(2)
        route1 = vnet_obj.check_priority_vnet_ecmp_routes(dvs, vnet_name, ['9.1.0.1','9.1.0.2'], tunnel_name, route_ids=route1)
        check_state_db_routes(dvs, vnet_name, "100.100.1.1/32", ['9.1.0.1','9.1.0.2'])
        # The default Vnet setting does not advertise prefix
        check_routes_advertisement(dvs, "100.100.1.0/24")

        #Route should not be impacted by seconday endpoints going down.
        update_monitor_session_state(dvs, '100.100.1.1/32', '9.1.0.3', 'down')
        update_monitor_session_state(dvs, '100.100.1.1/32', '9.1.0.4', 'down')
        time.sleep(2)
        route1 = vnet_obj.check_priority_vnet_ecmp_routes(dvs, vnet_name, ['9.1.0.1','9.1.0.2'], tunnel_name, route_ids=route1)
        check_state_db_routes(dvs, vnet_name, "100.100.1.1/32", ['9.1.0.1','9.1.0.2'])
        # The default Vnet setting does not advertise prefix
        check_routes_advertisement(dvs, "100.100.1.0/24")

        #Route should not be impacted by seconday endpoints coming back up.
        update_monitor_session_state(dvs, '100.100.1.1/32', '9.1.0.3', 'up')
        update_monitor_session_state(dvs, '100.100.1.1/32', '9.1.0.4', 'up')
        time.sleep(2)
        route1 = vnet_obj.check_priority_vnet_ecmp_routes(dvs, vnet_name, ['9.1.0.1','9.1.0.2'], tunnel_name, route_ids=route1)
        check_state_db_routes(dvs, vnet_name, "100.100.1.1/32", ['9.1.0.1','9.1.0.2'])
        # The default Vnet setting does not advertise prefix
        check_routes_advertisement(dvs, "100.100.1.0/24")

        # Remove tunnel route 1
        delete_vnet_routes(dvs, "100.100.1.1/32", vnet_name)
        time.sleep(2)
        vnet_obj.check_del_vnet_routes(dvs, vnet_name, ["100.100.1.1/32"])
        check_remove_state_db_routes(dvs, vnet_name, "100.100.1.1/32")
        check_remove_routes_advertisement(dvs, "100.100.1.0/24")

        # Confirm the monitor sessions are removed
        vnet_obj.check_custom_monitor_deleted(dvs, "100.100.1.1/32", "9.1.0.1")
        vnet_obj.check_custom_monitor_deleted(dvs, "100.100.1.1/32", "9.1.0.2")
        vnet_obj.check_custom_monitor_deleted(dvs, "100.100.1.1/32", "9.1.0.3")
        vnet_obj.check_custom_monitor_deleted(dvs, "100.100.1.1/32", "9.1.0.4")

        delete_vnet_entry(dvs, vnet_name)
        vnet_obj.check_del_vnet_entry(dvs, vnet_name)
        delete_vxlan_tunnel(dvs, tunnel_name)

        self.remove_neighbor("Ethernet8", "9.1.0.3")
        self.remove_ip_address("Ethernet8", "9.1.0.3/32")
        self.set_admin_status("Ethernet8", "down")

        self.remove_neighbor("Ethernet12", "9.1.0.4")
        self.remove_ip_address("Ethernet12", "9.1.0.4/32")
        self.set_admin_status("Ethernet12", "down")

    '''
<<<<<<< HEAD
    Test 31 - Test for priority vnet tunnel routes with ECMP nexthop group and local nhg. test primary secondary switchover & custom_bfd.
    '''
    def test_vnet_orch_31(self, dvs, testlog):
        self.setup_db(dvs)

        vnet_obj = self.get_vnet_obj()
        tunnel_name = 'tunnel_31'
        vnet_name = 'vnet31'
        asic_db = swsscommon.DBConnector(swsscommon.ASIC_DB, dvs.redis_sock, 0)

        vnet_obj.fetch_exist_entries(dvs)

        create_vxlan_tunnel(dvs, tunnel_name, '9.9.9.9')
        create_vnet_entry(dvs, vnet_name, tunnel_name, '10029', "", advertise_prefix=True, overlay_dmac="22:33:33:44:44:66")

        vnet_obj.check_vnet_entry(dvs, vnet_name)
        vnet_obj.check_vxlan_tunnel_entry(dvs, tunnel_name, vnet_name, '10029')

        vnet_obj.check_vxlan_tunnel(dvs, tunnel_name, '9.9.9.9')

        # create l3 interface
        self.create_l3_intf("Ethernet8", "")
        self.create_l3_intf("Ethernet12", "")

        # set ip address
        self.add_ip_address("Ethernet8", "9.1.0.3/32")
        self.add_ip_address("Ethernet12", "9.1.0.4/32")

        # bring up interface
        self.set_admin_status("Ethernet8", "up")
        self.set_admin_status("Ethernet12", "up")

        # add neighbor for directly connected endpoint
        self.add_neighbor("Ethernet8", "9.1.0.3", "00:01:02:03:04:05")
        self.add_neighbor("Ethernet12", "9.1.0.4", "00:01:02:03:04:06")

        vnet_obj.fetch_exist_entries(dvs)
        create_vnet_routes(dvs, "100.100.1.1/32", vnet_name, '9.1.0.1,9.1.0.2,9.1.0.3,9.1.0.4', ep_monitor='9.1.0.1,9.1.0.2,9.1.0.3,9.1.0.4', primary ='9.1.0.1,9.1.0.2', monitoring='custom_bfd', adv_prefix='100.100.1.0/24', check_directly_connected=True)

        # default monitor status is down, route should not be programmed in this status
        vnet_obj.check_del_vnet_routes(dvs, vnet_name, ["100.100.1.1/32"])
        check_state_db_routes(dvs, vnet_name, "100.100.1.1/32", [])
        check_remove_routes_advertisement(dvs, "100.100.1.0/24")

        # Route should be properly configured when all monitor session states go up. Only primary Endpoints should be in use.
        update_bfd_session_state(dvs, '9.1.0.1', 'Up')
        update_bfd_session_state(dvs, '9.1.0.2', 'Up')
        update_bfd_session_state(dvs, '9.1.0.3', 'Up')
        update_bfd_session_state(dvs, '9.1.0.4', 'Up')
        time.sleep(2)
        route1 = vnet_obj.check_priority_vnet_ecmp_routes(dvs, vnet_name, ['9.1.0.1','9.1.0.2'], tunnel_name)
        check_state_db_routes(dvs, vnet_name, "100.100.1.1/32", ['9.1.0.1','9.1.0.2'])
        # The default Vnet setting does not advertise prefix
        check_routes_advertisement(dvs, "100.100.1.0/24")

        # Remove first primary endpoint from group.
        update_bfd_session_state(dvs, '9.1.0.2', 'Down')

        time.sleep(2)
        route1= vnet_obj.check_priority_vnet_ecmp_routes(dvs, vnet_name, ['9.1.0.1'], tunnel_name, route_ids=route1)
        check_state_db_routes(dvs, vnet_name, "100.100.1.1/32", ['9.1.0.1'])
        # The default Vnet setting does not advertise prefix
        check_routes_advertisement(dvs, "100.100.1.0/24")

        # Switch to secondary if both primary down
        update_bfd_session_state(dvs, '9.1.0.1', 'Down')
        time.sleep(2)
        check_state_db_routes(dvs, vnet_name, "100.100.1.1/32", ['9.1.0.3','9.1.0.4'])
        # The default Vnet setting does not advertise prefix
        check_routes_advertisement(dvs, "100.100.1.0/24")

        # removing first endpoint of secondary. route should remain on secondary NHG
        update_bfd_session_state(dvs, '9.1.0.3', 'Down')
        time.sleep(2)
        check_state_db_routes(dvs, vnet_name, "100.100.1.1/32", ['9.1.0.4'])
        # The default Vnet setting does not advertise prefix
        check_routes_advertisement(dvs, "100.100.1.0/24")

        # removing last endpoint of secondary. route should be removed
        update_bfd_session_state(dvs, '9.1.0.4', 'Down')
        time.sleep(2)

        new_nhgs = get_all_created_entries(asic_db, vnet_obj.ASIC_NEXT_HOP_GROUP, [])
        assert len(new_nhgs) == 0
        check_remove_routes_advertisement(dvs, "100.100.1.0/24")
        vnet_obj.check_del_vnet_routes(dvs, vnet_name, ["100.100.1.1/32"])
        check_remove_state_db_routes(dvs, vnet_name, "100.100.1.1/32")

        #Route should come up with secondary endpoints.
        update_bfd_session_state(dvs, '9.1.0.3', 'Up')
        update_bfd_session_state(dvs, '9.1.0.4', 'Up')

        time.sleep(2)
        check_state_db_routes(dvs, vnet_name, "100.100.1.1/32", ['9.1.0.3','9.1.0.4'])
        # The default Vnet setting does not advertise prefix
        check_routes_advertisement(dvs, "100.100.1.0/24")

        #Route should be switched to the primary endpoint.
        update_bfd_session_state(dvs, '9.1.0.1', 'Up')
        time.sleep(2)
        route1= vnet_obj.check_priority_vnet_ecmp_routes(dvs, vnet_name, ['9.1.0.1'], tunnel_name, route_ids=route1)
        check_state_db_routes(dvs, vnet_name, "100.100.1.1/32", ['9.1.0.1'])
        # The default Vnet setting does not advertise prefix
        check_routes_advertisement(dvs, "100.100.1.0/24")

        #Route should be updated with the second primary endpoint.
        update_bfd_session_state(dvs, '9.1.0.2', 'Up')
        time.sleep(2)
        route1 = vnet_obj.check_priority_vnet_ecmp_routes(dvs, vnet_name, ['9.1.0.1','9.1.0.2'], tunnel_name, route_ids=route1)
        check_state_db_routes(dvs, vnet_name, "100.100.1.1/32", ['9.1.0.1','9.1.0.2'])
        # The default Vnet setting does not advertise prefix
        check_routes_advertisement(dvs, "100.100.1.0/24")

        #Route should not be impacted by seconday endpoints going down.
        update_bfd_session_state(dvs, '9.1.0.3', 'Down')
        update_bfd_session_state(dvs, '9.1.0.4', 'Down')
        time.sleep(2)
        route1 = vnet_obj.check_priority_vnet_ecmp_routes(dvs, vnet_name, ['9.1.0.1','9.1.0.2'], tunnel_name, route_ids=route1)
        check_state_db_routes(dvs, vnet_name, "100.100.1.1/32", ['9.1.0.1','9.1.0.2'])
        # The default Vnet setting does not advertise prefix
        check_routes_advertisement(dvs, "100.100.1.0/24")

        #Route should not be impacted by seconday endpoints coming back up.
        update_bfd_session_state(dvs, '9.1.0.3', 'Up')
        update_bfd_session_state(dvs, '9.1.0.4', 'Up')
        time.sleep(2)
        route1 = vnet_obj.check_priority_vnet_ecmp_routes(dvs, vnet_name, ['9.1.0.1','9.1.0.2'], tunnel_name, route_ids=route1)
        check_state_db_routes(dvs, vnet_name, "100.100.1.1/32", ['9.1.0.1','9.1.0.2'])
        # The default Vnet setting does not advertise prefix
        check_routes_advertisement(dvs, "100.100.1.0/24")

        # Remove tunnel route 1
        delete_vnet_routes(dvs, "100.100.1.1/32", vnet_name)
        time.sleep(2)
        vnet_obj.check_del_vnet_routes(dvs, vnet_name, ["100.100.1.1/32"])
        check_remove_state_db_routes(dvs, vnet_name, "100.100.1.1/32")
        check_remove_routes_advertisement(dvs, "100.100.1.0/24")

        # Confirm the monitor sessions are removed
        check_del_bfd_session(dvs, ['9.1.0.1', '9.1.0.2', '9.1.0.3', '9.1.0.4'])

        delete_vnet_entry(dvs, vnet_name)
        vnet_obj.check_del_vnet_entry(dvs, vnet_name)
        delete_vxlan_tunnel(dvs, tunnel_name)

        self.remove_neighbor("Ethernet8", "9.1.0.3")
        self.remove_ip_address("Ethernet8", "9.1.0.3/32")
        self.set_admin_status("Ethernet8", "down")

        self.remove_neighbor("Ethernet12", "9.1.0.4")
        self.remove_ip_address("Ethernet12", "9.1.0.4/32")
        self.set_admin_status("Ethernet12", "down")
=======
    Test 30 - Test vnet local route with single nexthop
    '''
    def test_vnet_local_route_single(self, dvs, testlog):
        self.setup_db(dvs)

        vnet_obj = self.get_vnet_obj()

        tunnel_name = 'tunnel_30'

        vnet_obj.fetch_exist_entries(dvs)
        vnet_name = "Vnet5000"

        # setup vnet and vlan
        create_vxlan_tunnel(dvs, tunnel_name, '30.30.30.30')
        create_vnet_entry(dvs, vnet_name, tunnel_name, '5000', "")

        vnet_obj.check_vnet_entry(dvs, vnet_name)
        vnet_obj.check_vxlan_tunnel_entry(dvs, tunnel_name, vnet_name, '5000')
        vnet_obj.check_vxlan_tunnel(dvs, tunnel_name, '30.30.30.30')

        # setup interface under vnet
        create_phy_interface(dvs, "Ethernet20", vnet_name, "10.10.0.8/31")
        vnet_obj.check_router_interface(dvs, "Ethernet20", vnet_name)

        # bring up interface
        self.set_admin_status("Ethernet20", "up")

        # setup vnet neighbor
        self.add_neighbor("Ethernet20", "10.10.0.9", "00:01:02:03:04:05")

        vnet_obj.fetch_exist_entries(dvs)

        num_nh = len(vnet_obj.nhops)
        num_nhg = len(vnet_obj.nhgs)
        num_nhgm = len(vnet_obj.nhgms)

        # create vnet local route
        create_vnet_local_routes(dvs, "10.10.0.0/24", vnet_name, 'Ethernet20', "10.10.0.9")
        route_keys = vnet_obj.check_vnet_local_routes(dvs, vnet_name)
        vnet_obj.check_vnet_local_route_nexthops(dvs, route_keys[0], ["10.10.0.9"])

        # Clean-up and verify remove flows
        delete_vnet_local_routes(dvs, "10.10.0.0/24", vnet_name)
        vnet_obj.check_del_vnet_local_routes(dvs, vnet_name, "10.10.0.0/24")

        vnet_obj.fetch_exist_entries(dvs)
        assert len(vnet_obj.nhops) == num_nh
        assert len(vnet_obj.nhgs) == num_nhg
        assert len(vnet_obj.nhgms) == num_nhgm

        self.remove_neighbor("Ethernet20", "10.10.0.9")
        self.set_admin_status("Ethernet20", "down")

        delete_phy_interface(dvs, "Ethernet20", "10.10.0.8/31")
        vnet_obj.check_del_router_interface(dvs, "Ethernet20")

        delete_vnet_entry(dvs, vnet_name)
        vnet_obj.check_del_vnet_entry(dvs, vnet_name)

        delete_vxlan_tunnel(dvs, tunnel_name)
        vnet_obj.check_del_vxlan_tunnel(dvs)

    '''
    Test 31 - Test ecmp vnet local route with multiple nexthops
    '''
    def test_vnet_local_route_ecmp(self, dvs, testlog):
        self.setup_db(dvs)

        vnet_obj = self.get_vnet_obj()

        tunnel_name = 'tunnel_31'
        vnet_name = "Vnet5001"

        vnet_obj.fetch_exist_entries(dvs)

        # setup vnet and vlan
        create_vxlan_tunnel(dvs, tunnel_name, '31.31.31.31')
        create_vnet_entry(dvs, vnet_name, tunnel_name, '5001', "")

        vnet_obj.check_vnet_entry(dvs, vnet_name)
        vnet_obj.check_vxlan_tunnel_entry(dvs, tunnel_name, vnet_name, '5001')
        vnet_obj.check_vxlan_tunnel(dvs, tunnel_name, '31.31.31.31')

        # setup interfaces under vnet
        create_phy_interface(dvs, "Ethernet20", vnet_name, "10.10.0.8/31")
        vnet_obj.check_router_interface(dvs, "Ethernet20", vnet_name)

        create_phy_interface(dvs, "Ethernet16", vnet_name, "10.10.0.10/31")
        vnet_obj.check_router_interface(dvs, "Ethernet16", vnet_name)

        # bring up interface
        self.set_admin_status("Ethernet20", "up")
        self.set_admin_status("Ethernet16", "up")

        # setup vnet neighbor
        self.add_neighbor("Ethernet20", "10.10.0.9", "00:01:02:03:04:05")
        self.add_neighbor("Ethernet16", "10.10.0.11", "00:01:02:03:04:06")

        vnet_obj.fetch_exist_entries(dvs)

        num_nh = len(vnet_obj.nhops)
        num_nhg = len(vnet_obj.nhgs)
        num_nhgm = len(vnet_obj.nhgms)

        # create vnet local route
        create_vnet_local_routes(dvs, "10.10.0.0/24", vnet_name, 'Ethernet20,Ethernet16', "10.10.0.9,10.10.0.11")
        route_keys = vnet_obj.check_vnet_local_routes(dvs, vnet_name)
        vnet_obj.check_vnet_local_route_nexthops(dvs, route_keys[0], ["10.10.0.9", "10.10.0.11"])

        # update vnet local route to single nexthop
        create_vnet_local_routes(dvs, "10.10.0.0/24", vnet_name, 'Ethernet20', "10.10.0.9")
        vnet_obj.check_vnet_local_route_nexthops(dvs, route_keys[0], ["10.10.0.9"])

        # update vnet local route back to ecmp
        create_vnet_local_routes(dvs, "10.10.0.0/24", vnet_name, 'Ethernet20,Ethernet16', "10.10.0.9,10.10.0.11")
        vnet_obj.check_vnet_local_route_nexthops(dvs, route_keys[0], ["10.10.0.9", "10.10.0.11"])

        # Clean-up and verify remove flows
        delete_vnet_local_routes(dvs, "10.10.0.0/24", vnet_name)
        vnet_obj.check_del_vnet_local_routes(dvs, vnet_name, "10.10.0.0/24")

        vnet_obj.fetch_exist_entries(dvs)
        assert len(vnet_obj.nhops) == num_nh
        assert len(vnet_obj.nhgs) == num_nhg
        assert len(vnet_obj.nhgms) == num_nhgm

        self.remove_neighbor("Ethernet20", "10.10.0.9")
        self.remove_neighbor("Ethernet16", "10.10.0.11")
        self.set_admin_status("Ethernet20", "down")
        self.set_admin_status("Ethernet16", "down")

        delete_phy_interface(dvs, "Ethernet20", "10.10.0.8/31")
        vnet_obj.check_del_router_interface(dvs, "Ethernet20")
        delete_phy_interface(dvs, "Ethernet16", "10.10.0.10/31")
        vnet_obj.check_del_router_interface(dvs, "Ethernet16")

        delete_vnet_entry(dvs, vnet_name)
        vnet_obj.check_del_vnet_entry(dvs, vnet_name)

        delete_vxlan_tunnel(dvs, tunnel_name)
        vnet_obj.check_del_vxlan_tunnel(dvs)
>>>>>>> 80c742c2

# Add Dummy always-pass test at end as workaroud
# for issue when Flaky fail on final test it invokes module tear-down before retrying
def test_nonflaky_dummy():
    pass<|MERGE_RESOLUTION|>--- conflicted
+++ resolved
@@ -2970,15 +2970,157 @@
         self.set_admin_status("Ethernet12", "down")
 
     '''
-<<<<<<< HEAD
-    Test 31 - Test for priority vnet tunnel routes with ECMP nexthop group and local nhg. test primary secondary switchover & custom_bfd.
-    '''
-    def test_vnet_orch_31(self, dvs, testlog):
+    Test 30 - Test vnet local route with single nexthop
+    '''
+    def test_vnet_local_route_single(self, dvs, testlog):
         self.setup_db(dvs)
 
         vnet_obj = self.get_vnet_obj()
+
+        tunnel_name = 'tunnel_30'
+
+        vnet_obj.fetch_exist_entries(dvs)
+        vnet_name = "Vnet5000"
+
+        # setup vnet and vlan
+        create_vxlan_tunnel(dvs, tunnel_name, '30.30.30.30')
+        create_vnet_entry(dvs, vnet_name, tunnel_name, '5000', "")
+
+        vnet_obj.check_vnet_entry(dvs, vnet_name)
+        vnet_obj.check_vxlan_tunnel_entry(dvs, tunnel_name, vnet_name, '5000')
+        vnet_obj.check_vxlan_tunnel(dvs, tunnel_name, '30.30.30.30')
+
+        # setup interface under vnet
+        create_phy_interface(dvs, "Ethernet20", vnet_name, "10.10.0.8/31")
+        vnet_obj.check_router_interface(dvs, "Ethernet20", vnet_name)
+
+        # bring up interface
+        self.set_admin_status("Ethernet20", "up")
+
+        # setup vnet neighbor
+        self.add_neighbor("Ethernet20", "10.10.0.9", "00:01:02:03:04:05")
+
+        vnet_obj.fetch_exist_entries(dvs)
+
+        num_nh = len(vnet_obj.nhops)
+        num_nhg = len(vnet_obj.nhgs)
+        num_nhgm = len(vnet_obj.nhgms)
+
+        # create vnet local route
+        create_vnet_local_routes(dvs, "10.10.0.0/24", vnet_name, 'Ethernet20', "10.10.0.9")
+        route_keys = vnet_obj.check_vnet_local_routes(dvs, vnet_name)
+        vnet_obj.check_vnet_local_route_nexthops(dvs, route_keys[0], ["10.10.0.9"])
+
+        # Clean-up and verify remove flows
+        delete_vnet_local_routes(dvs, "10.10.0.0/24", vnet_name)
+        vnet_obj.check_del_vnet_local_routes(dvs, vnet_name, "10.10.0.0/24")
+
+        vnet_obj.fetch_exist_entries(dvs)
+        assert len(vnet_obj.nhops) == num_nh
+        assert len(vnet_obj.nhgs) == num_nhg
+        assert len(vnet_obj.nhgms) == num_nhgm
+
+        self.remove_neighbor("Ethernet20", "10.10.0.9")
+        self.set_admin_status("Ethernet20", "down")
+
+        delete_phy_interface(dvs, "Ethernet20", "10.10.0.8/31")
+        vnet_obj.check_del_router_interface(dvs, "Ethernet20")
+
+        delete_vnet_entry(dvs, vnet_name)
+        vnet_obj.check_del_vnet_entry(dvs, vnet_name)
+
+        delete_vxlan_tunnel(dvs, tunnel_name)
+        vnet_obj.check_del_vxlan_tunnel(dvs)
+
+    '''
+    Test 31 - Test ecmp vnet local route with multiple nexthops
+    '''
+    def test_vnet_local_route_ecmp(self, dvs, testlog):
+        self.setup_db(dvs)
+
+        vnet_obj = self.get_vnet_obj()
+
         tunnel_name = 'tunnel_31'
-        vnet_name = 'vnet31'
+        vnet_name = "Vnet5001"
+
+        vnet_obj.fetch_exist_entries(dvs)
+
+        # setup vnet and vlan
+        create_vxlan_tunnel(dvs, tunnel_name, '31.31.31.31')
+        create_vnet_entry(dvs, vnet_name, tunnel_name, '5001', "")
+
+        vnet_obj.check_vnet_entry(dvs, vnet_name)
+        vnet_obj.check_vxlan_tunnel_entry(dvs, tunnel_name, vnet_name, '5001')
+        vnet_obj.check_vxlan_tunnel(dvs, tunnel_name, '31.31.31.31')
+
+        # setup interfaces under vnet
+        create_phy_interface(dvs, "Ethernet20", vnet_name, "10.10.0.8/31")
+        vnet_obj.check_router_interface(dvs, "Ethernet20", vnet_name)
+
+        create_phy_interface(dvs, "Ethernet16", vnet_name, "10.10.0.10/31")
+        vnet_obj.check_router_interface(dvs, "Ethernet16", vnet_name)
+
+        # bring up interface
+        self.set_admin_status("Ethernet20", "up")
+        self.set_admin_status("Ethernet16", "up")
+
+        # setup vnet neighbor
+        self.add_neighbor("Ethernet20", "10.10.0.9", "00:01:02:03:04:05")
+        self.add_neighbor("Ethernet16", "10.10.0.11", "00:01:02:03:04:06")
+
+        vnet_obj.fetch_exist_entries(dvs)
+
+        num_nh = len(vnet_obj.nhops)
+        num_nhg = len(vnet_obj.nhgs)
+        num_nhgm = len(vnet_obj.nhgms)
+
+        # create vnet local route
+        create_vnet_local_routes(dvs, "10.10.0.0/24", vnet_name, 'Ethernet20,Ethernet16', "10.10.0.9,10.10.0.11")
+        route_keys = vnet_obj.check_vnet_local_routes(dvs, vnet_name)
+        vnet_obj.check_vnet_local_route_nexthops(dvs, route_keys[0], ["10.10.0.9", "10.10.0.11"])
+
+        # update vnet local route to single nexthop
+        create_vnet_local_routes(dvs, "10.10.0.0/24", vnet_name, 'Ethernet20', "10.10.0.9")
+        vnet_obj.check_vnet_local_route_nexthops(dvs, route_keys[0], ["10.10.0.9"])
+
+        # update vnet local route back to ecmp
+        create_vnet_local_routes(dvs, "10.10.0.0/24", vnet_name, 'Ethernet20,Ethernet16', "10.10.0.9,10.10.0.11")
+        vnet_obj.check_vnet_local_route_nexthops(dvs, route_keys[0], ["10.10.0.9", "10.10.0.11"])
+
+        # Clean-up and verify remove flows
+        delete_vnet_local_routes(dvs, "10.10.0.0/24", vnet_name)
+        vnet_obj.check_del_vnet_local_routes(dvs, vnet_name, "10.10.0.0/24")
+
+        vnet_obj.fetch_exist_entries(dvs)
+        assert len(vnet_obj.nhops) == num_nh
+        assert len(vnet_obj.nhgs) == num_nhg
+        assert len(vnet_obj.nhgms) == num_nhgm
+
+        self.remove_neighbor("Ethernet20", "10.10.0.9")
+        self.remove_neighbor("Ethernet16", "10.10.0.11")
+        self.set_admin_status("Ethernet20", "down")
+        self.set_admin_status("Ethernet16", "down")
+
+        delete_phy_interface(dvs, "Ethernet20", "10.10.0.8/31")
+        vnet_obj.check_del_router_interface(dvs, "Ethernet20")
+        delete_phy_interface(dvs, "Ethernet16", "10.10.0.10/31")
+        vnet_obj.check_del_router_interface(dvs, "Ethernet16")
+
+        delete_vnet_entry(dvs, vnet_name)
+        vnet_obj.check_del_vnet_entry(dvs, vnet_name)
+
+        delete_vxlan_tunnel(dvs, tunnel_name)
+        vnet_obj.check_del_vxlan_tunnel(dvs)
+
+    '''
+    Test 32 - Test for priority vnet tunnel routes with ECMP nexthop group and local nhg. test primary secondary switchover & custom_bfd.
+    '''
+    def test_vnet_orch_32(self, dvs, testlog):
+        self.setup_db(dvs)
+
+        vnet_obj = self.get_vnet_obj()
+        tunnel_name = 'tunnel_32'
+        vnet_name = 'vnet32'
         asic_db = swsscommon.DBConnector(swsscommon.ASIC_DB, dvs.redis_sock, 0)
 
         vnet_obj.fetch_exist_entries(dvs)
@@ -3123,149 +3265,7 @@
         self.remove_neighbor("Ethernet12", "9.1.0.4")
         self.remove_ip_address("Ethernet12", "9.1.0.4/32")
         self.set_admin_status("Ethernet12", "down")
-=======
-    Test 30 - Test vnet local route with single nexthop
-    '''
-    def test_vnet_local_route_single(self, dvs, testlog):
-        self.setup_db(dvs)
-
-        vnet_obj = self.get_vnet_obj()
-
-        tunnel_name = 'tunnel_30'
-
-        vnet_obj.fetch_exist_entries(dvs)
-        vnet_name = "Vnet5000"
-
-        # setup vnet and vlan
-        create_vxlan_tunnel(dvs, tunnel_name, '30.30.30.30')
-        create_vnet_entry(dvs, vnet_name, tunnel_name, '5000', "")
-
-        vnet_obj.check_vnet_entry(dvs, vnet_name)
-        vnet_obj.check_vxlan_tunnel_entry(dvs, tunnel_name, vnet_name, '5000')
-        vnet_obj.check_vxlan_tunnel(dvs, tunnel_name, '30.30.30.30')
-
-        # setup interface under vnet
-        create_phy_interface(dvs, "Ethernet20", vnet_name, "10.10.0.8/31")
-        vnet_obj.check_router_interface(dvs, "Ethernet20", vnet_name)
-
-        # bring up interface
-        self.set_admin_status("Ethernet20", "up")
-
-        # setup vnet neighbor
-        self.add_neighbor("Ethernet20", "10.10.0.9", "00:01:02:03:04:05")
-
-        vnet_obj.fetch_exist_entries(dvs)
-
-        num_nh = len(vnet_obj.nhops)
-        num_nhg = len(vnet_obj.nhgs)
-        num_nhgm = len(vnet_obj.nhgms)
-
-        # create vnet local route
-        create_vnet_local_routes(dvs, "10.10.0.0/24", vnet_name, 'Ethernet20', "10.10.0.9")
-        route_keys = vnet_obj.check_vnet_local_routes(dvs, vnet_name)
-        vnet_obj.check_vnet_local_route_nexthops(dvs, route_keys[0], ["10.10.0.9"])
-
-        # Clean-up and verify remove flows
-        delete_vnet_local_routes(dvs, "10.10.0.0/24", vnet_name)
-        vnet_obj.check_del_vnet_local_routes(dvs, vnet_name, "10.10.0.0/24")
-
-        vnet_obj.fetch_exist_entries(dvs)
-        assert len(vnet_obj.nhops) == num_nh
-        assert len(vnet_obj.nhgs) == num_nhg
-        assert len(vnet_obj.nhgms) == num_nhgm
-
-        self.remove_neighbor("Ethernet20", "10.10.0.9")
-        self.set_admin_status("Ethernet20", "down")
-
-        delete_phy_interface(dvs, "Ethernet20", "10.10.0.8/31")
-        vnet_obj.check_del_router_interface(dvs, "Ethernet20")
-
-        delete_vnet_entry(dvs, vnet_name)
-        vnet_obj.check_del_vnet_entry(dvs, vnet_name)
-
-        delete_vxlan_tunnel(dvs, tunnel_name)
-        vnet_obj.check_del_vxlan_tunnel(dvs)
-
-    '''
-    Test 31 - Test ecmp vnet local route with multiple nexthops
-    '''
-    def test_vnet_local_route_ecmp(self, dvs, testlog):
-        self.setup_db(dvs)
-
-        vnet_obj = self.get_vnet_obj()
-
-        tunnel_name = 'tunnel_31'
-        vnet_name = "Vnet5001"
-
-        vnet_obj.fetch_exist_entries(dvs)
-
-        # setup vnet and vlan
-        create_vxlan_tunnel(dvs, tunnel_name, '31.31.31.31')
-        create_vnet_entry(dvs, vnet_name, tunnel_name, '5001', "")
-
-        vnet_obj.check_vnet_entry(dvs, vnet_name)
-        vnet_obj.check_vxlan_tunnel_entry(dvs, tunnel_name, vnet_name, '5001')
-        vnet_obj.check_vxlan_tunnel(dvs, tunnel_name, '31.31.31.31')
-
-        # setup interfaces under vnet
-        create_phy_interface(dvs, "Ethernet20", vnet_name, "10.10.0.8/31")
-        vnet_obj.check_router_interface(dvs, "Ethernet20", vnet_name)
-
-        create_phy_interface(dvs, "Ethernet16", vnet_name, "10.10.0.10/31")
-        vnet_obj.check_router_interface(dvs, "Ethernet16", vnet_name)
-
-        # bring up interface
-        self.set_admin_status("Ethernet20", "up")
-        self.set_admin_status("Ethernet16", "up")
-
-        # setup vnet neighbor
-        self.add_neighbor("Ethernet20", "10.10.0.9", "00:01:02:03:04:05")
-        self.add_neighbor("Ethernet16", "10.10.0.11", "00:01:02:03:04:06")
-
-        vnet_obj.fetch_exist_entries(dvs)
-
-        num_nh = len(vnet_obj.nhops)
-        num_nhg = len(vnet_obj.nhgs)
-        num_nhgm = len(vnet_obj.nhgms)
-
-        # create vnet local route
-        create_vnet_local_routes(dvs, "10.10.0.0/24", vnet_name, 'Ethernet20,Ethernet16', "10.10.0.9,10.10.0.11")
-        route_keys = vnet_obj.check_vnet_local_routes(dvs, vnet_name)
-        vnet_obj.check_vnet_local_route_nexthops(dvs, route_keys[0], ["10.10.0.9", "10.10.0.11"])
-
-        # update vnet local route to single nexthop
-        create_vnet_local_routes(dvs, "10.10.0.0/24", vnet_name, 'Ethernet20', "10.10.0.9")
-        vnet_obj.check_vnet_local_route_nexthops(dvs, route_keys[0], ["10.10.0.9"])
-
-        # update vnet local route back to ecmp
-        create_vnet_local_routes(dvs, "10.10.0.0/24", vnet_name, 'Ethernet20,Ethernet16', "10.10.0.9,10.10.0.11")
-        vnet_obj.check_vnet_local_route_nexthops(dvs, route_keys[0], ["10.10.0.9", "10.10.0.11"])
-
-        # Clean-up and verify remove flows
-        delete_vnet_local_routes(dvs, "10.10.0.0/24", vnet_name)
-        vnet_obj.check_del_vnet_local_routes(dvs, vnet_name, "10.10.0.0/24")
-
-        vnet_obj.fetch_exist_entries(dvs)
-        assert len(vnet_obj.nhops) == num_nh
-        assert len(vnet_obj.nhgs) == num_nhg
-        assert len(vnet_obj.nhgms) == num_nhgm
-
-        self.remove_neighbor("Ethernet20", "10.10.0.9")
-        self.remove_neighbor("Ethernet16", "10.10.0.11")
-        self.set_admin_status("Ethernet20", "down")
-        self.set_admin_status("Ethernet16", "down")
-
-        delete_phy_interface(dvs, "Ethernet20", "10.10.0.8/31")
-        vnet_obj.check_del_router_interface(dvs, "Ethernet20")
-        delete_phy_interface(dvs, "Ethernet16", "10.10.0.10/31")
-        vnet_obj.check_del_router_interface(dvs, "Ethernet16")
-
-        delete_vnet_entry(dvs, vnet_name)
-        vnet_obj.check_del_vnet_entry(dvs, vnet_name)
-
-        delete_vxlan_tunnel(dvs, tunnel_name)
-        vnet_obj.check_del_vxlan_tunnel(dvs)
->>>>>>> 80c742c2
+
 
 # Add Dummy always-pass test at end as workaroud
 # for issue when Flaky fail on final test it invokes module tear-down before retrying
