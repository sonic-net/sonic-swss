import time

from swsscommon import swsscommon


class TestHFT(object):
    """Test High Frequency Telemetry (HFT) functionality using DVS."""

    def setup_method(self, method):
        """Set up test method with database connections."""
        pass

    def teardown_method(self, method):
        """Clean up after each test method."""
        pass

    def create_hft_profile(self, dvs, name="test", status="enabled",
                           polling_interval=300):
        """Create HFT profile in CONFIG_DB."""
        config_db = swsscommon.DBConnector(4, dvs.redis_sock, 0)
        tbl = swsscommon.Table(config_db, "HIGH_FREQUENCY_TELEMETRY_PROFILE")

        fvs = swsscommon.FieldValuePairs([
            ("stream_state", status),
            ("poll_interval", str(polling_interval))
        ])
        tbl.set(name, fvs)

    def create_hft_group(self, dvs, profile_name="test", group_name="PORT",
                         object_names="Ethernet0",
                         object_counters="IF_IN_OCTETS"):
        """Create HFT group in CONFIG_DB."""
        config_db = swsscommon.DBConnector(4, dvs.redis_sock, 0)
        tbl = swsscommon.Table(config_db, "HIGH_FREQUENCY_TELEMETRY_GROUP")

        key = f"{profile_name}|{group_name}"
        fvs = swsscommon.FieldValuePairs([
            ("object_names", object_names),
            ("object_counters", object_counters)
        ])
        tbl.set(key, fvs)

    def create_hft_group_without_fields(self, dvs, profile_name="test", group_name="PORT"):
        """Create HFT group in CONFIG_DB without object_names and object_counters fields."""
        config_db = swsscommon.DBConnector(4, dvs.redis_sock, 0)
        tbl = swsscommon.Table(config_db, "HIGH_FREQUENCY_TELEMETRY_GROUP")

        key = f"{profile_name}|{group_name}"
        # Create empty field-value pairs - no object_names or object_counters
        fvs = swsscommon.FieldValuePairs([("NULL", "NULL")])
        tbl.set(key, fvs)

    def create_hft_group_empty_group_name(self, dvs, profile_name="test"):
        """Create HFT group in CONFIG_DB with empty group_name (invalid configuration)."""
        config_db = swsscommon.DBConnector(4, dvs.redis_sock, 0)
        tbl = swsscommon.Table(config_db, "HIGH_FREQUENCY_TELEMETRY_GROUP")

        # Invalid key with only profile_name (no group_name)
        key = profile_name
        fvs = swsscommon.FieldValuePairs([
            ("object_names", "Ethernet0"),
            ("object_counters", "IF_IN_OCTETS")
        ])
        tbl.set(key, fvs)

    def delete_hft_profile(self, dvs, name="test"):
        """Delete HFT profile from CONFIG_DB."""
        config_db = swsscommon.DBConnector(4, dvs.redis_sock, 0)
        tbl = swsscommon.Table(config_db, "HIGH_FREQUENCY_TELEMETRY_PROFILE")
        tbl._del(name)

    def delete_hft_group(self, dvs, profile_name="test", group_name="PORT"):
        """Delete HFT group from CONFIG_DB."""
        config_db = swsscommon.DBConnector(4, dvs.redis_sock, 0)
        tbl = swsscommon.Table(config_db, "HIGH_FREQUENCY_TELEMETRY_GROUP")
        key = f"{profile_name}|{group_name}"
        tbl._del(key)

    def delete_hft_group_empty_group_name(self, dvs, profile_name="test"):
        """Delete HFT group with empty group_name from CONFIG_DB."""
        config_db = swsscommon.DBConnector(4, dvs.redis_sock, 0)
        tbl = swsscommon.Table(config_db, "HIGH_FREQUENCY_TELEMETRY_GROUP")
        # Key with only profile_name (no group_name)
        key = profile_name
        tbl._del(key)

    def get_asic_db_objects(self, dvs):
        """Get all relevant HFT-related objects from ASIC_STATE DB."""
        asic_db = swsscommon.DBConnector(1, dvs.redis_sock, 0)

        # Get all TAM-related objects
        tam_transport_tbl = swsscommon.Table(
            asic_db, "ASIC_STATE:SAI_OBJECT_TYPE_TAM_TRANSPORT")
        tam_collector_tbl = swsscommon.Table(
            asic_db, "ASIC_STATE:SAI_OBJECT_TYPE_TAM_COLLECTOR")
        tam_tel_type_tbl = swsscommon.Table(
            asic_db, "ASIC_STATE:SAI_OBJECT_TYPE_TAM_TEL_TYPE")
        tam_report_tbl = swsscommon.Table(
            asic_db, "ASIC_STATE:SAI_OBJECT_TYPE_TAM_REPORT")
        tam_tbl = swsscommon.Table(asic_db, "ASIC_STATE:SAI_OBJECT_TYPE_TAM")
        tam_counter_sub_tbl = swsscommon.Table(
            asic_db, "ASIC_STATE:SAI_OBJECT_TYPE_TAM_COUNTER_SUBSCRIPTION")
        tam_telemetry_tbl = swsscommon.Table(
            asic_db, "ASIC_STATE:SAI_OBJECT_TYPE_TAM_TELEMETRY")
        hostif_trap_tbl = swsscommon.Table(
            asic_db, "ASIC_STATE:SAI_OBJECT_TYPE_HOSTIF_USER_DEFINED_TRAP")
        host_trap_group_tbl = swsscommon.Table(
            asic_db, "ASIC_STATE:SAI_OBJECT_TYPE_HOSTIF_TRAP_GROUP")
        ports_tbl = swsscommon.Table(
            asic_db, "ASIC_STATE:SAI_OBJECT_TYPE_PORT")
        buffer_pool_tbl = swsscommon.Table(
            asic_db, "ASIC_STATE:SAI_OBJECT_TYPE_BUFFER_POOL")

        return {
            "tam_transport": self._get_table_entries(tam_transport_tbl),
            "tam_collector": self._get_table_entries(tam_collector_tbl),
            "tam_tel_type": self._get_table_entries(tam_tel_type_tbl),
            "tam_report": self._get_table_entries(tam_report_tbl),
            "tam": self._get_table_entries(tam_tbl),
            "tam_counter_subscription": self._get_table_entries(
                tam_counter_sub_tbl),
            "tam_telemetry": self._get_table_entries(tam_telemetry_tbl),
            "hostif_user_defined_trap": self._get_table_entries(
                hostif_trap_tbl),
            "host_trap_group": self._get_table_entries(host_trap_group_tbl),
            "ports": self._get_table_entries(ports_tbl),
            "buffer_pool": self._get_table_entries(buffer_pool_tbl)
        }

    def _get_table_entries(self, table):
        """Helper method to get all entries from a table."""
        entries = {}
        keys = table.getKeys()
        for key in keys:
            status, fvs = table.get(key)
            if status:
                entries[key] = dict(fvs)
        return entries

    def verify_asic_db_objects(self, asic_db, groups=[(1, 1)], watermark_count=0):
        """Verify HFT objects are created correctly in ASIC_STATE DB."""

        # If no groups, we expect minimal or no HFT objects
        if not groups:
            # When no groups are configured, counter subscriptions should be
            # empty
            assert len(asic_db["tam_counter_subscription"]) == 0, \
                "Expected no tam counter subscriptions when no groups " \
                "configured"
            # Other objects might still exist as base infrastructure
            return

        # Verify TAM transport
        assert len(asic_db["tam_transport"]) == 1, "Expected one tam transport"
        tam_transport = list(asic_db["tam_transport"].values())[0]
        assert tam_transport["SAI_TAM_TRANSPORT_ATTR_TRANSPORT_TYPE"] == \
            "SAI_TAM_TRANSPORT_TYPE_NONE", \
            "Expected tam transport type to be SAI_TAM_TRANSPORT_TYPE_NONE"

        # Verify TAM collector
        assert len(asic_db["tam_collector"]) == 1, "Expected one tam collector"
        tam_collector = list(asic_db["tam_collector"].values())[0]

        # Fix: Use only the object ID, not the full key
        transport_oid = tam_collector["SAI_TAM_COLLECTOR_ATTR_TRANSPORT"]
        assert transport_oid in asic_db["tam_transport"], \
            f"Expected tam collector to reference tam transport. " \
            f"Looking for {transport_oid} in " \
            f"{list(asic_db['tam_transport'].keys())}"

        assert tam_collector["SAI_TAM_COLLECTOR_ATTR_LOCALHOST"] == "true", \
            "Expected tam collector to be localhost"

        # Fix: Use only the object ID
        trap_oid = tam_collector["SAI_TAM_COLLECTOR_ATTR_HOSTIF_TRAP"]
        assert trap_oid in asic_db["hostif_user_defined_trap"], \
            "Expected tam collector to reference hostif user defined trap"

        # Verify TAM telemetry type
        assert len(asic_db["tam_tel_type"]) == len(groups), \
            f"Expected {len(groups)} tam telemetry types"

        for tam_tel_type in asic_db["tam_tel_type"].values():
            assert tam_tel_type[
                "SAI_TAM_TEL_TYPE_ATTR_TAM_TELEMETRY_TYPE"] == \
                "SAI_TAM_TELEMETRY_TYPE_COUNTER_SUBSCRIPTION", \
                "Expected tam telemetry type to be " \
                "SAI_TAM_TELEMETRY_TYPE_COUNTER_SUBSCRIPTION"
            assert tam_tel_type[
                "SAI_TAM_TEL_TYPE_ATTR_SWITCH_ENABLE_PORT_STATS"] == \
                "true", \
                "Expected tam telemetry to be switch enable port stats"
            assert tam_tel_type["SAI_TAM_TEL_TYPE_ATTR_MODE"] == \
                "SAI_TAM_TEL_TYPE_MODE_SINGLE_TYPE", \
                "Expected tam telemetry to be mode single type"

            # Fix: Use only the object ID
            report_oid = tam_tel_type["SAI_TAM_TEL_TYPE_ATTR_REPORT_ID"]
            assert report_oid in asic_db["tam_report"], \
                "Expected tam telemetry to reference tam report"

        # Verify TAM report
        assert len(asic_db["tam_report"]) == len(groups), \
            f"Expected {len(groups)} tam reports"

        for tam_report in asic_db["tam_report"].values():
            assert tam_report["SAI_TAM_REPORT_ATTR_TYPE"] == \
                "SAI_TAM_REPORT_TYPE_IPFIX", \
                "Expected tam report type to be SAI_TAM_REPORT_TYPE_IPFIX"
            assert tam_report["SAI_TAM_REPORT_ATTR_REPORT_MODE"] == \
                "SAI_TAM_REPORT_MODE_BULK", \
                "Expected tam report mode to be SAI_TAM_REPORT_MODE_BULK"
            assert tam_report[
                "SAI_TAM_REPORT_ATTR_TEMPLATE_REPORT_INTERVAL"] == \
                "0", \
                "Expected tam report template report interval to be 0"
            assert tam_report["SAI_TAM_REPORT_ATTR_REPORT_INTERVAL"] == \
                "300", \
                "Expected tam report report interval to be 300"

        # Verify main TAM object
        assert len(asic_db["tam"]) == 1, "Expected one tam object"
        tam = list(asic_db["tam"].values())[0]
        assert "SAI_TAM_BIND_POINT_TYPE_SWITCH" in \
            tam["SAI_TAM_ATTR_TAM_BIND_POINT_TYPE_LIST"], \
            "Expected tam to have bind point type list"

        # Fix: Extract the telemetry object ID and check directly
        tam_telemetry_oid = ":".join(
            tam["SAI_TAM_ATTR_TELEMETRY_OBJECTS_LIST"].split(":")[1:3])
        assert tam_telemetry_oid in asic_db["tam_telemetry"], \
            "Expected tam to reference tam telemetry"

        # Verify TAM counter subscriptions
        counters_number = sum([group[0] * group[1] for group in groups])
        assert len(asic_db["tam_counter_subscription"]) == counters_number, \
            f"Expected {counters_number} tam counter subscriptions"

        read_mode_count = 0
        watermark_mode_count = 0
        for tam_counter_sub in asic_db["tam_counter_subscription"].values():
            # Fix: Use only the object ID
            tel_type_oid = tam_counter_sub[
                "SAI_TAM_COUNTER_SUBSCRIPTION_ATTR_TEL_TYPE"]
            assert tel_type_oid in asic_db["tam_tel_type"], \
                "Expected tam counter subscription to reference tam " \
                "telemetry type"

            # Fix: Use only the object ID
            subscription_oid = tam_counter_sub[
                "SAI_TAM_COUNTER_SUBSCRIPTION_ATTR_OBJECT_ID"]
            assert (subscription_oid in asic_db["ports"] or subscription_oid in asic_db["buffer_pool"]), \
                "Expected tam counter subscription to reference port"

            # Only check if we have counter subscriptions
            if counters_number > 0:
                if tam_counter_sub[
                        "SAI_TAM_COUNTER_SUBSCRIPTION_ATTR_STATS_MODE"] == "SAI_STATS_MODE_READ":
                    read_mode_count += 1
                elif tam_counter_sub[
                        "SAI_TAM_COUNTER_SUBSCRIPTION_ATTR_STATS_MODE"] == "SAI_STATS_MODE_READ_AND_CLEAR":
                    watermark_mode_count += 1
        if counters_number > 0:
            assert read_mode_count == counters_number - watermark_count, \
                f"Expected {counters_number - watermark_count} read mode subscriptions"
            assert watermark_mode_count == watermark_count, \
                f"Expected {watermark_count} watermark mode subscriptions"

        # Verify TAM telemetry
        assert len(asic_db["tam_telemetry"]) == 1, "Expected one tam telemetry"
        tam_telemetry = list(asic_db["tam_telemetry"].values())[0]

        collector_list_count = tam_telemetry[
            "SAI_TAM_TELEMETRY_ATTR_COLLECTOR_LIST"].split(":")[0]
        assert collector_list_count == "1", \
            "Expected tam telemetry collector list count to be 1"

        # Fix: Extract the collector object ID and check directly
        collector_oid = ":".join(tam_telemetry[
            "SAI_TAM_TELEMETRY_ATTR_COLLECTOR_LIST"].split(":")[1:3])
        assert collector_oid in asic_db["tam_collector"], \
            "Expected tam telemetry to reference tam collector"

        tam_type_list_count = tam_telemetry[
            "SAI_TAM_TELEMETRY_ATTR_TAM_TYPE_LIST"].split(":")[0]
        assert tam_type_list_count == str(len(groups)), \
            f"Expected tam telemetry tam type list count to be {len(groups)}"

        if len(groups) == 1:
            # Fix: Extract the telemetry type object ID and check directly
            tam_type_oid = ":".join(tam_telemetry[
                "SAI_TAM_TELEMETRY_ATTR_TAM_TYPE_LIST"].split(":")[1:3])
            assert tam_type_oid in asic_db["tam_tel_type"], \
                "Expected tam telemetry to reference tam telemetry type"

        # Verify hostif user defined trap
        assert len(asic_db["hostif_user_defined_trap"]) == 1, \
            "Expected one hostif user defined trap"
        hostif_trap = list(asic_db["hostif_user_defined_trap"].values())[0]
        assert hostif_trap["SAI_HOSTIF_USER_DEFINED_TRAP_ATTR_TYPE"] == \
            "SAI_HOSTIF_USER_DEFINED_TRAP_TYPE_TAM", \
            "Expected hostif user defined trap type to be " \
            "SAI_HOSTIF_USER_DEFINED_TRAP_TYPE_TAM"

    def verify_no_asic_objects(self, asic_db):
        """Verify that HFT objects are cleaned up from ASIC_STATE DB."""
        # We expect some objects to remain (like base infrastructure)
        # but counter subscriptions should be cleaned up
        pass

    def test_simple_hft_one_counter(self, dvs, testlog):
        """Test basic HFT functionality with one counter."""
        # Create HFT profile and group
        self.create_hft_profile(dvs)
        self.create_hft_group(dvs)

        # Wait for objects to be created
        time.sleep(5)

        # Verify ASIC objects are created
        asic_db = self.get_asic_db_objects(dvs)
        self.verify_asic_db_objects(asic_db, groups=[(1, 1)])

        # Clean up group first
        self.delete_hft_group(dvs)
        time.sleep(2)

        # Verify counter subscriptions are cleaned up
        asic_db = self.get_asic_db_objects(dvs)
        self.verify_asic_db_objects(asic_db, groups=[])

        # Clean up profile
        self.delete_hft_profile(dvs)

    def test_hft_multiple_counters(self, dvs, testlog):
        """Test HFT functionality with multiple counters and objects."""
        # Create HFT profile and group with multiple counters
        self.create_hft_profile(dvs)
        self.create_hft_group(dvs,
                              object_names="Ethernet0,Ethernet4,Ethernet8",
                              object_counters="IF_IN_OCTETS,IF_IN_UCAST_PKTS,"
                                              "IF_IN_DISCARDS")

        # Wait for objects to be created
        time.sleep(5)

        # Verify ASIC objects are created (3 objects × 3 counters = 9
        # subscriptions)
        asic_db = self.get_asic_db_objects(dvs)
        self.verify_asic_db_objects(asic_db, groups=[(3, 3)])

        # Clean up group
        self.delete_hft_group(dvs)
        time.sleep(2)

        # Verify counter subscriptions are cleaned up
        asic_db = self.get_asic_db_objects(dvs)
        self.verify_asic_db_objects(asic_db, groups=[])

        # Clean up profile
        self.delete_hft_profile(dvs)

    def test_hft_delete_group_and_rejoin(self, dvs, testlog):
        """Test HFT group deletion and recreation."""
        # Create HFT profile and group
        self.create_hft_profile(dvs)
        self.create_hft_group(dvs,
                              object_names="Ethernet0,Ethernet4,Ethernet8",
                              object_counters="IF_IN_OCTETS,IF_IN_UCAST_PKTS,"
                                              "IF_IN_DISCARDS")

        # Wait for objects to be created
        time.sleep(5)

        # Verify ASIC objects are created
        asic_db = self.get_asic_db_objects(dvs)
        self.verify_asic_db_objects(asic_db, groups=[(3, 3)])

        # Delete group
        self.delete_hft_group(dvs)
        time.sleep(2)

        # Verify counter subscriptions are cleaned up
        asic_db = self.get_asic_db_objects(dvs)
        self.verify_asic_db_objects(asic_db, groups=[])

        # Recreate group
        self.create_hft_group(dvs,
                              object_names="Ethernet0,Ethernet4,Ethernet8",
                              object_counters="IF_IN_OCTETS,IF_IN_UCAST_PKTS,"
                                              "IF_IN_DISCARDS")
        time.sleep(5)

        # Verify ASIC objects are created again
        asic_db = self.get_asic_db_objects(dvs)
        self.verify_asic_db_objects(asic_db, groups=[(3, 3)])

        # Final cleanup
        self.delete_hft_group(dvs)
        time.sleep(2)

        asic_db = self.get_asic_db_objects(dvs)
        self.verify_asic_db_objects(asic_db, groups=[])

        self.delete_hft_profile(dvs)

    def test_hft_profile_status_disabled(self, dvs, testlog):
        """Test HFT profile with disabled status."""
        # Create HFT profile with disabled status
        self.create_hft_profile(dvs, status="disabled")
        self.create_hft_group(dvs)

        # Wait
        time.sleep(3)

        # Verify no TAM objects are created when profile is disabled
        # When disabled, we should have minimal or no HFT-specific objects

        # Clean up
        self.delete_hft_group(dvs)
        self.delete_hft_profile(dvs)

    def test_hft_custom_polling_interval(self, dvs, testlog):
        """Test HFT with custom polling interval."""
        # Create HFT profile with custom polling interval
        self.create_hft_profile(dvs, polling_interval=600)
        self.create_hft_group(dvs)

        # Wait for objects to be created
        time.sleep(5)

        # Verify ASIC objects with custom interval
        asic_db = self.get_asic_db_objects(dvs)

        # Check that report interval matches our setting
        for tam_report in asic_db["tam_report"].values():
            assert tam_report["SAI_TAM_REPORT_ATTR_REPORT_INTERVAL"] == \
                "600", \
                "Expected tam report report interval to be 600"

        # Clean up
        self.delete_hft_group(dvs)
        self.delete_hft_profile(dvs)

    def test_hft_empty_fields_with_disabled_status(self, dvs, testlog):
        """Test HFT with empty object_names and object_counters when profile is disabled."""
        # Create HFT profile with disabled status
        self.create_hft_profile(dvs, status="disabled")
        
        # Create HFT group with empty object_names and object_counters
        self.create_hft_group(dvs,
                              object_names="",
                              object_counters="")

        # Wait for processing
        time.sleep(3)

        # Verify that no counter subscriptions are created when 
        # profile is disabled and fields are empty
        asic_db = self.get_asic_db_objects(dvs)
        
        assert len(asic_db["tam_counter_subscription"]) == 0, \
            "Expected no tam counter subscriptions when profile is disabled " \
            "and object_names/object_counters are empty"

        # Clean up
        self.delete_hft_group(dvs)
        self.delete_hft_profile(dvs)

    def test_hft_missing_fields_with_disabled_status(self, dvs, testlog):
        """Test HFT without object_names and object_counters fields when profile is disabled."""
        # Create HFT profile with disabled status
        self.create_hft_profile(dvs, status="disabled")
        
        # Create HFT group without object_names and object_counters fields
        self.create_hft_group_without_fields(dvs)

        # Wait for processing
        time.sleep(3)

        # Verify that no counter subscriptions are created when 
        # profile is disabled and fields are missing entirely
        asic_db = self.get_asic_db_objects(dvs)
        
        assert len(asic_db["tam_counter_subscription"]) == 0, \
            "Expected no tam counter subscriptions when profile is disabled " \
            "and object_names/object_counters fields are missing"

        # Clean up
        self.delete_hft_group(dvs)
        self.delete_hft_profile(dvs)

    def test_hft_multiple_groups(self, dvs, testlog):
        """Test HFT with multiple groups and objects."""
        # Create HFT profile and groups
        self.create_hft_profile(dvs)
        self.create_hft_group(dvs,
                              object_names="Ethernet0,Ethernet4,Ethernet8",
                              object_counters="IF_IN_OCTETS,IF_IN_UCAST_PKTS,"
                                              "IF_IN_DISCARDS")
        self.create_hft_group(dvs,
                              group_name="BUFFER_POOL",
                              object_names="egress_lossless_pool,egress_lossy_pool,ingress_lossless_pool",
                              object_counters="DROPPED_PACKETS,CURR_OCCUPANCY_BYTES,"
                                              "WATERMARK_BYTES")
        # The KVM latform doesn't support ingress priority groups and queues
        # self.create_hft_group(dvs,
        #                       group_name="INGRESS_PRIORITY_GROUP",
        #                       object_names="Ethernet0|0,Ethernet4|0,Ethernet8|0",
        #                       object_counters="PACKETS,BYTES,WATERMARK_BYTES")
        # self.create_hft_group(dvs,
        #                       group_name="QUEUE",
        #                       object_names="Ethernet0|0,Ethernet4|0,Ethernet8|0",
        #                       object_counters="PACKETS,BYTES,WATERMARK_BYTES")

        # Wait for objects to be created
        time.sleep(5)

        # Verify ASIC objects are created (4 groups subscriptions)
        asic_db = self.get_asic_db_objects(dvs)
        self.verify_asic_db_objects(asic_db, groups=[(3, 3), (3,3)], watermark_count=3)
        # self.verify_asic_db_objects(asic_db, groups=[(3, 3), (3,3), (3, 3), (3, 3)])

        # Clean up group
        self.delete_hft_group(dvs, group_name="PORT")
        self.delete_hft_group(dvs, group_name="BUFFER_POOL")
        self.delete_hft_group(dvs, group_name="INGRESS_PRIORITY_GROUP")
        self.delete_hft_group(dvs, group_name="QUEUE")
        time.sleep(2)

        # Verify counter subscriptions are cleaned up
        asic_db = self.get_asic_db_objects(dvs)
        self.verify_asic_db_objects(asic_db, groups=[])

        # Clean up profile
        self.delete_hft_profile(dvs)

<<<<<<< HEAD

    def test_hft_invalid_counters_no_orchagent_restart(self, dvs, testlog):
        """Test that invalid object_counters don't cause orchagent to restart."""
        # Get orchagent PID inside the DVS container and record it
        (exitcode, out) = dvs.runcmd("pgrep -x orchagent")
        if exitcode != 0 or not out.strip():
            # orchagent not found; skip
            return

        original_pid = out.strip().splitlines()[0].strip()

        # Create HFT profile and group with invalid counters
        self.create_hft_profile(dvs)
        self.create_hft_group(dvs, object_counters="INVALID_STATS1,INVALID_STATS2")

        # Allow some time for processing; orchagent should not restart
        time.sleep(5)

        # Re-check orchagent PID inside the container
        (exitcode, out) = dvs.runcmd("pgrep -x orchagent")
        assert exitcode == 0 and out.strip(), "orchagent disappeared after applying invalid object_counters"

        new_pid = out.strip().splitlines()[0].strip()

        assert new_pid == original_pid, "orchagent restarted (PID changed) after applying invalid object_counters"

        # Clean up created config
        self.delete_hft_group(dvs)
        self.delete_hft_profile(dvs)

    def test_hft_empty_group_name_no_orchagent_restart(self, dvs, testlog):
        """Test that empty group_name (invalid key format) doesn't cause orchagent to restart."""
        # Get orchagent PID inside the DVS container and record it
        (exitcode, out) = dvs.runcmd("pgrep -x orchagent")
        if exitcode != 0 or not out.strip():
            # orchagent not found; skip
            return

        original_pid = out.strip().splitlines()[0].strip()

        # Create HFT profile and group with empty group_name (invalid key format)
        self.create_hft_profile(dvs)
        self.create_hft_group_empty_group_name(dvs)

        # Allow some time for processing; orchagent should not restart
        time.sleep(5)

        # Re-check orchagent PID inside the container
        (exitcode, out) = dvs.runcmd("pgrep -x orchagent")
        assert exitcode == 0 and out.strip(), "orchagent disappeared after applying empty group_name"

        new_pid = out.strip().splitlines()[0].strip()

        assert new_pid == original_pid, "orchagent restarted (PID changed) after applying empty group_name"

        # Clean up created config
        self.delete_hft_group_empty_group_name(dvs)
        self.delete_hft_profile(dvs)
=======
    def test_hft_empty_default_config_cleanup(self, dvs, testlog):
        """Test that TAM_TELEMETRY objects are properly cleaned up when deleting 
        a default HFT profile with empty object_names and object_counters."""  
        # Create default HFT profile
        self.create_hft_profile(dvs, name="default", status="enabled")
        
        # Create HFT group with empty object_names and object_counters
        self.create_hft_group(dvs,
                              profile_name="default",
                              group_name="PORT",
                              object_names="",
                              object_counters="")

        # Wait for processing
        time.sleep(3)

        # Get ASIC DB objects and verify TAM_TELEMETRY exists
        asic_db = self.get_asic_db_objects(dvs)
        assert len(asic_db["tam_telemetry"]) > 0, \
            "Expected TAM_TELEMETRY object to exist before deletion"

        # Delete profile first
        self.delete_hft_profile(dvs, name="default")
        
        # Sleep for 1 second
        time.sleep(1)
        
        # Delete group
        self.delete_hft_group(dvs, profile_name="default", group_name="PORT")

        # Wait for cleanup
        time.sleep(2)

        # Verify TAM_TELEMETRY object is deleted
        asic_db = self.get_asic_db_objects(dvs)
        assert len(asic_db["tam_telemetry"]) == 0, \
            "Expected TAM_TELEMETRY object to be deleted after profile and group deletion"
>>>>>>> b88a5c20


# Add Dummy always-pass test at end as workaroud
# for issue when Flaky fail on final test it invokes module tear-down before retrying
def test_nonflaky_dummy():
    pass<|MERGE_RESOLUTION|>--- conflicted
+++ resolved
@@ -535,8 +535,6 @@
         # Clean up profile
         self.delete_hft_profile(dvs)
 
-<<<<<<< HEAD
-
     def test_hft_invalid_counters_no_orchagent_restart(self, dvs, testlog):
         """Test that invalid object_counters don't cause orchagent to restart."""
         # Get orchagent PID inside the DVS container and record it
@@ -594,7 +592,7 @@
         # Clean up created config
         self.delete_hft_group_empty_group_name(dvs)
         self.delete_hft_profile(dvs)
-=======
+
     def test_hft_empty_default_config_cleanup(self, dvs, testlog):
         """Test that TAM_TELEMETRY objects are properly cleaned up when deleting 
         a default HFT profile with empty object_names and object_counters."""  
@@ -632,7 +630,6 @@
         asic_db = self.get_asic_db_objects(dvs)
         assert len(asic_db["tam_telemetry"]) == 0, \
             "Expected TAM_TELEMETRY object to be deleted after profile and group deletion"
->>>>>>> b88a5c20
 
 
 # Add Dummy always-pass test at end as workaroud
