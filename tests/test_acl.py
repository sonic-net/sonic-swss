--- conflicted
+++ resolved
@@ -963,7 +963,6 @@
         # only the default table was left
         assert len(keys) == 1
 
-<<<<<<< HEAD
     def test_RulesWithDiffMaskLengths(self, dvs):
         db = swsscommon.DBConnector(4, dvs.redis_sock, 0)
         adb = swsscommon.DBConnector(1, dvs.redis_sock, 0)
@@ -1049,7 +1048,6 @@
         keys = atbl.getKeys()
         assert len(keys) == 1
         
-=======
     def test_AclTableCreationOnLAGMember(self, dvs):
         # prepare db and tables
         self.clean_up_left_over(dvs)
@@ -1205,5 +1203,4 @@
         self.verify_acl_lag_binding(adb, lag_ids)
 
         tbl = swsscommon.Table(db, "ACL_TABLE")
-        tbl._del("test_LAG_2")
->>>>>>> d8e7ad4d
+        tbl._del("test_LAG_2")