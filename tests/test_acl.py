from swsscommon import swsscommon
import time
import re
import json

class TestAcl(object):
    def get_acl_table_id(self, dvs, adb):
        atbl = swsscommon.Table(adb, "ASIC_STATE:SAI_OBJECT_TYPE_ACL_TABLE")
        keys = atbl.getKeys()
        assert dvs.asicdb.default_acl_table in keys
        acl_tables = [k for k in keys if k not in dvs.asicdb.default_acl_table]
    
        assert len(acl_tables) == 1 

        return acl_tables[0]
 
    def test_AclTableCreation(self, dvs):
    
        db = swsscommon.DBConnector(4, dvs.redis_sock, 0)
        adb = swsscommon.DBConnector(1, dvs.redis_sock, 0)
    
        bind_ports = ["Ethernet0", "Ethernet4"]
        # create ACL_TABLE in config db
        tbl = swsscommon.Table(db, "ACL_TABLE")
        fvs = swsscommon.FieldValuePairs([("policy_desc", "test"), ("type", "L3"), ("ports", ",".join(bind_ports))])
        tbl.set("test", fvs)
    
        time.sleep(1)
    
        # check acl table in asic db
        test_acl_table_id = self.get_acl_table_id(dvs, adb)
   
        # check acl table group in asic db
        atbl = swsscommon.Table(adb, "ASIC_STATE:SAI_OBJECT_TYPE_ACL_TABLE_GROUP")
        acl_table_groups = atbl.getKeys()
        assert len(acl_table_groups) == 2
    
        for k in acl_table_groups:
            (status, fvs) = atbl.get(k)
            assert status == True
    
            for fv in fvs:
                if fv[0] == "SAI_ACL_TABLE_GROUP_ATTR_ACL_STAGE":
                    assert fv[1] == "SAI_ACL_STAGE_INGRESS"
                elif fv[0] == "SAI_ACL_TABLE_GROUP_ATTR_ACL_BIND_POINT_TYPE_LIST":
                    assert fv[1] == "1:SAI_ACL_BIND_POINT_TYPE_PORT"
                elif fv[0] == "SAI_ACL_TABLE_GROUP_ATTR_TYPE":
                    assert fv[1] == "SAI_ACL_TABLE_GROUP_TYPE_PARALLEL"
                else:
                    assert False
    
        # check acl table group member
        atbl = swsscommon.Table(adb, "ASIC_STATE:SAI_OBJECT_TYPE_ACL_TABLE_GROUP_MEMBER")
        keys = atbl.getKeys()
        assert len(keys) == 2
    
        member_groups = []
        for k in keys:
            (status, fvs) = atbl.get(k)
            assert status == True
           
            assert len(fvs) == 3
            for fv in fvs:
                if fv[0] == "SAI_ACL_TABLE_GROUP_MEMBER_ATTR_ACL_TABLE_GROUP_ID":
                    assert fv[1] in acl_table_groups
                    member_groups.append(fv[1])
                elif fv[0] == "SAI_ACL_TABLE_GROUP_MEMBER_ATTR_ACL_TABLE_ID":
                    assert fv[1] == test_acl_table_id
                elif fv[0] == "SAI_ACL_TABLE_GROUP_MEMBER_ATTR_PRIORITY":
                    assert True
                else:
                    assert False
    
        assert set(member_groups) == set(acl_table_groups)
    
        # check port binding 
        atbl = swsscommon.Table(adb, "ASIC_STATE:SAI_OBJECT_TYPE_PORT")
    
        port_groups = []
        for p in [dvs.asicdb.portnamemap[portname] for portname in bind_ports]:
            (status, fvs) = atbl.get(p)
            for fv in fvs:
                if fv[0] == "SAI_PORT_ATTR_INGRESS_ACL":
                    assert fv[1] in acl_table_groups
                    port_groups.append(fv[1])
    
        assert set(port_groups) == set(acl_table_groups)
    
    def test_AclRuleL4SrcPort(self, dvs):
        """
        hmset ACL_RULE|test|acl_test_rule priority 55 PACKET_ACTION FORWARD L4_SRC_PORT 65000
        """
    
        db = swsscommon.DBConnector(4, dvs.redis_sock, 0)
        adb = swsscommon.DBConnector(1, dvs.redis_sock, 0)
    
        # create acl rule  
        tbl = swsscommon.Table(db, "ACL_RULE")
        fvs = swsscommon.FieldValuePairs([("priority", "55"), ("PACKET_ACTION", "FORWARD"), ("L4_SRC_PORT", "65000")])
        tbl.set("test|acl_test_rule", fvs)
    
        time.sleep(1)
    
        test_acl_table_id = self.get_acl_table_id(dvs, adb)

        # check acl table in asic db
        atbl = swsscommon.Table(adb, "ASIC_STATE:SAI_OBJECT_TYPE_ACL_ENTRY")
        keys = atbl.getKeys()
    
        acl_entry = [k for k in keys if k not in dvs.asicdb.default_acl_entries]
        assert len(acl_entry) == 1
    
        (status, fvs) = atbl.get(acl_entry[0])
        assert status == True
        assert len(fvs) == 6
        for fv in fvs:
            if fv[0] == "SAI_ACL_ENTRY_ATTR_TABLE_ID":
                assert fv[1] == test_acl_table_id
            elif fv[0] == "SAI_ACL_ENTRY_ATTR_ADMIN_STATE":
                assert fv[1] == "true"
            elif fv[0] == "SAI_ACL_ENTRY_ATTR_PRIORITY":
                assert fv[1] == "55"
            elif fv[0] == "SAI_ACL_ENTRY_ATTR_ACTION_COUNTER":
                assert True
            elif fv[0] == "SAI_ACL_ENTRY_ATTR_FIELD_L4_SRC_PORT":
                assert fv[1] == "65000&mask:0xffff"
            elif fv[0] == "SAI_ACL_ENTRY_ATTR_ACTION_PACKET_ACTION":
                assert fv[1] == "SAI_PACKET_ACTION_FORWARD"
            else:
                assert False
    
        # remove acl rule
        tbl._del("test|acl_test_rule")
    
        time.sleep(1)
    
        (status, fvs) = atbl.get(acl_entry[0])
        assert status == False

    def test_AclTableDeletion(self, dvs):
    
        db = swsscommon.DBConnector(4, dvs.redis_sock, 0)
        adb = swsscommon.DBConnector(1, dvs.redis_sock, 0)
    
        # get ACL_TABLE in config db
        tbl = swsscommon.Table(db, "ACL_TABLE")
        tbl._del("test")

        time.sleep(1)

        atbl = swsscommon.Table(adb, "ASIC_STATE:SAI_OBJECT_TYPE_ACL_TABLE")
        keys = atbl.getKeys()
        # only the default table was left
        assert len(keys) == 1
        
    def test_V6AclTableCreation(self, dvs):
    
        db = swsscommon.DBConnector(4, dvs.redis_sock, 0)
        adb = swsscommon.DBConnector(1, dvs.redis_sock, 0)
    
        bind_ports = ["Ethernet0", "Ethernet4", "Ethernet8"]
        # create ACL_TABLE in config db
        tbl = swsscommon.Table(db, "ACL_TABLE")
        fvs = swsscommon.FieldValuePairs([("policy_desc", "testv6"), ("type", "L3V6"), ("ports", ",".join(bind_ports))])
        tbl.set("test-aclv6", fvs)
    
        time.sleep(1)
    
        # check acl table in asic db
        test_acl_table_id = self.get_acl_table_id(dvs, adb)
   
        # check acl table group in asic db
        atbl = swsscommon.Table(adb, "ASIC_STATE:SAI_OBJECT_TYPE_ACL_TABLE_GROUP")
        acl_table_groups = atbl.getKeys()
        assert len(acl_table_groups) == 3
    
        for k in acl_table_groups:
            (status, fvs) = atbl.get(k)
            assert status == True
    
            for fv in fvs:
                if fv[0] == "SAI_ACL_TABLE_GROUP_ATTR_ACL_STAGE":
                    assert fv[1] == "SAI_ACL_STAGE_INGRESS"
                elif fv[0] == "SAI_ACL_TABLE_GROUP_ATTR_ACL_BIND_POINT_TYPE_LIST":
                    assert fv[1] == "1:SAI_ACL_BIND_POINT_TYPE_PORT"
                elif fv[0] == "SAI_ACL_TABLE_GROUP_ATTR_TYPE":
                    assert fv[1] == "SAI_ACL_TABLE_GROUP_TYPE_PARALLEL"
                else:
                    assert False
    
        # check acl table group member
        atbl = swsscommon.Table(adb, "ASIC_STATE:SAI_OBJECT_TYPE_ACL_TABLE_GROUP_MEMBER")
        keys = atbl.getKeys()
        # three ports
        assert len(keys) == 3
    
        member_groups = []
        for k in keys:
            (status, fvs) = atbl.get(k)
            assert status == True
           
            assert len(fvs) == 3
            for fv in fvs:
                if fv[0] == "SAI_ACL_TABLE_GROUP_MEMBER_ATTR_ACL_TABLE_GROUP_ID":
                    assert fv[1] in acl_table_groups
                    member_groups.append(fv[1])
                elif fv[0] == "SAI_ACL_TABLE_GROUP_MEMBER_ATTR_ACL_TABLE_ID":
                    assert fv[1] == test_acl_table_id
                elif fv[0] == "SAI_ACL_TABLE_GROUP_MEMBER_ATTR_PRIORITY":
                    assert True
                else:
                    assert False
    
        assert set(member_groups) == set(acl_table_groups)
    
        # check port binding 
        atbl = swsscommon.Table(adb, "ASIC_STATE:SAI_OBJECT_TYPE_PORT")
    
        port_groups = []
        for p in [dvs.asicdb.portnamemap[portname] for portname in bind_ports]:
            (status, fvs) = atbl.get(p)
            for fv in fvs:
                if fv[0] == "SAI_PORT_ATTR_INGRESS_ACL":
                    assert fv[1] in acl_table_groups
                    port_groups.append(fv[1])
    
        assert set(port_groups) == set(acl_table_groups)
    
    def test_V6AclRuleIPv6Any(self, dvs):
        """
        hmset ACL_RULE|test-aclv6|test_rule1 priority 1000 PACKET_ACTION FORWARD IPv6Any
        """
    
        db = swsscommon.DBConnector(4, dvs.redis_sock, 0)
        adb = swsscommon.DBConnector(1, dvs.redis_sock, 0)
    
        # create acl rule  
        tbl = swsscommon.Table(db, "ACL_RULE")
        fvs = swsscommon.FieldValuePairs([("priority", "1001"), ("PACKET_ACTION", "FORWARD"), ("IP_TYPE", "IPv6ANY")])
        tbl.set("test-aclv6|test_rule1", fvs)
    
        time.sleep(1)
    
        test_acl_table_id = self.get_acl_table_id(dvs, adb)

        # check acl table in asic db
        atbl = swsscommon.Table(adb, "ASIC_STATE:SAI_OBJECT_TYPE_ACL_ENTRY")
        keys = atbl.getKeys()
    
        acl_entry = [k for k in keys if k not in dvs.asicdb.default_acl_entries]
        assert len(acl_entry) == 1
    
        (status, fvs) = atbl.get(acl_entry[0])
        assert status == True
        assert len(fvs) == 6
        for fv in fvs:
            if fv[0] == "SAI_ACL_ENTRY_ATTR_TABLE_ID":
                assert fv[1] == test_acl_table_id
            elif fv[0] == "SAI_ACL_ENTRY_ATTR_ADMIN_STATE":
                assert fv[1] == "true"
            elif fv[0] == "SAI_ACL_ENTRY_ATTR_PRIORITY":
                assert fv[1] == "1001"
            elif fv[0] == "SAI_ACL_ENTRY_ATTR_ACTION_COUNTER":
                assert True
            elif fv[0] == "SAI_ACL_ENTRY_ATTR_FIELD_ACL_IP_TYPE":
                assert fv[1] == "SAI_ACL_IP_TYPE_IPV6ANY&mask:0xffffffffffffffff"
            elif fv[0] == "SAI_ACL_ENTRY_ATTR_ACTION_PACKET_ACTION":
                assert fv[1] == "SAI_PACKET_ACTION_FORWARD"
            else:
                assert False
    
        # remove acl rule
        tbl._del("test-aclv6|test_rule1")

        time.sleep(1)
    
        (status, fvs) = atbl.get(acl_entry[0])
        assert status == False

    def test_V6AclRuleIPv6AnyDrop(self, dvs):
        """
        hmset ACL_RULE|test-aclv6|test_rule2 priority 1002 PACKET_ACTION DROP IPv6Any
        """
    
        db = swsscommon.DBConnector(4, dvs.redis_sock, 0)
        adb = swsscommon.DBConnector(1, dvs.redis_sock, 0)
    
        # create acl rule  
        tbl = swsscommon.Table(db, "ACL_RULE")
        fvs = swsscommon.FieldValuePairs([("priority", "1002"), ("PACKET_ACTION", "DROP"), ("IP_TYPE", "IPv6ANY")])
        tbl.set("test-aclv6|test_rule2", fvs)
    
        time.sleep(1)
    
        test_acl_table_id = self.get_acl_table_id(dvs, adb)

        # check acl table in asic db
        atbl = swsscommon.Table(adb, "ASIC_STATE:SAI_OBJECT_TYPE_ACL_ENTRY")
        keys = atbl.getKeys()
    
        acl_entry = [k for k in keys if k not in dvs.asicdb.default_acl_entries]
        assert len(acl_entry) == 1
    
        (status, fvs) = atbl.get(acl_entry[0])
        assert status == True
        assert len(fvs) == 6
        for fv in fvs:
            if fv[0] == "SAI_ACL_ENTRY_ATTR_TABLE_ID":
                assert fv[1] == test_acl_table_id
            elif fv[0] == "SAI_ACL_ENTRY_ATTR_ADMIN_STATE":
                assert fv[1] == "true"
            elif fv[0] == "SAI_ACL_ENTRY_ATTR_PRIORITY":
                assert fv[1] == "1002"
            elif fv[0] == "SAI_ACL_ENTRY_ATTR_ACTION_COUNTER":
                assert True
            elif fv[0] == "SAI_ACL_ENTRY_ATTR_FIELD_ACL_IP_TYPE":
                assert fv[1] == "SAI_ACL_IP_TYPE_IPV6ANY&mask:0xffffffffffffffff"
            elif fv[0] == "SAI_ACL_ENTRY_ATTR_ACTION_PACKET_ACTION":
                assert fv[1] == "SAI_PACKET_ACTION_DROP"
            else:
                assert False
    
        # remove acl rule
        tbl._del("test-aclv6|test_rule2")

        time.sleep(1)
    
        (status, fvs) = atbl.get(acl_entry[0])
        assert status == False

    def test_V6AclRuleIpProtocol(self, dvs):
        """
        hmset ACL_RULE|test-aclv6|test_rule3 priority 1003 PACKET_ACTION DROP IP_PROTOCOL 6
        """
    
        db = swsscommon.DBConnector(4, dvs.redis_sock, 0)
        adb = swsscommon.DBConnector(1, dvs.redis_sock, 0)
    
        # create acl rule  
        tbl = swsscommon.Table(db, "ACL_RULE")
        fvs = swsscommon.FieldValuePairs([("priority", "1003"), ("PACKET_ACTION", "DROP"), ("IP_PROTOCOL", "6")])
        tbl.set("test-aclv6|test_rule3", fvs)
    
        time.sleep(1)
    
        test_acl_table_id = self.get_acl_table_id(dvs, adb)

        # check acl table in asic db
        atbl = swsscommon.Table(adb, "ASIC_STATE:SAI_OBJECT_TYPE_ACL_ENTRY")
        keys = atbl.getKeys()
    
        acl_entry = [k for k in keys if k not in dvs.asicdb.default_acl_entries]
        assert len(acl_entry) == 1
    
        (status, fvs) = atbl.get(acl_entry[0])
        assert status == True
        assert len(fvs) == 6
        for fv in fvs:
            if fv[0] == "SAI_ACL_ENTRY_ATTR_TABLE_ID":
                assert fv[1] == test_acl_table_id
            elif fv[0] == "SAI_ACL_ENTRY_ATTR_ADMIN_STATE":
                assert fv[1] == "true"
            elif fv[0] == "SAI_ACL_ENTRY_ATTR_PRIORITY":
                assert fv[1] == "1003"
            elif fv[0] == "SAI_ACL_ENTRY_ATTR_ACTION_COUNTER":
                assert True
            elif fv[0] == "SAI_ACL_ENTRY_ATTR_FIELD_IP_PROTOCOL":
                assert fv[1] == "6&mask:0xff"
            elif fv[0] == "SAI_ACL_ENTRY_ATTR_ACTION_PACKET_ACTION":
                assert fv[1] == "SAI_PACKET_ACTION_DROP"
            else:
                assert False
    
        # remove acl rule
        tbl._del("test-aclv6|test_rule3")
    
        time.sleep(1)
    
        (status, fvs) = atbl.get(acl_entry[0])
        assert status == False

    def test_V6AclRuleSrcIPv6(self, dvs):
        """
        hmset ACL_RULE|test-aclv6|test_rule4 priority 1004 PACKET_ACTION DROP SRC_IPV6 2777::0/64
        """
    
        db = swsscommon.DBConnector(4, dvs.redis_sock, 0)
        adb = swsscommon.DBConnector(1, dvs.redis_sock, 0)
    
        # create acl rule  
        tbl = swsscommon.Table(db, "ACL_RULE")
        fvs = swsscommon.FieldValuePairs([("priority", "1004"), ("PACKET_ACTION", "DROP"), ("SRC_IPV6", "2777::0/64")])
        tbl.set("test-aclv6|test_rule4", fvs)
    
        time.sleep(1)
    
        test_acl_table_id = self.get_acl_table_id(dvs, adb)

        # check acl table in asic db
        atbl = swsscommon.Table(adb, "ASIC_STATE:SAI_OBJECT_TYPE_ACL_ENTRY")
        keys = atbl.getKeys()
    
        acl_entry = [k for k in keys if k not in dvs.asicdb.default_acl_entries]
        assert len(acl_entry) == 1
    
        (status, fvs) = atbl.get(acl_entry[0])
        assert status == True
        assert len(fvs) == 6
        for fv in fvs:
            if fv[0] == "SAI_ACL_ENTRY_ATTR_TABLE_ID":
                assert fv[1] == test_acl_table_id
            elif fv[0] == "SAI_ACL_ENTRY_ATTR_ADMIN_STATE":
                assert fv[1] == "true"
            elif fv[0] == "SAI_ACL_ENTRY_ATTR_PRIORITY":
                assert fv[1] == "1004"
            elif fv[0] == "SAI_ACL_ENTRY_ATTR_ACTION_COUNTER":
                assert True
            elif fv[0] == "SAI_ACL_ENTRY_ATTR_FIELD_SRC_IPV6":
                assert fv[1] == "2777::&mask:ffff:ffff:ffff:ffff::"
            elif fv[0] == "SAI_ACL_ENTRY_ATTR_ACTION_PACKET_ACTION":
                assert fv[1] == "SAI_PACKET_ACTION_DROP"
            else:
                assert False
    
        # remove acl rule
        tbl._del("test-aclv6|test_rule4")
    
        time.sleep(1)
    
        (status, fvs) = atbl.get(acl_entry[0])
        assert status == False

    def test_V6AclRuleDstIPv6(self, dvs):
        """
        hmset ACL_RULE|test-aclv6|test_rule5 priority 1005 PACKET_ACTION DROP DST_IPV6 2002::2/128
        """
    
        db = swsscommon.DBConnector(4, dvs.redis_sock, 0)
        adb = swsscommon.DBConnector(1, dvs.redis_sock, 0)
    
        # create acl rule  
        tbl = swsscommon.Table(db, "ACL_RULE")
        fvs = swsscommon.FieldValuePairs([("priority", "1005"), ("PACKET_ACTION", "DROP"), ("DST_IPV6", "2002::2/128")])
        tbl.set("test-aclv6|test_rule5", fvs)
    
        time.sleep(1)
    
        test_acl_table_id = self.get_acl_table_id(dvs, adb)

        # check acl table in asic db
        atbl = swsscommon.Table(adb, "ASIC_STATE:SAI_OBJECT_TYPE_ACL_ENTRY")
        keys = atbl.getKeys()
    
        acl_entry = [k for k in keys if k not in dvs.asicdb.default_acl_entries]
        assert len(acl_entry) == 1
    
        (status, fvs) = atbl.get(acl_entry[0])
        assert status == True
        assert len(fvs) == 6
        for fv in fvs:
            if fv[0] == "SAI_ACL_ENTRY_ATTR_TABLE_ID":
                assert fv[1] == test_acl_table_id
            elif fv[0] == "SAI_ACL_ENTRY_ATTR_ADMIN_STATE":
                assert fv[1] == "true"
            elif fv[0] == "SAI_ACL_ENTRY_ATTR_PRIORITY":
                assert fv[1] == "1005"
            elif fv[0] == "SAI_ACL_ENTRY_ATTR_ACTION_COUNTER":
                assert True
            elif fv[0] == "SAI_ACL_ENTRY_ATTR_FIELD_DST_IPV6":
                assert fv[1] == "2002::2&mask:ffff:ffff:ffff:ffff:ffff:ffff:ffff:ffff"
            elif fv[0] == "SAI_ACL_ENTRY_ATTR_ACTION_PACKET_ACTION":
                assert fv[1] == "SAI_PACKET_ACTION_DROP"
            else:
                assert False
    
        # remove acl rule
        tbl._del("test-aclv6|test_rule5")
    
        time.sleep(1)
    
        (status, fvs) = atbl.get(acl_entry[0])
        assert status == False

    def test_V6AclRuleL4SrcPort(self, dvs):
        """
        hmset ACL_RULE|test-aclv6|test_rule6 priority 1006 PACKET_ACTION DROP L4_SRC_PORT 65000
        """
    
        db = swsscommon.DBConnector(4, dvs.redis_sock, 0)
        adb = swsscommon.DBConnector(1, dvs.redis_sock, 0)
    
        # create acl rule  
        tbl = swsscommon.Table(db, "ACL_RULE")
        fvs = swsscommon.FieldValuePairs([("priority", "1006"), ("PACKET_ACTION", "DROP"), ("L4_SRC_PORT", "65000")])
        tbl.set("test-aclv6|test_rule6", fvs)
    
        time.sleep(1)
    
        test_acl_table_id = self.get_acl_table_id(dvs, adb)

        # check acl table in asic db
        atbl = swsscommon.Table(adb, "ASIC_STATE:SAI_OBJECT_TYPE_ACL_ENTRY")
        keys = atbl.getKeys()
    
        acl_entry = [k for k in keys if k not in dvs.asicdb.default_acl_entries]
        assert len(acl_entry) == 1
    
        (status, fvs) = atbl.get(acl_entry[0])
        assert status == True
        assert len(fvs) == 6
        for fv in fvs:
            if fv[0] == "SAI_ACL_ENTRY_ATTR_TABLE_ID":
                assert fv[1] == test_acl_table_id
            elif fv[0] == "SAI_ACL_ENTRY_ATTR_ADMIN_STATE":
                assert fv[1] == "true"
            elif fv[0] == "SAI_ACL_ENTRY_ATTR_PRIORITY":
                assert fv[1] == "1006"
            elif fv[0] == "SAI_ACL_ENTRY_ATTR_ACTION_COUNTER":
                assert True
            elif fv[0] == "SAI_ACL_ENTRY_ATTR_FIELD_L4_SRC_PORT":
                assert fv[1] == "65000&mask:0xffff"
            elif fv[0] == "SAI_ACL_ENTRY_ATTR_ACTION_PACKET_ACTION":
                assert fv[1] == "SAI_PACKET_ACTION_DROP"
            else:
                assert False
    
        # remove acl rule
        tbl._del("test-aclv6|test_rule6")
    
        time.sleep(1)
    
        (status, fvs) = atbl.get(acl_entry[0])
        assert status == False

    def test_V6AclRuleL4DstPort(self, dvs):
        """
        hmset ACL_RULE|test-aclv6|test_rule7 priority 1007 PACKET_ACTION DROP L4_DST_PORT 65001
        """
    
        db = swsscommon.DBConnector(4, dvs.redis_sock, 0)
        adb = swsscommon.DBConnector(1, dvs.redis_sock, 0)
    
        # create acl rule  
        tbl = swsscommon.Table(db, "ACL_RULE")
        fvs = swsscommon.FieldValuePairs([("priority", "1007"), ("PACKET_ACTION", "DROP"), ("L4_DST_PORT", "65001")])
        tbl.set("test-aclv6|test_rule7", fvs)
    
        time.sleep(1)
    
        test_acl_table_id = self.get_acl_table_id(dvs, adb)

        # check acl table in asic db
        atbl = swsscommon.Table(adb, "ASIC_STATE:SAI_OBJECT_TYPE_ACL_ENTRY")
        keys = atbl.getKeys()
    
        acl_entry = [k for k in keys if k not in dvs.asicdb.default_acl_entries]
        assert len(acl_entry) == 1
    
        (status, fvs) = atbl.get(acl_entry[0])
        assert status == True
        assert len(fvs) == 6
        for fv in fvs:
            if fv[0] == "SAI_ACL_ENTRY_ATTR_TABLE_ID":
                assert fv[1] == test_acl_table_id
            elif fv[0] == "SAI_ACL_ENTRY_ATTR_ADMIN_STATE":
                assert fv[1] == "true"
            elif fv[0] == "SAI_ACL_ENTRY_ATTR_PRIORITY":
                assert fv[1] == "1007"
            elif fv[0] == "SAI_ACL_ENTRY_ATTR_ACTION_COUNTER":
                assert True
            elif fv[0] == "SAI_ACL_ENTRY_ATTR_FIELD_L4_DST_PORT":
                assert fv[1] == "65001&mask:0xffff"
            elif fv[0] == "SAI_ACL_ENTRY_ATTR_ACTION_PACKET_ACTION":
                assert fv[1] == "SAI_PACKET_ACTION_DROP"
            else:
                assert False
   
        # remove acl rule
        tbl._del("test-aclv6|test_rule7")
    
        time.sleep(1)
    
        (status, fvs) = atbl.get(acl_entry[0])
        assert status == False

    def test_V6AclRuleTCPFlags(self, dvs):
        """
        hmset ACL_RULE|test-aclv6|test_rule8 priority 1008 PACKET_ACTION DROP TCP_FLAGS 0x7/0x3f
        """
    
        db = swsscommon.DBConnector(4, dvs.redis_sock, 0)
        adb = swsscommon.DBConnector(1, dvs.redis_sock, 0)
    
        # create acl rule  
        tbl = swsscommon.Table(db, "ACL_RULE")
        fvs = swsscommon.FieldValuePairs([("priority", "1008"), ("PACKET_ACTION", "DROP"), ("TCP_FLAGS", "0x07/0x3f")])
        tbl.set("test-aclv6|test_rule8", fvs)
    
        time.sleep(1)
    
        test_acl_table_id = self.get_acl_table_id(dvs, adb)

        # check acl table in asic db
        atbl = swsscommon.Table(adb, "ASIC_STATE:SAI_OBJECT_TYPE_ACL_ENTRY")
        keys = atbl.getKeys()
    
        acl_entry = [k for k in keys if k not in dvs.asicdb.default_acl_entries]
        assert len(acl_entry) == 1
    
        (status, fvs) = atbl.get(acl_entry[0])
        assert status == True
        assert len(fvs) == 6
        for fv in fvs:
            if fv[0] == "SAI_ACL_ENTRY_ATTR_TABLE_ID":
                assert fv[1] == test_acl_table_id
            elif fv[0] == "SAI_ACL_ENTRY_ATTR_ADMIN_STATE":
                assert fv[1] == "true"
            elif fv[0] == "SAI_ACL_ENTRY_ATTR_PRIORITY":
                assert fv[1] == "1008"
            elif fv[0] == "SAI_ACL_ENTRY_ATTR_ACTION_COUNTER":
                assert True
            elif fv[0] == "SAI_ACL_ENTRY_ATTR_FIELD_TCP_FLAGS":
                assert fv[1] == "7&mask:0x3f"
            elif fv[0] == "SAI_ACL_ENTRY_ATTR_ACTION_PACKET_ACTION":
                assert fv[1] == "SAI_PACKET_ACTION_DROP"
            else:
                assert False
    
        # remove acl rule
        tbl._del("test-aclv6|test_rule8")
    
        time.sleep(1)
    
        (status, fvs) = atbl.get(acl_entry[0])
        assert status == False

    def test_V6AclRuleL4SrcPortRange(self, dvs):
        """
        hmset ACL_RULE|test-aclv6|test_rule9 priority 1009 PACKET_ACTION DROP L4_SRC_PORT_RANGE 1-100
        """
    
        db = swsscommon.DBConnector(4, dvs.redis_sock, 0)
        adb = swsscommon.DBConnector(1, dvs.redis_sock, 0)
    
        # create acl rule  
        tbl = swsscommon.Table(db, "ACL_RULE")
        fvs = swsscommon.FieldValuePairs([("priority", "1009"), ("PACKET_ACTION", "DROP"), ("L4_SRC_PORT_RANGE", "1-100")])
        tbl.set("test-aclv6|test_rule9", fvs)
    
        time.sleep(1)
    
        test_acl_table_id = self.get_acl_table_id(dvs, adb)

        # check acl table in asic db
        atbl = swsscommon.Table(adb, "ASIC_STATE:SAI_OBJECT_TYPE_ACL_ENTRY")
        keys = atbl.getKeys()
    
        acl_entry = [k for k in keys if k not in dvs.asicdb.default_acl_entries]
        assert len(acl_entry) == 1

        (status, fvs) = atbl.get(acl_entry[0])
        assert status == True
        assert len(fvs) == 6
        for fv in fvs:
            if fv[0] == "SAI_ACL_ENTRY_ATTR_TABLE_ID":
                assert fv[1] == test_acl_table_id
            elif fv[0] == "SAI_ACL_ENTRY_ATTR_ADMIN_STATE":
                assert fv[1] == "true"
            elif fv[0] == "SAI_ACL_ENTRY_ATTR_PRIORITY":
                assert fv[1] == "1009"
            elif fv[0] == "SAI_ACL_ENTRY_ATTR_ACTION_COUNTER":
                assert True
            elif fv[0] == "SAI_ACL_ENTRY_ATTR_FIELD_ACL_RANGE_TYPE":
                aclrange = fv[1]
            elif fv[0] == "SAI_ACL_ENTRY_ATTR_ACTION_PACKET_ACTION":
                assert fv[1] == "SAI_PACKET_ACTION_DROP"
            else:
                assert False

        atbl = swsscommon.Table(adb, "ASIC_STATE:SAI_OBJECT_TYPE_ACL_RANGE")
        aclrange_obj = aclrange.split(":", 1)[1]
        
        (status, fvs) = atbl.get(aclrange_obj)
        assert status == True
        assert len(fvs) == 2
        for fv in fvs:
            if fv[0] == "SAI_ACL_RANGE_ATTR_TYPE":
                assert fv[1] == "SAI_ACL_RANGE_TYPE_L4_SRC_PORT_RANGE"
            elif fv[0] == "SAI_ACL_RANGE_ATTR_LIMIT":
                assert fv[1] == "1,100"
            else:
                assert False

        # remove acl rule
        tbl._del("test-aclv6|test_rule9")
    
        time.sleep(1)
    
        (status, fvs) = atbl.get(acl_entry[0])
        assert status == False

    def test_V6AclRuleL4DstPortRange(self, dvs):
        """
        hmset ACL_RULE|test-aclv6|test_rule10 priority 1010 PACKET_ACTION DROP L4_DST_PORT_RANGE 101-200
        """
    
        db = swsscommon.DBConnector(4, dvs.redis_sock, 0)
        adb = swsscommon.DBConnector(1, dvs.redis_sock, 0)
    
        # create acl rule  
        tbl = swsscommon.Table(db, "ACL_RULE")
        fvs = swsscommon.FieldValuePairs([("priority", "1010"), ("PACKET_ACTION", "DROP"), ("L4_DST_PORT_RANGE", "101-200")])
        tbl.set("test-aclv6|test_rule10", fvs)
    
        time.sleep(1)
    
        test_acl_table_id = self.get_acl_table_id(dvs, adb)

        # check acl table in asic db
        atbl = swsscommon.Table(adb, "ASIC_STATE:SAI_OBJECT_TYPE_ACL_ENTRY")
        keys = atbl.getKeys()
    
        acl_entry = [k for k in keys if k not in dvs.asicdb.default_acl_entries]
        assert len(acl_entry) == 1
    
        (status, fvs) = atbl.get(acl_entry[0])
        assert status == True
        assert len(fvs) == 6
        for fv in fvs:
            if fv[0] == "SAI_ACL_ENTRY_ATTR_TABLE_ID":
                assert fv[1] == test_acl_table_id
            elif fv[0] == "SAI_ACL_ENTRY_ATTR_ADMIN_STATE":
                assert fv[1] == "true"
            elif fv[0] == "SAI_ACL_ENTRY_ATTR_PRIORITY":
                assert fv[1] == "1010"
            elif fv[0] == "SAI_ACL_ENTRY_ATTR_ACTION_COUNTER":
                assert True
            elif fv[0] == "SAI_ACL_ENTRY_ATTR_FIELD_ACL_RANGE_TYPE":
                aclrange = fv[1]
            elif fv[0] == "SAI_ACL_ENTRY_ATTR_ACTION_PACKET_ACTION":
                assert fv[1] == "SAI_PACKET_ACTION_DROP"
            else:
                assert False

        atbl = swsscommon.Table(adb, "ASIC_STATE:SAI_OBJECT_TYPE_ACL_RANGE")
        aclrange_obj = aclrange.split(":", 1)[1]
 
        (status, fvs) = atbl.get(aclrange_obj)
        assert status == True
        assert len(fvs) == 2
        for fv in fvs:
            if fv[0] == "SAI_ACL_RANGE_ATTR_TYPE":
                assert fv[1] == "SAI_ACL_RANGE_TYPE_L4_DST_PORT_RANGE"
            elif fv[0] == "SAI_ACL_RANGE_ATTR_LIMIT":
                assert fv[1] == "101,200"
            else:
                assert False

        # remove acl rule
        tbl._del("test-aclv6|test_rule10")
    
        time.sleep(1)
    
        (status, fvs) = atbl.get(acl_entry[0])
        assert status == False

    def test_V6AclTableDeletion(self, dvs):
    
        db = swsscommon.DBConnector(4, dvs.redis_sock, 0)
        adb = swsscommon.DBConnector(1, dvs.redis_sock, 0)
    
        # get ACL_TABLE in config db
        tbl = swsscommon.Table(db, "ACL_TABLE")
        tbl._del("test-aclv6")

        time.sleep(1)

        atbl = swsscommon.Table(adb, "ASIC_STATE:SAI_OBJECT_TYPE_ACL_TABLE")
        keys = atbl.getKeys()
        # only the default table was left
        assert len(keys) == 1

    #helper function to verify if rule exists
    def check_rule_existence(self, entry, rules, verifs):
        for rule in rules:
           ruleD = dict(rule)
           #find the rule to match with based on priority
           if ruleD["PRIORITY"] == entry['SAI_ACL_ENTRY_ATTR_PRIORITY']:
              ruleIndex = rules.index(rule)
              #use verification dictionary to match entry to rule
              for key in verifs[ruleIndex]:
                 assert verifs[ruleIndex][key] == entry[key]
              #found the rule
              return True
        #did not find the rule
        return False

<<<<<<< HEAD
    def test_RulesWithDiffMaskLengths(self, dvs):
=======
    def test_InsertAclRuleBetweenPriorities(self, dvs):
>>>>>>> 7331f922
        db = swsscommon.DBConnector(4, dvs.redis_sock, 0)
        adb = swsscommon.DBConnector(1, dvs.redis_sock, 0)

        bind_ports = ["Ethernet0", "Ethernet4"]
        # create ACL_TABLE in config db
        tbl = swsscommon.Table(db, "ACL_TABLE")
        fvs = swsscommon.FieldValuePairs([("policy_desc", "test"), ("type", "L3"), ("ports", ",".join(bind_ports))])
<<<<<<< HEAD
        tbl.set("test_subnet", fvs)

        time.sleep(2)

        subnet_mask_rules = 0
        #create ACL rules
        tbl = swsscommon.Table(db, "ACL_RULE")
        rules = [ [("PRIORITY", "10"), ("PACKET_ACTION", "FORWARD"), ("SRC_IP", "23.103.0.0/18")],
                  [("PRIORITY", "20"), ("PACKET_ACTION", "FORWARD"), ("SRC_IP", "104.44.94.0/23")],
                  [("PRIORITY", "30"), ("PACKET_ACTION", "FORWARD"), ("DST_IP", "172.16.0.0/12")],
                  [("PRIORITY", "40"), ("PACKET_ACTION", "FORWARD"), ("DST_IP", "100.64.0.0/10")],
                  [("PRIORITY", "50"), ("PACKET_ACTION", "FORWARD"), ("DST_IP", "104.146.32.0/19")],
                  [("PRIORITY", "60"), ("PACKET_ACTION", "FORWARD"), ("SRC_IP", "21.0.0.0/8")] ] 
        #used to verify how ACL rules are programmed in ASICDB
        #order must match the list of rules
        verifs = [ {'SAI_ACL_ENTRY_ATTR_PRIORITY': '10',
                    'SAI_ACL_ENTRY_ATTR_FIELD_SRC_IP': '23.103.0.0&mask:255.255.192.0',
                    'SAI_ACL_ENTRY_ATTR_ACTION_PACKET_ACTION': 'SAI_PACKET_ACTION_FORWARD'},
                   {'SAI_ACL_ENTRY_ATTR_PRIORITY': '20',
                    'SAI_ACL_ENTRY_ATTR_FIELD_SRC_IP': '104.44.94.0&mask:255.255.254.0',
                    'SAI_ACL_ENTRY_ATTR_ACTION_PACKET_ACTION': 'SAI_PACKET_ACTION_FORWARD'},
                   {'SAI_ACL_ENTRY_ATTR_PRIORITY': '30',
                    'SAI_ACL_ENTRY_ATTR_FIELD_DST_IP': '172.16.0.0&mask:255.240.0.0',
                    'SAI_ACL_ENTRY_ATTR_ACTION_PACKET_ACTION': 'SAI_PACKET_ACTION_FORWARD'},
                   {'SAI_ACL_ENTRY_ATTR_PRIORITY': '40',
                    'SAI_ACL_ENTRY_ATTR_FIELD_DST_IP': '100.64.0.0&mask:255.192.0.0',
                    'SAI_ACL_ENTRY_ATTR_ACTION_PACKET_ACTION': 'SAI_PACKET_ACTION_FORWARD'}, 
                   {'SAI_ACL_ENTRY_ATTR_PRIORITY': '50',
                    'SAI_ACL_ENTRY_ATTR_FIELD_DST_IP': '104.146.32.0&mask:255.255.224.0',
                    'SAI_ACL_ENTRY_ATTR_ACTION_PACKET_ACTION': 'SAI_PACKET_ACTION_FORWARD'},
                   {'SAI_ACL_ENTRY_ATTR_PRIORITY': '60',
                    'SAI_ACL_ENTRY_ATTR_FIELD_SRC_IP': '21.0.0.0&mask:255.0.0.0',
                    'SAI_ACL_ENTRY_ATTR_ACTION_PACKET_ACTION': 'SAI_PACKET_ACTION_FORWARD'} ]
        #insert rules
        for rule in rules:
           fvs  = swsscommon.FieldValuePairs(rule)
           subnet_mask_rules += 1
           tbl.set( "test_subnet|acl_test_rule%s" % subnet_mask_rules, fvs )
=======
        tbl.set("test_insert", fvs)

        time.sleep(2)

        num_rules = 0
        #create ACL rules
        tbl = swsscommon.Table(db, "ACL_RULE")
        rules = [ [("PRIORITY", "10"), ("PACKET_ACTION", "DROP"), ("SRC_IP", "10.0.0.0/32")],  
                  [("PRIORITY", "20"), ("PACKET_ACTION", "DROP"), ("DST_IP", "104.44.94.0/23")],
                  [("PRIORITY", "30"), ("PACKET_ACTION", "DROP"), ("DST_IP", "192.168.0.16/32")],
                  [("PRIORITY", "40"), ("PACKET_ACTION", "FORWARD"), ("DST_IP", "100.64.0.0/10")] ]
        #used to verify how ACL rules are programmed in ASICDB
        verifs = [ {'SAI_ACL_ENTRY_ATTR_PRIORITY': '10', 
                    'SAI_ACL_ENTRY_ATTR_FIELD_SRC_IP': '10.0.0.0&mask:255.255.255.255', 
                    'SAI_ACL_ENTRY_ATTR_ACTION_PACKET_ACTION': 'SAI_PACKET_ACTION_DROP'},
                   {'SAI_ACL_ENTRY_ATTR_PRIORITY': '20',
                    'SAI_ACL_ENTRY_ATTR_FIELD_DST_IP': '104.44.94.0&mask:255.255.254.0',
                    'SAI_ACL_ENTRY_ATTR_ACTION_PACKET_ACTION': 'SAI_PACKET_ACTION_DROP'},
                   {'SAI_ACL_ENTRY_ATTR_PRIORITY': '30',
                    'SAI_ACL_ENTRY_ATTR_FIELD_DST_IP': '192.168.0.16&mask:255.255.255.255',
                    'SAI_ACL_ENTRY_ATTR_ACTION_PACKET_ACTION': 'SAI_PACKET_ACTION_DROP'},
                   {'SAI_ACL_ENTRY_ATTR_PRIORITY': '40',
                    'SAI_ACL_ENTRY_ATTR_FIELD_DST_IP': '100.64.0.0&mask:255.192.0.0',
                    'SAI_ACL_ENTRY_ATTR_ACTION_PACKET_ACTION': 'SAI_PACKET_ACTION_FORWARD'} ]
        #insert rules
        for rule in rules:
           fvs = swsscommon.FieldValuePairs(rule)
           num_rules += 1
           tbl.set( "test_insert|acl_test_rule%s" % num_rules, fvs)
>>>>>>> 7331f922

        time.sleep(1)

        atbl = swsscommon.Table(adb, "ASIC_STATE:SAI_OBJECT_TYPE_ACL_ENTRY")
        keys = atbl.getKeys()

<<<<<<< HEAD
        acl_entry = [k for k in keys if k not in dvs.asicdb.default_acl_entries]
        assert len(acl_entry) == subnet_mask_rules

        #match each entry to its corresponding verification
        matched_masks = 0
=======
        #assert that first set of rules are programmed
        acl_entry = [k for k in keys if k not in dvs.asicdb.default_acl_entries]
        assert len(acl_entry) == num_rules 
 
        #insert new rule with odd priority
        tbl = swsscommon.Table(db, "ACL_RULE")
        insertrule = [("PRIORITY", "21"), ("PACKET_ACTION", "DROP"), ("ETHER_TYPE", "4660")]
        #create verification for that rule
        verifs.append({'SAI_ACL_ENTRY_ATTR_PRIORITY': '21',
                       'SAI_ACL_ENTRY_ATTR_FIELD_ETHER_TYPE': '4660&mask:0xffff', 
                       'SAI_ACL_ENTRY_ATTR_ACTION_PACKET_ACTION': 'SAI_PACKET_ACTION_DROP'})
        rules.append(insertrule)
        fvs = swsscommon.FieldValuePairs(insertrule)
        num_rules += 1
        tbl.set("test_insert|acl_test_rule%s" % num_rules, fvs)
    
        time.sleep(1)
        
        #assert all rules are programmed
        keys = atbl.getKeys()
        acl_entry = [k for k in keys if k not in dvs.asicdb.default_acl_entries]
        assert len(acl_entry) == num_rules

        #match each entry to its corresponding verification
        matched_rules = 0
>>>>>>> 7331f922
        for entry in acl_entry:
           (status, fvs) = atbl.get(entry)
           assert status == True
           assert len(fvs) == 6
           #helper function
           if self.check_rule_existence(dict(fvs), rules, verifs):
<<<<<<< HEAD
              matched_masks += 1
 
        assert matched_masks == subnet_mask_rules 

        while subnet_mask_rules > 0:
           tbl._del("test_subnet|acl_test_rule%s" % subnet_mask_rules)
           subnet_mask_rules -= 1
        
=======
              matched_rules += 1

        assert num_rules == matched_rules

        #cleanup
        while num_rules > 0:
           tbl._del("test_insert|acl_test_rule%s" % num_rules)
           num_rules -= 1

>>>>>>> 7331f922
        time.sleep(1)

        (status, fvs) = atbl.get(acl_entry[0])
        assert status == False
<<<<<<< HEAD

        tbl = swsscommon.Table(db, "ACL_TABLE")
        tbl._del("test_subnet")
=======
       
        tbl = swsscommon.Table(db, "ACL_TABLE")
        tbl._del("test_insert")
>>>>>>> 7331f922
        
        time.sleep(1)

        atbl = swsscommon.Table(adb, "ASIC_STATE:SAI_OBJECT_TYPE_ACL_TABLE")
        keys = atbl.getKeys()
<<<<<<< HEAD
=======
        # only the default table was left
>>>>>>> 7331f922
        assert len(keys) == 1<|MERGE_RESOLUTION|>--- conflicted
+++ resolved
@@ -794,12 +794,8 @@
               return True
         #did not find the rule
         return False
-
-<<<<<<< HEAD
-    def test_RulesWithDiffMaskLengths(self, dvs):
-=======
+      
     def test_InsertAclRuleBetweenPriorities(self, dvs):
->>>>>>> 7331f922
         db = swsscommon.DBConnector(4, dvs.redis_sock, 0)
         adb = swsscommon.DBConnector(1, dvs.redis_sock, 0)
 
@@ -807,7 +803,104 @@
         # create ACL_TABLE in config db
         tbl = swsscommon.Table(db, "ACL_TABLE")
         fvs = swsscommon.FieldValuePairs([("policy_desc", "test"), ("type", "L3"), ("ports", ",".join(bind_ports))])
-<<<<<<< HEAD
+        tbl.set("test_insert", fvs)
+
+        time.sleep(2)
+
+        num_rules = 0
+        #create ACL rules
+        tbl = swsscommon.Table(db, "ACL_RULE")
+        rules = [ [("PRIORITY", "10"), ("PACKET_ACTION", "DROP"), ("SRC_IP", "10.0.0.0/32")],  
+                  [("PRIORITY", "20"), ("PACKET_ACTION", "DROP"), ("DST_IP", "104.44.94.0/23")],
+                  [("PRIORITY", "30"), ("PACKET_ACTION", "DROP"), ("DST_IP", "192.168.0.16/32")],
+                  [("PRIORITY", "40"), ("PACKET_ACTION", "FORWARD"), ("DST_IP", "100.64.0.0/10")] ]
+        #used to verify how ACL rules are programmed in ASICDB
+        verifs = [ {'SAI_ACL_ENTRY_ATTR_PRIORITY': '10', 
+                    'SAI_ACL_ENTRY_ATTR_FIELD_SRC_IP': '10.0.0.0&mask:255.255.255.255', 
+                    'SAI_ACL_ENTRY_ATTR_ACTION_PACKET_ACTION': 'SAI_PACKET_ACTION_DROP'},
+                   {'SAI_ACL_ENTRY_ATTR_PRIORITY': '20',
+                    'SAI_ACL_ENTRY_ATTR_FIELD_DST_IP': '104.44.94.0&mask:255.255.254.0',
+                    'SAI_ACL_ENTRY_ATTR_ACTION_PACKET_ACTION': 'SAI_PACKET_ACTION_DROP'},
+                   {'SAI_ACL_ENTRY_ATTR_PRIORITY': '30',
+                    'SAI_ACL_ENTRY_ATTR_FIELD_DST_IP': '192.168.0.16&mask:255.255.255.255',
+                    'SAI_ACL_ENTRY_ATTR_ACTION_PACKET_ACTION': 'SAI_PACKET_ACTION_DROP'},
+                   {'SAI_ACL_ENTRY_ATTR_PRIORITY': '40',
+                    'SAI_ACL_ENTRY_ATTR_FIELD_DST_IP': '100.64.0.0&mask:255.192.0.0',
+                    'SAI_ACL_ENTRY_ATTR_ACTION_PACKET_ACTION': 'SAI_PACKET_ACTION_FORWARD'} ]
+        #insert rules
+        for rule in rules:
+           fvs = swsscommon.FieldValuePairs(rule)
+           num_rules += 1
+           tbl.set( "test_insert|acl_test_rule%s" % num_rules, fvs)
+
+        time.sleep(1)
+
+        atbl = swsscommon.Table(adb, "ASIC_STATE:SAI_OBJECT_TYPE_ACL_ENTRY")
+        keys = atbl.getKeys()
+
+        #assert that first set of rules are programmed
+        acl_entry = [k for k in keys if k not in dvs.asicdb.default_acl_entries]
+        assert len(acl_entry) == num_rules 
+ 
+        #insert new rule with odd priority
+        tbl = swsscommon.Table(db, "ACL_RULE")
+        insertrule = [("PRIORITY", "21"), ("PACKET_ACTION", "DROP"), ("ETHER_TYPE", "4660")]
+        #create verification for that rule
+        verifs.append({'SAI_ACL_ENTRY_ATTR_PRIORITY': '21',
+                       'SAI_ACL_ENTRY_ATTR_FIELD_ETHER_TYPE': '4660&mask:0xffff', 
+                       'SAI_ACL_ENTRY_ATTR_ACTION_PACKET_ACTION': 'SAI_PACKET_ACTION_DROP'})
+        rules.append(insertrule)
+        fvs = swsscommon.FieldValuePairs(insertrule)
+        num_rules += 1
+        tbl.set("test_insert|acl_test_rule%s" % num_rules, fvs)
+    
+        time.sleep(1)
+        
+        #assert all rules are programmed
+        keys = atbl.getKeys()
+        acl_entry = [k for k in keys if k not in dvs.asicdb.default_acl_entries]
+        assert len(acl_entry) == num_rules
+
+        #match each entry to its corresponding verification
+        matched_rules = 0
+        for entry in acl_entry:
+           (status, fvs) = atbl.get(entry)
+           assert status == True
+           assert len(fvs) == 6
+           #helper function
+           if self.check_rule_existence(dict(fvs), rules, verifs):
+              matched_rules += 1
+
+        assert num_rules == matched_rules
+
+        #cleanup
+        while num_rules > 0:
+           tbl._del("test_insert|acl_test_rule%s" % num_rules)
+           num_rules -= 1
+
+        time.sleep(1)
+
+        (status, fvs) = atbl.get(acl_entry[0])
+        assert status == False
+       
+        tbl = swsscommon.Table(db, "ACL_TABLE")
+        tbl._del("test_insert")
+        
+        time.sleep(1)
+
+        atbl = swsscommon.Table(adb, "ASIC_STATE:SAI_OBJECT_TYPE_ACL_TABLE")
+        keys = atbl.getKeys()
+        # only the default table was left
+        assert len(keys) == 1
+
+    def test_RulesWithDiffMaskLengths(self, dvs):
+        db = swsscommon.DBConnector(4, dvs.redis_sock, 0)
+        adb = swsscommon.DBConnector(1, dvs.redis_sock, 0)
+
+        bind_ports = ["Ethernet0", "Ethernet4"]
+        # create ACL_TABLE in config db
+        tbl = swsscommon.Table(db, "ACL_TABLE")
+        fvs = swsscommon.FieldValuePairs([("policy_desc", "test"), ("type", "L3"), ("ports", ",".join(bind_ports))])
         tbl.set("test_subnet", fvs)
 
         time.sleep(2)
@@ -846,83 +939,23 @@
            fvs  = swsscommon.FieldValuePairs(rule)
            subnet_mask_rules += 1
            tbl.set( "test_subnet|acl_test_rule%s" % subnet_mask_rules, fvs )
-=======
-        tbl.set("test_insert", fvs)
-
-        time.sleep(2)
-
-        num_rules = 0
-        #create ACL rules
-        tbl = swsscommon.Table(db, "ACL_RULE")
-        rules = [ [("PRIORITY", "10"), ("PACKET_ACTION", "DROP"), ("SRC_IP", "10.0.0.0/32")],  
-                  [("PRIORITY", "20"), ("PACKET_ACTION", "DROP"), ("DST_IP", "104.44.94.0/23")],
-                  [("PRIORITY", "30"), ("PACKET_ACTION", "DROP"), ("DST_IP", "192.168.0.16/32")],
-                  [("PRIORITY", "40"), ("PACKET_ACTION", "FORWARD"), ("DST_IP", "100.64.0.0/10")] ]
-        #used to verify how ACL rules are programmed in ASICDB
-        verifs = [ {'SAI_ACL_ENTRY_ATTR_PRIORITY': '10', 
-                    'SAI_ACL_ENTRY_ATTR_FIELD_SRC_IP': '10.0.0.0&mask:255.255.255.255', 
-                    'SAI_ACL_ENTRY_ATTR_ACTION_PACKET_ACTION': 'SAI_PACKET_ACTION_DROP'},
-                   {'SAI_ACL_ENTRY_ATTR_PRIORITY': '20',
-                    'SAI_ACL_ENTRY_ATTR_FIELD_DST_IP': '104.44.94.0&mask:255.255.254.0',
-                    'SAI_ACL_ENTRY_ATTR_ACTION_PACKET_ACTION': 'SAI_PACKET_ACTION_DROP'},
-                   {'SAI_ACL_ENTRY_ATTR_PRIORITY': '30',
-                    'SAI_ACL_ENTRY_ATTR_FIELD_DST_IP': '192.168.0.16&mask:255.255.255.255',
-                    'SAI_ACL_ENTRY_ATTR_ACTION_PACKET_ACTION': 'SAI_PACKET_ACTION_DROP'},
-                   {'SAI_ACL_ENTRY_ATTR_PRIORITY': '40',
-                    'SAI_ACL_ENTRY_ATTR_FIELD_DST_IP': '100.64.0.0&mask:255.192.0.0',
-                    'SAI_ACL_ENTRY_ATTR_ACTION_PACKET_ACTION': 'SAI_PACKET_ACTION_FORWARD'} ]
-        #insert rules
-        for rule in rules:
-           fvs = swsscommon.FieldValuePairs(rule)
-           num_rules += 1
-           tbl.set( "test_insert|acl_test_rule%s" % num_rules, fvs)
->>>>>>> 7331f922
-
-        time.sleep(1)
-
-        atbl = swsscommon.Table(adb, "ASIC_STATE:SAI_OBJECT_TYPE_ACL_ENTRY")
-        keys = atbl.getKeys()
-
-<<<<<<< HEAD
+
+        time.sleep(1)
+
+        atbl = swsscommon.Table(adb, "ASIC_STATE:SAI_OBJECT_TYPE_ACL_ENTRY")
+        keys = atbl.getKeys()
+
         acl_entry = [k for k in keys if k not in dvs.asicdb.default_acl_entries]
         assert len(acl_entry) == subnet_mask_rules
 
         #match each entry to its corresponding verification
         matched_masks = 0
-=======
-        #assert that first set of rules are programmed
-        acl_entry = [k for k in keys if k not in dvs.asicdb.default_acl_entries]
-        assert len(acl_entry) == num_rules 
- 
-        #insert new rule with odd priority
-        tbl = swsscommon.Table(db, "ACL_RULE")
-        insertrule = [("PRIORITY", "21"), ("PACKET_ACTION", "DROP"), ("ETHER_TYPE", "4660")]
-        #create verification for that rule
-        verifs.append({'SAI_ACL_ENTRY_ATTR_PRIORITY': '21',
-                       'SAI_ACL_ENTRY_ATTR_FIELD_ETHER_TYPE': '4660&mask:0xffff', 
-                       'SAI_ACL_ENTRY_ATTR_ACTION_PACKET_ACTION': 'SAI_PACKET_ACTION_DROP'})
-        rules.append(insertrule)
-        fvs = swsscommon.FieldValuePairs(insertrule)
-        num_rules += 1
-        tbl.set("test_insert|acl_test_rule%s" % num_rules, fvs)
-    
-        time.sleep(1)
-        
-        #assert all rules are programmed
-        keys = atbl.getKeys()
-        acl_entry = [k for k in keys if k not in dvs.asicdb.default_acl_entries]
-        assert len(acl_entry) == num_rules
-
-        #match each entry to its corresponding verification
-        matched_rules = 0
->>>>>>> 7331f922
         for entry in acl_entry:
            (status, fvs) = atbl.get(entry)
            assert status == True
            assert len(fvs) == 6
            #helper function
            if self.check_rule_existence(dict(fvs), rules, verifs):
-<<<<<<< HEAD
               matched_masks += 1
  
         assert matched_masks == subnet_mask_rules 
@@ -931,37 +964,16 @@
            tbl._del("test_subnet|acl_test_rule%s" % subnet_mask_rules)
            subnet_mask_rules -= 1
         
-=======
-              matched_rules += 1
-
-        assert num_rules == matched_rules
-
-        #cleanup
-        while num_rules > 0:
-           tbl._del("test_insert|acl_test_rule%s" % num_rules)
-           num_rules -= 1
-
->>>>>>> 7331f922
-        time.sleep(1)
-
-        (status, fvs) = atbl.get(acl_entry[0])
-        assert status == False
-<<<<<<< HEAD
+        time.sleep(1)
+
+        (status, fvs) = atbl.get(acl_entry[0])
+        assert status == False
 
         tbl = swsscommon.Table(db, "ACL_TABLE")
         tbl._del("test_subnet")
-=======
-       
-        tbl = swsscommon.Table(db, "ACL_TABLE")
-        tbl._del("test_insert")
->>>>>>> 7331f922
         
         time.sleep(1)
 
         atbl = swsscommon.Table(adb, "ASIC_STATE:SAI_OBJECT_TYPE_ACL_TABLE")
         keys = atbl.getKeys()
-<<<<<<< HEAD
-=======
-        # only the default table was left
->>>>>>> 7331f922
         assert len(keys) == 1