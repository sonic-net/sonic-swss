import pytest
from requests import request

L3_TABLE_TYPE = "L3"
L3_TABLE_NAME = "L3_TEST"
L3_BIND_PORTS = ["Ethernet0", "Ethernet4", "Ethernet8", "Ethernet12"]
L3_RULE_NAME = "L3_TEST_RULE"

L3V6_TABLE_TYPE = "L3V6"
L3V6_TABLE_NAME = "L3_V6_TEST"
L3V6_BIND_PORTS = ["Ethernet0", "Ethernet4", "Ethernet8"]
L3V6_RULE_NAME = "L3V6_TEST_RULE"

MCLAG_TABLE_TYPE = "MCLAG"
MCLAG_TABLE_NAME = "MCLAG_TEST"
MCLAG_BIND_PORTS = ["Ethernet0", "Ethernet4", "Ethernet8", "Ethernet12"]
MCLAG_RULE_NAME = "MCLAG_TEST_RULE"

MIRROR_TABLE_TYPE = "MIRROR"
MIRROR_TABLE_NAME = "MIRROR_TEST"
MIRROR_BIND_PORTS = ["Ethernet0", "Ethernet4", "Ethernet8", "Ethernet12"]
MIRROR_RULE_NAME = "MIRROR_TEST_RULE"

PFCWD_TABLE_TYPE = "PFCWD"
PFCWD_TABLE_NAME = "PFCWD_TEST"
PFCWD_BIND_PORTS = ["Ethernet0", "Ethernet4", "Ethernet8", "Ethernet12"]
class TestAcl:
    @pytest.fixture
    def l3_acl_table(self, dvs_acl):
        try:
            dvs_acl.create_acl_table(L3_TABLE_NAME, L3_TABLE_TYPE, L3_BIND_PORTS)
            yield dvs_acl.get_acl_table_ids(1)[0]
        finally:
            dvs_acl.remove_acl_table(L3_TABLE_NAME)
            dvs_acl.verify_acl_table_count(0)

    @pytest.fixture
    def l3v6_acl_table(self, dvs_acl):
        try:
            dvs_acl.create_acl_table(L3V6_TABLE_NAME,
                                     L3V6_TABLE_TYPE,
                                     L3V6_BIND_PORTS)
            yield dvs_acl.get_acl_table_ids(1)[0]
        finally:
            dvs_acl.remove_acl_table(L3V6_TABLE_NAME)
            dvs_acl.verify_acl_table_count(0)

    @pytest.fixture
    def mclag_acl_table(self, dvs_acl):
        try:
            dvs_acl.create_acl_table(MCLAG_TABLE_NAME, MCLAG_TABLE_TYPE, MCLAG_BIND_PORTS)
            yield dvs_acl.get_acl_table_ids(1)[0]
        finally:
            dvs_acl.remove_acl_table(MCLAG_TABLE_NAME)
            dvs_acl.verify_acl_table_count(0)

    @pytest.fixture
    def mirror_acl_table(self, dvs_acl):
        try:
            dvs_acl.create_acl_table(MIRROR_TABLE_NAME, MIRROR_TABLE_TYPE, MIRROR_BIND_PORTS)
            yield dvs_acl.get_acl_table_ids(1)[0]
        finally:
            dvs_acl.remove_acl_table(MIRROR_TABLE_NAME)
            dvs_acl.verify_acl_table_count(0)

<<<<<<< HEAD
    @pytest.fixture
=======
    @pytest.fixture(params=['ingress', 'egress'])
    def pfcwd_acl_table(self, dvs_acl, request):
        try:
            dvs_acl.create_acl_table(PFCWD_TABLE_NAME, PFCWD_TABLE_TYPE, PFCWD_BIND_PORTS, request.param)
            yield dvs_acl.get_acl_table_ids(1)[0], request.param
        finally:
            dvs_acl.remove_acl_table(PFCWD_TABLE_NAME)
            dvs_acl.verify_acl_table_count(0)

    @pytest.yield_fixture
>>>>>>> 3161eaae
    def setup_teardown_neighbor(self, dvs):
        try:
            # NOTE: set_interface_status has a dependency on cdb within dvs,
            # so we still need to setup the db. This should be refactored.
            dvs.setup_db()

            # Bring up an IP interface with a neighbor
            dvs.set_interface_status("Ethernet4", "up")
            dvs.add_ip_address("Ethernet4", "10.0.0.1/24")
            dvs.add_neighbor("Ethernet4", "10.0.0.2", "00:01:02:03:04:05")

            yield dvs.get_asic_db().wait_for_n_keys("ASIC_STATE:SAI_OBJECT_TYPE_NEXT_HOP", 1)[0]
        finally:
            # Clean up the IP interface and neighbor
            dvs.remove_neighbor("Ethernet4", "10.0.0.2")
            dvs.remove_ip_address("Ethernet4", "10.0.0.1/24")
            dvs.set_interface_status("Ethernet4", "down")

    def test_AclTableCreationDeletion(self, dvs_acl):
        try:
            dvs_acl.create_acl_table(L3_TABLE_NAME, L3_TABLE_TYPE, L3_BIND_PORTS)

            acl_table_id = dvs_acl.get_acl_table_ids(1)[0]
            acl_table_group_ids = dvs_acl.get_acl_table_group_ids(len(L3_BIND_PORTS))

            dvs_acl.verify_acl_table_group_members(acl_table_id, acl_table_group_ids, 1)
            dvs_acl.verify_acl_table_port_binding(acl_table_id, L3_BIND_PORTS, 1)
        finally:
            dvs_acl.remove_acl_table(L3_TABLE_NAME)
            dvs_acl.verify_acl_table_count(0)

    def test_AclRuleL4SrcPort(self, dvs_acl, l3_acl_table):
        config_qualifiers = {"L4_SRC_PORT": "65000"}
        expected_sai_qualifiers = {
            "SAI_ACL_ENTRY_ATTR_FIELD_L4_SRC_PORT": dvs_acl.get_simple_qualifier_comparator("65000&mask:0xffff")
        }

        dvs_acl.create_acl_rule(L3_TABLE_NAME, L3_RULE_NAME, config_qualifiers)
        dvs_acl.verify_acl_rule(expected_sai_qualifiers)

        dvs_acl.remove_acl_rule(L3_TABLE_NAME, L3_RULE_NAME)
        dvs_acl.verify_no_acl_rules()

    def test_AclRuleIpProtocol(self, dvs_acl, l3_acl_table):
        config_qualifiers = {"IP_PROTOCOL": "6"}
        expected_sai_qualifiers = {
            "SAI_ACL_ENTRY_ATTR_FIELD_IP_PROTOCOL": dvs_acl.get_simple_qualifier_comparator("6&mask:0xff")
        }

        dvs_acl.create_acl_rule(L3_TABLE_NAME, L3_RULE_NAME, config_qualifiers)
        dvs_acl.verify_acl_rule(expected_sai_qualifiers)

        dvs_acl.remove_acl_rule(L3_TABLE_NAME, L3_RULE_NAME)
        dvs_acl.verify_no_acl_rules()

    def test_AclRuleTCPProtocolAppendedForTCPFlags(self, dvs_acl, l3_acl_table):
        """
        Verify TCP Protocol number (6) will be appended for ACL rules matching TCP_FLAGS
        """
        config_qualifiers = {"TCP_FLAGS": "0x07/0x3f"}
        expected_sai_qualifiers = {
            "SAI_ACL_ENTRY_ATTR_FIELD_TCP_FLAGS":
                dvs_acl.get_simple_qualifier_comparator("7&mask:0x3f"),
            "SAI_ACL_ENTRY_ATTR_FIELD_IP_PROTOCOL":
                dvs_acl.get_simple_qualifier_comparator("6&mask:0xff")
        }
        dvs_acl.create_acl_rule(L3_TABLE_NAME, L3_RULE_NAME, config_qualifiers)
        dvs_acl.verify_acl_rule(expected_sai_qualifiers)

        dvs_acl.remove_acl_rule(L3_TABLE_NAME, L3_RULE_NAME)
        dvs_acl.verify_no_acl_rules()

    def test_AclRuleNextHeader(self, dvs_acl, l3_acl_table):
        config_qualifiers = {"NEXT_HEADER": "6"}

        # Shouldn't allow NEXT_HEADER on vanilla L3 tables.
        dvs_acl.create_acl_rule(L3_TABLE_NAME, L3_RULE_NAME, config_qualifiers)
        dvs_acl.verify_no_acl_rules()

        dvs_acl.remove_acl_rule(L3_TABLE_NAME, L3_RULE_NAME)
        dvs_acl.verify_no_acl_rules()

    def test_V6AclRuleNextHeaderAppendedForTCPFlags(self, dvs_acl, l3v6_acl_table):
        """
        Verify next heder (6) will be appended for IPv6 ACL rules matching TCP_FLAGS
        """
        config_qualifiers = {"TCP_FLAGS": "0x07/0x3f"}
        expected_sai_qualifiers = {
            "SAI_ACL_ENTRY_ATTR_FIELD_TCP_FLAGS":
                dvs_acl.get_simple_qualifier_comparator("7&mask:0x3f"),
            "SAI_ACL_ENTRY_ATTR_FIELD_IPV6_NEXT_HEADER":
                dvs_acl.get_simple_qualifier_comparator("6&mask:0xff")
        }

        dvs_acl.create_acl_rule(L3V6_TABLE_NAME, L3V6_RULE_NAME, config_qualifiers)
        dvs_acl.verify_acl_rule(expected_sai_qualifiers)

        dvs_acl.remove_acl_rule(L3V6_TABLE_NAME, L3V6_RULE_NAME)
        dvs_acl.verify_no_acl_rules()

    def test_AclRuleInPorts(self, dvs_acl, mirror_acl_table):
        """
        Verify IN_PORTS matches on ACL rule.
        Using MIRROR table type for IN_PORTS matches.
        """
        config_qualifiers = {
            "IN_PORTS": "Ethernet8,Ethernet12",
        }

        expected_sai_qualifiers = {
            "SAI_ACL_ENTRY_ATTR_FIELD_IN_PORTS": dvs_acl.get_port_list_comparator(["Ethernet8", "Ethernet12"])
        }

        dvs_acl.create_acl_rule(MIRROR_TABLE_NAME, MIRROR_RULE_NAME, config_qualifiers)
        dvs_acl.verify_acl_rule(expected_sai_qualifiers)

        dvs_acl.remove_acl_rule(MIRROR_TABLE_NAME, MIRROR_RULE_NAME)
        dvs_acl.verify_no_acl_rules()

    def test_AclRuleOutPorts(self, dvs_acl, mclag_acl_table):
        """
        Verify OUT_PORTS matches on ACL rule.
        Using MCLAG table type for OUT_PORTS matches.
        """
        config_qualifiers = {
            "OUT_PORTS": "Ethernet8,Ethernet12",
        }

        expected_sai_qualifiers = {
            "SAI_ACL_ENTRY_ATTR_FIELD_OUT_PORTS": dvs_acl.get_port_list_comparator(["Ethernet8", "Ethernet12"])
        }

        dvs_acl.create_acl_rule(MCLAG_TABLE_NAME, MCLAG_RULE_NAME, config_qualifiers)
        dvs_acl.verify_acl_rule(expected_sai_qualifiers)

        dvs_acl.remove_acl_rule(MCLAG_TABLE_NAME, MCLAG_RULE_NAME)
        dvs_acl.verify_no_acl_rules()

    def test_AclRuleInPortsNonExistingInterface(self, dvs_acl, mirror_acl_table):
        """
        Using MIRROR table type as it has IN_PORTS matches.
        """
        config_qualifiers = {
            "IN_PORTS": "FOO_BAR_BAZ"
        }

        dvs_acl.create_acl_rule(MIRROR_TABLE_NAME, MIRROR_RULE_NAME, config_qualifiers)

        dvs_acl.verify_no_acl_rules()
        dvs_acl.remove_acl_rule(MIRROR_TABLE_NAME, MIRROR_RULE_NAME)

    def test_AclRuleOutPortsNonExistingInterface(self, dvs_acl, mclag_acl_table):
        """
        Using MCLAG table type as it has OUT_PORTS matches.
        """
        config_qualifiers = {
            "OUT_PORTS": "FOO_BAR_BAZ"
        }

        dvs_acl.create_acl_rule(MCLAG_TABLE_NAME, MCLAG_RULE_NAME, config_qualifiers)

        dvs_acl.verify_no_acl_rules()
        dvs_acl.remove_acl_rule(MCLAG_TABLE_NAME, MCLAG_RULE_NAME)

    def test_AclRuleVlanId(self, dvs_acl, l3_acl_table):
        config_qualifiers = {"VLAN_ID": "100"}
        expected_sai_qualifiers = {
            "SAI_ACL_ENTRY_ATTR_FIELD_OUTER_VLAN_ID": dvs_acl.get_simple_qualifier_comparator("100&mask:0xfff")
        }

        dvs_acl.create_acl_rule(L3_TABLE_NAME, L3_RULE_NAME, config_qualifiers)
        dvs_acl.verify_acl_rule(expected_sai_qualifiers)

        dvs_acl.remove_acl_rule(L3_TABLE_NAME, L3_RULE_NAME)
        dvs_acl.verify_no_acl_rules()

    def test_V6AclTableCreationDeletion(self, dvs_acl):
        try:
            dvs_acl.create_acl_table(L3V6_TABLE_NAME,
                                     L3V6_TABLE_TYPE,
                                     L3V6_BIND_PORTS)

            acl_table_id = dvs_acl.get_acl_table_ids(1)[0]
            acl_table_group_ids = dvs_acl.get_acl_table_group_ids(len(L3V6_BIND_PORTS))
            dvs_acl.verify_acl_table_group_members(acl_table_id, acl_table_group_ids, 1)
            dvs_acl.verify_acl_table_port_binding(acl_table_id, L3V6_BIND_PORTS, 1)
        finally:
            dvs_acl.remove_acl_table(L3V6_TABLE_NAME)
            dvs_acl.verify_acl_table_count(0)

    def test_V6AclRuleIPv6Any(self, dvs_acl, l3v6_acl_table):
        config_qualifiers = {"IP_TYPE": "IPv6ANY"}
        expected_sai_qualifiers = {
            "SAI_ACL_ENTRY_ATTR_FIELD_ACL_IP_TYPE": dvs_acl.get_simple_qualifier_comparator("SAI_ACL_IP_TYPE_IPV6ANY&mask:0xffffffffffffffff")
        }

        dvs_acl.create_acl_rule(L3V6_TABLE_NAME, L3V6_RULE_NAME, config_qualifiers)
        dvs_acl.verify_acl_rule(expected_sai_qualifiers)

        dvs_acl.remove_acl_rule(L3V6_TABLE_NAME, L3V6_RULE_NAME)
        dvs_acl.verify_no_acl_rules()

    def test_V6AclRuleIPv6AnyDrop(self, dvs_acl, l3v6_acl_table):
        config_qualifiers = {"IP_TYPE": "IPv6ANY"}
        expected_sai_qualifiers = {
            "SAI_ACL_ENTRY_ATTR_FIELD_ACL_IP_TYPE": dvs_acl.get_simple_qualifier_comparator("SAI_ACL_IP_TYPE_IPV6ANY&mask:0xffffffffffffffff")
        }

        dvs_acl.create_acl_rule(L3V6_TABLE_NAME,
                                L3V6_RULE_NAME,
                                config_qualifiers,
                                action="DROP")
        dvs_acl.verify_acl_rule(expected_sai_qualifiers, action="DROP")

        dvs_acl.remove_acl_rule(L3V6_TABLE_NAME, L3V6_RULE_NAME)
        dvs_acl.verify_no_acl_rules()

    # This test validates that backwards compatibility works as expected, it should
    # be converted to a negative test after the 202012 release.
    def test_V6AclRuleIpProtocol(self, dvs_acl, l3v6_acl_table):
        config_qualifiers = {"IP_PROTOCOL": "6"}
        expected_sai_qualifiers = {
            "SAI_ACL_ENTRY_ATTR_FIELD_IPV6_NEXT_HEADER": dvs_acl.get_simple_qualifier_comparator("6&mask:0xff")
        }

        dvs_acl.create_acl_rule(L3V6_TABLE_NAME, L3V6_RULE_NAME, config_qualifiers)
        dvs_acl.verify_acl_rule(expected_sai_qualifiers)

        dvs_acl.remove_acl_rule(L3V6_TABLE_NAME, L3V6_RULE_NAME)
        dvs_acl.verify_no_acl_rules()

    def test_V6AclRuleNextHeader(self, dvs_acl, l3v6_acl_table):
        config_qualifiers = {"NEXT_HEADER": "6"}
        expected_sai_qualifiers = {
            "SAI_ACL_ENTRY_ATTR_FIELD_IPV6_NEXT_HEADER": dvs_acl.get_simple_qualifier_comparator("6&mask:0xff")
        }

        dvs_acl.create_acl_rule(L3V6_TABLE_NAME, L3V6_RULE_NAME, config_qualifiers)
        dvs_acl.verify_acl_rule(expected_sai_qualifiers)

        dvs_acl.remove_acl_rule(L3V6_TABLE_NAME, L3V6_RULE_NAME)
        dvs_acl.verify_no_acl_rules()

    def test_V6AclRuleSrcIPv6(self, dvs_acl, l3v6_acl_table):

        config_qualifiers = {"SRC_IPV6": "2777::0/64"}
        expected_sai_qualifiers = {
            "SAI_ACL_ENTRY_ATTR_FIELD_SRC_IPV6": dvs_acl.get_simple_qualifier_comparator("2777::&mask:ffff:ffff:ffff:ffff::")
        }

        dvs_acl.create_acl_rule(L3V6_TABLE_NAME, L3V6_RULE_NAME, config_qualifiers)
        dvs_acl.verify_acl_rule(expected_sai_qualifiers)

        dvs_acl.remove_acl_rule(L3V6_TABLE_NAME, L3V6_RULE_NAME)
        dvs_acl.verify_no_acl_rules()

    def test_V6AclRuleDstIPv6(self, dvs_acl, l3v6_acl_table):
        config_qualifiers = {"DST_IPV6": "2002::2/128"}
        expected_sai_qualifiers = {
            "SAI_ACL_ENTRY_ATTR_FIELD_DST_IPV6": dvs_acl.get_simple_qualifier_comparator("2002::2&mask:ffff:ffff:ffff:ffff:ffff:ffff:ffff:ffff")
        }

        dvs_acl.create_acl_rule(L3V6_TABLE_NAME, L3V6_RULE_NAME, config_qualifiers)
        dvs_acl.verify_acl_rule(expected_sai_qualifiers)

        dvs_acl.remove_acl_rule(L3V6_TABLE_NAME, L3V6_RULE_NAME)
        dvs_acl.verify_no_acl_rules()

    def test_V6AclRuleL4SrcPort(self, dvs_acl, l3v6_acl_table):
        config_qualifiers = {"L4_SRC_PORT": "65000"}
        expected_sai_qualifiers = {
            "SAI_ACL_ENTRY_ATTR_FIELD_L4_SRC_PORT": dvs_acl.get_simple_qualifier_comparator("65000&mask:0xffff")
        }

        dvs_acl.create_acl_rule(L3V6_TABLE_NAME, L3V6_RULE_NAME, config_qualifiers)
        dvs_acl.verify_acl_rule(expected_sai_qualifiers)

        dvs_acl.remove_acl_rule(L3V6_TABLE_NAME, L3V6_RULE_NAME)
        dvs_acl.verify_no_acl_rules()

    def test_V6AclRuleL4DstPort(self, dvs_acl, l3v6_acl_table):
        config_qualifiers = {"L4_DST_PORT": "65001"}
        expected_sai_qualifiers = {
            "SAI_ACL_ENTRY_ATTR_FIELD_L4_DST_PORT": dvs_acl.get_simple_qualifier_comparator("65001&mask:0xffff")
        }

        dvs_acl.create_acl_rule(L3V6_TABLE_NAME, L3V6_RULE_NAME, config_qualifiers)
        dvs_acl.verify_acl_rule(expected_sai_qualifiers)

        dvs_acl.remove_acl_rule(L3V6_TABLE_NAME, L3V6_RULE_NAME)
        dvs_acl.verify_no_acl_rules()

    def test_V6AclRuleL4SrcPortRange(self, dvs_acl, l3v6_acl_table):
        config_qualifiers = {"L4_SRC_PORT_RANGE": "1-100"}
        expected_sai_qualifiers = {
            "SAI_ACL_ENTRY_ATTR_FIELD_ACL_RANGE_TYPE": dvs_acl.get_acl_range_comparator("SAI_ACL_RANGE_TYPE_L4_SRC_PORT_RANGE", "1,100")
        }

        dvs_acl.create_acl_rule(L3V6_TABLE_NAME, L3V6_RULE_NAME, config_qualifiers)
        dvs_acl.verify_acl_rule(expected_sai_qualifiers)

        dvs_acl.remove_acl_rule(L3V6_TABLE_NAME, L3V6_RULE_NAME)
        dvs_acl.verify_no_acl_rules()

    def test_V6AclRuleL4DstPortRange(self, dvs_acl, l3v6_acl_table):
        config_qualifiers = {"L4_DST_PORT_RANGE": "101-200"}
        expected_sai_qualifiers = {
            "SAI_ACL_ENTRY_ATTR_FIELD_ACL_RANGE_TYPE": dvs_acl.get_acl_range_comparator("SAI_ACL_RANGE_TYPE_L4_DST_PORT_RANGE", "101,200")
        }

        dvs_acl.create_acl_rule(L3V6_TABLE_NAME, L3V6_RULE_NAME, config_qualifiers)
        dvs_acl.verify_acl_rule(expected_sai_qualifiers)

        dvs_acl.remove_acl_rule(L3V6_TABLE_NAME, L3V6_RULE_NAME)
        dvs_acl.verify_no_acl_rules()

    def test_V6AclRuleVlanId(self, dvs_acl, l3v6_acl_table):
        config_qualifiers = {"VLAN_ID": "100"}
        expected_sai_qualifiers = {
            "SAI_ACL_ENTRY_ATTR_FIELD_OUTER_VLAN_ID": dvs_acl.get_simple_qualifier_comparator("100&mask:0xfff")
        }

        dvs_acl.create_acl_rule(L3V6_TABLE_NAME, L3V6_RULE_NAME, config_qualifiers)
        dvs_acl.verify_acl_rule(expected_sai_qualifiers)

        dvs_acl.remove_acl_rule(L3V6_TABLE_NAME, L3V6_RULE_NAME)
        dvs_acl.verify_no_acl_rules()

    def test_InsertAclRuleBetweenPriorities(self, dvs_acl, l3_acl_table):
        rule_priorities = ["10", "20", "30", "40"]

        config_qualifiers = {
            "10": {"SRC_IP": "10.0.0.0/32"},
            "20": {"DST_IP": "104.44.94.0/23"},
            "30": {"DST_IP": "192.168.0.16/32"},
            "40": {"DST_IP": "100.64.0.0/10"},
        }

        config_actions = {
            "10": "DROP",
            "20": "DROP",
            "30": "DROP",
            "40": "FORWARD",
        }

        expected_sai_qualifiers = {
            "10": {"SAI_ACL_ENTRY_ATTR_FIELD_SRC_IP": dvs_acl.get_simple_qualifier_comparator("10.0.0.0&mask:255.255.255.255")},
            "20": {"SAI_ACL_ENTRY_ATTR_FIELD_DST_IP": dvs_acl.get_simple_qualifier_comparator("104.44.94.0&mask:255.255.254.0")},
            "30": {"SAI_ACL_ENTRY_ATTR_FIELD_DST_IP": dvs_acl.get_simple_qualifier_comparator("192.168.0.16&mask:255.255.255.255")},
            "40": {"SAI_ACL_ENTRY_ATTR_FIELD_DST_IP": dvs_acl.get_simple_qualifier_comparator("100.64.0.0&mask:255.192.0.0")},
        }

        for rule in rule_priorities:
            dvs_acl.create_acl_rule(L3_TABLE_NAME,
                                    f"PRIORITY_TEST_RULE_{rule}",
                                    config_qualifiers[rule], action=config_actions[rule],
                                    priority=rule)

        dvs_acl.verify_acl_rule_set(rule_priorities, config_actions, expected_sai_qualifiers)

        odd_priority = "21"
        odd_rule = {"ETHER_TYPE": "4660"}
        odd_sai_qualifier = {"SAI_ACL_ENTRY_ATTR_FIELD_ETHER_TYPE": dvs_acl.get_simple_qualifier_comparator("4660&mask:0xffff")}

        rule_priorities.append(odd_priority)
        config_actions[odd_priority] = "DROP"
        expected_sai_qualifiers[odd_priority] = odd_sai_qualifier

        dvs_acl.create_acl_rule(L3_TABLE_NAME,
                                f"PRIORITY_TEST_RULE_{odd_priority}",
                                odd_rule,
                                action="DROP",
                                priority=odd_priority)
        dvs_acl.verify_acl_rule_set(rule_priorities, config_actions, expected_sai_qualifiers)

        for rule in rule_priorities:
            dvs_acl.remove_acl_rule(L3_TABLE_NAME, f"PRIORITY_TEST_RULE_{rule}")
        dvs_acl.verify_no_acl_rules()

    def test_RulesWithDiffMaskLengths(self, dvs_acl, l3_acl_table):
        rule_priorities = ["10", "20", "30", "40", "50", "60"]

        config_qualifiers = {
            "10": {"SRC_IP": "23.103.0.0/18"},
            "20": {"SRC_IP": "104.44.94.0/23"},
            "30": {"DST_IP": "172.16.0.0/12"},
            "40": {"DST_IP": "100.64.0.0/10"},
            "50": {"DST_IP": "104.146.32.0/19"},
            "60": {"SRC_IP": "21.0.0.0/8"},
        }

        config_actions = {
            "10": "FORWARD",
            "20": "FORWARD",
            "30": "FORWARD",
            "40": "FORWARD",
            "50": "FORWARD",
            "60": "FORWARD",
        }

        expected_sai_qualifiers = {
            "10": {"SAI_ACL_ENTRY_ATTR_FIELD_SRC_IP": dvs_acl.get_simple_qualifier_comparator("23.103.0.0&mask:255.255.192.0")},
            "20": {"SAI_ACL_ENTRY_ATTR_FIELD_SRC_IP": dvs_acl.get_simple_qualifier_comparator("104.44.94.0&mask:255.255.254.0")},
            "30": {"SAI_ACL_ENTRY_ATTR_FIELD_DST_IP": dvs_acl.get_simple_qualifier_comparator("172.16.0.0&mask:255.240.0.0")},
            "40": {"SAI_ACL_ENTRY_ATTR_FIELD_DST_IP": dvs_acl.get_simple_qualifier_comparator("100.64.0.0&mask:255.192.0.0")},
            "50": {"SAI_ACL_ENTRY_ATTR_FIELD_DST_IP": dvs_acl.get_simple_qualifier_comparator("104.146.32.0&mask:255.255.224.0")},
            "60": {"SAI_ACL_ENTRY_ATTR_FIELD_SRC_IP": dvs_acl.get_simple_qualifier_comparator("21.0.0.0&mask:255.0.0.0")},
        }

        for rule in rule_priorities:
            dvs_acl.create_acl_rule(L3_TABLE_NAME,
                                    f"MASK_TEST_RULE_{rule}",
                                    config_qualifiers[rule],
                                    action=config_actions[rule],
                                    priority=rule)
        dvs_acl.verify_acl_rule_set(rule_priorities, config_actions, expected_sai_qualifiers)

        for rule in rule_priorities:
            dvs_acl.remove_acl_rule(L3_TABLE_NAME, f"MASK_TEST_RULE_{rule}")
        dvs_acl.verify_no_acl_rules()

    def test_AclRuleIcmp(self, dvs_acl, l3_acl_table):
        config_qualifiers = {
            "ICMP_TYPE": "8",
            "ICMP_CODE": "9"
        }

        expected_sai_qualifiers = {
            "SAI_ACL_ENTRY_ATTR_FIELD_ICMP_TYPE": dvs_acl.get_simple_qualifier_comparator("8&mask:0xff"),
            "SAI_ACL_ENTRY_ATTR_FIELD_ICMP_CODE": dvs_acl.get_simple_qualifier_comparator("9&mask:0xff")
        }

        dvs_acl.create_acl_rule(L3_TABLE_NAME, L3_RULE_NAME, config_qualifiers)
        dvs_acl.verify_acl_rule(expected_sai_qualifiers)

        dvs_acl.remove_acl_rule(L3_TABLE_NAME, L3_RULE_NAME)
        dvs_acl.verify_no_acl_rules()

        dvs_acl.remove_acl_table(L3_TABLE_NAME)
        dvs_acl.verify_acl_table_count(0)

    def test_AclRuleIcmpV6(self, dvs_acl, l3v6_acl_table):
        config_qualifiers = {
            "ICMPV6_TYPE": "8",
            "ICMPV6_CODE": "9"
        }

        expected_sai_qualifiers = {
            "SAI_ACL_ENTRY_ATTR_FIELD_ICMPV6_TYPE": dvs_acl.get_simple_qualifier_comparator("8&mask:0xff"),
            "SAI_ACL_ENTRY_ATTR_FIELD_ICMPV6_CODE": dvs_acl.get_simple_qualifier_comparator("9&mask:0xff")
        }

        dvs_acl.create_acl_rule(L3V6_TABLE_NAME, L3V6_RULE_NAME, config_qualifiers)
        dvs_acl.verify_acl_rule(expected_sai_qualifiers)

        dvs_acl.remove_acl_rule(L3V6_TABLE_NAME, L3V6_RULE_NAME)
        dvs_acl.verify_no_acl_rules()

    def test_AclRuleRedirect(self, dvs, dvs_acl, l3_acl_table, setup_teardown_neighbor):
        config_qualifiers = {"L4_SRC_PORT": "65000"}
        expected_sai_qualifiers = {
            "SAI_ACL_ENTRY_ATTR_FIELD_L4_SRC_PORT": dvs_acl.get_simple_qualifier_comparator("65000&mask:0xffff")
        }

        dvs_acl.create_redirect_acl_rule(L3_TABLE_NAME,
                                         L3_RULE_NAME,
                                         config_qualifiers,
                                         intf="Ethernet4",
                                         ip="10.0.0.2",
                                         priority="20")

        next_hop_id = setup_teardown_neighbor
        dvs_acl.verify_redirect_acl_rule(expected_sai_qualifiers, next_hop_id, priority="20")

        dvs_acl.remove_acl_rule(L3_TABLE_NAME, L3_RULE_NAME)
        dvs_acl.verify_no_acl_rules()

        dvs_acl.create_redirect_acl_rule(L3_TABLE_NAME,
                                         L3_RULE_NAME,
                                         config_qualifiers,
                                         intf="Ethernet4",
                                         priority="20")

        intf_id = dvs.asic_db.port_name_map["Ethernet4"]
        dvs_acl.verify_redirect_acl_rule(expected_sai_qualifiers, intf_id, priority="20")

        dvs_acl.remove_acl_rule(L3_TABLE_NAME, L3_RULE_NAME)
        dvs_acl.verify_no_acl_rules()
    
    def test_AclTableMandatoryMatchFields(self, dvs, pfcwd_acl_table):
        """
        The test case is to verify stage particular matching fields is applied
        """
        table_oid, stage = pfcwd_acl_table
        match_in_ports = False
        entry = dvs.asic_db.wait_for_entry("ASIC_STATE:SAI_OBJECT_TYPE_ACL_TABLE", table_oid)
        for k, v in entry.items():
            if k == "SAI_ACL_TABLE_ATTR_FIELD_IN_PORTS" and v == "true":
                match_in_ports = True
        
        if stage == "ingress":
            assert match_in_ports
        else:
            assert not match_in_ports
class TestAclCrmUtilization:
    @pytest.fixture(scope="class", autouse=True)
    def configure_crm_polling_interval_for_test(self, dvs):
        dvs.crm_poll_set("1")

        yield

        dvs.crm_poll_set("300")

    def test_ValidateAclTableBindingCrmUtilization(self, dvs, dvs_acl):
        counter_db = dvs.get_counters_db()

        crm_port_stats = counter_db.get_entry("CRM", "ACL_STATS:INGRESS:PORT")
        initial_acl_table_port_bindings_used = int(crm_port_stats.get("crm_stats_acl_table_used", 0))

        crm_lag_stats = counter_db.get_entry("CRM", "ACL_STATS:INGRESS:LAG")
        initial_acl_table_lag_bindings_used = int(crm_lag_stats.get("crm_stats_acl_table_used", 0))

        dvs_acl.create_acl_table(L3_TABLE_NAME, L3_TABLE_TYPE, L3_BIND_PORTS)
        dvs_acl.verify_acl_table_count(1)

        counter_db.wait_for_field_match(
            "CRM",
            "ACL_STATS:INGRESS:PORT",
            {"crm_stats_acl_table_used": str(initial_acl_table_port_bindings_used + 1)}
        )

        counter_db.wait_for_field_match(
            "CRM",
            "ACL_STATS:INGRESS:LAG",
            {"crm_stats_acl_table_used": str(initial_acl_table_lag_bindings_used + 1)}
        )

        dvs_acl.remove_acl_table(L3_TABLE_NAME)
        dvs_acl.verify_acl_table_count(0)

        counter_db.wait_for_field_match(
            "CRM",
            "ACL_STATS:INGRESS:PORT",
            {"crm_stats_acl_table_used": str(initial_acl_table_port_bindings_used)}
        )

        counter_db.wait_for_field_match(
            "CRM",
            "ACL_STATS:INGRESS:LAG",
            {"crm_stats_acl_table_used": str(initial_acl_table_lag_bindings_used)}
        )


# TODO: Need to improve the clean-up/post-checks for these tests as currently we can't run anything
# afterwards.
class TestAclRuleValidation:
    """Test class for cases that check if orchagent corectly validates ACL rules input."""

    ACL_STAGE_CAPABILITY_TABLE_NAME = "ACL_STAGE_CAPABILITY_TABLE"
    ACL_ACTION_LIST_FIELD_NAME = "action_list"

    def get_acl_actions_supported(self, dvs_acl, stage):
        switch = dvs_acl.state_db.wait_for_entry(self.ACL_STAGE_CAPABILITY_TABLE_NAME, stage.upper())
        supported_actions = switch.get(self.ACL_ACTION_LIST_FIELD_NAME, None)

        if supported_actions:
            supported_actions = supported_actions.split(",")
        else:
            supported_actions = []

        return supported_actions

    def test_AclActionValidation(self, dvs, dvs_acl):
        """
            The test overrides R/O SAI_SWITCH_ATTR_ACL_STAGE_INGRESS/EGRESS switch attributes
            to check the case when orchagent refuses to process rules with action that is not
            supported by the ASIC.
        """

        stage_name_map = {
            "ingress": "SAI_SWITCH_ATTR_ACL_STAGE_INGRESS",
            "egress": "SAI_SWITCH_ATTR_ACL_STAGE_EGRESS",
        }

        for stage in stage_name_map:
            action_values = self.get_acl_actions_supported(dvs_acl, stage)

            # virtual switch supports all actions
            assert action_values
            assert "PACKET_ACTION" in action_values

            sai_acl_stage = stage_name_map[stage]

            # mock switch attribute in VS so only REDIRECT action is supported on this stage
            dvs.setReadOnlyAttr("SAI_OBJECT_TYPE_SWITCH",
                                sai_acl_stage,
                                # FIXME: here should use sai_serialize_value() for acl_capability_t
                                #        but it is not available in VS testing infrastructure
                                "false:1:SAI_ACL_ACTION_TYPE_REDIRECT")

            # restart SWSS so orchagent will query updated switch attributes
            dvs.stop_swss()
            dvs.start_swss()
            # reinit ASIC DB validator object
            dvs.init_asic_db_validator()

            action_values = self.get_acl_actions_supported(dvs_acl, stage)
            # Now, PACKET_ACTION is not supported and REDIRECT_ACTION is supported
            assert "PACKET_ACTION" not in action_values
            assert "REDIRECT_ACTION" in action_values

            # try to create a forward rule
            try:
                dvs_acl.create_acl_table(L3_TABLE_NAME,
                                         L3_TABLE_TYPE,
                                         L3_BIND_PORTS,
                                         stage=stage)

                config_qualifiers = {
                    "ICMP_TYPE": "8"
                }

                dvs_acl.create_acl_rule(L3_TABLE_NAME, L3_RULE_NAME, config_qualifiers)
                dvs_acl.verify_no_acl_rules()
            finally:
                dvs_acl.remove_acl_rule(L3_TABLE_NAME, L3_RULE_NAME)
                dvs_acl.remove_acl_table(L3_TABLE_NAME)

                dvs.runcmd("supervisorctl restart syncd")
                dvs.stop_swss()
                dvs.start_swss()


# Add Dummy always-pass test at end as workaroud
# for issue when Flaky fail on final test it invokes module tear-down before retrying
def test_nonflaky_dummy():
    pass<|MERGE_RESOLUTION|>--- conflicted
+++ resolved
@@ -63,9 +63,6 @@
             dvs_acl.remove_acl_table(MIRROR_TABLE_NAME)
             dvs_acl.verify_acl_table_count(0)
 
-<<<<<<< HEAD
-    @pytest.fixture
-=======
     @pytest.fixture(params=['ingress', 'egress'])
     def pfcwd_acl_table(self, dvs_acl, request):
         try:
@@ -75,8 +72,7 @@
             dvs_acl.remove_acl_table(PFCWD_TABLE_NAME)
             dvs_acl.verify_acl_table_count(0)
 
-    @pytest.yield_fixture
->>>>>>> 3161eaae
+    @pytest.fixture
     def setup_teardown_neighbor(self, dvs):
         try:
             # NOTE: set_interface_status has a dependency on cdb within dvs,
