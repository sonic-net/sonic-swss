--- conflicted
+++ resolved
@@ -1215,7 +1215,6 @@
 
         self.remove_acl_table(acl_table)
 
-<<<<<<< HEAD
     def set_admin_status(self, interface, status):
         tbl = swsscommon.Table(self.cdb, "PORT")
         fvs = swsscommon.FieldValuePairs([("admin_status", status)])
@@ -1351,7 +1350,6 @@
 
         # bring down interface
         self.set_admin_status("Ethernet4", "down")
-=======
 
 class TestAclRuleValidation(BaseTestAcl):
     """ Test class for cases that check if orchagent corectly validates
@@ -1445,5 +1443,4 @@
             dvs.runcmd("supervisorctl restart syncd")
             dvs.stop_swss()
             dvs.start_swss()
-            time.sleep(5)
->>>>>>> 3fb22e16
+            time.sleep(5)