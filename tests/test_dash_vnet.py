--- conflicted
+++ resolved
@@ -76,7 +76,7 @@
         self.vnet_oid = vnets[0]
         enis = dash_db.asic_eni_table.get_keys()
         assert enis
-        self.eni_oid = enis[0];
+        self.eni_oid = enis[0]
         fvs = dash_db.asic_eni_table[enis[0]]
         for fv in fvs.items():
             if fv[0] == "SAI_ENI_ATTR_VNET_ID":
@@ -97,21 +97,18 @@
         for fv in fvs.items():
             if fv[0] == "SAI_ENI_ETHER_ADDRESS_MAP_ENTRY_ATTR_ENI_ID":
                 assert fv[1] == str(self.eni_oid)
-<<<<<<< HEAD
-=======
 
         # test admin state update
         pb.admin_state = State.STATE_DISABLED
-        dashobj.create_eni(self.mac_string, {"pb": pb.SerializeToString()})
-        time.sleep(3)
-        enis = dashobj.asic_eni_table.get_keys()
+        dash_db.create_eni(self.mac_string, {"pb": pb.SerializeToString()})
+        time.sleep(3)
+        enis = dash_db.asic_eni_table.get_keys()
         assert len(enis) == 1
         assert enis[0] == self.eni_oid
-        eni_attrs = dashobj.asic_eni_table[self.eni_oid]
+        eni_attrs = dash_db.asic_eni_table[self.eni_oid]
         assert eni_attrs["SAI_ENI_ATTR_ADMIN_STATE"] == "false"
 
-        return dashobj
->>>>>>> 465391d1
+        return dash_db 
 
     def test_vnet_map(self, dash_db):
         self.vnet = "Vnet1"
@@ -197,12 +194,7 @@
         fvs = dash_db.asic_inbound_routing_rule_table[inbound_routing_entries[0]]
         for fv in fvs.items():
             if fv[0] == "SAI_INBOUND_ROUTING_ENTRY_ATTR_ACTION":
-<<<<<<< HEAD
-                assert fv[1] == "SAI_INBOUND_ROUTING_ENTRY_ACTION_VXLAN_DECAP_PA_VALIDATE"
-=======
                 assert fv[1] == "SAI_INBOUND_ROUTING_ENTRY_ACTION_TUNNEL_DECAP_PA_VALIDATE"
-        return dashobj
->>>>>>> 465391d1
 
     def test_cleanup(self, dash_db):
         self.vnet = "Vnet1"
