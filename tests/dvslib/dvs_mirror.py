class DVSMirror(object):
    def __init__(self, adb, cdb, sdb, cntrdb, appdb):
        self.asic_db = adb
        self.config_db = cdb
        self.state_db = sdb
        self.counters_db = cntrdb
        self.app_db = appdb

    def create_span_session(self, name, dst_port, src_ports=None, direction="BOTH", queue=None, policer=None):
        mirror_entry = {"type": "SPAN"}
        if dst_port:
            mirror_entry["dst_port"] = dst_port

        if src_ports:
            mirror_entry["src_port"] = src_ports
        # set direction without source port to uncover any swss issues.
        mirror_entry["direction"] = direction

        if queue:
            mirror_entry["queue"] = queue
        if policer:
            mirror_entry["policer"] = policer
        self.config_db.create_entry("MIRROR_SESSION", name, mirror_entry)

    def create_erspan_session(self, name, src, dst, gre, dscp, ttl, queue, policer=None, src_ports=None, direction="BOTH"):
        mirror_entry = {
            "src_ip": src,
            "dst_ip": dst,
            "gre_type": gre,
            "dscp": dscp,
            "ttl": ttl,
            "queue": queue,
        }

        if policer:
            mirror_entry["policer"] = policer

        if src_ports:
            mirror_entry["src_port"] = src_ports

<<<<<<< HEAD
            if direction:
                mirror_entry["direction"] = direction
=======
        if direction:
            mirror_entry["direction"] = direction
>>>>>>> 41d3b4e1

        self.config_db.create_entry("MIRROR_SESSION", name, mirror_entry)

    def remove_mirror_session(self, name):
        self.config_db.delete_entry("MIRROR_SESSION", name)

    def verify_no_mirror(self):
        self.config_db.wait_for_n_keys("MIRROR_SESSION", 0)
        self.state_db.wait_for_n_keys("MIRROR_SESSION_TABLE", 0)

    def verify_session_status(self, name, status="active", expected=1):
        self.state_db.wait_for_n_keys("MIRROR_SESSION_TABLE", expected)
        if expected:
            self.state_db.wait_for_field_match("MIRROR_SESSION_TABLE", name, {"status": status})

    def verify_port_mirror_config(self, dvs, ports, direction, session_oid="null"):
        fvs = dvs.counters_db.get_entry("COUNTERS_PORT_NAME_MAP", "")
        fvs = dict(fvs)
        for p in ports:
            port_oid = fvs.get(p)
            member = dvs.asic_db.wait_for_entry("ASIC_STATE:SAI_OBJECT_TYPE_PORT", port_oid)
            if direction in {"RX", "BOTH"}:
                assert member["SAI_PORT_ATTR_INGRESS_MIRROR_SESSION"] == "1:"+session_oid
            else:
                assert "SAI_PORT_ATTR_INGRESS_MIRROR_SESSION" not in member.keys() or member["SAI_PORT_ATTR_INGRESS_MIRROR_SESSION"] == "0:null"
            if direction in {"TX", "BOTH"}:
                assert member["SAI_PORT_ATTR_EGRESS_MIRROR_SESSION"] == "1:"+session_oid
            else:
                assert "SAI_PORT_ATTR_EGRESS_MIRROR_SESSION" not in member.keys() or member["SAI_PORT_ATTR_EGRESS_MIRROR_SESSION"] == "0:null"

    def verify_session_db(self, dvs, name, asic_table=None, asic=None, state=None, asic_size=None):
        if asic:
            dvs.asic_db.wait_for_field_match("ASIC_STATE:SAI_OBJECT_TYPE_MIRROR_SESSION", asic_table, asic)
        if state:
            dvs.state_db.wait_for_field_match("MIRROR_SESSION_TABLE", name, state)

    def verify_session_policer(self, dvs, policer_oid, cir):
        if cir:
            entry = dvs.asic_db.wait_for_entry("ASIC_STATE:SAI_OBJECT_TYPE_POLICER", policer_oid)
            assert entry["SAI_POLICER_ATTR_CIR"] == cir
            
    def verify_session(self, dvs, name, asic_db=None, state_db=None, dst_oid=None,
                       src_ports=None, direction="BOTH", policer=None, expected=1, asic_size=None):
        member_ids = self.asic_db.wait_for_n_keys("ASIC_STATE:SAI_OBJECT_TYPE_MIRROR_SESSION", expected)
        session_oid=member_ids[0]
        # with multiple sessions, match on dst_oid to get session_oid
        if dst_oid:
            for member in member_ids:
                entry=dvs.asic_db.wait_for_entry("ASIC_STATE:SAI_OBJECT_TYPE_MIRROR_SESSION", member)
                if entry["SAI_MIRROR_SESSION_ATTR_MONITOR_PORT"] == dst_oid:
                    session_oid = member

        self.verify_session_db(dvs, name, session_oid, asic=asic_db, state=state_db, asic_size=asic_size)
        if policer:
            cir = dvs.config_db.wait_for_entry("POLICER", policer)["cir"]
            entry=dvs.asic_db.wait_for_entry("ASIC_STATE:SAI_OBJECT_TYPE_MIRROR_SESSION", session_oid)
            self.verify_session_policer(dvs, entry["SAI_MIRROR_SESSION_ATTR_POLICER"], cir)
        if src_ports:
            self.verify_port_mirror_config(dvs, src_ports, direction, session_oid=session_oid)<|MERGE_RESOLUTION|>--- conflicted
+++ resolved
@@ -38,13 +38,8 @@
         if src_ports:
             mirror_entry["src_port"] = src_ports
 
-<<<<<<< HEAD
-            if direction:
-                mirror_entry["direction"] = direction
-=======
         if direction:
             mirror_entry["direction"] = direction
->>>>>>> 41d3b4e1
 
         self.config_db.create_entry("MIRROR_SESSION", name, mirror_entry)
 
