from .dvs_common import PollingConfig

class DVSVlan(object):
    def __init__(self, adb, cdb, sdb, cntrdb, appdb):
        self.asic_db = adb
        self.config_db = cdb
        self.state_db = sdb
        self.counters_db = cntrdb
        self.app_db = appdb

    def create_vlan(self, vlanID):
        vlan = "Vlan{}".format(vlanID)
        vlan_entry = {"vlanid": vlanID}
        self.config_db.create_entry("VLAN", vlan, vlan_entry)

<<<<<<< HEAD
    def remove_vlan(self, vlanID):
        vlan = "Vlan{}".format(vlanID)
=======
    def create_vlan_hostif(self, vlan, hostif_name):
        vlan = "Vlan{}".format(vlan)
        vlan_entry = {"vlanid": vlan,  "host_ifname": hostif_name}
        self.config_db.update_entry("VLAN", vlan, vlan_entry)

    def remove_vlan(self, vlan):
        vlan = "Vlan{}".format(vlan)
>>>>>>> 91068fba
        self.config_db.delete_entry("VLAN", vlan)

    def create_vlan_member(self, vlanID, interface, tagging_mode="untagged"):
        member = "Vlan{}|{}".format(vlanID, interface)
        if tagging_mode:
            member_entry = {"tagging_mode": tagging_mode}
        else:
            member_entry = {"no_tag_mode": ""}

        self.config_db.create_entry("VLAN_MEMBER", member, member_entry)

    def remove_vlan_member(self, vlanID, interface):
        member = "Vlan{}|{}".format(vlanID, interface)
        self.config_db.delete_entry("VLAN_MEMBER", member)

    def check_app_db_vlan_fields(self, fvs, admin_status="up", mtu="9100"):
        assert fvs.get("admin_status") == admin_status
        assert fvs.get("mtu") == mtu

    def check_app_db_vlan_member_fields(self, fvs, tagging_mode="untagged"):
        assert fvs.get("tagging_mode") == tagging_mode

    def check_state_db_vlan_fields(self, fvs, state="ok"):
        assert fvs.get("state") == state

    def check_state_db_vlan_member_fields(self, fvs, state="ok"):
        assert fvs.get("state") == state

    def verify_vlan(self, vlan_oid, vlan_id):
        vlan = self.asic_db.wait_for_entry("ASIC_STATE:SAI_OBJECT_TYPE_VLAN", vlan_oid)
        assert vlan.get("SAI_VLAN_ATTR_VLAN_ID") == vlan_id

    def get_and_verify_vlan_ids(self,
                                expected_num,
                                polling_config=PollingConfig()):
        vlan_entries = self.asic_db.wait_for_n_keys("ASIC_STATE:SAI_OBJECT_TYPE_VLAN",
                                                    expected_num + 1,
                                                    polling_config)

        return [v for v in vlan_entries if v != self.asic_db.default_vlan_id]

    def verify_vlan_member(self, vlan_oid, iface, tagging_mode="SAI_VLAN_TAGGING_MODE_UNTAGGED"):
        member_ids = self.asic_db.wait_for_n_keys("ASIC_STATE:SAI_OBJECT_TYPE_VLAN_MEMBER", 1)
        member = self.asic_db.wait_for_entry("ASIC_STATE:SAI_OBJECT_TYPE_VLAN_MEMBER", member_ids[0])
        assert member == {"SAI_VLAN_MEMBER_ATTR_VLAN_TAGGING_MODE": tagging_mode,
                          "SAI_VLAN_MEMBER_ATTR_VLAN_ID": vlan_oid,
                          "SAI_VLAN_MEMBER_ATTR_BRIDGE_PORT_ID": self.get_bridge_port_id(iface)}

    def get_and_verify_vlan_member_ids(self, expected_num):
        return self.asic_db.wait_for_n_keys("ASIC_STATE:SAI_OBJECT_TYPE_VLAN_MEMBER", expected_num)

    def get_bridge_port_id(self, expected_iface):
        bridge_port_id = self.asic_db.wait_for_n_keys("ASIC_STATE:SAI_OBJECT_TYPE_BRIDGE_PORT", 1)[0]
        bridge_port = self.asic_db.wait_for_entry("ASIC_STATE:SAI_OBJECT_TYPE_BRIDGE_PORT", bridge_port_id)
        #TBD: port_to_id_map may NOT be updated one in case port is deleted and re-created.
        #     Hence the map needs refreshed. Need to think trough and decide when and where
        #     to do it.
        assert self.asic_db.port_to_id_map[bridge_port["SAI_BRIDGE_PORT_ATTR_PORT_ID"]] == expected_iface
        return bridge_port_id

    def verify_vlan_hostif(self, hostif_name, hostifs_oid, vlan_oid):
        hostif = {}

        for hostif_oid in hostifs_oid:
            hostif = self.asic_db.wait_for_entry("ASIC_STATE:SAI_OBJECT_TYPE_HOSTIF", hostif_oid)
            if hostif.get("SAI_HOSTIF_ATTR_NAME") == hostif_name:
                break

        assert hostif.get("SAI_HOSTIF_ATTR_TYPE") == "SAI_HOSTIF_TYPE_NETDEV"
        assert hostif.get("SAI_HOSTIF_ATTR_OBJ_ID") == vlan_oid
        assert hostif.get("SAI_HOSTIF_ATTR_NAME") == hostif_name

    def get_and_verify_vlan_hostif_ids(self, expected_num, polling_config=PollingConfig()):
        hostif_entries = self.asic_db.wait_for_n_keys("ASIC_STATE:SAI_OBJECT_TYPE_HOSTIF",
                                                      expected_num + 1,
                                                      polling_config)
        return hostif_entries
<|MERGE_RESOLUTION|>--- conflicted
+++ resolved
@@ -13,10 +13,6 @@
         vlan_entry = {"vlanid": vlanID}
         self.config_db.create_entry("VLAN", vlan, vlan_entry)
 
-<<<<<<< HEAD
-    def remove_vlan(self, vlanID):
-        vlan = "Vlan{}".format(vlanID)
-=======
     def create_vlan_hostif(self, vlan, hostif_name):
         vlan = "Vlan{}".format(vlan)
         vlan_entry = {"vlanid": vlan,  "host_ifname": hostif_name}
@@ -24,7 +20,6 @@
 
     def remove_vlan(self, vlan):
         vlan = "Vlan{}".format(vlan)
->>>>>>> 91068fba
         self.config_db.delete_entry("VLAN", vlan)
 
     def create_vlan_member(self, vlanID, interface, tagging_mode="untagged"):
