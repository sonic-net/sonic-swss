--- conflicted
+++ resolved
@@ -4,11 +4,7 @@
     - Reference DBs by name rather than ID/socket
     - Add support for ProducerStateTable
 """
-<<<<<<< HEAD
-from typing import Dict, List, Tuple
-=======
-from typing import Dict, List, Callable
->>>>>>> cc1eb769
+from typing import Dict, List, Tuple, Callable
 from swsscommon import swsscommon
 from swsscommon.swsscommon import SonicDBConfig
 from dvslib.dvs_common import wait_for_result, PollingConfig
