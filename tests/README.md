SWSS Integration Tests

# Introduction

SWSS Integration tests runs on docker-sonic-vs which runs on top of SAI virtual switch. The tests can be run on any Linux machine without real switch ASIC. It is used to test SwSS (Switch State Service) by setting AppDB or ConfigDB and checking corresponding AsicDB entries.

# How to run the tests

- Install docker and pytest on your dev machine
    ```
    sudo pip install --system docker==2.6.1
    sudo pip install --system pytest==3.3.0
    ```
<<<<<<< HEAD
- Compile and install swss common library
=======
- Compile and install swss common library. Follow instructions [here](https://github.com/Azure/sonic-swss-common/blob/master/README.md) to first install prerequisites to build swss common library. 
>>>>>>> 0246df71
    ```
    cd sonic-swss-common
    ./autogen.sh
    dpkg-buildpackage -us -uc -b
    dpkg -i ../libswsscommon_1.0.0_amd64.deb
    dpkg -i ../python-swsscommon_1.0.0_amd64.deb
    ```
- Build and load docker-sonic-vs

    ```
    cd sonic-buildimage
    make configure PLATFORM=vs
    make all
    docker load < target/docker-sonic-vs.gz
    ```

- Run tests
    
    ```
    cd sonic-swss/tests
    sudo pytest -v
    ```

# How to setup test development env

To develop new swss features or swss integration tests, you need to setup a virtual switch docker container which 
persists.

- Create virtual switch container (name:vs). ```create_vnet.sh``` can be found at [here](https://github.com/Azure/sonic-buildimage/blob/master/platform/vs/create_vnet.sh).

    ```
    docker run -id --name sw debian bash
    sudo ./create_vnet.sh sw
    docker run --privileged -v /var/run/redis-vs:/var/run/redis --network container:sw -d --name vs docker-sonic-vs
    ```

- Run test using the existing vs container

    ```
    sudo pytest -v --dvsname=vs
    ```<|MERGE_RESOLUTION|>--- conflicted
+++ resolved
@@ -11,11 +11,7 @@
     sudo pip install --system docker==2.6.1
     sudo pip install --system pytest==3.3.0
     ```
-<<<<<<< HEAD
-- Compile and install swss common library
-=======
 - Compile and install swss common library. Follow instructions [here](https://github.com/Azure/sonic-swss-common/blob/master/README.md) to first install prerequisites to build swss common library. 
->>>>>>> 0246df71
     ```
     cd sonic-swss-common
     ./autogen.sh
