--- conflicted
+++ resolved
@@ -1,8 +1,7 @@
-<<<<<<< HEAD
 import time
 import re
 import json
-import pytest
+import itertools
 
 from swsscommon import swsscommon
 
@@ -90,6 +89,66 @@
         lagms = lagmtbl.getKeys()
         assert len(lagms) == 0
 
+    def test_Portchannel_lacpkey(self, dvs, testlog):
+        portchannelNamesAuto = [("PortChannel001", "Ethernet0", 1001),
+                            ("PortChannel002", "Ethernet4", 1002),
+                            ("PortChannel2", "Ethernet8", 12),
+                            ("PortChannel000", "Ethernet12", 1000)]
+
+        portchannelNames = [("PortChannel0003", "Ethernet16", 0),
+                            ("PortChannel0004", "Ethernet20", 0),
+                            ("PortChannel0005", "Ethernet24", 564)]
+
+        self.cdb = swsscommon.DBConnector(4, dvs.redis_sock, 0)
+
+        # Create PortChannels
+        tbl = swsscommon.Table(self.cdb, "PORTCHANNEL")
+        fvs = swsscommon.FieldValuePairs(
+            [("admin_status", "up"), ("mtu", "9100"), ("oper_status", "up"), ("lacp_key", "auto")])
+
+        for portchannel in portchannelNamesAuto:
+            tbl.set(portchannel[0], fvs)
+            
+        fvs_no_lacp_key = swsscommon.FieldValuePairs(
+            [("admin_status", "up"), ("mtu", "9100"), ("oper_status", "up")])
+        tbl.set(portchannelNames[0][0], fvs_no_lacp_key)
+
+        fvs_empty_lacp_key = swsscommon.FieldValuePairs(
+            [("admin_status", "up"), ("mtu", "9100"), ("oper_status", "up"), ("lacp_key", "")])
+        tbl.set(portchannelNames[1][0], fvs_empty_lacp_key)
+
+        fvs_set_number_lacp_key = swsscommon.FieldValuePairs(
+            [("admin_status", "up"), ("mtu", "9100"), ("oper_status", "up"), ("lacp_key", "564")])
+        tbl.set(portchannelNames[2][0], fvs_set_number_lacp_key)
+        time.sleep(1)
+
+        # Add members to PortChannels
+        tbl = swsscommon.Table(self.cdb, "PORTCHANNEL_MEMBER")
+        fvs = swsscommon.FieldValuePairs([("NULL", "NULL")])
+
+        for portchannel in itertools.chain(portchannelNames, portchannelNamesAuto):
+            tbl.set(portchannel[0] + "|" + portchannel[1], fvs)
+        time.sleep(1)
+
+        #  TESTS here that LACP key is valid and equls to the expected LACP key
+        #  The expected LACP key in the number at the end of the Port-Channel name with a prefix '1'
+        for portchannel in itertools.chain(portchannelNames, portchannelNamesAuto):
+            (exit_code, output) = dvs.runcmd("teamdctl " + portchannel[0] + " state dump")
+            port_state_dump = json.loads(output)
+            lacp_key = port_state_dump["ports"][portchannel[1]]["runner"]["actor_lacpdu_info"]["key"]
+            assert lacp_key == portchannel[2]
+
+        # remove PortChannel members
+        tbl = swsscommon.Table(self.cdb, "PORTCHANNEL_MEMBER")
+        for portchannel in itertools.chain(portchannelNames, portchannelNamesAuto):
+            tbl._del(portchannel[0] + "|" + portchannel[1])
+        time.sleep(1)
+
+        # remove PortChannel
+        tbl = swsscommon.Table(self.cdb, "PORTCHANNEL")
+        for portchannel in itertools.chain(portchannelNames, portchannelNamesAuto):
+            tbl._del(portchannel[0])
+        time.sleep(1)
 
     def test_Portchannel_oper_down(self, dvs, testlog):
 
@@ -153,7 +212,6 @@
         intf_entries = tbl.getKeys()
         assert len(intf_entries) == 1
         assert intf_entries[0] == "40.0.0.6/31"
-
 
         # set oper_status for PortChannels
         ps = swsscommon.ProducerStateTable(self.pdb, "LAG_TABLE")
@@ -174,341 +232,6 @@
         time.sleep(1)
 
         ps = swsscommon.ProducerStateTable(self.pdb, "ROUTE_TABLE")
-        fvs = swsscommon.FieldValuePairs([("nexthop","40.0.0.1,40.0.0.3,40.0.0.5,40.0.0.7"), ("ifname", "PortChannel001,PortChannel002,PortChannel003,PortChannel004")])
-
-        ps.set("2.2.2.0/24", fvs)
-        time.sleep(1)
-
-        # check if route has propagated to ASIC DB
-        re_tbl = swsscommon.Table(self.adb, "ASIC_STATE:SAI_OBJECT_TYPE_ROUTE_ENTRY")
-
-        found_route = False
-        for key in re_tbl.getKeys():
-            route = json.loads(key)
-            if route["dest"] == "2.2.2.0/24":
-               found_route = True
-               break
-
-        assert found_route
-
-        # check if route points to next hop group
-        nhg_tbl = swsscommon.Table(self.adb, "ASIC_STATE:SAI_OBJECT_TYPE_NEXT_HOP_GROUP")
-        (status, fvs) = re_tbl.get(key)
-        for v in fvs:
-            if v[0] == "SAI_ROUTE_ENTRY_ATTR_NEXT_HOP_ID":
-                nhg_id = v[1]
-
-        (status, fvs) = nhg_tbl.get(nhg_id)
-        assert status
-
-        # check if next hop group consists of 4 members
-        nhg_member_tbl = swsscommon.Table(self.adb, "ASIC_STATE:SAI_OBJECT_TYPE_NEXT_HOP_GROUP_MEMBER")
-        keys = nhg_member_tbl.getKeys()
-        assert len(keys) == 4
-
-        for key in keys:
-            (status, fvs) = nhg_member_tbl.get(key)
-            for v in fvs:
-                if v[0] == "SAI_NEXT_HOP_GROUP_MEMBER_ATTR_NEXT_HOP_GROUP_ID":
-                    assert v[1] == nhg_id
-
-        # bring PortChannel down
-        dvs.servers[0].runcmd("ip link set down dev eth0")
-        time.sleep(1)
-        ps = swsscommon.ProducerStateTable(self.pdb, "LAG_TABLE")
-        fvs = swsscommon.FieldValuePairs([("admin_status", "up"),("mtu", "9100"),("oper_status", "down")])
-        ps.set("PortChannel001", fvs)
-        time.sleep(1)
-
-        # check if next hop group consists of 3 member
-        keys = nhg_member_tbl.getKeys()
-        assert len(keys) == 3
-
-        # remove IP address
-        tbl = swsscommon.Table(self.cdb, "PORTCHANNEL_INTERFACE")
-        tbl._del("PortChannel001|40.0.0.0/31")
-        tbl._del("PortChannel002|40.0.0.2/31")
-        tbl._del("PortChannel003|40.0.0.4/31")
-        tbl._del("PortChannel004|40.0.0.6/31")
-        time.sleep(1)
-
-        # check application database
-        tbl = swsscommon.Table(self.pdb, "INTF_TABLE:PortChannel001")
-        intf_entries = tbl.getKeys()
-        assert len(intf_entries) == 0
-
-        tbl = swsscommon.Table(self.pdb, "INTF_TABLE:PortChannel002")
-        intf_entries = tbl.getKeys()
-        assert len(intf_entries) == 0
-
-        tbl = swsscommon.Table(self.pdb, "INTF_TABLE:PortChannel003")
-        intf_entries = tbl.getKeys()
-        assert len(intf_entries) == 0
-
-        tbl = swsscommon.Table(self.pdb, "INTF_TABLE:PortChannel004")
-        intf_entries = tbl.getKeys()
-        assert len(intf_entries) == 0
-
-        # remove PortChannel members
-        tbl = swsscommon.Table(self.cdb, "PORTCHANNEL_MEMBER")
-        tbl._del("PortChannel001|Ethernet0")
-        tbl._del("PortChannel002|Ethernet4")
-        tbl._del("PortChannel003|Ethernet8")
-        tbl._del("PortChannel004|Ethernet12")
-        time.sleep(1)
-
-        # remove PortChannel
-        tbl = swsscommon.Table(self.cdb, "PORTCHANNEL")
-        tbl._del("PortChannel001")
-        tbl._del("PortChannel002")
-        tbl._del("PortChannel003")
-        tbl._del("PortChannel004")
-        time.sleep(1)
-
-        # Restore eth0 up
-        dvs.servers[0].runcmd("ip link set up dev eth0")
-        time.sleep(1)
-
-
-# Add Dummy always-pass test at end as workaroud
-# for issue when Flaky fail on final test it invokes module tear-down before retrying
-def test_nonflaky_dummy():
-    pass
-=======
-import time
-import re
-import json
-import itertools
-
-from swsscommon import swsscommon
-
-
-class TestPortchannel(object):
-    def test_Portchannel(self, dvs, testlog):
-
-        # create port channel
-        db = swsscommon.DBConnector(0, dvs.redis_sock, 0)
-        ps = swsscommon.ProducerStateTable(db, "LAG_TABLE")
-        fvs = swsscommon.FieldValuePairs([("admin", "up"), ("mtu", "1500")])
-
-        ps.set("PortChannel0001", fvs)
-
-        # create port channel member
-        ps = swsscommon.ProducerStateTable(db, "LAG_MEMBER_TABLE")
-        fvs = swsscommon.FieldValuePairs([("status", "enabled")])
-
-        ps.set("PortChannel0001:Ethernet0", fvs)
-
-        time.sleep(1)
-
-        # check asic db
-        asicdb = swsscommon.DBConnector(1, dvs.redis_sock, 0)
-
-        lagtbl = swsscommon.Table(asicdb, "ASIC_STATE:SAI_OBJECT_TYPE_LAG")
-        lags = lagtbl.getKeys()
-        assert len(lags) == 1
-
-        lagmtbl = swsscommon.Table(asicdb, "ASIC_STATE:SAI_OBJECT_TYPE_LAG_MEMBER")
-        lagms = lagmtbl.getKeys()
-        assert len(lagms) == 1
-
-        (status, fvs) = lagmtbl.get(lagms[0])
-        fvs = dict(fvs)
-        assert status
-        assert "SAI_LAG_MEMBER_ATTR_LAG_ID" in fvs
-        assert fvs.pop("SAI_LAG_MEMBER_ATTR_LAG_ID") == lags[0]
-        assert "SAI_LAG_MEMBER_ATTR_PORT_ID" in fvs
-        assert dvs.asicdb.portoidmap[fvs.pop("SAI_LAG_MEMBER_ATTR_PORT_ID")] == "Ethernet0"
-        assert "SAI_LAG_MEMBER_ATTR_INGRESS_DISABLE" in fvs
-        assert fvs.pop("SAI_LAG_MEMBER_ATTR_INGRESS_DISABLE") == "false"
-        assert "SAI_LAG_MEMBER_ATTR_EGRESS_DISABLE" in fvs
-        assert fvs.pop("SAI_LAG_MEMBER_ATTR_EGRESS_DISABLE") == "false"
-        assert not fvs
-
-        ps = swsscommon.ProducerStateTable(db, "LAG_MEMBER_TABLE")
-        fvs = swsscommon.FieldValuePairs([("status", "disabled")])
-
-        ps.set("PortChannel0001:Ethernet0", fvs)
-
-        time.sleep(1)
-
-        lagmtbl = swsscommon.Table(asicdb, "ASIC_STATE:SAI_OBJECT_TYPE_LAG_MEMBER")
-        lagms = lagmtbl.getKeys()
-        assert len(lagms) == 1
-
-        (status, fvs) = lagmtbl.get(lagms[0])
-        fvs = dict(fvs)
-        assert status
-        assert "SAI_LAG_MEMBER_ATTR_LAG_ID" in fvs
-        assert fvs.pop("SAI_LAG_MEMBER_ATTR_LAG_ID") == lags[0]
-        assert "SAI_LAG_MEMBER_ATTR_PORT_ID" in fvs
-        assert dvs.asicdb.portoidmap[fvs.pop("SAI_LAG_MEMBER_ATTR_PORT_ID")] == "Ethernet0"
-        assert "SAI_LAG_MEMBER_ATTR_INGRESS_DISABLE" in fvs
-        assert fvs.pop("SAI_LAG_MEMBER_ATTR_INGRESS_DISABLE") == "true"
-        assert "SAI_LAG_MEMBER_ATTR_EGRESS_DISABLE" in fvs
-        assert fvs.pop("SAI_LAG_MEMBER_ATTR_EGRESS_DISABLE") == "true"
-        assert not fvs
-
-        # remove port channel member
-        ps = swsscommon.ProducerStateTable(db, "LAG_MEMBER_TABLE")
-        ps._del("PortChannel0001:Ethernet0")
-
-        # remove port channel
-        ps = swsscommon.ProducerStateTable(db, "LAG_TABLE")
-        ps._del("PortChannel0001")
-
-        time.sleep(1)
-
-        # check asic db
-        lags = lagtbl.getKeys()
-        assert len(lags) == 0
-
-        lagms = lagmtbl.getKeys()
-        assert len(lagms) == 0
-
-    def test_Portchannel_lacpkey(self, dvs, testlog):
-        portchannelNamesAuto = [("PortChannel001", "Ethernet0", 1001),
-                            ("PortChannel002", "Ethernet4", 1002),
-                            ("PortChannel2", "Ethernet8", 12),
-                            ("PortChannel000", "Ethernet12", 1000)]
-
-        portchannelNames = [("PortChannel0003", "Ethernet16", 0),
-                            ("PortChannel0004", "Ethernet20", 0),
-                            ("PortChannel0005", "Ethernet24", 564)]
-
-        self.cdb = swsscommon.DBConnector(4, dvs.redis_sock, 0)
-
-        # Create PortChannels
-        tbl = swsscommon.Table(self.cdb, "PORTCHANNEL")
-        fvs = swsscommon.FieldValuePairs(
-            [("admin_status", "up"), ("mtu", "9100"), ("oper_status", "up"), ("lacp_key", "auto")])
-
-        for portchannel in portchannelNamesAuto:
-            tbl.set(portchannel[0], fvs)
-            
-        fvs_no_lacp_key = swsscommon.FieldValuePairs(
-            [("admin_status", "up"), ("mtu", "9100"), ("oper_status", "up")])
-        tbl.set(portchannelNames[0][0], fvs_no_lacp_key)
-
-        fvs_empty_lacp_key = swsscommon.FieldValuePairs(
-            [("admin_status", "up"), ("mtu", "9100"), ("oper_status", "up"), ("lacp_key", "")])
-        tbl.set(portchannelNames[1][0], fvs_empty_lacp_key)
-
-        fvs_set_number_lacp_key = swsscommon.FieldValuePairs(
-            [("admin_status", "up"), ("mtu", "9100"), ("oper_status", "up"), ("lacp_key", "564")])
-        tbl.set(portchannelNames[2][0], fvs_set_number_lacp_key)
-        time.sleep(1)
-
-        # Add members to PortChannels
-        tbl = swsscommon.Table(self.cdb, "PORTCHANNEL_MEMBER")
-        fvs = swsscommon.FieldValuePairs([("NULL", "NULL")])
-
-        for portchannel in itertools.chain(portchannelNames, portchannelNamesAuto):
-            tbl.set(portchannel[0] + "|" + portchannel[1], fvs)
-        time.sleep(1)
-
-        #  TESTS here that LACP key is valid and equls to the expected LACP key
-        #  The expected LACP key in the number at the end of the Port-Channel name with a prefix '1'
-        for portchannel in itertools.chain(portchannelNames, portchannelNamesAuto):
-            (exit_code, output) = dvs.runcmd("teamdctl " + portchannel[0] + " state dump")
-            port_state_dump = json.loads(output)
-            lacp_key = port_state_dump["ports"][portchannel[1]]["runner"]["actor_lacpdu_info"]["key"]
-            assert lacp_key == portchannel[2]
-
-        # remove PortChannel members
-        tbl = swsscommon.Table(self.cdb, "PORTCHANNEL_MEMBER")
-        for portchannel in itertools.chain(portchannelNames, portchannelNamesAuto):
-            tbl._del(portchannel[0] + "|" + portchannel[1])
-        time.sleep(1)
-
-        # remove PortChannel
-        tbl = swsscommon.Table(self.cdb, "PORTCHANNEL")
-        for portchannel in itertools.chain(portchannelNames, portchannelNamesAuto):
-            tbl._del(portchannel[0])
-        time.sleep(1)
-
-    def test_Portchannel_oper_down(self, dvs, testlog):
-
-        self.adb = swsscommon.DBConnector(1, dvs.redis_sock, 0)
-        self.cdb = swsscommon.DBConnector(4, dvs.redis_sock, 0)
-        self.pdb = swsscommon.DBConnector(0, dvs.redis_sock, 0)
-
-        # Create 4 PortChannels
-        tbl = swsscommon.Table(self.cdb, "PORTCHANNEL")
-        fvs = swsscommon.FieldValuePairs([("admin_status", "up"),("mtu", "9100"),("oper_status", "up")])
-
-        tbl.set("PortChannel001", fvs)
-        time.sleep(1)
-        tbl.set("PortChannel002", fvs)
-        time.sleep(1)
-        tbl.set("PortChannel003", fvs)
-        time.sleep(1)
-        tbl.set("PortChannel004", fvs)
-        time.sleep(1)
-
-        tbl = swsscommon.Table(self.cdb, "PORTCHANNEL_MEMBER")
-        fvs = swsscommon.FieldValuePairs([("NULL", "NULL")])
-        tbl.set("PortChannel001|Ethernet0", fvs)
-        time.sleep(1)
-        tbl.set("PortChannel002|Ethernet4", fvs)
-        time.sleep(1)
-        tbl.set("PortChannel003|Ethernet8", fvs)
-        time.sleep(1)
-        tbl.set("PortChannel004|Ethernet12", fvs)
-        time.sleep(1)
-
-        tbl = swsscommon.Table(self.cdb, "PORTCHANNEL_INTERFACE")
-        fvs = swsscommon.FieldValuePairs([("NULL", "NULL")])
-        tbl.set("PortChannel001", fvs)
-        tbl.set("PortChannel001|40.0.0.0/31", fvs)
-        time.sleep(1)
-        tbl.set("PortChannel002", fvs)
-        tbl.set("PortChannel002|40.0.0.2/31", fvs)
-        time.sleep(1)
-        tbl.set("PortChannel003", fvs)
-        tbl.set("PortChannel003|40.0.0.4/31", fvs)
-        time.sleep(1)
-        tbl.set("PortChannel004", fvs)
-        tbl.set("PortChannel004|40.0.0.6/31", fvs)
-        time.sleep(1)
-
-        # check application database
-        tbl = swsscommon.Table(self.pdb, "INTF_TABLE:PortChannel001")
-        intf_entries = tbl.getKeys()
-        assert len(intf_entries) == 1
-        assert intf_entries[0] == "40.0.0.0/31"
-        tbl = swsscommon.Table(self.pdb, "INTF_TABLE:PortChannel002")
-        intf_entries = tbl.getKeys()
-        assert len(intf_entries) == 1
-        assert intf_entries[0] == "40.0.0.2/31"
-        tbl = swsscommon.Table(self.pdb, "INTF_TABLE:PortChannel003")
-        intf_entries = tbl.getKeys()
-        assert len(intf_entries) == 1
-        assert intf_entries[0] == "40.0.0.4/31"
-        tbl = swsscommon.Table(self.pdb, "INTF_TABLE:PortChannel004")
-        intf_entries = tbl.getKeys()
-        assert len(intf_entries) == 1
-        assert intf_entries[0] == "40.0.0.6/31"
-
-        # set oper_status for PortChannels
-        ps = swsscommon.ProducerStateTable(self.pdb, "LAG_TABLE")
-        fvs = swsscommon.FieldValuePairs([("admin_status", "up"),("mtu", "9100"),("oper_status", "up")])
-        ps.set("PortChannel001", fvs)
-        ps.set("PortChannel002", fvs)
-        ps.set("PortChannel003", fvs)
-        ps.set("PortChannel004", fvs)
-        time.sleep(1)
-
-        dvs.runcmd("arp -s 40.0.0.1 00:00:00:00:00:01")
-        time.sleep(1)
-        dvs.runcmd("arp -s 40.0.0.3 00:00:00:00:00:03")
-        time.sleep(1)
-        dvs.runcmd("arp -s 40.0.0.5 00:00:00:00:00:05")
-        time.sleep(1)
-        dvs.runcmd("arp -s 40.0.0.7 00:00:00:00:00:07")
-        time.sleep(1)
-
-        ps = swsscommon.ProducerStateTable(self.pdb, "ROUTE_TABLE")
         fvs = swsscommon.FieldValuePairs([("nexthop","40.0.0.1,40.0.0.3,40.0.0.5,40.0.0.7"),
                                           ("ifname", "PortChannel001,PortChannel002,PortChannel003,PortChannel004")])
         ps.set("2.2.2.0/24", fvs)
@@ -663,5 +386,4 @@
 # Add Dummy always-pass test at end as workaroud
 # for issue when Flaky fail on final test it invokes module tear-down before retrying
 def test_nonflaky_dummy():
-    pass
->>>>>>> f5d522dd
+    pass