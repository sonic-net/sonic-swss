--- conflicted
+++ resolved
@@ -49,19 +49,12 @@
 int main(int argc, char **argv)
 {
     swss::Logger::linkToDbNative("fpmsyncd");
-<<<<<<< HEAD
     try
     {
-	DBConnector db(APPL_DB, DBConnector::DEFAULT_UNIXSOCKET, 0);
-	DBConnector cfgDb(CONFIG_DB, DBConnector::DEFAULT_UNIXSOCKET, 0);
-	RedisPipeline pipeline(&db);
-	RouteSync sync(&pipeline);
-=======
-    DBConnector db("APPL_DB", 0);
-    RedisPipeline pipeline(&db);
-    RouteSync sync(&pipeline);
->>>>>>> b9317511
-
+	  DBConnector db(APPL_DB, DBConnector::DEFAULT_UNIXSOCKET, 0);
+	  DBConnector cfgDb(CONFIG_DB, DBConnector::DEFAULT_UNIXSOCKET, 0);
+	  RedisPipeline pipeline(&db);
+	  RouteSync sync(&pipeline);
     DBConnector stateDb("STATE_DB", 0);
     Table bgpStateTable(&stateDb, STATE_BGP_TABLE_NAME);
 
