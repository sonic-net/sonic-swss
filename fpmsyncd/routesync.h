--- conflicted
+++ resolved
@@ -92,14 +92,12 @@
     ProducerStateTable m_srv6SidListTable; 
     struct nl_cache    *m_link_cache;
     struct nl_sock     *m_nl_sock;
-<<<<<<< HEAD
-    uint32_t route_tag_not_to_appdb;
-    uint32_t route_tag_fallback_to_default_route;
-=======
     /* nexthop group table */
     ProducerStateTable  m_nexthop_groupTable;
     map<uint32_t,NextHopGroup> m_nh_groups;
->>>>>>> 2f004527
+    uint32_t route_tag_not_to_appdb;
+    uint32_t route_tag_fallback_to_default_route;
+
 
     bool                m_isSuppressionEnabled{false};
     FpmInterface*       m_fpmInterface {nullptr};
