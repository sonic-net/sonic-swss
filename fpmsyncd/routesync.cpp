--- conflicted
+++ resolved
@@ -569,16 +569,10 @@
 
     if (!warmRestartInProgress)
     {
-<<<<<<< HEAD
         m_routeTable->set(destipprefix, fvVector);
-        SWSS_LOG_DEBUG("RouteTable set msg: %s vtep:%s vni:%s mac:%s intf:%s",
-                       destipprefix, nexthops.c_str(), vni_list.c_str(), mac_list.c_str(), intf_list.c_str());
-=======
-        m_routeTable.set(destipprefix, fvVector);
         SWSS_LOG_DEBUG("RouteTable set msg: %s vtep:%s vni:%s mac:%s intf:%s protocol:%s",
                        destipprefix, nexthops.c_str(), vni_list.c_str(), mac_list.c_str(), intf_list.c_str(),
                        proto_str.c_str());
->>>>>>> 56ba6de3
     }
 
     /*
