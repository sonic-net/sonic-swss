#include <netlink/route/link.h>
#include <netlink/route/route.h>
#include <netlink/route/nexthop.h>
#include "logger.h"
#include "select.h"
#include "netmsg.h"
#include "ipprefix.h"
#include "dbconnector.h"
#include "producerstatetable.h"
#include "fpmsyncd/fpmlink.h"
#include "fpmsyncd/routesync.h"
#include "macaddress.h"
#include "converter.h"
#include <string.h>
#include <arpa/inet.h>
<<<<<<< HEAD
#include <yaml-cpp/yaml.h>
=======
#include <linux/nexthop.h>
>>>>>>> 2f004527

using namespace std;
using namespace swss;

#define VXLAN_IF_NAME_PREFIX    "Brvxlan"
#define VNET_PREFIX             "Vnet"
#define VRF_PREFIX              "Vrf"
#define MGMT_VRF_PREFIX         "mgmt"

#define NHG_DELIMITER ','
#define MY_SID_KEY_DELIMITER ':'

#ifndef ETH_ALEN
#define ETH_ALEN 6
#endif

#ifndef NDA_RTA
#define NDA_RTA(r)                                                             \
    ((struct rtattr *)(((char *)(r)) + NLMSG_ALIGN(sizeof(struct ndmsg))))
#endif

#ifndef NHA__RTA
#define NHA_RTA(r)                                                             \
    ((struct rtattr *)(((char *)(r)) + NLMSG_ALIGN(sizeof(struct nhmsg))))
#endif

#define VXLAN_VNI             0
#define VXLAN_RMAC            1
#define NH_ENCAP_VXLAN      100

#define NH_ENCAP_SRV6_ROUTE         101

#define IPV4_MAX_BYTE       4
#define IPV6_MAX_BYTE      16
#define IPV4_MAX_BITLEN    32
#define IPV6_MAX_BITLEN    128

#define ETHER_ADDR_STRLEN (3*ETH_ALEN)

#define DEFAULT_SRV6_MY_SID_BLOCK_LEN "32"
#define DEFAULT_SRV6_MY_SID_NODE_LEN "16"
#define DEFAULT_SRV6_MY_SID_FUNC_LEN "16"
#define DEFAULT_SRV6_MY_SID_ARG_LEN "0"

enum srv6_localsid_action {
	SRV6_LOCALSID_ACTION_UNSPEC				= 0,
	SRV6_LOCALSID_ACTION_END				= 1,
	SRV6_LOCALSID_ACTION_END_X				= 2,
	SRV6_LOCALSID_ACTION_END_T				= 3,
	SRV6_LOCALSID_ACTION_END_DX2			= 4,
	SRV6_LOCALSID_ACTION_END_DX6			= 5,
	SRV6_LOCALSID_ACTION_END_DX4			= 6,
	SRV6_LOCALSID_ACTION_END_DT6			= 7,
	SRV6_LOCALSID_ACTION_END_DT4			= 8,
	SRV6_LOCALSID_ACTION_END_DT46			= 9,
	SRV6_LOCALSID_ACTION_B6_ENCAPS			= 10,
	SRV6_LOCALSID_ACTION_B6_ENCAPS_RED		= 11,
	SRV6_LOCALSID_ACTION_B6_INSERT			= 12,
	SRV6_LOCALSID_ACTION_B6_INSERT_RED		= 13,
	SRV6_LOCALSID_ACTION_UN					= 14,
	SRV6_LOCALSID_ACTION_UA					= 15,
	SRV6_LOCALSID_ACTION_UDX2				= 16,
	SRV6_LOCALSID_ACTION_UDX6				= 17,
	SRV6_LOCALSID_ACTION_UDX4				= 18,
	SRV6_LOCALSID_ACTION_UDT6				= 19,
	SRV6_LOCALSID_ACTION_UDT4				= 20,
	SRV6_LOCALSID_ACTION_UDT46				= 21,
};

enum {
	SRV6_LOCALSID_UNSPEC			= 0,
	SRV6_LOCALSID_SID_VALUE			= 1,
	SRV6_LOCALSID_FORMAT			= 2,
	SRV6_LOCALSID_ACTION			= 3,
	SRV6_LOCALSID_VRFNAME			= 4,
	SRV6_LOCALSID_NH6				= 5,
	SRV6_LOCALSID_NH4				= 6,
	SRV6_LOCALSID_IIF				= 7,
	SRV6_LOCALSID_OIF				= 8,
	SRV6_LOCALSID_BPF				= 9,
	SRV6_LOCALSID_SIDLIST			= 10,
	SRV6_LOCALSID_ENCAP_SRC_ADDR	= 11,
};

enum {
	SRV6_LOCALSID_FORMAT_UNSPEC			= 0,
	SRV6_LOCALSID_FORMAT_BLOCK_LEN		= 1,
	SRV6_LOCALSID_FORMAT_NODE_LEN		= 2,
	SRV6_LOCALSID_FORMAT_FUNC_LEN		= 3,
	SRV6_LOCALSID_FORMAT_ARG_LEN		= 4,
};

enum {
    ROUTE_ENCAP_SRV6_UNSPEC            = 0,
    ROUTE_ENCAP_SRV6_VPN_SID           = 1,
    ROUTE_ENCAP_SRV6_ENCAP_SRC_ADDR    = 2,
};

#define MAX_MULTIPATH_NUM 514

/* Returns name of the protocol passed number represents */
static string getProtocolString(int proto)
{
    static constexpr size_t protocolNameBufferSize = 128;
    char buffer[protocolNameBufferSize] = {};

    if (!rtnl_route_proto2str(proto, buffer, sizeof(buffer)))
    {
        return std::to_string(proto);
    }

    return buffer;
}

/* Helper to create unique pointer with custom destructor */
template<typename T, typename F>
static decltype(auto) makeUniqueWithDestructor(T* ptr, F func)
{
    return std::unique_ptr<T, F>(ptr, func);
}

template<typename T>
static decltype(auto) makeNlAddr(const T& ip)
{
    nl_addr* addr;
    nl_addr_parse(ip.to_string().c_str(), AF_UNSPEC, &addr);
    return makeUniqueWithDestructor(addr, nl_addr_put);
}


RouteSync::RouteSync(RedisPipeline *pipeline) :
    m_routeTable(pipeline, APP_ROUTE_TABLE_NAME, true),
    m_nexthop_groupTable(pipeline, APP_NEXTHOP_GROUP_TABLE_NAME, true),
    m_label_routeTable(pipeline, APP_LABEL_ROUTE_TABLE_NAME, true),
    m_vnet_routeTable(pipeline, APP_VNET_RT_TABLE_NAME, true),
    m_vnet_tunnelTable(pipeline, APP_VNET_RT_TUNNEL_TABLE_NAME, true),
    m_warmStartHelper(pipeline, &m_routeTable, APP_ROUTE_TABLE_NAME, "bgp", "bgp"),
    m_srv6MySidTable(pipeline, APP_SRV6_MY_SID_TABLE_NAME, true),
    m_srv6SidListTable(pipeline, APP_SRV6_SID_LIST_TABLE_NAME, true),
    m_nl_sock(NULL), m_link_cache(NULL)
{
    m_nl_sock = nl_socket_alloc();
    nl_connect(m_nl_sock, NETLINK_ROUTE);
    rtnl_link_alloc_cache(m_nl_sock, AF_UNSPEC, &m_link_cache);

    YAML::Node root;
    try
    {
        root = YAML::LoadFile("/etc/sonic/constants.yml");
        route_tag_not_to_appdb = root["constants"]["bgp"]["route_do_not_send_appdb_tag"].as<int>();
        route_tag_fallback_to_default_route = root["constants"]["bgp"]["route_eligible_for_fallback_to_default_tag"].as<int>();
    }
    catch (const exception &e)
    {
        cout << "Exception \"" << e.what() << "\" had been thrown in daemon in loading constants.yml" << endl;
        route_tag_not_to_appdb = 0xffffffff;
        route_tag_fallback_to_default_route = 0xffffffff;
    }
}

char *RouteSync::prefixMac2Str(char *mac, char *buf, int size)
{
    char *ptr = buf;

    if (!mac)
    {
        return NULL;
    }
    if (!buf)
    {
        return NULL;
    }

    snprintf(ptr, (ETHER_ADDR_STRLEN), "%02x:%02x:%02x:%02x:%02x:%02x",
            (uint8_t)mac[0], (uint8_t)mac[1],
            (uint8_t)mac[2], (uint8_t)mac[3],
            (uint8_t)mac[4], (uint8_t)mac[5]);
    return ptr;
}

/**
 * parseRtAttrNested() - Parses a nested route attribute
 * @tb:         Pointer to array for storing rtattr in.
 * @max:        Max number to store.
 * @rta:        Pointer to rtattr to look for nested items in.
 */
void RouteSync::parseRtAttrNested(struct rtattr **tb, int max,
                                                            struct rtattr *rta)
{
	netlink_parse_rtattr(tb, max, (struct rtattr *)RTA_DATA(rta), (int)RTA_PAYLOAD(rta));
}

/**
 * @parseEncap() - Parses encapsulated attributes
 * @tb:         Pointer to rtattr to look for nested items in.
 * @labels:     Pointer to store vni in.
 *
 * Return:      void.
 */
void RouteSync::parseEncap(struct rtattr *tb, uint32_t &encap_value, string &rmac)
{
    struct rtattr *tb_encap[3] = {0};
    char mac_buf[MAX_ADDR_SIZE+1];
    char mac_val[MAX_ADDR_SIZE+1];

    parseRtAttrNested(tb_encap, 3, tb);
    encap_value = *(uint32_t *)RTA_DATA(tb_encap[VXLAN_VNI]);
    memcpy(&mac_buf, RTA_DATA(tb_encap[VXLAN_RMAC]), MAX_ADDR_SIZE);

    SWSS_LOG_INFO("Rx MAC %s VNI %d",
        prefixMac2Str(mac_buf, mac_val, ETHER_ADDR_STRLEN), encap_value);
    rmac = mac_val;

    return;
}

/**
 * @parseEncapSrv6SteerRoute() - Parses encapsulated SRv6 attributes
 * @tb:         Pointer to rtattr to look for nested items in.
 * @vpn_sid:    (output) VPN SID.
 * @src_addr:   (output) source address for SRv6 encapsulation
 *
 * Return:      void.
 */
void RouteSync::parseEncapSrv6SteerRoute(struct rtattr *tb, string &vpn_sid,
                               string &src_addr)
{
    struct rtattr *tb_encap[256] = {};
    char vpn_sid_buf[MAX_ADDR_SIZE + 1] = {0};
    char src_addr_buf[MAX_ADDR_SIZE + 1] = {0};

    parseRtAttrNested(tb_encap, 256, tb);

    if (tb_encap[ROUTE_ENCAP_SRV6_VPN_SID])
    {
        vpn_sid += inet_ntop(AF_INET6, RTA_DATA(tb_encap[ROUTE_ENCAP_SRV6_VPN_SID]),
                             vpn_sid_buf, MAX_ADDR_SIZE);
    }

    if (tb_encap[ROUTE_ENCAP_SRV6_ENCAP_SRC_ADDR])
    {
        src_addr +=
            inet_ntop(AF_INET6, RTA_DATA(tb_encap[ROUTE_ENCAP_SRV6_ENCAP_SRC_ADDR]),
                      src_addr_buf, MAX_ADDR_SIZE);
    }

    SWSS_LOG_INFO("Rx vpn_sid:%s src_addr:%s ", vpn_sid.c_str(),
                  src_addr.c_str());

    return;
}

const char *RouteSync::mySidAction2Str(uint32_t action)
{
    switch (action)
    {
        case SRV6_LOCALSID_ACTION_UNSPEC:
            return "unspec";
        case SRV6_LOCALSID_ACTION_END:
            return "end";
        case SRV6_LOCALSID_ACTION_END_X:
            return "end.x";
        case SRV6_LOCALSID_ACTION_END_T:
            return "end.t";
        case SRV6_LOCALSID_ACTION_END_DX6:
            return "end.dx6";
        case SRV6_LOCALSID_ACTION_END_DX4:
            return "end.dx4";
        case SRV6_LOCALSID_ACTION_END_DT6:
            return "end.dt6";
        case SRV6_LOCALSID_ACTION_END_DT4:
            return "end.dt4";
        case SRV6_LOCALSID_ACTION_END_DT46:
            return "end.dt46";
        case SRV6_LOCALSID_ACTION_UN:
            return "un";
        case SRV6_LOCALSID_ACTION_UA:
            return "ua";
        case SRV6_LOCALSID_ACTION_UDX6:
            return "udx6";
        case SRV6_LOCALSID_ACTION_UDX4:
            return "udx4";
        case SRV6_LOCALSID_ACTION_UDT6:
            return "udt6";
        case SRV6_LOCALSID_ACTION_UDT4:
            return "udt4";
        case SRV6_LOCALSID_ACTION_UDT46:
            return "udt46";
        default:
            return "unknown";
    }
}

/**
 * @parseSrv6MySidFormat() - Parses srv6 MySid format
 * @tb:         Pointer to rtattr to look for nested items in.
 * @block_len:  (output) locator block length
 * @node_len:   (output) locator node length
 * @func_len:   (output) function length
 * @arg_len:    (output) argument length
 *
 * Return:      true on success, false otherwise.
 */
bool RouteSync::parseSrv6MySidFormat(struct rtattr *tb,
                                        string &block_len,
                                        string &node_len, string &func_len,
                                        string &arg_len)
{
    struct rtattr *tb_my_sid_format[256] = {};
    uint8_t block_len_buf, node_len_buf, func_len_buf, arg_len_buf;

    parseRtAttrNested(tb_my_sid_format, 4, tb);

    if (tb_my_sid_format[SRV6_LOCALSID_FORMAT_BLOCK_LEN])
    {
        block_len_buf = *(uint8_t *)RTA_DATA(
            tb_my_sid_format[SRV6_LOCALSID_FORMAT_BLOCK_LEN]);
        block_len += to_string(block_len_buf);
    }
    else
    {
        block_len += DEFAULT_SRV6_MY_SID_BLOCK_LEN;
    }

    if (tb_my_sid_format[SRV6_LOCALSID_FORMAT_NODE_LEN])
    {
        node_len_buf = *(uint8_t *)RTA_DATA(
            tb_my_sid_format[SRV6_LOCALSID_FORMAT_NODE_LEN]);
        node_len += to_string(node_len_buf);
    }
    else
    {
        node_len += DEFAULT_SRV6_MY_SID_NODE_LEN;
    }

    if (tb_my_sid_format[SRV6_LOCALSID_FORMAT_FUNC_LEN])
    {
        func_len_buf = *(uint8_t *)RTA_DATA(
            tb_my_sid_format[SRV6_LOCALSID_FORMAT_FUNC_LEN]);
        func_len += to_string(func_len_buf);
    }
    else
    {
        func_len += DEFAULT_SRV6_MY_SID_FUNC_LEN;
    }

    if (tb_my_sid_format[SRV6_LOCALSID_FORMAT_ARG_LEN])
    {
        arg_len_buf = *(uint8_t *)RTA_DATA(
            tb_my_sid_format[SRV6_LOCALSID_FORMAT_ARG_LEN]);
        arg_len += to_string(arg_len_buf);
    }
    else
    {
        /* arg_len is optional, by default arg_len is 0 */
        arg_len += DEFAULT_SRV6_MY_SID_ARG_LEN;
    }

    SWSS_LOG_INFO("Rx Srv6 MySid block_len:%s node_len:%s func_len:%s arg_len:%s",
                  block_len.c_str(), node_len.c_str(), func_len.c_str(),
                  arg_len.c_str());

    return true;
}

/**
 * @parseSrv6MySid() - Parses sRv6 MySid attributes
 * @tb:         Pointer to rtattr to look for nested items in.
 * @block_len:  (output) locator block length
 * @node_len:   (output) locator node length
 * @func_len:   (output) function length
 * @arg_len:    (output) argument length
 * @action:     (output) behavior defined for the MySID.
 * @vrf:        (output) VRF name.
 * @adj:        (output) adjacency.
 *
 * Return:      true on success, false otherwise.
 */
bool RouteSync::parseSrv6MySid(struct rtattr *tb[], string &block_len,
                                  string &node_len, string &func_len,
                                  string &arg_len, string &action,
                                  string &vrf, string &adj)
{
    uint32_t action_buf = SRV6_LOCALSID_ACTION_UNSPEC;
    char vrf_buf[IFNAMSIZ + 1] = {0};
    char adj_buf[MAX_ADDR_SIZE + 1] = {0};

    if (tb[SRV6_LOCALSID_FORMAT])
    {
        if (!parseSrv6MySidFormat(tb[SRV6_LOCALSID_FORMAT], block_len,
                                node_len, func_len, arg_len))
        {
            SWSS_LOG_ERROR("Invalid Srv6 MySid format: block_len=%s, "
                "node_len=%s, func_len=%s, arg_len=%s",
                block_len.c_str(), node_len.c_str(), func_len.c_str(), arg_len.c_str());

            return false;
        }
    }

    if (tb[SRV6_LOCALSID_ACTION])
    {
        action_buf = *(uint32_t *)RTA_DATA(tb[SRV6_LOCALSID_ACTION]);
    }

    if (tb[SRV6_LOCALSID_NH6])
    {
        struct in6_addr *nh6 =
            (struct in6_addr *)RTA_DATA(tb[SRV6_LOCALSID_NH6]);

        inet_ntop(AF_INET6, nh6, adj_buf, MAX_ADDR_SIZE);
    }

    if (tb[SRV6_LOCALSID_NH4])
    {
        struct in_addr *nh4 =
            (struct in_addr *)RTA_DATA(tb[SRV6_LOCALSID_NH4]);

        inet_ntop(AF_INET, nh4, adj_buf, MAX_ADDR_SIZE);
    }

    if (tb[SRV6_LOCALSID_VRFNAME])
    {
        memcpy(vrf_buf, (char *)RTA_DATA(tb[SRV6_LOCALSID_VRFNAME]),
               strlen((char *)RTA_DATA(tb[SRV6_LOCALSID_VRFNAME])));
    }

    action = mySidAction2Str(action_buf);
    vrf = vrf_buf;
    adj = adj_buf;

    if (action == "unknown")
    {
        SWSS_LOG_ERROR("Invalid Srv6 MySid: action=%s", action.c_str());
        return false;
    }

    SWSS_LOG_INFO("Rx block_len:%s node_len:%s func_len:%s arg_len:%s "
                  "action:%s vrf:%s adj:%s",
                  block_len.c_str(), node_len.c_str(), func_len.c_str(),
                  arg_len.c_str(), action.c_str(), vrf.c_str(), adj.c_str());

    return true;
}

void RouteSync::getEvpnNextHopSep(string& nexthops, string& vni_list,  
                   string& mac_list, string& intf_list)
{
    nexthops  += NHG_DELIMITER;
    vni_list  += NHG_DELIMITER;
    mac_list  += NHG_DELIMITER;
    intf_list += NHG_DELIMITER;

    return;
}

void RouteSync::getEvpnNextHopGwIf(char *gwaddr, int vni_value, 
                               string& nexthops, string& vni_list,  
                               string& mac_list, string& intf_list,
                               string rmac, string vlan_id)
{
    nexthops+= gwaddr;
    vni_list+= to_string(vni_value);
    mac_list+=rmac;
    intf_list+=vlan_id;
}

bool RouteSync::getEvpnNextHop(struct nlmsghdr *h, int received_bytes, 
                               struct rtattr *tb[], string& nexthops, 
                               string& vni_list, string& mac_list, 
                               string& intf_list)
{
    void *gate = NULL;
    char nexthopaddr[MAX_ADDR_SIZE] = {0};
    char gateaddr[MAX_ADDR_SIZE] = {0};
    uint32_t encap_value = 0;
    uint32_t ecmp_count = 0;
    uint16_t encap = 0;
    int gw_af;
    struct in6_addr ipv6_address;
    string rmac;
    string vlan;
    int index;
    char if_name[IFNAMSIZ] = "0";
    char ifname_unknown[IFNAMSIZ] = "unknown";

    if (tb[RTA_GATEWAY])
        gate = RTA_DATA(tb[RTA_GATEWAY]);

    if (h->nlmsg_type == RTM_NEWROUTE) 
    {
        if (!tb[RTA_MULTIPATH]) 
        {
            gw_af = AF_INET; // default value
            if (gate)
            {
                if (RTA_PAYLOAD(tb[RTA_GATEWAY]) <= IPV4_MAX_BYTE)
                {
                    memcpy(gateaddr, gate, IPV4_MAX_BYTE);
                    gw_af = AF_INET;
                }
                else
                {
                    memcpy(ipv6_address.s6_addr, gate, IPV6_MAX_BYTE);
                    gw_af = AF_INET6;                    
                }
            }

            if(gw_af == AF_INET6)
            {
                if (IN6_IS_ADDR_V4MAPPED(&ipv6_address))
                {
                    memcpy(gateaddr, (ipv6_address.s6_addr+12), IPV4_MAX_BYTE);
                    gw_af = AF_INET;
                }
                else
                {
                    SWSS_LOG_NOTICE("IPv6 tunnel nexthop not supported Nexthop:%s encap:%d encap_value:%d",
                                    inet_ntop(gw_af, ipv6_address.s6_addr, nexthopaddr, MAX_ADDR_SIZE), encap, encap_value);
                    return false;
                }
            }

            inet_ntop(gw_af, gateaddr, nexthopaddr, MAX_ADDR_SIZE);

            if (tb[RTA_OIF])
            {
                index = *(int *)RTA_DATA(tb[RTA_OIF]);

                /* If we cannot get the interface name */
                if (!getIfName(index, if_name, IFNAMSIZ))
                {
                    strcpy(if_name, ifname_unknown);
                }

                vlan = if_name;
            }

            if (tb[RTA_ENCAP_TYPE])
            {
                encap = *(uint16_t *)RTA_DATA(tb[RTA_ENCAP_TYPE]);
            }

            if (tb[RTA_ENCAP] && tb[RTA_ENCAP_TYPE]
                && (*(uint16_t *)RTA_DATA(tb[RTA_ENCAP_TYPE]) == NH_ENCAP_VXLAN)) 
            {
                parseEncap(tb[RTA_ENCAP], encap_value, rmac);
            }
            SWSS_LOG_DEBUG("Rx MsgType:%d Nexthop:%s encap:%d encap_value:%d rmac:%s vlan:%s", h->nlmsg_type,
                            nexthopaddr, encap, encap_value, rmac.c_str(), vlan.c_str());

            if (encap_value == 0 || !(vlan.compare(ifname_unknown)) || MacAddress(rmac) == MacAddress("00:00:00:00:00:00"))
            {
                return false;
            }

            getEvpnNextHopGwIf(nexthopaddr, encap_value, nexthops, vni_list, mac_list, intf_list, rmac, vlan);
        }
        else
        {
            /* This is a multipath route */
            /* Need to add the code for multipath */
            int len;
            struct rtattr *subtb[RTA_MAX + 1];
            struct rtnexthop *rtnh = (struct rtnexthop *)RTA_DATA(tb[RTA_MULTIPATH]);
            len = (int)RTA_PAYLOAD(tb[RTA_MULTIPATH]);

            for (;;) 
            {
                uint16_t encap = 0;
                if (len < (int)sizeof(*rtnh) || rtnh->rtnh_len > len)
                {
                    break;
                }

                gate = 0;
                if (rtnh->rtnh_len > sizeof(*rtnh)) 
                {
                    memset(subtb, 0, sizeof(subtb));

                    netlink_parse_rtattr(subtb, RTA_MAX, RTNH_DATA(rtnh),
                                          (int)(rtnh->rtnh_len - sizeof(*rtnh)));

                    if (subtb[RTA_GATEWAY])
                    {
                        gate = RTA_DATA(subtb[RTA_GATEWAY]);
                    }

                    if (gate)
                    {
                        if (RTA_PAYLOAD(subtb[RTA_GATEWAY]) <= IPV4_MAX_BYTE)
                        {
                            memcpy(gateaddr, gate, IPV4_MAX_BYTE);
                            gw_af = AF_INET;
                        }
                        else
                        {
                            memcpy(ipv6_address.s6_addr, gate, IPV6_MAX_BYTE);
                            gw_af = AF_INET6;                    
                        }
                    }
                    
                    if(gw_af == AF_INET6)
                    {
                        if (IN6_IS_ADDR_V4MAPPED(&ipv6_address))
                        {
                            memcpy(gateaddr, (ipv6_address.s6_addr+12), IPV4_MAX_BYTE);
                            gw_af = AF_INET;
                        }
                        else
                        {
                            SWSS_LOG_NOTICE("IPv6 tunnel nexthop not supported Nexthop:%s encap:%d encap_value:%d",
                                            inet_ntop(gw_af, ipv6_address.s6_addr, nexthopaddr, MAX_ADDR_SIZE), encap, encap_value);
                            return false;
                        }
                    }
                    
                    inet_ntop(gw_af, gateaddr, nexthopaddr, MAX_ADDR_SIZE);


                    if (rtnh->rtnh_ifindex)
                    {
                        index = rtnh->rtnh_ifindex;

                        /* If we cannot get the interface name */
                        if (!getIfName(index, if_name, IFNAMSIZ))
                        {
                            strcpy(if_name, ifname_unknown);
                        }

                        vlan = if_name;
                    }

                    if (subtb[RTA_ENCAP_TYPE])
                    {
                        encap = *(uint16_t *)RTA_DATA(subtb[RTA_ENCAP_TYPE]);
                    }

                    if (subtb[RTA_ENCAP] && subtb[RTA_ENCAP_TYPE]
                        && (*(uint16_t *)RTA_DATA(subtb[RTA_ENCAP_TYPE]) == NH_ENCAP_VXLAN))
                    {
                        parseEncap(subtb[RTA_ENCAP], encap_value, rmac);
                    }
                    SWSS_LOG_DEBUG("Multipath Nexthop:%s encap:%d encap_value:%d rmac:%s vlan:%s",
                                    nexthopaddr, encap, encap_value, rmac.c_str(), vlan.c_str());

                    if (encap_value == 0 || !(vlan.compare(ifname_unknown)) || MacAddress(rmac) == MacAddress("00:00:00:00:00:00"))
                    {
                        return false;
                    }

                    if (gate)
                    {
                        if (ecmp_count)
                        {
                            getEvpnNextHopSep(nexthops, vni_list, mac_list, intf_list);
                        }

                        getEvpnNextHopGwIf(nexthopaddr, encap_value, nexthops, vni_list, mac_list, intf_list, rmac, vlan);
                        ecmp_count++;
                    }
                }

                if (rtnh->rtnh_len == 0)
                {
                    break;
                }

                len -= NLMSG_ALIGN(rtnh->rtnh_len);
                rtnh = RTNH_NEXT(rtnh);
            }			
        }
    }
    return true;
}

void RouteSync::onEvpnRouteMsg(struct nlmsghdr *h, int len)
{
    struct rtmsg *rtm;
    struct rtattr *tb[RTA_MAX + 1] = {0};
    void *dest = NULL;
    char anyaddr[16] = {0};
    char dstaddr[16] = {0};
    int  dst_len = 0;
    char buf[MAX_ADDR_SIZE];
    char destipprefix[IFNAMSIZ + MAX_ADDR_SIZE + 2] = {0};
    int nlmsg_type = h->nlmsg_type;
    unsigned int vrf_index;

    rtm = (struct rtmsg *)NLMSG_DATA(h);

    /* Parse attributes and extract fields of interest. */
    netlink_parse_rtattr(tb, RTA_MAX, RTM_RTA(rtm), len);

    if (tb[RTA_DST])
    {
        dest = RTA_DATA(tb[RTA_DST]);
    }
    else
    {
        dest = anyaddr;
    }

    if (rtm->rtm_family == AF_INET)
    {
        if (rtm->rtm_dst_len > IPV4_MAX_BITLEN)
        {
            return;
        }
        memcpy(dstaddr, dest, IPV4_MAX_BYTE);
        dst_len = rtm->rtm_dst_len;
    }
    else if (rtm->rtm_family == AF_INET6)
    {
        if (rtm->rtm_dst_len > IPV6_MAX_BITLEN) 
        {
            return;
        }
        memcpy(dstaddr, dest, IPV6_MAX_BYTE);
        dst_len = rtm->rtm_dst_len;
    }

    SWSS_LOG_DEBUG("Rx MsgType:%d Family:%d Prefix:%s/%d", h->nlmsg_type, rtm->rtm_family,
                    inet_ntop(rtm->rtm_family, dstaddr, buf, MAX_ADDR_SIZE), dst_len);

    /* Table corresponding to route. */
    if (tb[RTA_TABLE])
    {
        vrf_index = *(int *)RTA_DATA(tb[RTA_TABLE]);
    }
    else
    {
        vrf_index = rtm->rtm_table;
    }

    if (vrf_index)
    {
        if (!getIfName(vrf_index, destipprefix, IFNAMSIZ))
        {
            SWSS_LOG_ERROR("Fail to get the VRF name (ifindex %u)", vrf_index);
            return;
        }
        /*
         * Now vrf device name is required to start with VRF_PREFIX,
         * it is difficult to split vrf_name:ipv6_addr.
         */
        if (memcmp(destipprefix, VRF_PREFIX, strlen(VRF_PREFIX)))
        {
            SWSS_LOG_ERROR("Invalid VRF name %s (ifindex %u)", destipprefix, vrf_index);
            return;
        }
        destipprefix[strlen(destipprefix)] = ':';
    }

    if((rtm->rtm_family == AF_INET && dst_len == IPV4_MAX_BITLEN)
        || (rtm->rtm_family == AF_INET6 && dst_len == IPV6_MAX_BITLEN))
    {
        snprintf(destipprefix + strlen(destipprefix), sizeof(destipprefix) - strlen(destipprefix), "%s",
                inet_ntop(rtm->rtm_family, dstaddr, buf, MAX_ADDR_SIZE));
    }
    else
    {
        snprintf(destipprefix + strlen(destipprefix), sizeof(destipprefix) - strlen(destipprefix), "%s/%u",
                inet_ntop(rtm->rtm_family, dstaddr, buf, MAX_ADDR_SIZE), dst_len);
    }

    auto proto_str = getProtocolString(rtm->rtm_protocol);
    SWSS_LOG_INFO("Receive route message dest ip prefix: %s Op:%s", 
                    destipprefix,
                    nlmsg_type == RTM_NEWROUTE ? "add":"del");

    /*
     * Upon arrival of a delete msg we could either push the change right away,
     * or we could opt to defer it if we are going through a warm-reboot cycle.
     */
    bool warmRestartInProgress = m_warmStartHelper.inProgress();

    if (nlmsg_type == RTM_DELROUTE)
    {
        if (!warmRestartInProgress)
        {
            m_routeTable.del(destipprefix);
            return;
        }
        else
        {
            SWSS_LOG_INFO("Warm-Restart mode: Receiving delete msg: %s",
                          destipprefix);

            vector<FieldValueTuple> fvVector;
            const KeyOpFieldsValuesTuple kfv = std::make_tuple(destipprefix,
                                                               DEL_COMMAND,
                                                               fvVector);
            m_warmStartHelper.insertRefreshMap(kfv);
            return;
        }
    }
    else if (nlmsg_type != RTM_NEWROUTE)
    {
        return;
    }

    sendOffloadReply(h);

    switch (rtm->rtm_type)
    {
        case RTN_BLACKHOLE:
        case RTN_UNREACHABLE:
        case RTN_PROHIBIT:
        {
            SWSS_LOG_ERROR("RTN_BLACKHOLE route not expected (%s)", destipprefix);
            return;
        }
        case RTN_UNICAST:
            break;

        case RTN_MULTICAST:
        case RTN_BROADCAST:
        case RTN_LOCAL:
            SWSS_LOG_NOTICE("BUM routes aren't supported yet (%s)", destipprefix);
            return;

        default:
            return;
    }

    /* Get nexthop lists */
    string nexthops;
    string vni_list;
    string mac_list;
    string intf_list;
    bool ret;

    ret = getEvpnNextHop(h, len, tb, nexthops, vni_list, mac_list, intf_list);
    if (ret == false)
    {
        SWSS_LOG_NOTICE("EVPN Route issue with RouteTable msg: %s vtep:%s vni:%s mac:%s intf:%s",
                       destipprefix, nexthops.c_str(), vni_list.c_str(), mac_list.c_str(), intf_list.c_str());
        return;
    }

    if (nexthops.empty() || mac_list.empty())
    {
        SWSS_LOG_NOTICE("EVPN IP Prefix: %s nexthop or rmac is empty", destipprefix);
        return;
    }

    vector<FieldValueTuple> fvVector;
    FieldValueTuple nh("nexthop", nexthops);
    FieldValueTuple intf("ifname", intf_list);
    FieldValueTuple vni("vni_label", vni_list);
    FieldValueTuple mac("router_mac", mac_list);
    FieldValueTuple proto("protocol", proto_str);

    fvVector.push_back(nh);
    fvVector.push_back(intf);
    fvVector.push_back(vni);
    fvVector.push_back(mac);
    fvVector.push_back(proto);

    if (!warmRestartInProgress)
    {
        m_routeTable.set(destipprefix, fvVector);
        SWSS_LOG_DEBUG("RouteTable set msg: %s vtep:%s vni:%s mac:%s intf:%s protocol:%s",
                       destipprefix, nexthops.c_str(), vni_list.c_str(), mac_list.c_str(), intf_list.c_str(),
                       proto_str.c_str());
    }

    /*
     * During routing-stack restarting scenarios route-updates will be temporarily
     * put on hold by warm-reboot logic.
     */
    else
    {
        SWSS_LOG_INFO("Warm-Restart mode: RouteTable set msg: %s vtep:%s vni:%s mac:%s",
                      destipprefix, nexthops.c_str(), vni_list.c_str(), mac_list.c_str());

        const KeyOpFieldsValuesTuple kfv = std::make_tuple(destipprefix,
                                                           SET_COMMAND,
                                                           fvVector);
        m_warmStartHelper.insertRefreshMap(kfv);
    }
    return;
}

bool RouteSync::getSrv6SteerRouteNextHop(struct nlmsghdr *h, int received_bytes,
                               struct rtattr *tb[], string &vpn_sid,
                               string &src_addr)
{
    uint16_t encap = 0;

    if (!tb[RTA_MULTIPATH])
    {
        if (tb[RTA_ENCAP_TYPE])
        {
            encap = *(uint16_t *)RTA_DATA(tb[RTA_ENCAP_TYPE]);
        }

        if (tb[RTA_ENCAP] && tb[RTA_ENCAP_TYPE] &&
            *(uint16_t *)RTA_DATA(tb[RTA_ENCAP_TYPE]) ==
                NH_ENCAP_SRV6_ROUTE)
        {
            parseEncapSrv6SteerRoute(tb[RTA_ENCAP], vpn_sid, src_addr);
        }
        SWSS_LOG_DEBUG("Rx MsgType:%d encap:%d vpn_sid:%s src_addr:%s",
                        h->nlmsg_type, encap, vpn_sid.c_str(),
                        src_addr.c_str());

        if (vpn_sid.empty())
        {
            SWSS_LOG_ERROR("Received an invalid SRv6 route: vpn_sid is empty");
            return false;
        }
    }
    else
    {
        /* This is a multipath route */
        SWSS_LOG_NOTICE("Multipath SRv6 routes aren't supported");
        return false;
    }

    return true;
}

void RouteSync::onSrv6SteerRouteMsg(struct nlmsghdr *h, int len)
{
    struct rtmsg *rtm;
    struct rtattr *tb[RTA_MAX + 1];
    void *dest = NULL;
    char dstaddr[IPV6_MAX_BYTE] = {0};
    int dst_len = 0;
    char destipprefix[MAX_ADDR_SIZE + 1] = {0};
    char routeTableKey[IFNAMSIZ + MAX_ADDR_SIZE + 2] = {0};
    int nlmsg_type = h->nlmsg_type;
    unsigned int vrf_index;

    rtm = (struct rtmsg *)NLMSG_DATA(h);

    /* Parse attributes and extract fields of interest. */
    memset(tb, 0, sizeof(tb));
    netlink_parse_rtattr(tb, RTA_MAX, RTM_RTA(rtm), len);

    if (!tb[RTA_DST])
    {
        SWSS_LOG_ERROR(
            "Received an invalid SRv6 route: missing RTA_DST attribute");
        return;
    }

    dest = RTA_DATA(tb[RTA_DST]);

    if (rtm->rtm_family == AF_INET)
    {
        if (rtm->rtm_dst_len > IPV4_MAX_BITLEN)
        {
            SWSS_LOG_ERROR(
                "Received an invalid SRv6 route: prefix len %d is out of range",
                rtm->rtm_dst_len);
            return;
        }
        memcpy(dstaddr, dest, IPV4_MAX_BYTE);
        dst_len = rtm->rtm_dst_len;
    }
    else if (rtm->rtm_family == AF_INET6)
    {
        if (rtm->rtm_dst_len > IPV6_MAX_BITLEN)
        {
            SWSS_LOG_ERROR(
                "Received an invalid SRv6 route: prefix len %d is out of range",
                rtm->rtm_dst_len);
            return;
        }
        memcpy(dstaddr, dest, IPV6_MAX_BYTE);
        dst_len = rtm->rtm_dst_len;
    }
    else
    {
        SWSS_LOG_ERROR(
            "Received an invalid SRv6 route: invalid address family %d",
            rtm->rtm_family);
        return;
    }

    inet_ntop(rtm->rtm_family, dstaddr, destipprefix, MAX_ADDR_SIZE);

    SWSS_LOG_DEBUG("Rx MsgType:%d Family:%d Prefix:%s/%d", nlmsg_type,
                   rtm->rtm_family, destipprefix, dst_len);

    /* Table corresponding to route. */
    if (tb[RTA_TABLE])
    {
        vrf_index = *(int *)RTA_DATA(tb[RTA_TABLE]);
    }
    else
    {
        vrf_index = rtm->rtm_table;
    }

    if (vrf_index)
    {
        if (!getIfName(vrf_index, routeTableKey, IFNAMSIZ))
        {
            SWSS_LOG_ERROR("Fail to get the VRF name (ifindex %u)", vrf_index);
            return;
        }
        /*
         * Now vrf device name is required to start with VRF_PREFIX
         */
        if (memcmp(routeTableKey, VRF_PREFIX, strlen(VRF_PREFIX)))
        {
            SWSS_LOG_ERROR("Invalid VRF name %s (ifindex %u)", routeTableKey,
                           vrf_index);
            return;
        }
        routeTableKey[strlen(routeTableKey)] = ':';
    }

    if ((rtm->rtm_family == AF_INET && dst_len == IPV4_MAX_BITLEN) ||
        (rtm->rtm_family == AF_INET6 && dst_len == IPV6_MAX_BITLEN))
    {
        snprintf(routeTableKey + strlen(routeTableKey),
                 sizeof(routeTableKey) - strlen(routeTableKey), "%s",
                 destipprefix);
    }
    else
    {
        snprintf(routeTableKey + strlen(routeTableKey),
                 sizeof(routeTableKey) - strlen(routeTableKey), "%s/%u",
                 destipprefix, dst_len);
    }

    SWSS_LOG_INFO("Received route message dest ip prefix: %s Op:%s",
                  destipprefix, nlmsg_type == RTM_NEWROUTE ? "add" : "del");

    if (nlmsg_type != RTM_NEWROUTE && nlmsg_type != RTM_DELROUTE)
    {
        SWSS_LOG_ERROR("Unknown message-type: %d for %s", nlmsg_type,
                       destipprefix);
        return;
    }

    switch (rtm->rtm_type)
    {
        case RTN_BLACKHOLE:
        case RTN_UNREACHABLE:
        case RTN_PROHIBIT:
            SWSS_LOG_ERROR(
                "RTN_BLACKHOLE route not expected (%s)", destipprefix);
            return;
        case RTN_UNICAST:
            break;

        case RTN_MULTICAST:
        case RTN_BROADCAST:
        case RTN_LOCAL:
            SWSS_LOG_NOTICE(
                "BUM routes aren't supported yet (%s)", destipprefix);
            return;

        default:
            return;
    }

    /* Get nexthop lists */
    string vpn_sid_str;
    string src_addr_str;
    bool ret;

    ret = getSrv6SteerRouteNextHop(h, len, tb, vpn_sid_str, src_addr_str);
    if (ret == false)
    {
        SWSS_LOG_NOTICE(
            "SRv6 Route issue with RouteTable msg: %s vpn_sid:%s src_addr:%s",
            destipprefix, vpn_sid_str.c_str(), src_addr_str.c_str());
        return;
    }

    if (vpn_sid_str.empty())
    {
        SWSS_LOG_NOTICE("SRv6 IP Prefix: %s vpn_sid is empty", destipprefix);
        return;
    }

    bool warmRestartInProgress = m_warmStartHelper.inProgress();

    if (nlmsg_type == RTM_DELROUTE)
    {
        string srv6SidListTableKey = routeTableKey;

        if (!warmRestartInProgress)
        {
            m_routeTable.del(routeTableKey);
            m_srv6SidListTable.del(srv6SidListTableKey);
            return;
        }
        else
        {
            SWSS_LOG_INFO("Warm-Restart mode: Receiving delete msg: %s",
                          routeTableKey);

            vector<FieldValueTuple> fvVector;
            const KeyOpFieldsValuesTuple kfv = std::make_tuple(routeTableKey,
                                                               DEL_COMMAND,
                                                               fvVector);
            m_warmStartHelper.insertRefreshMap(kfv);
            return;
        }
    }
    else if (nlmsg_type == RTM_NEWROUTE)
    {
        /* Write SID list to SRV6_SID_LIST_TABLE */

        string srv6SidListTableKey = routeTableKey;

        vector<FieldValueTuple> fvVectorSidList;

        FieldValueTuple path("path", vpn_sid_str);
        fvVectorSidList.push_back(path);

        m_srv6SidListTable.set(srv6SidListTableKey, fvVectorSidList);
        SWSS_LOG_DEBUG("Srv6SidListTable set msg: %s path: %s",
                        srv6SidListTableKey.c_str(), vpn_sid_str.c_str());

        /* Write route to ROUTE_TABLE */

        vector<FieldValueTuple> fvVectorRoute;

        FieldValueTuple vpn_sid("segment", srv6SidListTableKey);
        fvVectorRoute.push_back(vpn_sid);

        if (!src_addr_str.empty())
        {
            FieldValueTuple seg_src("seg_src", src_addr_str);
            fvVectorRoute.push_back(seg_src);
        }
        if (!warmRestartInProgress)
        {
            m_routeTable.set(routeTableKey, fvVectorRoute);
            SWSS_LOG_DEBUG("RouteTable set msg: %s vpn_sid: %s src_addr:%s",
                        routeTableKey, vpn_sid_str.c_str(),
                        src_addr_str.c_str());
        }

        /*
        * During routing-stack restarting scenarios route-updates will be
        * temporarily put on hold by warm-reboot logic.
        */
        else
        {
            SWSS_LOG_INFO(
                "Warm-Restart mode: RouteTable set msg: %s vpn_sid:%s src_addr:%s",
                routeTableKey, vpn_sid_str.c_str(), src_addr_str.c_str());

            const KeyOpFieldsValuesTuple kfv =
                std::make_tuple(routeTableKey, SET_COMMAND, fvVectorRoute);
            m_warmStartHelper.insertRefreshMap(kfv);
        }
    }

    return;
}

void RouteSync::onSrv6MySidMsg(struct nlmsghdr *h, int len)
{
    struct rtmsg *rtm;
    struct rtattr *tb[RTA_MAX + 1];
    void *sid_value_tmp = NULL;
    char sid_value[IPV6_MAX_BYTE] = {0};
    char sid_value_str[MAX_ADDR_SIZE];
    int nlmsg_type = h->nlmsg_type;

    rtm = (struct rtmsg *)NLMSG_DATA(h);

    /* Parse attributes and extract fields of interest. */
    memset(tb, 0, sizeof(tb));
    netlink_parse_rtattr(tb, RTA_MAX, RTM_RTA(rtm), len);

    if (!tb[SRV6_LOCALSID_SID_VALUE])
    {
        SWSS_LOG_ERROR(
            "Received an invalid MySid route: missing SRV6_MY_SID_SID_VALUE attribute");
        return;
    }

    sid_value_tmp = RTA_DATA(tb[SRV6_LOCALSID_SID_VALUE]);

    /*
     * Only AF_INET6 is allowed for MySid routes
     */
    if (rtm->rtm_family == AF_INET)
    {
        SWSS_LOG_ERROR(
            "AF_INET address family is not allowed for MySid");
        return;
    }
    else if (rtm->rtm_family == AF_INET6)
    {
        if (rtm->rtm_dst_len > IPV6_MAX_BITLEN)
        {
            SWSS_LOG_ERROR("Received an invalid MySid: prefix len %d "
                           "is out of range",
                           rtm->rtm_dst_len);
            return;
        }
        memcpy(sid_value, sid_value_tmp, IPV6_MAX_BYTE);
    }
    else
    {
        SWSS_LOG_ERROR(
            "Received an invalid MySid route: invalid address family %d",
            rtm->rtm_family);
        return;
    }

    inet_ntop(AF_INET6, sid_value, sid_value_str, MAX_ADDR_SIZE);

    SWSS_LOG_INFO("Rx MsgType:%d SidValue:%s", nlmsg_type,
                   sid_value_str);

    if (nlmsg_type != RTM_NEWSRV6LOCALSID && nlmsg_type != RTM_DELSRV6LOCALSID)
    {
        SWSS_LOG_ERROR("Unknown message-type: %d for %s", nlmsg_type,
                       sid_value_str);
        return;
    }

    /* Get nexthop lists */
    string block_len_str;
    string node_len_str;
    string func_len_str;
    string arg_len_str;
    string action_str;
    string vrf_str;
    string adj_str;
    string my_sid_table_key;

    if (!parseSrv6MySid(tb, block_len_str, node_len_str,
                      func_len_str, arg_len_str, action_str, vrf_str,
                      adj_str))
    {
        SWSS_LOG_ERROR("Invalid Srv6 MySid");
        return;
    }

    if (block_len_str.empty())
    {
        block_len_str = DEFAULT_SRV6_MY_SID_BLOCK_LEN;
    }

    if (node_len_str.empty())
    {
        node_len_str = DEFAULT_SRV6_MY_SID_NODE_LEN;
    }

    if (func_len_str.empty())
    {
        func_len_str = DEFAULT_SRV6_MY_SID_FUNC_LEN;
    }

    if (arg_len_str.empty())
    {
        arg_len_str = DEFAULT_SRV6_MY_SID_ARG_LEN;
    }

    my_sid_table_key += block_len_str + MY_SID_KEY_DELIMITER;
    my_sid_table_key += node_len_str + MY_SID_KEY_DELIMITER;
    my_sid_table_key += func_len_str + MY_SID_KEY_DELIMITER;
    my_sid_table_key += arg_len_str + MY_SID_KEY_DELIMITER;
    my_sid_table_key += sid_value_str;

    if (nlmsg_type == RTM_DELSRV6LOCALSID)
    {
        m_srv6MySidTable.del(my_sid_table_key);
        return;
    }

    if (action_str.empty() || !(action_str.compare("unspec")) ||
        !(action_str.compare("unknown")))
    {
        SWSS_LOG_NOTICE("Mysid IP Prefix: %s act is empty or invalid",
                        sid_value_str);
        return;
    }

    if (!(action_str.compare("end.dt6")) && vrf_str.empty())
    {
        SWSS_LOG_NOTICE("Mysid End.DT6 IP Prefix: %s vrf is empty",
                        sid_value_str);
        return;
    }

    if (!(action_str.compare("end.dt4")) && vrf_str.empty())
    {
        SWSS_LOG_NOTICE("Mysid End.DT4 IP Prefix: %s vrf is empty",
                        sid_value_str);
        return;
    }

    if (!(action_str.compare("end.dt46")) && vrf_str.empty())
    {
        SWSS_LOG_NOTICE("Mysid End.DT46 IP Prefix: %s vrf is empty",
                        sid_value_str);
        return;
    }

    if (!(action_str.compare("udt6")) && vrf_str.empty())
    {
        SWSS_LOG_NOTICE("Mysid uDT6 IP Prefix: %s vrf is empty",
                        sid_value_str);
        return;
    }

    if (!(action_str.compare("udt4")) && vrf_str.empty())
    {
        SWSS_LOG_NOTICE("Mysid uDT4 IP Prefix: %s vrf is empty",
                        sid_value_str);
        return;
    }

    if (!(action_str.compare("udt46")) && vrf_str.empty())
    {
        SWSS_LOG_NOTICE("Mysid uDT46 IP Prefix: %s vrf is empty",
                        sid_value_str);
        return;
    }

    if (!(action_str.compare("end.t")) && vrf_str.empty())
    {
        SWSS_LOG_NOTICE("Mysid End.T IP Prefix: %s vrf is empty",
                        sid_value_str);
        return;
    }

    if (!(action_str.compare("end.x")) && adj_str.empty())
    {
        SWSS_LOG_NOTICE("MySid End.X IP Prefix: %s adj is empty",
                        sid_value_str);
        return;
    }

    if (!(action_str.compare("end.dx6")) && adj_str.empty())
    {
        SWSS_LOG_NOTICE("MySid End.DX6 IP Prefix: %s adj is empty",
                        sid_value_str);
        return;
    }

    if (!(action_str.compare("end.dx4")) && adj_str.empty())
    {
        SWSS_LOG_NOTICE("MySid End.DX4 IP Prefix: %s adj is empty",
                        sid_value_str);
        return;
    }

    vector<FieldValueTuple> fvVector;
    FieldValueTuple act("action", action_str);
    fvVector.push_back(act);
    if (!vrf_str.empty())
    {
        FieldValueTuple vrf("vrf", vrf_str);
        fvVector.push_back(vrf);
    }
    if (!adj_str.empty())
    {
        FieldValueTuple adj("adj", adj_str);
        fvVector.push_back(adj);
    }

    m_srv6MySidTable.set(my_sid_table_key, fvVector);

    return;
}

uint16_t RouteSync::getEncapType(struct nlmsghdr *h)
{
    int len;
    uint16_t encap_type = 0;
    struct rtmsg *rtm;
    struct rtattr *tb[RTA_MAX + 1];

    rtm = (struct rtmsg *)NLMSG_DATA(h);

    if (h->nlmsg_type != RTM_NEWROUTE && h->nlmsg_type != RTM_DELROUTE)
    {
        return 0;
    }

    len = (int)(h->nlmsg_len - NLMSG_LENGTH(sizeof(struct rtmsg)));
    if (len < 0)
    {
        return 0;
    }

    memset(tb, 0, sizeof(tb));
    netlink_parse_rtattr(tb, RTA_MAX, RTM_RTA(rtm), len);

    if (!tb[RTA_MULTIPATH])
    {
        if (tb[RTA_ENCAP_TYPE])
        {
            encap_type = *(short *)RTA_DATA(tb[RTA_ENCAP_TYPE]);
        }
    }
    else
    {
        /* This is a multipath route */
        int len;
        struct rtnexthop *rtnh =
            (struct rtnexthop *)RTA_DATA(tb[RTA_MULTIPATH]);
        len = (int)RTA_PAYLOAD(tb[RTA_MULTIPATH]);
        struct rtattr *subtb[RTA_MAX + 1];

        for (;;)
        {
            if (len < (int)sizeof(*rtnh) || rtnh->rtnh_len > len)
            {
                break;
            }

            if (rtnh->rtnh_len > sizeof(*rtnh))
            {
                memset(subtb, 0, sizeof(subtb));
                netlink_parse_rtattr(subtb, RTA_MAX, RTNH_DATA(rtnh),
                                     (int)(rtnh->rtnh_len - sizeof(*rtnh)));
                if (subtb[RTA_ENCAP_TYPE])
                {
                    encap_type = *(uint16_t *)RTA_DATA(subtb[RTA_ENCAP_TYPE]);
                    break;
                }
            }

            if (rtnh->rtnh_len == 0)
            {
                break;
            }

            len -= NLMSG_ALIGN(rtnh->rtnh_len);
            rtnh = RTNH_NEXT(rtnh);
        }
    }

    SWSS_LOG_INFO("Rx MsgType:%d Encap:%d", h->nlmsg_type, encap_type);

    return encap_type;
}

void RouteSync::onMsgRaw(struct nlmsghdr *h)
{
    int len;

    if ((h->nlmsg_type != RTM_NEWROUTE)
        && (h->nlmsg_type != RTM_DELROUTE)
        && (h->nlmsg_type != RTM_NEWSRV6LOCALSID)
        && (h->nlmsg_type != RTM_DELSRV6LOCALSID)
        && (h->nlmsg_type != RTM_NEWNEXTHOP)
        && (h->nlmsg_type != RTM_DELNEXTHOP)
    )
        return;

    if(h->nlmsg_type == RTM_NEWNEXTHOP || h->nlmsg_type == RTM_DELNEXTHOP)
    {
        len = (int)(h->nlmsg_len - NLMSG_LENGTH(sizeof(struct nhmsg)));
    }
    else
    {
        len = (int)(h->nlmsg_len - NLMSG_LENGTH(sizeof(struct ndmsg)));
    }
    /* Length validity. */
    if (len < 0) 
    {
        SWSS_LOG_ERROR("%s: Message received from netlink is of a broken size %d %zu",
            __PRETTY_FUNCTION__, h->nlmsg_len,
            (size_t)NLMSG_LENGTH(sizeof(struct ndmsg)));
        return;
    }

    if(h->nlmsg_type == RTM_NEWNEXTHOP || h->nlmsg_type == RTM_DELNEXTHOP)
    {
        onNextHopMsg(h, len);
        return;
    }
    
    if ((h->nlmsg_type == RTM_NEWSRV6LOCALSID)
        || (h->nlmsg_type == RTM_DELSRV6LOCALSID))
    {
        onSrv6MySidMsg(h, len);
        return;
    }

    switch (getEncapType(h))
    {
        case NH_ENCAP_SRV6_ROUTE:
            onSrv6SteerRouteMsg(h, len);
            break;
        default:
            /*
             * Currently only SRv6 route, SRv6 My SID, and EVPN
             * encapsulation types are supported. If the encapsulation
             * type is not SRv6 route or SRv6 My SID, we fall back
             * to EVPN. The onEvpnRouteMsg() handler will verify that the
             * route is actually an EVPN route. If it is not, this handler
             * will reject the route.
             */
            onEvpnRouteMsg(h, len);
            break;
    }
}

void RouteSync::onMsg(int nlmsg_type, struct nl_object *obj)
{
    if (nlmsg_type == RTM_NEWLINK || nlmsg_type == RTM_DELLINK)
    {
        nl_cache_refill(m_nl_sock, m_link_cache);
        return;
    }

    struct rtnl_route *route_obj = (struct rtnl_route *)obj;

    /* Supports IPv4 or IPv6 address, otherwise return immediately */
    auto family = rtnl_route_get_family(route_obj);
    /* Check for Label route. */
    if (family == AF_MPLS)
    {
        onLabelRouteMsg(nlmsg_type, obj);
        return;
    }
    if (family != AF_INET && family != AF_INET6)
    {
        SWSS_LOG_INFO("Unknown route family support (object: %s)", nl_object_get_type(obj));
        return;
    }

    /* Get the index of the master device */
    unsigned int master_index = rtnl_route_get_table(route_obj);
    char master_name[IFNAMSIZ] = {0};

    /* if the table_id is not set in the route obj then route is for default vrf. */
    if (master_index)
    {
        /* Get the name of the master device */
        getIfName(master_index, master_name, IFNAMSIZ);
    
        /* If the master device name starts with VNET_PREFIX, it is a VNET route.
           The VNET name is exactly the name of the associated master device. */
        if (string(master_name).find(VNET_PREFIX) == 0)
        {
            onVnetRouteMsg(nlmsg_type, obj, string(master_name));
        }
        /* Otherwise, it is a regular route (include VRF route). */
        else
        {
            onRouteMsg(nlmsg_type, obj, master_name);
        }
    }
    else
    {
        onRouteMsg(nlmsg_type, obj, NULL);
    }
}

/* 
 * Handle regular route (include VRF route) 
 * @arg nlmsg_type      Netlink message type
 * @arg obj             Netlink object
 * @arg vrf             Vrf name
 */
void RouteSync::onRouteMsg(int nlmsg_type, struct nl_object *obj, char *vrf)
{
    struct rtnl_route *route_obj = (struct rtnl_route *)obj;
    struct nl_addr *dip;
    char destipprefix[IFNAMSIZ + MAX_ADDR_SIZE + 2] = {0};
    uint32_t tag = 0;
    bool route_eligible_for_fallback_to_default_route = false;

    if (vrf)
    {
        /*
         * Now vrf device name is required to start with VRF_PREFIX,
         * it is difficult to split vrf_name:ipv6_addr.
         */
        if (memcmp(vrf, VRF_PREFIX, strlen(VRF_PREFIX)))
        {
            if(memcmp(vrf, MGMT_VRF_PREFIX, strlen(MGMT_VRF_PREFIX)))
            {
                SWSS_LOG_ERROR("Invalid VRF name %s (ifindex %u)", vrf, rtnl_route_get_table(route_obj));
            }
            else
            {
                dip = rtnl_route_get_dst(route_obj);
                nl_addr2str(dip, destipprefix, MAX_ADDR_SIZE);
                SWSS_LOG_INFO("Skip routes for Mgmt VRF name %s (ifindex %u) prefix: %s", vrf,
                        rtnl_route_get_table(route_obj), destipprefix);
            }
            return;
        }
        memcpy(destipprefix, vrf, strlen(vrf));
        destipprefix[strlen(vrf)] = ':';
    }

    tag = rtnl_route_get_priority(route_obj);

    if (tag == route_tag_not_to_appdb)
        return;
    else if (tag == route_tag_fallback_to_default_route)
        route_eligible_for_fallback_to_default_route = true;

    dip = rtnl_route_get_dst(route_obj);
    nl_addr2str(dip, destipprefix + strlen(destipprefix), MAX_ADDR_SIZE);

    /*
     * Upon arrival of a delete msg we could either push the change right away,
     * or we could opt to defer it if we are going through a warm-reboot cycle.
     */
    bool warmRestartInProgress = m_warmStartHelper.inProgress();

    if (nlmsg_type == RTM_DELROUTE)
    {
        if (!warmRestartInProgress)
        {
            m_routeTable.del(destipprefix);
            return;
        }
        else
        {
            SWSS_LOG_INFO("Warm-Restart mode: Receiving delete msg: %s",
                          destipprefix);

            vector<FieldValueTuple> fvVector;
            const KeyOpFieldsValuesTuple kfv = std::make_tuple(destipprefix,
                                                               DEL_COMMAND,
                                                               fvVector);
            m_warmStartHelper.insertRefreshMap(kfv);
            return;
        }
    }
    else if (nlmsg_type != RTM_NEWROUTE)
    {
        SWSS_LOG_INFO("Unknown message-type: %d for %s", nlmsg_type, destipprefix);
        return;
    }

    if (!isSuppressionEnabled())
    {
        sendOffloadReply(route_obj);
    }

    switch (rtnl_route_get_type(route_obj))
    {
        case RTN_BLACKHOLE:
        {
            vector<FieldValueTuple> fvVector;
            FieldValueTuple fv("blackhole", "true");
            fvVector.push_back(fv);
            m_routeTable.set(destipprefix, fvVector);
            return;
        }
        case RTN_UNICAST:
            break;

        case RTN_MULTICAST:
        case RTN_BROADCAST:
        case RTN_LOCAL:
            SWSS_LOG_INFO("BUM routes aren't supported yet (%s)", destipprefix);
            return;

        default:
            return;
    }

    vector<FieldValueTuple> fvVector;
    string gw_list;
    string intf_list;
    string mpls_list;

    string nhg_id_key;
    uint32_t nhg_id = rtnl_route_get_nh_id(route_obj);
    if(nhg_id)
    {
        const auto itg = m_nh_groups.find(nhg_id);
        if(itg == m_nh_groups.end())
        {
            SWSS_LOG_ERROR("NextHop group id %d not found. Dropping the route %s", nhg_id, destipprefix);
            return;
        }
        NextHopGroup& nhg = itg->second;
        if(nhg.group.size() == 0)
        {
        // Using route-table only for single next-hop
        string nexthops = nhg.nexthop.empty() ? (rtnl_route_get_family(route_obj) == AF_INET ? "0.0.0.0" : "::") : nhg.nexthop;
        string ifnames, weights;

        getNextHopGroupFields(nhg, nexthops, ifnames, weights, rtnl_route_get_family(route_obj));

        FieldValueTuple gw("nexthop", nexthops.c_str());
        FieldValueTuple intf("ifname", ifnames.c_str());
        fvVector.push_back(gw);
        fvVector.push_back(intf);

        SWSS_LOG_DEBUG("NextHop group id %d is a single nexthop address. Filling the route table %s with nexthop and ifname", nhg_id, destipprefix);
        }
        else
        {
            nhg_id_key = getNextHopGroupKeyAsString(nhg_id);
            FieldValueTuple nhg("nexthop_group", nhg_id_key.c_str());
            fvVector.push_back(nhg);
            installNextHopGroup(nhg_id);
        }

        auto proto_num = rtnl_route_get_protocol(route_obj);
        auto proto_str = getProtocolString(proto_num);
        FieldValueTuple proto("protocol", proto_str);
        fvVector.push_back(proto);

    }
    else
    {
        struct nl_list_head *nhs = rtnl_route_get_nexthops(route_obj);
        if (!nhs)
        {
            SWSS_LOG_INFO("Nexthop list is empty for %s", destipprefix);
            return;
        }

        /* Get nexthop lists */

        getNextHopList(route_obj, gw_list, mpls_list, intf_list);
        string weights = getNextHopWt(route_obj);

        vector<string> alsv = tokenize(intf_list, NHG_DELIMITER);

        if (alsv.size() == 1)
        {
            if (alsv[0] == "eth0" || alsv[0] == "docker0")
            {
                SWSS_LOG_DEBUG("Skip routes to eth0 or docker0: %s %s %s",
                            destipprefix, gw_list.c_str(), intf_list.c_str());

                if (!warmRestartInProgress)
                {
                    SWSS_LOG_NOTICE("RouteTable del msg for route with only one nh on eth0/docker0: %s %s %s %s",
                                    destipprefix, gw_list.c_str(), intf_list.c_str(), mpls_list.c_str());

                    m_routeTable.del(destipprefix);
                }
                else
                {
                    SWSS_LOG_NOTICE("Warm-Restart mode: Receiving delete msg for route with only nh on eth0/docker0: %s %s %s %s",
                                    destipprefix, gw_list.c_str(), intf_list.c_str(), mpls_list.c_str());

                    vector<FieldValueTuple> fvVector;
                    const KeyOpFieldsValuesTuple kfv = std::make_tuple(destipprefix,
                                                                    DEL_COMMAND,
                                                                    fvVector);
                    m_warmStartHelper.insertRefreshMap(kfv);
                }
                return;
            }
        }
        else
        {
            for (auto alias : alsv)
            {
                /*
                * A change in FRR behavior from version 7.2 to 7.5 causes the default route to be updated to eth0
                * during interface up/down events. This skips routes to eth0 or docker0 to avoid such behavior.
                */
                if (alias == "eth0" || alias == "docker0")
                {
                    SWSS_LOG_DEBUG("Skip routes to eth0 or docker0: %s %s %s",
                                destipprefix, gw_list.c_str(), intf_list.c_str());
                    continue;
                }
            }
        }

        auto proto_num = rtnl_route_get_protocol(route_obj);
        auto proto_str = getProtocolString(proto_num);


        FieldValueTuple proto("protocol", proto_str);
        FieldValueTuple gw("nexthop", gw_list);
        FieldValueTuple intf("ifname", intf_list);

        fvVector.push_back(proto);
        fvVector.push_back(gw);
        fvVector.push_back(intf);
        if (!mpls_list.empty())
        {
            FieldValueTuple mpls_nh("mpls_nh", mpls_list);
            fvVector.push_back(mpls_nh);
        }
        if (!weights.empty())
        {
            FieldValueTuple wt("weight", weights);
            fvVector.push_back(wt);
        }
    }

    if (route_eligible_for_fallback_to_default_route)
    {
        FieldValueTuple tag("fallback_to_default_route", "true");
        fvVector.push_back(tag);
    }

    if (!warmRestartInProgress)
    {
        if(nhg_id)
        {
            m_routeTable.set(destipprefix, fvVector);
            SWSS_LOG_INFO("RouteTable set msg: %s %d ", destipprefix, nhg_id);
        }
        else
        {
            m_routeTable.set(destipprefix, fvVector);
            SWSS_LOG_INFO("RouteTable set msg: %s %s %s %s", destipprefix,
                       gw_list.c_str(), intf_list.c_str(), mpls_list.c_str());
        }
    }

    /*
     * During routing-stack restarting scenarios route-updates will be temporarily
     * put on hold by warm-reboot logic.
     */
    else
    {
        SWSS_LOG_INFO("Warm-Restart mode: RouteTable set msg: %s %s %s %s", destipprefix,
                      gw_list.c_str(), intf_list.c_str(), mpls_list.c_str());

        const KeyOpFieldsValuesTuple kfv = std::make_tuple(destipprefix,
                                                           SET_COMMAND,
                                                           fvVector);
        m_warmStartHelper.insertRefreshMap(kfv);
    }
}

/*
 * Handle Nexthop msg
 * @arg nlmsghdr      Netlink messaged
 */
void RouteSync::onNextHopMsg(struct nlmsghdr *h, int len)
{
    int nlmsg_type = h->nlmsg_type;
    uint32_t id = 0;
    unsigned char addr_family;
    int32_t ifindex = -1, grp_count = 0;
    string ifname;
    struct nhmsg *nhm = NULL;
    struct rtattr *tb[NHA_MAX + 1] = {};
    struct in_addr ipv4 = {0};
    struct in6_addr ipv6 = {0};
    char gateway[INET6_ADDRSTRLEN] = {0};
    char ifname_unknown[IFNAMSIZ] = "unknown";

    nhm = (struct nhmsg *)NLMSG_DATA(h);

    #pragma GCC diagnostic push
    #pragma GCC diagnostic ignored "-Wcast-align"
    struct rtattr* rta = NHA_RTA(nhm);
    #pragma GCC diagnostic pop

    netlink_parse_rtattr(tb, NHA_MAX, rta, len);

    if (!tb[NHA_ID]) {
        SWSS_LOG_ERROR(
            "Nexthop group without an ID received from the zebra");
        return;
    }

    /* We use the ID key'd nhg table for kernel updates */
    id = *((uint32_t *)RTA_DATA(tb[NHA_ID]));

    addr_family = nhm->nh_family;

    if (nlmsg_type == RTM_NEWNEXTHOP)
    {
        if (tb[NHA_GROUP])
        {
            SWSS_LOG_INFO("New nexthop group message!");

            struct nexthop_grp *nha_grp = (struct nexthop_grp *)RTA_DATA(tb[NHA_GROUP]);
            grp_count = (int)(RTA_PAYLOAD(tb[NHA_GROUP]) / sizeof(*nha_grp));

            if (grp_count > MAX_MULTIPATH_NUM)
            {
                SWSS_LOG_ERROR("Nexthop group count (%d) exceeds the maximum allowed (%d). Clamping to maximum.", grp_count, MAX_MULTIPATH_NUM);
                grp_count = MAX_MULTIPATH_NUM;
            }

            vector<pair<uint32_t, uint8_t>> group(grp_count);
            for (int i = 0; i < grp_count; i++)
            {
                group[i] = std::make_pair(nha_grp[i].id, nha_grp[i].weight + 1);
            }

            auto it = m_nh_groups.find(id);
            if (it != m_nh_groups.end())
            {
                NextHopGroup &nhg = it->second;
                nhg.group = group;
                if (nhg.installed)
                {
                    updateNextHopGroupDb(nhg);
                }
            }
            else
            {
                m_nh_groups.insert({id, NextHopGroup(id, group)});
            }
        }
        else
        {
            if (tb[NHA_GATEWAY])
            {
                if (addr_family == AF_INET)
                {
                    memcpy(&ipv4, (void *)RTA_DATA(tb[NHA_GATEWAY]), 4);
                    inet_ntop(AF_INET, &ipv4, gateway, INET_ADDRSTRLEN);
                }
                else if (addr_family == AF_INET6)
                {
                    memcpy(&ipv6, (void *)RTA_DATA(tb[NHA_GATEWAY]), 16);
                    inet_ntop(AF_INET6, &ipv6, gateway, INET6_ADDRSTRLEN);
                }
                else
                {
                    SWSS_LOG_ERROR("Unexpected nexthop address family");
                    return;
                }
            }

            if (tb[NHA_OIF])
            {
                ifindex = *((int32_t *)RTA_DATA(tb[NHA_OIF]));
                char if_name[IFNAMSIZ] = {0};
                if (!getIfName(ifindex, if_name, IFNAMSIZ))
                {
                    strcpy(if_name, ifname_unknown);
                }
                ifname = string(if_name);
                if (ifname == "eth0" || ifname == "docker0")
                {
                    SWSS_LOG_DEBUG("Skip routes to interface: %s id[%d]", ifname.c_str(), id);
                    return;
                }
            }

            SWSS_LOG_DEBUG("Received: id[%d], if[%d/%s] address[%s]", id, ifindex, ifname.c_str(), gateway);
            m_nh_groups.insert({id, NextHopGroup(id, string(gateway), ifname)});
        }
    }
    else if (nlmsg_type == RTM_DELNEXTHOP)
    {
        SWSS_LOG_DEBUG("NextHopGroup del event: %d", id);
        deleteNextHopGroup(id);
    }

    return;
}

/*
 * Handle label route
 * @arg nlmsg_type      Netlink message type
 * @arg obj             Netlink object
 */
void RouteSync::onLabelRouteMsg(int nlmsg_type, struct nl_object *obj)
{
    struct rtnl_route *route_obj = (struct rtnl_route *)obj;
    struct nl_addr *daddr;
    char destaddr[MAX_ADDR_SIZE + 1] = {0};

    daddr = rtnl_route_get_dst(route_obj);
    nl_addr2str(daddr, destaddr, MAX_ADDR_SIZE);
    SWSS_LOG_INFO("Receive new LabelRoute message dest addr: %s", destaddr);
    if (nl_addr_iszero(daddr)) return;

    if (nlmsg_type == RTM_DELROUTE)
    {
        m_label_routeTable.del(destaddr);
        return;
    }
    else if (nlmsg_type != RTM_NEWROUTE)
    {
        SWSS_LOG_INFO("Unknown message-type: %d for LabelRoute %s", nlmsg_type, destaddr);
        return;
    }

    sendOffloadReply(route_obj);

    /* Get the index of the master device */
    uint32_t master_index = rtnl_route_get_table(route_obj);
    /* if the table_id is not set in the route obj then route is for default vrf. */
    if (master_index)
    {
        SWSS_LOG_INFO("Unsupported Non-default VRF: %d for LabelRoute %s",
                      master_index, destaddr);
        return;
    }

    switch (rtnl_route_get_type(route_obj))
    {
        case RTN_BLACKHOLE:
        {
            vector<FieldValueTuple> fvVector;
            FieldValueTuple fv("blackhole", "true");
            fvVector.push_back(fv);
            m_label_routeTable.set(destaddr, fvVector);
            return;
        }
        case RTN_UNICAST:
            break;

        case RTN_MULTICAST:
        case RTN_BROADCAST:
        case RTN_LOCAL:
            SWSS_LOG_INFO("BUM routes aren't supported yet (%s)", destaddr);
            return;

        default:
            return;
    }

    struct nl_list_head *nhs = rtnl_route_get_nexthops(route_obj);
    if (!nhs)
    {
        SWSS_LOG_INFO("Nexthop list is empty for LabelRoute %s", destaddr);
        return;
    }

    /* Get nexthop lists */
    string gw_list;
    string intf_list;
    string mpls_list;
    getNextHopList(route_obj, gw_list, mpls_list, intf_list);

    vector<FieldValueTuple> fvVector;
    FieldValueTuple gw("nexthop", gw_list);
    FieldValueTuple intf("ifname", intf_list);
    FieldValueTuple mpls_pop("mpls_pop", "1");

    fvVector.push_back(gw);
    fvVector.push_back(intf);
    if (!mpls_list.empty())
    {
        FieldValueTuple mpls_nh("mpls_nh", mpls_list);
        fvVector.push_back(mpls_nh);
    }
    fvVector.push_back(mpls_pop);

    m_label_routeTable.set(destaddr, fvVector);
    SWSS_LOG_INFO("LabelRouteTable set msg: %s %s %s %s", destaddr,
                  gw_list.c_str(), intf_list.c_str(), mpls_list.c_str());
}

/*
 * Handle vnet route 
 * @arg nlmsg_type      Netlink message type
 * @arg obj             Netlink object
 * @arg vnet            Vnet name
 */     
void RouteSync::onVnetRouteMsg(int nlmsg_type, struct nl_object *obj, string vnet)
{
    struct rtnl_route *route_obj = (struct rtnl_route *)obj;

    /* Get the destination IP prefix */
    struct nl_addr *dip = rtnl_route_get_dst(route_obj);
    char destipprefix[MAX_ADDR_SIZE + 1] = {0};
    nl_addr2str(dip, destipprefix, MAX_ADDR_SIZE);

    string vnet_dip =  vnet + string(":") + destipprefix;
    SWSS_LOG_DEBUG("Receive new vnet route message %s", vnet_dip.c_str());

    /* Ignore IPv6 link-local and mc addresses as Vnet routes */
    auto family = rtnl_route_get_family(route_obj);
    if (family == AF_INET6 &&
       (IN6_IS_ADDR_LINKLOCAL(nl_addr_get_binary_addr(dip)) || IN6_IS_ADDR_MULTICAST(nl_addr_get_binary_addr(dip))))
    {
        SWSS_LOG_INFO("Ignore linklocal vnet routes %d for %s", nlmsg_type, vnet_dip.c_str());
        return;
    }

    if (nlmsg_type == RTM_DELROUTE)
    {
        /* Duplicated delete as we do not know if it is a VXLAN tunnel route*/
        m_vnet_routeTable.del(vnet_dip);
        m_vnet_tunnelTable.del(vnet_dip);
        return;
    }
    else if (nlmsg_type != RTM_NEWROUTE)
    {
        SWSS_LOG_INFO("Unknown message-type: %d for %s", nlmsg_type, vnet_dip.c_str());
        return;
    }

    sendOffloadReply(route_obj);

    switch (rtnl_route_get_type(route_obj))
    {
        case RTN_UNICAST:
            break;

        /* We may support blackhole in the future */
        case RTN_BLACKHOLE:
            SWSS_LOG_INFO("Blackhole route is supported yet (%s)", vnet_dip.c_str());
            return;

        case RTN_MULTICAST:
        case RTN_BROADCAST:
        case RTN_LOCAL:
            SWSS_LOG_INFO("BUM routes aren't supported yet (%s)", vnet_dip.c_str());
            return;

        default:
            return;
    }

    struct nl_list_head *nhs = rtnl_route_get_nexthops(route_obj);
    if (!nhs)
    {
        SWSS_LOG_INFO("Nexthop list is empty for %s", vnet_dip.c_str());
        return;
    }

    /* Get nexthop lists */
    string nexthops = getNextHopGw(route_obj);
    string ifnames = getNextHopIf(route_obj);

    /* If the the first interface name starts with VXLAN_IF_NAME_PREFIX,
       the route is a VXLAN tunnel route. */
    if (ifnames.find(VXLAN_IF_NAME_PREFIX) == 0)
    {
        vector<FieldValueTuple> fvVector;
        FieldValueTuple ep("endpoint", nexthops);
        fvVector.push_back(ep);

        m_vnet_tunnelTable.set(vnet_dip, fvVector);
        SWSS_LOG_DEBUG("%s set msg: %s %s",
                       APP_VNET_RT_TUNNEL_TABLE_NAME, vnet_dip.c_str(), nexthops.c_str());
        return;
    }
    /* Regular VNET route */
    else
    {
        vector<FieldValueTuple> fvVector;
        FieldValueTuple idx("ifname", ifnames);
        fvVector.push_back(idx);

        /* If the route has at least one next hop gateway, e.g., nexthops does not only have ',' */
        if (nexthops.length() + 1 > (unsigned int)rtnl_route_get_nnexthops(route_obj))
        {
            FieldValueTuple nh("nexthop", nexthops);
            fvVector.push_back(nh);
            SWSS_LOG_DEBUG("%s set msg: %s %s %s",
                           APP_VNET_RT_TABLE_NAME, vnet_dip.c_str(), ifnames.c_str(), nexthops.c_str());
        }
        else
        {
            SWSS_LOG_DEBUG("%s set msg: %s %s",
                           APP_VNET_RT_TABLE_NAME, vnet_dip.c_str(), ifnames.c_str());
        }

        m_vnet_routeTable.set(vnet_dip, fvVector);
    }
}

/*
 * Get interface/VRF name based on interface/VRF index
 * @arg if_index          Interface/VRF index
 * @arg if_name           String to store interface name
 * @arg name_len          Length of destination string, including terminating zero byte
 *
 * Return true if we successfully gets the interface/VRF name.
 */
bool RouteSync::getIfName(int if_index, char *if_name, size_t name_len)
{
    if (!if_name || name_len == 0)
    {
        return false;
    }

    memset(if_name, 0, name_len);

    /* Cannot get interface name. Possibly the interface gets re-created. */
    if (!rtnl_link_i2name(m_link_cache, if_index, if_name, name_len))
    {
        /* Trying to refill cache */
        nl_cache_refill(m_nl_sock, m_link_cache);
        if (!rtnl_link_i2name(m_link_cache, if_index, if_name, name_len))
        {
            return false;
        }
    }

    return true;
}

rtnl_link* RouteSync::getLinkByName(const char *name)
{
    auto link = rtnl_link_get_by_name(m_link_cache, name);
    if (link == nullptr)
    {
        /* Trying to refill cache */
        nl_cache_refill(m_nl_sock ,m_link_cache);
        link = rtnl_link_get_by_name(m_link_cache, name);
    }
    return link;
}

/*
 * getNextHopList() - parses next hop list attached to route_obj
 * @arg route_obj     (input) Netlink route object
 * @arg gw_list       (output) comma-separated list of NH IP gateways
 * @arg mpls_list     (output) comma-separated list of NH MPLS info
 * @arg intf_list     (output) comma-separated list of NH interfaces
 *
 * Return void
 */
void RouteSync::getNextHopList(struct rtnl_route *route_obj, string& gw_list,
                               string& mpls_list, string& intf_list)
{
    bool mpls_found = false;

    for (int i = 0; i < rtnl_route_get_nnexthops(route_obj); i++)
    {
        struct rtnl_nexthop *nexthop = rtnl_route_nexthop_n(route_obj, i);
        struct nl_addr *addr = NULL;

        /* RTA_GATEWAY is NH gateway info for IP routes only */
        if ((addr = rtnl_route_nh_get_gateway(nexthop)))
        {
            char gw_ip[MAX_ADDR_SIZE + 1] = {0};
            nl_addr2str(addr, gw_ip, MAX_ADDR_SIZE);
            gw_list += gw_ip;

            /* LWTUNNEL_ENCAP_MPLS RTA_DST is MPLS NH label stack for IP routes only */
            if ((addr = rtnl_route_nh_get_encap_mpls_dst(nexthop)))
            {
                char labelstack[MAX_ADDR_SIZE + 1] = {0};
                nl_addr2str(addr, labelstack, MAX_ADDR_SIZE);
                mpls_list += string("push");
                mpls_list += labelstack;
                mpls_found = true;
            }
            /* Filler for proper parsing in routeorch */
            else
            {
                mpls_list += string("na");
            }
        }
        /* RTA_VIA is NH gateway info for MPLS routes only */
        else if ((addr = rtnl_route_nh_get_via(nexthop)))
        {
            char gw_ip[MAX_ADDR_SIZE + 1] = {0};
            nl_addr2str(addr, gw_ip, MAX_ADDR_SIZE);
            gw_list += gw_ip;

            /* RTA_NEWDST is MPLS NH label stack for MPLS routes only */
            if ((addr = rtnl_route_nh_get_newdst(nexthop)))
            {
                char labelstack[MAX_ADDR_SIZE + 1] = {0};
                nl_addr2str(addr, labelstack, MAX_ADDR_SIZE);
                mpls_list += string("swap");
                mpls_list += labelstack;
                mpls_found = true;
            }
            /* Filler for proper parsing in routeorch */
            else
            {
                mpls_list += string("na");
            }
        }
        else
        {
            if (rtnl_route_get_family(route_obj) == AF_INET6)
            {
                gw_list += "::";
            }
            /* for MPLS route, use IPv4 as default gateway. */
            else
            {
                gw_list += "0.0.0.0";
            }
            mpls_list += string("na");
        }

        /* Get the ID of next hop interface */
        unsigned if_index = rtnl_route_nh_get_ifindex(nexthop);
        char if_name[IFNAMSIZ] = "0";
        if (getIfName(if_index, if_name, IFNAMSIZ))
        {
            intf_list += if_name;
        }
        /* If we cannot get the interface name */
        else
        {
            intf_list += "unknown";
        }

        if (i + 1 < rtnl_route_get_nnexthops(route_obj))
        {
            gw_list += NHG_DELIMITER;
            mpls_list += NHG_DELIMITER;
            intf_list += NHG_DELIMITER;
        }
    }

    if (!mpls_found)
    {
        mpls_list.clear();
    }
}

/*
 * Get next hop gateway IP addresses
 * @arg route_obj     route object
 *
 * Return concatenation of IP addresses: gw0 + "," + gw1 + .... + "," + gwN
 */
string RouteSync::getNextHopGw(struct rtnl_route *route_obj)
{
    string result = "";

    for (int i = 0; i < rtnl_route_get_nnexthops(route_obj); i++)
    {
        struct rtnl_nexthop *nexthop = rtnl_route_nexthop_n(route_obj, i);
        struct nl_addr *addr = rtnl_route_nh_get_gateway(nexthop);

        /* Next hop gateway is not empty */
        if (addr)
        {
            char gw_ip[MAX_ADDR_SIZE + 1] = {0};
            nl_addr2str(addr, gw_ip, MAX_ADDR_SIZE);
            result += gw_ip;
        }
        else
        {
            if (rtnl_route_get_family(route_obj) == AF_INET)
            {
                result += "0.0.0.0";
            }
            else
            {
                result += "::";
            }
        }

        if (i + 1 < rtnl_route_get_nnexthops(route_obj))
        {
            result += NHG_DELIMITER;
        }
    }

    return result;
}

/*
 * Get next hop interface names
 * @arg route_obj     route object
 *
 * Return concatenation of interface names: if0 + "," + if1 + .... + "," + ifN
 */
string RouteSync::getNextHopIf(struct rtnl_route *route_obj)
{
    string result = "";

    for (int i = 0; i < rtnl_route_get_nnexthops(route_obj); i++)
    {
        struct rtnl_nexthop *nexthop = rtnl_route_nexthop_n(route_obj, i);
        /* Get the ID of next hop interface */
        unsigned if_index = rtnl_route_nh_get_ifindex(nexthop);
        char if_name[IFNAMSIZ] = "0";

        /* If we cannot get the interface name */
        if (!getIfName(if_index, if_name, IFNAMSIZ))
        {
            strcpy(if_name, "unknown");
        }

        result += if_name;

        if (i + 1 < rtnl_route_get_nnexthops(route_obj))
        {
            result += NHG_DELIMITER;
        }
    }

    return result;
}

/*
 * Get next hop weights
 * @arg route_obj     route object
 *
 * Return concatenation of interface names: wt0 + "," + wt1 + .... + "," + wtN
 */
string RouteSync::getNextHopWt(struct rtnl_route *route_obj)
{
    string result = "";

    for (int i = 0; i < rtnl_route_get_nnexthops(route_obj); i++)
    {
        struct rtnl_nexthop *nexthop = rtnl_route_nexthop_n(route_obj, i);
        /* Get the weight of next hop */
        uint8_t weight = rtnl_route_nh_get_weight(nexthop);
        if (weight)
        {
            result += to_string(weight);
        }
        else
        {
            return "";
        }

        if (i + 1 < rtnl_route_get_nnexthops(route_obj))
        {
            result += string(",");
        }
    }

    return result;
}

bool RouteSync::sendOffloadReply(struct nlmsghdr* hdr)
{
    SWSS_LOG_ENTER();

    if (hdr->nlmsg_type != RTM_NEWROUTE)
    {
        return false;
    }

    // Add request flag (required by zebra)
    hdr->nlmsg_flags |= NLM_F_REQUEST;

    rtmsg *rtm = static_cast<rtmsg*>(NLMSG_DATA(hdr));

    // Add offload flag
    rtm->rtm_flags |= RTM_F_OFFLOAD;

    if (!m_fpmInterface)
    {
        SWSS_LOG_ERROR("Cannot send offload reply to zebra: FPM is disconnected");
        return false;
    }

    // Send to zebra
    if (!m_fpmInterface->send(hdr))
    {
        SWSS_LOG_ERROR("Failed to send reply to zebra");
        return false;
    }

    return true;
}

bool RouteSync::sendOffloadReply(struct rtnl_route* route_obj)
{
    SWSS_LOG_ENTER();
    int ret = 0;

    nl_msg* msg{};
    ret = rtnl_route_build_add_request(route_obj, NLM_F_CREATE, &msg);

    if (ret !=0)
    {
        SWSS_LOG_ERROR("Route build add returned %d", ret);
        return false;
    }
    auto nlMsg = makeUniqueWithDestructor(msg, nlmsg_free);

    if (nlMsg.get() == NULL)
    {
        SWSS_LOG_ERROR("Error in allocation for sending offload reply");
        return false;
    }
    return sendOffloadReply(nlmsg_hdr(nlMsg.get()));
}

void RouteSync::setSuppressionEnabled(bool enabled)
{
    SWSS_LOG_ENTER();

    m_isSuppressionEnabled = enabled;

    SWSS_LOG_NOTICE("Pending routes suppression is %s", (m_isSuppressionEnabled ? "enabled": "disabled"));
}

void RouteSync::onRouteResponse(const std::string& key, const std::vector<FieldValueTuple>& fieldValues)
{
    IpPrefix prefix;
    std::string vrfName;
    std::string protocol;

    bool isSetOperation{false};
    bool isSuccessReply{false};

    if (!isSuppressionEnabled())
    {
        return;
    }

    auto colon = key.find(':');
    if (colon != std::string::npos && key.substr(0, colon).find(VRF_PREFIX) != std::string::npos)
    {
        vrfName = key.substr(0, colon);
        prefix = IpPrefix{key.substr(colon + 1)};
    }
    else
    {
        prefix = IpPrefix{key};
    }

    for (const auto& fieldValue: fieldValues)
    {
        std::string field = fvField(fieldValue);
        std::string value = fvValue(fieldValue);

        if (field == "err_str")
        {
            isSuccessReply = (value == "SWSS_RC_SUCCESS");
        }
        else if (field == "protocol")
        {
            // If field "protocol" is present in the field values then
            // it is a SET operation. This field is absent only if we are
            // processing DEL operation.
            isSetOperation = true;
            protocol = value;
        }
    }

    if (!isSetOperation)
    {
        SWSS_LOG_DEBUG("Received response for prefix %s(%s) deletion, ignoring ",
            prefix.to_string().c_str(), vrfName.c_str());
        return;
    }

    if (!isSuccessReply)
    {
        SWSS_LOG_INFO("Received failure response for prefix %s(%s)",
            prefix.to_string().c_str(), vrfName.c_str());
        return;
    }

    auto routeObject = makeUniqueWithDestructor(rtnl_route_alloc(), rtnl_route_put);
    auto dstAddr = makeNlAddr(prefix);

    rtnl_route_set_dst(routeObject.get(), dstAddr.get());

    auto proto = rtnl_route_str2proto(protocol.c_str());
    if (proto < 0)
    {
        proto = swss::to_uint<uint8_t>(protocol);
    }

    rtnl_route_set_protocol(routeObject.get(), static_cast<uint8_t>(proto));
    rtnl_route_set_family(routeObject.get(), prefix.isV4() ? AF_INET : AF_INET6);

    unsigned int vrfIfIndex = 0;
    if (!vrfName.empty())
    {
        auto* link = getLinkByName(vrfName.c_str());
        if (!link)
        {
            SWSS_LOG_DEBUG("Failed to find VRF when constructing response message for prefix %s(%s). "
                "This message is probably outdated", prefix.to_string().c_str(),
                vrfName.c_str());
            return;
        }
        vrfIfIndex = rtnl_link_get_ifindex(link);
    }

    rtnl_route_set_table(routeObject.get(), vrfIfIndex);

    if (!sendOffloadReply(routeObject.get()))
    {
        SWSS_LOG_ERROR("Failed to send RTM_NEWROUTE message to zebra on prefix %s(%s)",
            prefix.to_string().c_str(), vrfName.c_str());
        return;
    }

    SWSS_LOG_INFO("Sent response to zebra for prefix %s(%s)",
        prefix.to_string().c_str(), vrfName.c_str());
}

void RouteSync::sendOffloadReply(DBConnector& db, const std::string& tableName)
{
    SWSS_LOG_ENTER();

    Table routeTable{&db, tableName};

    std::vector<std::string> keys;
    routeTable.getKeys(keys);

    for (const auto& key: keys)
    {
        std::vector<FieldValueTuple> fieldValues;
        routeTable.get(key, fieldValues);
        fieldValues.emplace_back("err_str", "SWSS_RC_SUCCESS");

        onRouteResponse(key, fieldValues);
    }
}

void RouteSync::markRoutesOffloaded(swss::DBConnector& db)
{
    SWSS_LOG_ENTER();

    sendOffloadReply(db, APP_ROUTE_TABLE_NAME);
}

void RouteSync::onWarmStartEnd(DBConnector& applStateDb)
{
    SWSS_LOG_ENTER();

    if (isSuppressionEnabled())
    {
        markRoutesOffloaded(applStateDb);
    }

    if (m_warmStartHelper.inProgress())
    {
        m_warmStartHelper.reconcile();
        SWSS_LOG_NOTICE("Warm-Restart reconciliation processed.");
    }
}

/*
 * Get nexthop group key as string
 * @arg id     next hop group id
 *
 * Return nexthop group key
 */
const string RouteSync::getNextHopGroupKeyAsString(uint32_t id) const
{
    return to_string(id);
}

/*
 * update the nexthop group entry
 * @arg nh_id     nexthop group id
 *
 */
void RouteSync::installNextHopGroup(uint32_t nh_id)
{
    auto git = m_nh_groups.find(nh_id);
    if(git == m_nh_groups.end())
    {
        SWSS_LOG_ERROR("Nexthop not found: %d", nh_id);
        return;
    }

    NextHopGroup& nhg = git->second;

    if(nhg.installed)
    {
        //Nexthop group already installed
        return;
    }
    nhg.installed = true;
    updateNextHopGroupDb(nhg);
}

/*
 * delete the nexthop group entry
 * @arg nh_id     nexthop group id
 *
 */
void RouteSync::deleteNextHopGroup(uint32_t nh_id)
{
    auto git = m_nh_groups.find(nh_id);
    if(git == m_nh_groups.end())
    {
        SWSS_LOG_ERROR("Nexthop not found: %d", nh_id);
        return;
    }

    NextHopGroup& nhg = git->second;

    if(nhg.installed)
    {
        string key = getNextHopGroupKeyAsString(nh_id);
        m_nexthop_groupTable.del(key.c_str());
        SWSS_LOG_DEBUG("NextHopGroup table del: key [%s]", key.c_str());
    }
    m_nh_groups.erase(git);
}

/*
 * update the nexthop group table in database
 * @arg nhg     the nexthop group
 *
 */
void RouteSync::updateNextHopGroupDb(const NextHopGroup& nhg)
{
    vector<FieldValueTuple> fvVector;
    string nexthops;
    string ifnames;
    string weights;
    string key = getNextHopGroupKeyAsString(nhg.id);
    getNextHopGroupFields(nhg, nexthops, ifnames, weights);

    FieldValueTuple nh("nexthop", nexthops.c_str());
    FieldValueTuple ifname("ifname", ifnames.c_str());
    fvVector.push_back(nh);
    fvVector.push_back(ifname);
    if(!weights.empty())
    {
        FieldValueTuple wg("weight", weights.c_str());
        fvVector.push_back(wg);
    }
    SWSS_LOG_INFO("NextHopGroup table set: key [%s] nexthop[%s] ifname[%s] weight[%s]", key.c_str(), nexthops.c_str(), ifnames.c_str(), weights.c_str());

    m_nexthop_groupTable.set(key.c_str(), fvVector);
}

/*
 * generate the database fields.
 * @arg nhg     the nexthop group
 *
 */
void RouteSync::getNextHopGroupFields(const NextHopGroup& nhg, string& nexthops, string& ifnames, string& weights, uint8_t af /*= AF_INET*/)
{
    if(nhg.group.size() == 0)
    {
        if(!nhg.nexthop.empty())
        {
            nexthops = nhg.nexthop;
        }
        else
        {
            nexthops = af == AF_INET ? "0.0.0.0" : "::";
        }
        ifnames = nhg.intf;
    }
    else
    {
        int i = 0;
        for(const auto& nh : nhg.group)
        {
            uint32_t id = nh.first;
            auto itr = m_nh_groups.find(id);
            if(itr == m_nh_groups.end())
            {
                SWSS_LOG_ERROR("NextHop group is incomplete: %d", nhg.id);
                return;
            }

            NextHopGroup& nhgr = itr->second;
            string weight = to_string(nh.second);
            if(i)
            {
                nexthops += NHG_DELIMITER;
                ifnames += NHG_DELIMITER;
                weights += NHG_DELIMITER;
            }
            nexthops += nhgr.nexthop.empty() ? (af == AF_INET ? "0.0.0.0" : "::") : nhgr.nexthop;
            ifnames += nhgr.intf;
            weights += weight;
            ++i;
        }
    }
}<|MERGE_RESOLUTION|>--- conflicted
+++ resolved
@@ -13,11 +13,8 @@
 #include "converter.h"
 #include <string.h>
 #include <arpa/inet.h>
-<<<<<<< HEAD
+#include <linux/nexthop.h>
 #include <yaml-cpp/yaml.h>
-=======
-#include <linux/nexthop.h>
->>>>>>> 2f004527
 
 using namespace std;
 using namespace swss;
