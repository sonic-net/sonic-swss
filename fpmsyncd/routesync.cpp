--- conflicted
+++ resolved
@@ -1649,12 +1649,8 @@
             vector<FieldValueTuple> fvVector;
             FieldValueTuple fv("blackhole", "true");
             fvVector.push_back(fv);
-<<<<<<< HEAD
+            fvVector.push_back(proto);
             m_routeTable->set(destipprefix, fvVector);
-=======
-            fvVector.push_back(proto);
-            m_routeTable.set(destipprefix, fvVector);
->>>>>>> db7d9392
             return;
         }
         case RTN_UNICAST:
@@ -1997,12 +1993,8 @@
             vector<FieldValueTuple> fvVector;
             FieldValueTuple fv("blackhole", "true");
             fvVector.push_back(fv);
-<<<<<<< HEAD
+            fvVector.push_back(proto);
             m_label_routeTable->set(destaddr, fvVector);
-=======
-            fvVector.push_back(proto);
-            m_label_routeTable.set(destaddr, fvVector);
->>>>>>> db7d9392
             return;
         }
         case RTN_UNICAST:
