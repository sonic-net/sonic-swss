--- conflicted
+++ resolved
@@ -1978,7 +1978,7 @@
     char destipprefix[MAX_ADDR_SIZE + 1] = {0};
     nl_addr2str(dip, destipprefix, MAX_ADDR_SIZE);
 
-    string vnet_dip =  vnet + string(":") + destipprefix;
+    string vnet_dip =  vnet + string("|") + destipprefix;
     SWSS_LOG_DEBUG("Receive new vnet route message %s", vnet_dip.c_str());
 
     /* Ignore IPv6 link-local and mc addresses as Vnet routes */
@@ -2507,13 +2507,8 @@
 
     Table routeTable{&db, tableName};
 
-<<<<<<< HEAD
     std::vector<std::string> keys;
     routeTable.getKeys(keys);
-=======
-    string vnet_dip =  vnet + string("|") + destipprefix;
-    SWSS_LOG_DEBUG("Receive new vnet route message %s", vnet_dip.c_str());
->>>>>>> 5862697d
 
     for (const auto& key: keys)
     {
