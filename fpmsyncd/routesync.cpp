--- conflicted
+++ resolved
@@ -1223,7 +1223,9 @@
         string srv6SidListTableKey = vpn_sid_str;
 
         SWSS_LOG_INFO("SRV6 RouteTable del msg: %s", routeTableKeyStr.c_str());
-<<<<<<< HEAD
+        delWithWarmRestart(
+            RouteTableFieldValueTupleWrapper{std::move(routeTableKeyStr), std::string()},
+            *m_routeTable);
 
         auto it = m_srv6_sidlist_refcnt.find(srv6SidListTableKey);
         if (it != m_srv6_sidlist_refcnt.end())
@@ -1250,12 +1252,6 @@
             SWSS_LOG_WARN("SID list '%s' not found in the map.", srv6SidListTableKey.c_str());
         }
 
-=======
-        delWithWarmRestart(
-            RouteTableFieldValueTupleWrapper{std::move(routeTableKeyStr), std::string()},
-            *m_routeTable);
-        m_srv6SidListTable.del(srv6SidListTableKey);
->>>>>>> fb56d6da
         return;
     }
     else if (nlmsg_type == RTM_NEWROUTE)
@@ -1265,7 +1261,6 @@
 
         string srv6SidListTableKey = vpn_sid_str;
 
-<<<<<<< HEAD
         auto it = m_srv6_sidlist_refcnt.find(srv6SidListTableKey);
         if (it != m_srv6_sidlist_refcnt.end())
         {
@@ -1277,27 +1272,17 @@
         else
         {
             /* First time we see this SID list: program it into ApplDB and initialize the refcount to 1 */
-            vector<FieldValueTuple> fvVectorSidList;
-
-            FieldValueTuple path("path", vpn_sid_str);
-            fvVectorSidList.push_back(path);
-
-            m_srv6SidListTable.set(srv6SidListTableKey, fvVectorSidList);
+            Srv6SidListTableFieldValueTupleWrapper fvw{srv6SidListTableKey};
+            fvw.path = vpn_sid_str;
+
+            setTable(fvw, m_srv6SidListTable);
             SWSS_LOG_DEBUG("Srv6SidListTable set msg: %s path: %s",
-                            srv6SidListTableKey.c_str(), vpn_sid_str.c_str());
+                           srv6SidListTableKey.c_str(), vpn_sid_str.c_str());
 
             m_srv6_sidlist_refcnt[srv6SidListTableKey] = 1;
             SWSS_LOG_INFO("SID list '%s' created and refcount initialized to 1",
                           srv6SidListTableKey.c_str());
         }
-=======
-        Srv6SidListTableFieldValueTupleWrapper fvw{srv6SidListTableKey};
-        fvw.path = vpn_sid_str;
-
-        setTable(fvw, m_srv6SidListTable);
-        SWSS_LOG_DEBUG("Srv6SidListTable set msg: %s path: %s",
-                        srv6SidListTableKey.c_str(), vpn_sid_str.c_str());
->>>>>>> fb56d6da
 
         /* Write route to ROUTE_TABLE */
 
