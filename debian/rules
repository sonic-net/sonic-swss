--- conflicted
+++ resolved
@@ -33,12 +33,7 @@
 endif
 
 ifeq ($(ENABLE_GCOV), y)
-<<<<<<< HEAD
-override_dh_auto_configure:
-	dh_auto_configure -- --enable-gcov CFLAGS="-g -O0" CXXFLAGS="-g -O1"
-=======
 	configure_opts += --enable-gcov CFLAGS="-g -O0" CXXFLAGS="-g -O0"
->>>>>>> bbbd5f44
 endif
 
 override_dh_auto_configure:
