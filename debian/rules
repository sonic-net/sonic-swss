#!/usr/bin/make -f
# See debhelper(7) (uncomment to enable)
# output every command that modifies files on the build system.
#export DH_VERBOSE = 1

# see EXAMPLES in dpkg-buildflags(1) and read /usr/share/dpkg/*
DPKG_EXPORT_BUILDFLAGS = 1
include /usr/share/dpkg/default.mk

# see FEATURE AREAS in dpkg-buildflags(1)
#export DEB_BUILD_MAINT_OPTIONS = hardening=+all

# see ENVIRONMENT in dpkg-buildflags(1)
# package maintainers to append CFLAGS
#export DEB_CFLAGS_MAINT_APPEND  = -Wall -pedantic
# package maintainers to append LDFLAGS
#export DEB_LDFLAGS_MAINT_APPEND = -Wl,--as-needed


# main packaging script based on dh7 syntax
%:
	dh $@  --with autotools-dev

# dh_make generated override targets
# This is example for Cmake (See https://bugs.debian.org/641051 )
#override_dh_auto_configure:
#	dh_auto_configure -- \
#	-DCMAKE_LIBRARY_PATH=$(DEB_HOST_MULTIARCH)

configure_opts =
ifeq ($(ENABLE_ASAN), y)
	configure_opts += --enable-asan
endif

ifeq ($(ENABLE_GCOV), y)
<<<<<<< HEAD
	configure_opts += --enable-gcov
=======
override_dh_auto_configure:
	dh_auto_configure -- --enable-gcov CFLAGS="-g -O0" CXXFLAGS="-g -O0"
>>>>>>> bea0b70a
endif

override_dh_auto_configure:
	$(info "override_dh_auto_configure called")
	dh_auto_configure -- $(configure_opts)

override_dh_auto_install:
	dh_auto_install --destdir=debian/swss
ifeq ($(ENABLE_GCOV), y)
	mkdir -p debian/swss/tmp/gcov
	sh ./tests/gcov_support.sh collect swss
endif

override_dh_strip:
	dh_strip --dbg-package=swss-dbg
<|MERGE_RESOLUTION|>--- conflicted
+++ resolved
@@ -33,16 +33,10 @@
 endif
 
 ifeq ($(ENABLE_GCOV), y)
-<<<<<<< HEAD
-	configure_opts += --enable-gcov
-=======
-override_dh_auto_configure:
-	dh_auto_configure -- --enable-gcov CFLAGS="-g -O0" CXXFLAGS="-g -O0"
->>>>>>> bea0b70a
+	configure_opts += --enable-gcov CFLAGS="-g -O0" CXXFLAGS="-g -O0"
 endif
 
 override_dh_auto_configure:
-	$(info "override_dh_auto_configure called")
 	dh_auto_configure -- $(configure_opts)
 
 override_dh_auto_install:
